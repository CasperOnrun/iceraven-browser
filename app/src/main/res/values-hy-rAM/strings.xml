<?xml version="1.0" encoding="utf-8"?>
<resources>
    <!-- App name for private browsing mode. The first parameter is the name of the app defined in app_name (for example: Fenix)-->
    <string name="app_name_private_5">Մասնավոր %s</string>
    <!-- App name for private browsing mode. The first parameter is the name of the app defined in app_name (for example: Fenix)-->
    <string name="app_name_private_4">%s (մասնավոր)</string>
    <!-- Home Fragment -->
    <!-- Content description (not visible, for screen readers etc.): "Three dot" menu button. -->
    <string name="content_description_menu">Լր. ընտրանքներ</string>

    <!-- Content description (not visible, for screen readers etc.): "Private Browsing" menu button. -->
    <string name="content_description_private_browsing_button">Միացնել գաղտնի դիտարկումը</string>
    <!-- Content description (not visible, for screen readers etc.): "Private Browsing" menu button. -->
    <string name="content_description_disable_private_browsing_button">Անջատել գաղտնի դիտարկումը</string>
    <!-- Placeholder text shown in the search bar before a user enters text -->
    <string name="search_hint">Մուտքագրեք որոնում կամ կայքի հասցե</string>
    <!-- No Open Tabs Message Description -->
    <string name="no_open_tabs_description">Ձեր բաց ներդիրները կցուցադրվեն այստեղ:</string>

    <!-- No Private Tabs Message Description -->
    <string name="no_private_tabs_description">Ձեր գաղտնի ներդիրները կցուցադրվեն այստեղ:</string>

    <!-- Message announced to the user when tab tray is selected with 1 tab -->
    <string name="open_tab_tray_single">1 բաց ներդիր: Հպեք՝ փոխարկելու համար:</string>
    <!-- Message announced to the user when tab tray is selected with 0 or 2+ tabs -->
    <string name="open_tab_tray_plural">%1$s բաց ներդիրներ: Հպեք՝ փոխարկելու համար:</string>

    <!-- Tab tray multi select title in app bar. The first parameter is the number of tabs selected -->
    <string name="tab_tray_multi_select_title">Ընտրված է %1$d</string>
    <!-- Label of button in create collection dialog for creating a new collection  -->
    <string name="tab_tray_add_new_collection">Ավելացնել նոր հավաքածու</string>
    <!-- Label of editable text in create collection dialog for naming a new collection  -->
    <string name="tab_tray_add_new_collection_name">Անուն</string>
    <!-- Label of button in save to collection dialog for selecting a current collection  -->
    <string name="tab_tray_select_collection">Ընտրել հավաքածուն</string>
    <!-- Content description for close button while in multiselect mode in tab tray -->
    <string name="tab_tray_close_multiselect_content_description">Փակել բազմակի ընտրման կերպը</string>
    <!-- Content description for save to collection button while in multiselect mode in tab tray -->
    <string name="tab_tray_collection_button_multiselect_content_description">Պահպանել ընտրված ներդիրները հավաքածուում</string>
    <!-- Content description for checkmark while tab is selected while in multiselect mode in tab tray. The first parameter is the title of the tab selected -->
    <string name="tab_tray_item_selected_multiselect_content_description">Ընտրված է %1$s-ը</string>
    <!-- Content description when tab is unselected while in multiselect mode in tab tray. The first parameter is the title of the tab unselected -->
    <string name="tab_tray_item_unselected_multiselect_content_description">Չընտրված %1$s</string>
    <!-- Content description announcement when exiting multiselect mode in tab tray -->
    <string name="tab_tray_exit_multiselect_content_description">Փակում է բազմակի ընտրման կերպը</string>
    <!-- Content description announcement when entering multiselect mode in tab tray -->
    <string name="tab_tray_enter_multiselect_content_description">Մուտք բազմակի ընտրման կերպ: Ընտրեք ներդիրներ՝ հավաքածուում պահպանելու համար</string>
    <!-- Content description on checkmark while tab is selected in multiselect mode in tab tray -->
    <string name="tab_tray_multiselect_selected_content_description">Ընտրված</string>

    <!-- About content. The first parameter is the name of the application. (For example: Fenix) -->
    <string name="about_content">%1$s-ը մշակված է @fork-maintainers-ի կողմից:</string>

    <!-- Private Browsing -->
    <!-- Title for private session option -->
    <string name="private_browsing_title">Դուք Գաղտնի դիտարկման մեջ եք</string>

    <!-- Explanation for private browsing displayed to users on home view when they first enable private mode
        The first parameter is the name of the app defined in app_name (for example: Fenix) -->
    <string name="private_browsing_placeholder_description_2">%1$s-ին մաքրում է որոնման և զննարկման պատմությունը, երբ փակում եք ներդիրը կամ դուրս եք գալիս հավելվածից: Չնայած դա ձեզ անանուն չի դարձնում կայքերի կամ ձեր համացանցի ծառայություններ մատուցողի համար, այն ավելի հեշտ է դարձնում ձեր առցանց ակտիվության գաղտնիությունը այն դեպքում, եթե մեկ ուրիշը ևս օգտագործում է տվյալ սարքը:</string>
    <string name="private_browsing_common_myths">Տարածված առասպելներ գաղտնի դիտարկման վերաբերյալ</string>
    <!-- Delete session button to erase your history in a private session -->
    <string name="private_browsing_delete_session">Ջնջել աշխատաշրջանը</string>

    <!-- Private mode shortcut "contextual feature recommendation" (CFR) -->
    <!-- Text for the main message -->
    <string name="cfr_message">Ավելացնել դյուրանցում՝ Տնային էկրանից գաղտնի ներդիրները բացելու համար:</string>
    <!-- Text for the positive button -->
    <string name="cfr_pos_button_text">Ավելացնել դյուրանցում</string>
    <!-- Text for the negative button -->
    <string name="cfr_neg_button_text">Ոչ, շնորհակալ եմ</string>

    <!-- Open in App "contextual feature recommendation" (CFR) -->
    <!-- Text for the info message. 'Firefox' intentionally hardcoded here.-->
    <string name="open_in_app_cfr_info_message">Դուք կարող եք կայել Firefox-ը ինքնաշխատ բացել հղումները հավելվածներում:</string>
    <!-- Text for the positive action button -->
    <string name="open_in_app_cfr_positive_button_text">Անցնել Կարգավորումներին</string>
    <!-- Text for the negative action button -->
    <string name="open_in_app_cfr_negative_button_text">Բաց թողնել</string>

    <!-- Text for the info dialog when camera permissions have been denied but user tries to access a camera feature. -->
    <string name="camera_permissions_needed_message">Անհրաժեշտ է տեսախցիկի մատչում: Անցեք Android-ի կարգավորումներ, հպեք թույլտվություններին և հպեք թույլատրել:</string>
    <!-- Text for the positive action button to go to Android Settings to grant permissions. -->
    <string name="camera_permissions_needed_positive_button_text">Անցնել Կարգավորումներին</string>
    <!-- Text for the negative action button to dismiss the dialog. -->
    <string name="camera_permissions_needed_negative_button_text">Բաց թողնել</string>

    <!-- Text for the banner message to tell users about our auto close feature. -->
    <string name="tab_tray_close_tabs_banner_message">Կայեք բացված ներդիրների ինքնաբար փակումը, որոնք վերջին մեկ օրում, շաբաթում կամ ամսում չեն դիտվել:</string>
    <!-- Text for the positive action button to go to Settings for auto close tabs. -->
    <string name="tab_tray_close_tabs_banner_positive_button_text">Դիտել ընտրանքները</string>
    <!-- Text for the negative action button to dismiss the Close Tabs Banner. -->
    <string name="tab_tray_close_tabs_banner_negative_button_text">Բաց թողնել</string>

    <!-- Text for the banner message to tell users about our grid view feature. -->
    <string name="tab_tray_grid_view_banner_message">Փոխեք բացված ներդիրների դասավորությունը: Գնացեք կարգավորումներ և ընտրեք Ցանց՝ ներդիրի տեսքի ներքո:</string>
    <!-- Text for the positive action button to go to Settings for auto close tabs. -->
    <string name="tab_tray_grid_view_banner_positive_button_text">Անցնել Կարգավորումներին</string>
    <!-- Text for the negative action button to dismiss the Close Tabs Banner. -->
    <string name="tab_tray_grid_view_banner_negative_button_text">Բաց թողնել</string>

    <!-- Home screen icons - Long press shortcuts -->
    <!-- Shortcut action to open new tab -->
    <string name="home_screen_shortcut_open_new_tab_2">Նոր ներդիր</string>

    <!-- Shortcut action to open new private tab -->
    <string name="home_screen_shortcut_open_new_private_tab_2">Նոր գաղտնի ներդիր</string>

    <!-- Heading for the Top Sites block -->
    <string name="home_screen_top_sites_heading">Լավագույն կայքեր</string>

    <!-- Browser Fragment -->
    <!-- Content description (not visible, for screen readers etc.): Navigate to open tabs -->
    <string name="browser_tabs_button">Բաց ներդիրներ</string>
    <!-- Content description (not visible, for screen readers etc.): Navigate backward (browsing history) -->
    <string name="browser_menu_back">Վերադառնալ</string>
    <!-- Content description (not visible, for screen readers etc.): Navigate forward (browsing history) -->
    <string name="browser_menu_forward">Փոխանցել</string>
    <!-- Content description (not visible, for screen readers etc.): Refresh current website -->
    <string name="browser_menu_refresh">Թարմացնել</string>
    <!-- Content description (not visible, for screen readers etc.): Stop loading current website -->
    <string name="browser_menu_stop">Կանգնեցնել</string>
    <!-- Content description (not visible, for screen readers etc.): Bookmark the current page -->
    <string name="browser_menu_bookmark">Էջանիշ</string>
    <!-- Content description (not visible, for screen readers etc.): Un-bookmark the current page -->
    <string name="browser_menu_edit_bookmark">Խմբագրել Էջանիշը</string>
    <!-- Browser menu button that opens the addon manager -->
    <string name="browser_menu_add_ons">Հավելումներ</string>
    <!-- Browser menu button that opens the addon extensions manager -->
    <string name="browser_menu_extensions">Ընդլայնումներ</string>
    <!-- Text displayed when there are no add-ons to be shown -->
    <string name="no_add_ons">Հավելումներ չկան</string>
    <!-- Browser menu button that sends a user to help articles -->
    <string name="browser_menu_help">Օգնություն</string>
    <!-- Browser menu button that sends a to a the what's new article -->
    <string name="browser_menu_whats_new">Ի՞նչն է նոր</string>
    <!-- Browser menu button that opens the settings menu -->
    <string name="browser_menu_settings">Կարգավորումներ</string>
    <!-- Browser menu button that opens a user's library -->
    <string name="browser_menu_library">Գրադարան</string>
    <!-- Browser menu toggle that requests a desktop site -->
    <string name="browser_menu_desktop_site">Դեսքթոփ տարբերակ</string>
    <!-- Browser menu toggle that adds a shortcut to the site on the device home screen. -->
    <string name="browser_menu_add_to_homescreen">Ավելացնել Տնային էկրանին</string>
    <!-- Browser menu toggle that installs a Progressive Web App shortcut to the site on the device home screen. -->
    <string name="browser_menu_install_on_homescreen">Տեղադրել</string>

    <!-- Menu option on the toolbar that takes you to synced tabs page-->
    <string name="synced_tabs">Համաժամեցված ներդիրներ</string>
    <!-- Content description (not visible, for screen readers etc.) for the Resync tabs button -->
    <string name="resync_button_content_description">Կրկնահամաժամեցում</string>
    <!-- Browser menu button that opens the find in page menu -->
    <string name="browser_menu_find_in_page">Գտնել էջում</string>
    <!-- Browser menu button that creates a private tab -->
    <string name="browser_menu_private_tab">Գաղտնի ներդիր</string>
    <!-- Browser menu button that saves the current tab to a collection -->
    <string name="browser_menu_save_to_collection_2">Պահպանել հավաքածուում</string>
    <!-- Browser menu button that open a share menu to share the current site -->
    <string name="browser_menu_share">Համօգտագործել</string>
    <!-- Share menu title, displayed when a user is sharing their current site -->
    <string name="menu_share_with">Կիսվել հետևյալի հետ՝</string>
    <!-- Browser menu button shown in custom tabs that opens the current tab in Fenix
        The first parameter is the name of the app defined in app_name (for example: Fenix) -->
    <string name="browser_menu_open_in_fenix">Բացել %1$s-ում</string>
    <!-- Browser menu text shown in custom tabs to indicate this is a Fenix tab
        The first parameter is the name of the app defined in app_name (for example: Fenix) -->
    <string name="browser_menu_powered_by">%1$s-Ի ԿՈՂՄԻՑ</string>
    <!-- Browser menu text shown in custom tabs to indicate this is a Fenix tab
        The first parameter is the name of the app defined in app_name (for example: Fenix) -->
    <string name="browser_menu_powered_by2">%1$s-ի կողմից</string>
    <!-- Browser menu button to put the current page in reader mode -->
    <string name="browser_menu_read">Ընթերցողի դիտում</string>
    <!-- Browser menu button content description to close reader mode and return the user to the regular browser -->
    <string name="browser_menu_read_close">Փակել Ընթերցման դիտումը</string>
    <!-- Browser menu button to open the current page in an external app -->
    <string name="browser_menu_open_app_link">Բացել հավելվածում</string>
    <!-- Browser menu button to configure reader mode appearance e.g. the used font type and size -->
    <string name="browser_menu_read_appearance">Տեսք</string>

    <!-- Browser menu button to show reader view appearance controls e.g. the used font type and size -->
    <string name="browser_menu_customize_reader_view">Հարմարեցնել ընթերցման դիտումը</string>
    <!-- Browser menu label for adding a bookmark -->
    <string name="browser_menu_add">Ավելացնել</string>
    <!-- Browser menu label for editing a bookmark -->
    <string name="browser_menu_edit">Խմբագրել</string>

    <!-- Error message to show when the user tries to access a scheme not
        handled by the app (Ex: blob, tel etc) -->
    <string name="unknown_scheme_error_message">Հնարավոր չէ կապակցվել: Անճանաչելի URL ուրվակազմ:</string>

    <!-- Locale Settings Fragment -->
    <!-- Content description for tick mark on selected language -->
    <string name="a11y_selected_locale_content_description">Ընտրված լեզուն</string>
    <!-- Content description for search icon -->
    <string name="a11y_search_icon_content_description">Որոնել</string>
    <!-- Text for default locale item -->
    <string name="default_locale_text">Հետևել սարքի լեզվին</string>
    <!-- Placeholder text shown in the search bar before a user enters text -->
    <string name="locale_search_hint">Որոնել լեզուներ</string>

    <!-- Search Fragment -->
    <!-- Button in the search view that lets a user search by scanning a QR code -->
    <string name="search_scan_button">Սկանավորել</string>
    <!-- Button in the search view that lets a user change their search engine -->
    <string name="search_engine_button">Որոնիչ</string>
    <!-- Button in the search view when shortcuts are displayed that takes a user to the search engine settings -->
    <string name="search_shortcuts_engine_settings">Որոնիչի կարգավորումներ</string>
    <!-- Header displayed when selecting a shortcut search engine -->
    <string name="search_engines_search_with">Այս անգամ որոնել հետևյալով՝</string>
    <!-- Button in the search view that lets a user navigate to the site in their clipboard -->
    <string name="awesomebar_clipboard_title">Լրացնել հղումը սեղմատախտակից</string>
    <!-- Button in the search suggestions onboarding that allows search suggestions in private sessions -->
    <string name="search_suggestions_onboarding_allow_button">Թույլատրել</string>
    <!-- Button in the search suggestions onboarding that does not allow search suggestions in private sessions -->
    <string name="search_suggestions_onboarding_do_not_allow_button">Չթույլատրել</string>
    <!-- Search suggestion onboarding hint title text -->
    <string name="search_suggestions_onboarding_title">Թույլատրել որոնման առաջարկներ մասնավոր աշխատաշրջաններում:</string>
    <!-- Search suggestion onboarding hint description text, first parameter is the name of the app defined in app_name (for example: Fenix)-->
    <string name="search_suggestions_onboarding_text">%s-ը համօգտագործելու է այն ամենը, ինչ մուտքագրում եք հասցեի տողում ձեր սկզբնական որոնիչի հետ:</string>
    <!-- Search suggestion onboarding hint Learn more link text -->
    <string name="search_suggestions_onboarding_learn_more_link">Իմանալ ավելին</string>

    <!-- Search engine suggestion title text. The first parameter is the name of teh suggested engine-->
    <string name="search_engine_suggestions_title">Որոնել %s</string>
    <!-- Search engine suggestion description text -->
    <string name="search_engine_suggestions_description">Որոնել ուղղակիրոեն հասցեագոտուց</string>

    <!-- Search Widget -->
    <!-- Content description for searching with a widget. Firefox is intentionally hardcoded.-->
    <string name="search_widget_content_description">Բացել Firefox-ի նոր ներդիր</string>
    <!-- Text preview for smaller sized widgets -->
    <string name="search_widget_text_short">Որոնել</string>
    <!-- Text preview for larger sized widgets -->
    <string name="search_widget_text_long">Որոնել համացանցում</string>

    <!-- Content description (not visible, for screen readers etc.): Voice search -->
    <string name="search_widget_voice">Ձայնային որոնում</string>

    <!-- Preferences -->
    <!-- Title for the settings page-->
    <string name="settings">Կարգավորումներ</string>
    <!-- Preference category for basic settings -->
    <string name="preferences_category_basics">Հիմունքներ</string>
    <!-- Preference category for general settings -->
    <string name="preferences_category_general">Ընդհանուր</string>
    <!-- Preference category for all links about Fenix -->
    <string name="preferences_category_about">Ծրագրի մասին</string>
    <!-- Preference for settings related to changing the default search engine -->
    <string name="preferences_default_search_engine">Հիմնական որոնիչ</string>
    <!-- Preference for settings related to Search -->
    <string name="preferences_search">Որոնել</string>
    <!-- Preference for settings related to Search address bar -->
    <string name="preferences_search_address_bar">Հասցեագոտի</string>
    <!-- Preference linking to help about Fenix -->
    <string name="preferences_help">Օգնություն</string>
    <!-- Preference link to rating Fenix on the Play Store -->
    <string name="preferences_rate">Գնահատեք Google Play-ում</string>
    <!-- Preference for giving feedback about Fenix -->
    <string name="preferences_feedback">Ձեր արձագանքը</string>
    <!-- Preference linking to about page for Fenix
        The first parameter is the name of the app defined in app_name (for example: Fenix) -->
    <string name="preferences_about">%1$s-ի մասին</string>
    <!-- Preference linking to the your rights SUMO page -->
    <string name="preferences_your_rights">Ձեր իրավունքները</string>
    <!-- Preference for settings related to saved passwords -->
    <string name="preferences_passwords">Գաղտնաբառեր</string>
    <!-- Preference for settings related to saved credit cards and addresses -->
    <string name="preferences_credit_cards_addresses">Վարկային քարտեր և հասցեներ</string>
    <!-- Preference for settings related to changing the default browser -->
    <string name="preferences_set_as_default_browser">Կայել որպես սկզբնադիր դիտարկիչ</string>
    <!-- Preference category for advanced settings -->
    <string name="preferences_category_advanced">Ընդլայնված</string>
    <!-- Preference category for privacy settings -->
    <string name="preferences_category_privacy">Գաղտնիություն</string>
    <!-- Preference category for privacy and security settings -->
    <string name="preferences_category_privacy_security">Գաղտնիություն և անվտանգություն</string>
    <!-- Preference for advanced site permissions -->
    <string name="preferences_site_permissions">Կայքի թույլտվություններ</string>
    <!-- Preference for private browsing options -->
    <string name="preferences_private_browsing_options">Գաղտնի դիտարկում</string>
    <!-- Preference for opening links in a private tab-->
    <string name="preferences_open_links_in_a_private_tab">Բացել հղումը գաղտնի ներդիրում</string>
    <!-- Preference for allowing screenshots to be taken while in a private tab-->
    <string name="preferences_allow_screenshots_in_private_mode">Թույլ տալ էկրանի կորզումը գաղտնի դիտարկումում</string>
    <!-- Will inform the user of the risk of activating Allow screenshots in private browsing option -->
    <string name="preferences_screenshots_in_private_mode_disclaimer">Թույլատրելու դեպքում գաղտնի ներդիրները նույնպես տեսանելի կլինեն, երբ բազմաթիվ հավելվածներ բաց լինեն</string>
    <!-- Preference for adding private browsing shortcut -->
    <string name="preferences_add_private_browsing_shortcut">Ավելացնել գաղտնի դիտարկման դյուրանցում</string>
    <!-- Preference for accessibility -->
    <string name="preferences_accessibility">Մատչելիություն</string>
    <!-- Preference to override the Firefox Account server -->
    <string name="preferences_override_fxa_server">Ընտրովի Firefox հաշվի սերվեր</string>
    <!-- Preference to override the Sync token server -->
    <string name="preferences_override_sync_tokenserver">Ընտրովի համաժամեցման սերվեր</string>
    <!-- Toast shown after updating the FxA/Sync server override preferences -->
    <string name="toast_override_fxa_sync_server_done">Firefox հաշիվը / համաժամեցման սերվերը փոփոխված է: Հայտը դադարեցվում է՝ փոփոխությունները գործադրելու համար…</string>
    <!-- Preference category for account information -->
    <string name="preferences_category_account">Հաշիվ</string>
    <!-- Preference shown on banner to sign into account -->
    <string name="preferences_sign_in">Մուտք գործել</string>
    <!-- Preference for changing where the toolbar is positioned -->
    <string name="preferences_toolbar">Գործիքագոտի</string>
    <!-- Preference for changing default theme to dark or light mode -->
    <string name="preferences_theme">Ոճ</string>
    <!-- Preference for customizing the home screen -->
    <string name="preferences_home">Տուն</string>
    <!-- Preference for gestures based actions -->
    <string name="preferences_gestures">Ժեստեր</string>
    <!-- Preference for settings related to visual options -->
    <string name="preferences_customize">Հարմարեցնել</string>
    <!-- Preference description for banner about signing in -->
    <string name="preferences_sign_in_description">Համաժամեցրեք էջանիշները, պատմությունը և ավելին ձեր Firefox հաշվի հետ</string>
    <!-- Preference shown instead of account display name while account profile information isn't available yet. -->
    <string name="preferences_account_default_name">Firefox-ի հաշիվ</string>
    <!-- Preference text for account title when there was an error syncing FxA -->
    <string name="preferences_account_sync_error">Կրկին կապակցվեք՝ համաժամեցումը վերսկսելու համար</string>
    <!-- Preference for language -->
    <string name="preferences_language">Լեզուն</string>

    <!-- Preference for data choices -->
    <string name="preferences_data_choices">Տվյալների ընտրություն</string>
    <!-- Preference for data collection -->
    <string name="preferences_data_collection">Տվյալների հավաքագրում</string>
    <!-- Preference linking to the privacy notice -->
    <string name="preferences_privacy_link">Գաղտնիության ծանուցում</string>
    <!-- Preference category for developer tools -->
    <string name="developer_tools_category">Մշակողի գործիքներ</string>
    <!-- Preference for developers -->
    <string name="preferences_remote_debugging">Հեռակա վրիպազերծում USB-ով</string>
    <!-- Preference title for switch preference to show search engines -->
    <string name="preferences_show_search_engines">Ցուցադրել որոնիչները</string>
    <!-- Preference title for switch preference to show search suggestions -->
    <string name="preferences_show_search_suggestions">Ցուցադրել որոնման հուշումներ</string>

    <!-- Preference title for switch preference to show voice search button -->
    <string name="preferences_show_voice_search">Ցուցադրել ձայնային որոնումը</string>
    <!-- Preference title for switch preference to show search suggestions also in private mode -->
    <string name="preferences_show_search_suggestions_in_private">Ցուցադրել գաղտնի աշխատաշրջաններում</string>
    <!-- Preference title for switch preference to show a clipboard suggestion when searching -->
    <string name="preferences_show_clipboard_suggestions">Ցուցադրել սեղմատախտակի առաջարկները</string>
    <!-- Preference title for switch preference to suggest browsing history when searching -->
    <string name="preferences_search_browsing_history">Որոնել դիտարկումների պատմությունում</string>
    <!-- Preference title for switch preference to suggest bookmarks when searching -->
    <string name="preferences_search_bookmarks">Որոնել էջանիշեր</string>
    <!-- Preference title for switch preference to suggest synced tabs when searching -->
    <string name="preferences_search_synced_tabs">Որոնել համաժամեցված ներդիրները</string>
    <!-- Preference for account settings -->
    <string name="preferences_account_settings">Հաշվի կարգավորումներ</string>
    <!-- Preference for enabling url autocomplete-->
    <string name="preferences_enable_autocomplete_urls">Ինքնալրացում</string>
    <!-- Preference for open links in third party apps -->
    <string name="preferences_open_links_in_apps">Բացել հղումները հավելվածներում</string>
    <!-- Preference for open download with an external download manager app -->
    <string name="preferences_external_download_manager">Ներբեռնումների արտաքին հավելված</string>
    <!-- Preference for add_ons -->
    <string name="preferences_addons">Հավելումներ</string>

    <!-- Preference for notifications -->
    <string name="preferences_notifications">Ծանուցումներ</string>

    <!-- Add-on Preferences -->
    <!-- Preference to customize the configured AMO (addons.mozilla.org) collection -->
    <string name="preferences_customize_amo_collection">Հավելումների հատուկ հավաքածու</string>
    <!-- Button caption to confirm the add-on collection configuration -->
    <string name="customize_addon_collection_ok">Լավ</string>
    <!-- Button caption to abort the add-on collection configuration -->
    <string name="customize_addon_collection_cancel">Չեղարկել</string>
    <!-- Hint displayed on input field for custom collection name -->
    <string name="customize_addon_collection_hint">Հավաքածուի անունը</string>
    <!-- Hint displayed on input field for custom collection user ID-->
    <string name="customize_addon_collection_user_hint">Հավաքածուի սեփականատեր (օգտվողի ID)</string>
    <!-- Toast shown after confirming the custom add-on collection configuration -->
    <string name="toast_customize_addon_collection_done">Հավելումների հավաքածուն փոփոխվել է: Հավելվածը փակելիս փոփոխությունները կգործադրվեն:</string>

    <!-- Add-on Installation from AMO-->
    <!-- Error displayed when user attempts to install an add-on from AMO (addons.mozilla.org) that is not supported -->
    <string name="addon_not_supported_error">Հավելումը չի աջակցվում</string>
    <!-- Error displayed when user attempts to install an add-on from AMO (addons.mozilla.org) that is already installed -->
    <string name="addon_already_installed">Հավելումն արդեն տեղադրված է</string>

    <!-- Account Preferences -->
    <!-- Preference for triggering sync -->
    <string name="preferences_sync_now">Համաժամեցնել</string>
    <!-- Preference category for sync -->
    <string name="preferences_sync_category">Ընտրեք, թե ինչը համաժամեցնել</string>
    <!-- Preference for syncing history -->
    <string name="preferences_sync_history">Պատմություն</string>
    <!-- Preference for syncing bookmarks -->
    <string name="preferences_sync_bookmarks">Էջանիշեր</string>
    <!-- Preference for syncing logins -->
    <string name="preferences_sync_logins">Մուտքանուններ</string>
    <!-- Preference for syncing tabs -->
    <string name="preferences_sync_tabs_2">Բացել ներդիրներ</string>
    <!-- Preference for signing out -->
    <string name="preferences_sign_out">Դուրս գրվել</string>
    <!-- Preference displays and allows changing current FxA device name -->
    <string name="preferences_sync_device_name">Սարքի անունը</string>
    <!-- Text shown when user enters empty device name -->
    <string name="empty_device_name_error">Սարքի անունը չի կարող դատարկ լինել:</string>
    <!-- Label indicating that sync is in progress -->
    <string name="sync_syncing_in_progress">Համաժամեցում…</string>
    <!-- Label summary indicating that sync failed. The first parameter is the date stamp showing last time it succeeded -->
    <string name="sync_failed_summary">Համաժամեցումը ձախողվեց: Վերջին հաջողությունը՝ %s</string>
    <!-- Label summary showing never synced -->
    <string name="sync_failed_never_synced_summary">Համաժամեցումը ձախողվեց: Վերջին համաժամեցումը՝ երբեք</string>
    <!-- Label summary the date we last synced. The first parameter is date stamp showing last time synced -->
    <string name="sync_last_synced_summary">Վերջին համաժամեցումը. %s</string>
    <!-- Label summary showing never synced -->
    <string name="sync_never_synced_summary">Վերջին համաժամեցումը. երբեք</string>

    <!-- Text for displaying the default device name.
        The first parameter is the application name, the second is the device manufacturer name
        and the third is the device model. -->
    <string name="default_device_name_2">%1$s-ը %2$s %3$s-ում</string>

    <!-- Preference for syncing credit cards -->
    <string name="preferences_sync_credit_cards">Բանկային քարտեր</string>
    <!-- Preference for syncing addresses -->
    <string name="preferences_sync_address">Հասցեներ</string>

    <!-- Send Tab -->
    <!-- Name of the "receive tabs" notification channel. Displayed in the "App notifications" system settings for the app -->
    <string name="fxa_received_tab_channel_name">Ստացված ներդիրներ</string>
    <!-- Description of the "receive tabs" notification channel. Displayed in the "App notifications" system settings for the app -->
    <string name="fxa_received_tab_channel_description">Ծանուցումներ Firefox-ի այլ սարքերից ստացված ներդիրների վերաբերյալ:</string>
    <!--  The body for these is the URL of the tab received  -->
    <string name="fxa_tab_received_notification_name">Ներդիր է ստացվել</string>
    <!-- When multiple tabs have been received -->
    <string name="fxa_tabs_received_notification_name">Ներդիր է ստացվել</string>
    <!-- %s is the device name -->
    <string name="fxa_tab_received_from_notification_name">Ներդիր %s-ից</string>

    <!-- Advanced Preferences -->
    <!-- Preference for tracking protection settings -->
    <string name="preferences_tracking_protection_settings">Հետագծման պաշտպանություն</string>
    <!-- Preference switch for tracking protection -->
    <string name="preferences_tracking_protection">Հետագծման պաշտպանություն</string>
    <!-- Preference switch description for tracking protection -->
    <string name="preferences_tracking_protection_description">Արգելափակել բովանդակությունը և սկրիպտները, որոնք ձեզ հետևում են առցանց</string>
    <!-- Preference for tracking protection exceptions -->
    <string name="preferences_tracking_protection_exceptions">Բացառություններ</string>
    <!-- Preference description for tracking protection exceptions -->
    <string name="preferences_tracking_protection_exceptions_description">Հետագծման պաշտպանությունը անջատված է այս կայքերի համար</string>
    <!-- Button in Exceptions Preference to turn on tracking protection for all sites (remove all exceptions) -->
    <string name="preferences_tracking_protection_exceptions_turn_on_for_all">Միացնել բոլոր կայքերի համար</string>
    <!-- Text displayed when there are no exceptions -->
    <string name="exceptions_empty_message_description">Բացառությունները թույլ են տալիս անջատել հետագծման պաշտպանությունը ընտրված կայքերի համար:</string>
    <!-- Text displayed when there are no exceptions, with learn more link that brings users to a tracking protection SUMO page -->
    <string name="exceptions_empty_message_learn_more_link">Իմանալ ավելին</string>

    <!-- Preference switch for Telemetry -->
    <string name="preferences_telemetry">Telemetry</string>
    <!-- Preference switch for usage and technical data collection -->
    <string name="preference_usage_data">Օգտագործման և տեխնիկական տվյալներ</string>
    <!-- Preference description for usage and technical data collection -->
    <string name="preferences_usage_data_description">Կիսվում է արագագործության, օգտագործման, սարքակազմի և ձեր դիտարկիչի կարգավորումներով Mozilla-ի հետ՝ %1$s-ը էլ ավելի լավը դարձնելու համար</string>
    <!-- Preference switch for marketing data collection -->
    <string name="preferences_marketing_data">Շուկայավարման տվյալներ</string>
    <!-- Preference description for marketing data collection, parameter is the app name (e.g. Firefox) -->
    <string name="preferences_marketing_data_description">Համօգտագործում է տվյալներն այն գործառույթների վերաբերյալ, որոնք դուք օգտագործում եք %1$s-ում Leanplum-ի հետ, բջջային մարկետինգի մեր մատակարարի:</string>
    <!-- Preference description for marketing data collection -->
    <string name="preferences_marketing_data_description2">Օգտագործման հիմնական տվյալները կիսում է Adjust- ի՝ մեր բջջային շուկայավարման մատակարարի հետ</string>
    <!-- Title for studies preferences -->
    <string name="preference_experiments_2">Ուսումնասիրություններ</string>
    <!-- Summary for studies preferences -->
    <string name="preference_experiments_summary_2">Թույլ է տալիս Mozilla-ին տեղադրել և իրականացնել ուսումնասիրություններ</string>
    <!-- Title for experiments preferences -->
    <string name="preference_experiments">Փորձեր</string>
    <!-- Summary for experiments preferences -->
    <string name="preference_experiments_summary">Թույլ է տալիս Mozilla-ին տեղադրել և հավաքել տվյալներ փորձարարական հատկությունների համար</string>
    <!-- Preference switch for crash reporter -->
    <string name="preferences_crash_reporter">Վթարի զեկույց</string>
    <!-- Preference switch for Mozilla location service -->
    <string name="preferences_mozilla_location_service">Mozilla տեղադրության ծառայություն</string>
    <!-- Preference switch for app health report. The first parameter is the name of the application (For example: Fenix) -->
    <string name="preferences_fenix_health_report">%s-ի առողջության հաշվետվություն</string>

    <!-- Turn On Sync Preferences -->
    <!-- Header of the Turn on Sync preference view -->
    <string name="preferences_sync">Միացնել համաժամեցումը</string>
    <!-- Preference for pairing -->
    <string name="preferences_sync_pair">Firefox-ում աշխատասեղանի զուգավորման կոդ սկանավորեք</string>
    <!-- Preference for account login -->
    <string name="preferences_sync_sign_in">Մուտք գործել</string>
    <!-- Preference for reconnecting to FxA sync -->
    <string name="preferences_sync_sign_in_to_reconnect">Մուտք գործեք՝ կրկին կապակցվելու համար</string>

    <!-- Preference for removing FxA account -->
    <string name="preferences_sync_remove_account">Հեռացնել հաշիվը</string>

    <!-- Pairing Feature strings -->
    <!-- Instructions on how to access pairing -->
    <string name="pair_instructions_2"><![CDATA[Սկանացրեք <b>firefox.com/pair</b>-ում ցուցադրված QR կոդը]]></string>
    <!-- Button to open camera for pairing -->
    <string name="pair_open_camera">Բացել տեսախցիկը</string>
    <!-- Button to cancel pairing -->
    <string name="pair_cancel">Չեղարկել</string>

    <!-- Toolbar Preferences -->
    <!-- Preference for using top toolbar -->
    <string name="preference_top_toolbar">Վերևում</string>
    <!-- Preference for using bottom toolbar -->
    <string name="preference_bottom_toolbar">Ներքևում</string>

    <!-- Theme Preferences -->
    <!-- Preference for using light theme -->
    <string name="preference_light_theme">Լուսավոր</string>
    <!-- Preference for using dark theme -->
    <string name="preference_dark_theme">Մուգ</string>
    <!-- Preference for using using dark or light theme automatically set by battery -->
    <string name="preference_auto_battery_theme">Կայված է մարտկոցի խնայարարի միջոցով</string>
    <!-- Preference for using following device theme -->
    <string name="preference_follow_device_theme">Ըստ սարքի ոճի</string>

    <!-- Gestures Preferences-->
    <!-- Preferences for using pull to refresh in a webpage -->
    <string name="preference_gestures_website_pull_to_refresh">Քաշեք՝ թարմացնելու համար</string>
    <!-- Preference for using the dynamic toolbar -->
    <string name="preference_gestures_dynamic_toolbar">Ոլորեք՝ գործիքագոտին թաքցնելու համար</string>
    <!-- Preference for switching tabs by swiping horizontally on the toolbar -->
    <string name="preference_gestures_swipe_toolbar_switch_tabs">Սեղմեք գործիքագոտը կողքից՝ ներդիրներին անցնելու համար</string>
    <!-- Preference for showing the opened tabs by swiping up on the toolbar-->
    <string name="preference_gestures_swipe_toolbar_show_tabs">Սահեցրեք գործիքագոտին վերև՝ ներդիրները բացելու համար</string>

    <!-- Library -->
    <!-- Option in Library to open Sessions page -->
    <string name="library_sessions">Աշխատաշրջաններ</string>
    <!-- Option in Library to open Screenshots page -->
    <string name="library_screenshots">Էկրանի կորզումներ</string>
    <!-- Option in Library to open Downloads page -->
    <string name="library_downloads">Ներբեռնումներ</string>
    <!-- Option in library to open Bookmarks page -->
    <string name="library_bookmarks">Էջանիշեր</string>
    <!-- Option in library to open Desktop Bookmarks root page -->
    <string name="library_desktop_bookmarks_root">Դեսքթոփ Էջանիշեր</string>
    <!-- Option in library to open Desktop Bookmarks "menu" page -->
    <string name="library_desktop_bookmarks_menu">Էջանիշերի ցանկ</string>
    <!-- Option in library to open Desktop Bookmarks "toolbar" page -->
    <string name="library_desktop_bookmarks_toolbar">Էջանիշերի գործիքագոտի</string>
    <!-- Option in library to open Desktop Bookmarks "unfiled" page -->
    <string name="library_desktop_bookmarks_unfiled">Այլ էջանիշեր</string>
    <!-- Option in Library to open History page -->
    <string name="library_history">Պատմություն</string>
    <!-- Option in Library to open a new tab -->
    <string name="library_new_tab">Նոր ներդիր</string>
    <!-- Option in Library to find text in page -->
    <string name="library_find_in_page">Գտնել էջում</string>
    <!-- Option in Library to open Synced Tabs page -->
    <string name="library_synced_tabs">Համաժամեցված ներդիրներ</string>
    <!-- Option in Library to open Reading List -->
    <string name="library_reading_list">Ընթերցացուցակ</string>
    <!-- Menu Item Label for Search in Library -->
    <string name="library_search">Որոնել</string>
    <!-- Settings Page Title -->
    <string name="settings_title">Կարգավորումներ</string>
    <!-- Content description (not visible, for screen readers etc.): "Menu icon for items on a history item" -->
    <string name="content_description_history_menu">Պատմության միույթի ցանկ</string>
    <!-- Content description (not visible, for screen readers etc.): "Close button for library settings" -->
    <string name="content_description_close_button">Փակել</string>

    <!-- Option in library for Recently Closed Tabs -->
    <string name="library_recently_closed_tabs">Վերջերս փակված ներդիրներ</string>
    <!-- Option in library to open Recently Closed Tabs page -->
    <string name="recently_closed_show_full_history">Ցուցադրել ամբողջ պատմությունը</string>
    <!-- Text to show users they have multiple tabs saved in the Recently Closed Tabs section of history.
    %d is a placeholder for the number of tabs selected. -->
    <string name="recently_closed_tabs">%d ներդիրներ</string>
    <!-- Text to show users they have one tab saved in the Recently Closed Tabs section of history.
    %d is a placeholder for the number of tabs selected. -->
    <string name="recently_closed_tab">%d ներդիր</string>
    <!-- Recently closed tabs screen message when there are no recently closed tabs -->
    <string name="recently_closed_empty_message">Վերջերս փակված ներդիրներ չկան</string>

    <!-- Tab Management -->
    <!-- Title of preference for tabs management -->
    <string name="preferences_tabs">Ներդիրներ</string>
    <!-- Title of preference that allows a user to specify the tab view -->
    <string name="preferences_tab_view">Ներդիրի տեսք</string>
    <!-- Option for a list tab view -->
    <string name="tab_view_list">Ցանկ</string>
    <!-- Option for a grid tab view -->
    <string name="tab_view_grid">Ցանց</string>
    <!-- Title of preference that allows a user to auto close tabs after a specified amount of time -->
    <string name="preferences_close_tabs">Փակել ներդիրները</string>
    <!-- Option for auto closing tabs that will never auto close tabs, always allows user to manually close tabs -->
    <string name="close_tabs_manually">Ձեռքով</string>
    <!-- Option for auto closing tabs that will auto close tabs after one day -->
    <string name="close_tabs_after_one_day">Մեկ օր անց</string>
    <!-- Option for auto closing tabs that will auto close tabs after one week -->
    <string name="close_tabs_after_one_week">Մեկ շաբաթ անց</string>
    <!-- Option for auto closing tabs that will auto close tabs after one month -->
    <string name="close_tabs_after_one_month">Մեկ ամիս անց</string>

    <!-- Summary for tabs preference when auto closing tabs setting is set to manual close-->
    <string name="close_tabs_manually_summary">Ձեռքով փակեք</string>
    <!-- Summary for tabs preference when auto closing tabs setting is set to auto close tabs after one day-->
    <string name="close_tabs_after_one_day_summary">Փակել մեկ օր անց</string>
    <!-- Summary for tabs preference when auto closing tabs setting is set to auto close tabs after one week-->
    <string name="close_tabs_after_one_week_summary">Փակել մեկ շաբաթ անց</string>
    <!-- Summary for tabs preference when auto closing tabs setting is set to auto close tabs after one month-->
    <string name="close_tabs_after_one_month_summary">Փակել մեկ ամիս անց</string>

    <!-- Sessions -->
    <!-- Title for the list of tabs -->
    <string name="tab_header_label">Բաց ներդիրներ</string>
    <!-- Title for the list of tabs in the current private session -->
    <string name="tabs_header_private_title">Գաղտնի աշխատաշրջան</string>
    <!-- Title for the list of tabs in the current private session -->
    <string name="tabs_header_private_tabs_title">Գաղտնի ներդիրներ</string>
    <!-- Title for the list of tabs in the synced tabs -->
    <string name="tabs_header_synced_tabs_title">Համաժամեցված ներդիրներ</string>
    <!-- Content description (not visible, for screen readers etc.): Add tab button. Adds a news tab when pressed -->
    <string name="add_tab">Ավելացնել ներդիր</string>
    <!-- Content description (not visible, for screen readers etc.): Add tab button. Adds a news tab when pressed -->
    <string name="add_private_tab">Հավելել մասնավոր ներդիր</string>
    <!-- Text for the new tab button to indicate adding a new private tab in the tab -->
    <string name="tab_drawer_fab_content">Մասնավոր</string>
    <!-- Text for the new tab button to indicate syncing command on the synced tabs page -->
    <string name="tab_drawer_fab_sync">Համաժամեցում</string>
    <!-- Text shown as the title of the open tab tray -->
    <string name="tab_tray_title">Բացել ներդիրները</string>
    <!-- Text shown in the menu for saving tabs to a collection -->
    <string name="tab_tray_menu_item_save">Պահպանել հավաքածուում</string>
    <!-- Text shown in the menu for the collection selector -->
    <string name="tab_tray_menu_select">Ընտրել</string>
    <!-- Text shown in the menu for sharing all tabs -->
    <string name="tab_tray_menu_item_share">Համօգտագործել ներդիրները</string>
    <!-- Text shown in the menu to view recently closed tabs -->
    <string name="tab_tray_menu_recently_closed">Վերջերս փակված ներդիրներ</string>
    <!-- Text shown in the menu to view account settings -->
    <string name="tab_tray_menu_account_settings">Հաշվի կարգավորումներ</string>
    <!-- Text shown in the menu to view tab settings -->
    <string name="tab_tray_menu_tab_settings">Ներդիրի կարգավորումներ</string>
    <!-- Text shown in the menu for closing all tabs -->
    <string name="tab_tray_menu_item_close">Փակել բոլոր ներդիրները</string>
    <!-- Shortcut action to open new tab -->
    <string name="tab_tray_menu_open_new_tab">Նոր Ներդիր</string>
    <!-- Shortcut action to open the home screen -->
    <string name="tab_tray_menu_home">Անցնել Տուն</string>
    <!-- Shortcut action to toggle private mode -->
    <string name="tab_tray_menu_toggle">Փոխարկել ներդիրի կերպը</string>
    <!-- Text shown in the multiselect menu for bookmarking selected tabs. -->
    <string name="tab_tray_multiselect_menu_item_bookmark">էջանիշ</string>
    <!-- Text shown in the multiselect menu for closing selected tabs. -->
    <string name="tab_tray_multiselect_menu_item_close">Փակել</string>
    <!-- Content description for tabs tray multiselect share button -->
    <string name="tab_tray_multiselect_share_content_description">Համօգտագործել ընտրված ներդիրները</string>
    <!-- Content description for tabs tray multiselect menu -->
    <string name="tab_tray_multiselect_menu_content_description">Ընտրված ներդիրների ցանկը</string>
    <!-- Content description (not visible, for screen readers etc.): Removes tab from collection button. Removes the selected tab from collection when pressed -->
    <string name="remove_tab_from_collection">Հեռացնել ներդիրը հավաքածուից</string>
    <!-- Text for button to enter multiselect mode in tabs tray -->
    <string name="tabs_tray_select_tabs">Ընտրեք ներդիրները</string>
    <!-- Content description (not visible, for screen readers etc.): Close tab button. Closes the current session when pressed -->
    <string name="close_tab">Փակել ներդիրը</string>
    <!-- Content description (not visible, for screen readers etc.): Close tab <title> button. First parameter is tab title  -->
    <string name="close_tab_title">Փակել %s ներդիրը</string>
    <!-- Content description (not visible, for screen readers etc.): Opens the open tabs menu when pressed -->
    <string name="open_tabs_menu">Բացել ներդիրների ցանկը</string>
    <!-- Open tabs menu item to close all tabs -->
    <string name="tabs_menu_close_all_tabs">Փակել բոլոր ներդիրները</string>
    <!-- Open tabs menu item to share all tabs -->
    <string name="tabs_menu_share_tabs">Համօգտագործել ներդիրները</string>
    <!-- Open tabs menu item to save tabs to collection -->
    <string name="tabs_menu_save_to_collection1">Պահպանել ներդիրները հավաքածուում</string>
    <!-- Content description (not visible, for screen readers etc.): Opens the tab menu when pressed -->
    <string name="tab_menu">Ներդիրի ցանկ</string>
    <!-- Tab menu item to share the tab -->
    <string name="tab_share">Համօգտագործել ներդիրը</string>
    <!-- Button in the current session menu. Deletes the session when pressed -->
    <string name="current_session_delete">Ջնջել</string>
    <!-- Button in the current session menu. Saves the session when pressed -->
    <string name="current_session_save">Պահպանել</string>
    <!-- Button in the current session menu. Opens the share menu when pressed -->
    <string name="current_session_share">Համօգտագործել</string>
    <!-- Content description (not visible, for screen readers etc.): Title icon for current session menu -->
    <string name="current_session_image">Ընթացիկ աշխատաշրջանի պատկերը</string>
    <!-- Button to save the current set of tabs into a collection -->
    <string name="save_to_collection">Պահպանել հավաքածուում</string>
    <!-- Text for the menu button to delete a collection -->
    <string name="collection_delete">Ջնջել հավաքածուն</string>
    <!-- Text for the menu button to rename a collection -->
    <string name="collection_rename">Վերանվանել հավաքածուն</string>
    <!-- Text for the button to open tabs of the selected collection -->
    <string name="collection_open_tabs">Բաց ներդիրներ</string>
    <!-- Hint for adding name of a collection -->
    <string name="collection_name_hint">Հավաքածուի անունը</string>
    <!-- Text for the menu button to rename a top site -->
	<string name="rename_top_site">Վերանվանել</string>
	<!-- Text for the menu button to remove a top site -->
	<string name="remove_top_site">Ջնջել</string>

    <!-- Text for the menu button to delete a top site from history -->
    <string name="delete_from_history">Ջնջել Պատմությունից</string>
    <!-- Postfix for private WebApp titles, placeholder is replaced with app name -->
    <string name="pwa_site_controls_title_private">%1$s (Գաղտնի կերպ)</string>

    <!-- Button in the current tab tray header in multiselect mode. Saved the selected tabs to a collection when pressed. -->
    <string name="tab_tray_save_to_collection">Պահպանել</string>

    <!-- History -->
    <!-- Text for the button to clear all history -->
    <string name="history_delete_all">Ջնջել պատմությունը</string>
    <!-- Text for the dialog to confirm clearing all history -->
    <string name="history_delete_all_dialog">Մաքրե՞լ պատմությունը:</string>
    <!-- Text for the snackbar to confirm that multiple browsing history items has been deleted -->
    <string name="history_delete_multiple_items_snackbar">Պատմությունը ջնջվել է</string>
    <!-- Text for the snackbar to confirm that a single browsing history item has been deleted. The first parameter is the shortened URL of the deleted history item. -->
    <string name="history_delete_single_item_snackbar">%1$s-ը ջնջվել է</string>
    <!-- Text for positive action to delete history in deleting history dialog -->
    <string name="history_clear_dialog">Մաքրել</string>
    <!-- History overflow menu copy button -->
    <string name="history_menu_copy_button">Պատճենել</string>
    <!-- History overflow menu share button -->
    <string name="history_menu_share_button">Համօգտագործել</string>
    <!-- History overflow menu open in new tab button -->
    <string name="history_menu_open_in_new_tab_button">Բացել նոր ներդիրում</string>
    <!-- History overflow menu open in private tab button -->
    <string name="history_menu_open_in_private_tab_button">Բացել Գաղտնի ներդիրում</string>
    <!-- Text for the button to delete a single history item -->
    <string name="history_delete_item">Ջնջել</string>
    <!-- History multi select title in app bar
    The first parameter is the number of bookmarks selected -->
    <string name="history_multi_select_title">Ընտրված է %1$d-ը</string>
    <!-- Text for the button to clear selected history items. The first parameter
        is a digit showing the number of items you have selected -->
    <string name="history_delete_some">Ջնջել %1$d միույթները</string>
    <!-- Text for the header that groups the history for today -->
    <string name="history_today">Այսօր</string>
    <!-- Text for the header that groups the history for yesterday -->
    <string name="history_yesterday">Երեկ</string>
    <!-- Text for the header that groups the history for last 24 hours -->
    <string name="history_24_hours">Վերջին 24 ժամ</string>
    <!-- Text for the header that groups the history the past 7 days -->
    <string name="history_7_days">Վերջին 7 օրում</string>
    <!-- Text for the header that groups the history the past 30 days -->
    <string name="history_30_days">Վերջին 30 օրում</string>
    <!-- Text for the header that groups the history older than the last month -->
    <string name="history_older">Ավելի հին</string>
    <!-- Text shown when no history exists -->
    <string name="history_empty_message">Այստեղ պատմություն չկա</string>

    <!-- Downloads -->
    <!-- Text for the button to clear all downloads -->
    <string name="download_delete_all">Ջնջել ներբեռնումները</string>
    <!-- Text for the dialog to confirm clearing all downloads -->
    <string name="download_delete_all_dialog">Համոզվա՞ծ եք, որ ցանկանում եք մաքրել ներբեռնումերը:</string>
    <!-- Text for the snackbar to confirm that multiple downloads items have been removed -->
    <string name="download_delete_multiple_items_snackbar_1">Ներբեռնումները հեռացված են</string>
    <!-- Text for the snackbar to confirm that a single download item has been removed. The first parameter is the name of the download item. -->
    <string name="download_delete_single_item_snackbar">%1$s-ը հեռացված է</string>
    <!-- Text shown when no download exists -->
    <string name="download_empty_message_1">Չկան ներբեռնված ֆայլեր</string>
    <!-- History multi select title in app bar
    The first parameter is the number of downloads selected -->
    <string name="download_multi_select_title">Ընտրված է %1$d-ը</string>

    <!-- History overflow menu open in new tab button -->
    <string name="download_menu_open">Բացել</string>


    <!-- Text for the button to remove a single download item -->
    <string name="download_delete_item_1">Հեռացնել</string>


    <!-- Crashes -->
    <!-- Title text displayed on the tab crash page. This first parameter is the name of the application (For example: Fenix) -->
    <string name="tab_crash_title_2">Ներողություն. %1$s-ը չի կարող բեռնել այդ էջը:</string>
    <!-- Description text displayed on the tab crash page -->
    <string name="tab_crash_description">Կարող եք փորձել վերականգնել կամ փակել այս ներդիրը ներքևում:</string>
    <!-- Send crash report checkbox text on the tab crash page -->
    <string name="tab_crash_send_report">Ուղարկել վթարի զեկույցը Mozilla-ին</string>
    <!-- Close tab button text on the tab crash page -->
    <string name="tab_crash_close">Փակել ներդիրը</string>
    <!-- Restore tab button text on the tab crash page -->
    <string name="tab_crash_restore">Վերականգնել ներդիը</string>

    <!-- Content Description for session item menu button -->
    <string name="content_description_session_menu">Աշխատաշրջանի ընտրանքներ</string>

    <!-- Content Description for session item share button -->
    <string name="content_description_session_share">Համօգտագործել աշխատաշրջանը</string>

    <!-- Bookmarks -->
    <!-- Content description for bookmarks library menu -->
    <string name="bookmark_menu_content_description">Էջանիշերի ցանկ</string>
    <!-- Screen title for editing bookmarks -->
    <string name="bookmark_edit">Խմբագրել Էջանիշը</string>
    <!-- Screen title for selecting a bookmarks folder -->
    <string name="bookmark_select_folder">Ընտրել պանակ</string>
    <!-- Confirmation message for a dialog confirming if the user wants to delete the selected folder -->
    <string name="bookmark_delete_folder_confirmation_dialog">Համոզվա՞ծ եք, որ ցանկանում եք ջնջել այս պանակը:</string>
    <!-- Confirmation message for a dialog confirming if the user wants to delete multiple items including folders. Parameter will be replaced by app name. -->
    <string name="bookmark_delete_multiple_folders_confirmation_dialog">%s-ը կջնջի ընտրված միույթները:</string>
    <!-- Snackbar title shown after a folder has been deleted. This first parameter is the name of the deleted folder -->
    <string name="bookmark_delete_folder_snackbar">%1$s-ը ջնջվել է</string>
    <!-- Screen title for adding a bookmarks folder -->
    <string name="bookmark_add_folder">Ավելացնել պանակ</string>
    <!-- Snackbar title shown after a bookmark has been created. -->
    <string name="bookmark_saved_snackbar">Էջանիշը պահպանվեց:</string>
    <!-- Snackbar edit button shown after a bookmark has been created. -->
    <string name="edit_bookmark_snackbar_action">ԽՄԲԱԳՐԵԼ</string>
    <!-- Bookmark overflow menu edit button -->
    <string name="bookmark_menu_edit_button">Խմբագրել</string>
    <!-- Bookmark overflow menu select button -->
    <string name="bookmark_menu_select_button">Ընտրել</string>
    <!-- Bookmark overflow menu copy button -->
    <string name="bookmark_menu_copy_button">Պատճենել</string>
    <!-- Bookmark overflow menu share button -->
    <string name="bookmark_menu_share_button">Համօգտագործել</string>
    <!-- Bookmark overflow menu open in new tab button -->
    <string name="bookmark_menu_open_in_new_tab_button">Բացել նոր ներդիր</string>
    <!-- Bookmark overflow menu open in private tab button -->
    <string name="bookmark_menu_open_in_private_tab_button">Բացել Գաղտնի ներդիրում</string>
    <!-- Bookmark overflow menu delete button -->
    <string name="bookmark_menu_delete_button">Ջնջել</string>
    <!--Bookmark overflow menu save button -->
    <string name="bookmark_menu_save_button">Պահպանել</string>
    <!-- Bookmark multi select title in app bar
     The first parameter is the number of bookmarks selected -->
    <string name="bookmarks_multi_select_title">Ընտրված է %1$d-ը</string>
    <!-- Bookmark editing screen title -->
    <string name="edit_bookmark_fragment_title">Խմբագրել Էջանիշը</string>

    <!-- Bookmark folder editing screen title -->
    <string name="edit_bookmark_folder_fragment_title">Խմբագրել պանակը</string>
    <!-- Bookmark sign in button message -->
    <string name="bookmark_sign_in_button">Մուտք գործեք՝ համաժամեցված էջանիշերը տեսնելու համար</string>
    <!-- Bookmark URL editing field label -->
    <string name="bookmark_url_label">URL</string>
    <!-- Bookmark FOLDER editing field label -->
    <string name="bookmark_folder_label">ՊԱՆԱԿ</string>
    <!-- Bookmark NAME editing field label -->
    <string name="bookmark_name_label">ԱՆՈՒՆ</string>
    <!-- Bookmark add folder screen title -->
    <string name="bookmark_add_folder_fragment_label">Ավելացնել պանակ</string>
    <!-- Bookmark select folder screen title -->
    <string name="bookmark_select_folder_fragment_label">Ընտրել պանակ</string>
    <!-- Bookmark editing error missing title -->
    <string name="bookmark_empty_title_error">Պետք է անվանում ունենա</string>
    <!-- Bookmark editing error missing or improper URL -->
    <string name="bookmark_invalid_url_error">Անվավեր URL</string>
    <!-- Bookmark screen message for empty bookmarks folder -->
    <string name="bookmarks_empty_message">Այստեղ ոչ մի էջանիշ չկա</string>
    <!-- Bookmark snackbar message on deletion
     The first parameter is the host part of the URL of the bookmark deleted, if any -->
    <string name="bookmark_deletion_snackbar_message">Ջնջվել է %1$s-ը</string>
    <!-- Bookmark snackbar message on deleting multiple bookmarks not including folders-->
    <string name="bookmark_deletion_multiple_snackbar_message_2">Էջանիշը ջնջվեց</string>
    <!-- Bookmark snackbar message on deleting multiple bookmarks including folders-->
    <string name="bookmark_deletion_multiple_snackbar_message_3">Ընտրված պանակների ջնջում</string>
    <!-- Bookmark undo button for deletion snackbar action -->
    <string name="bookmark_undo_deletion">ՀԵՏԱՐԿԵԼ</string>

    <!-- Site Permissions -->
    <!-- Site permissions preferences header -->
    <string name="permissions_header">Թույլտվություններ</string>
    <!-- Button label that take the user to the Android App setting -->
    <string name="phone_feature_go_to_settings">Անցնել Կարգավորումներին</string>
    <!-- Content description (not visible, for screen readers etc.): Quick settings sheet
        to give users access to site specific information / settings. For example:
        Secure settings status and a button to modify site permissions -->
    <string name="quick_settings_sheet">Արագ կարգավորումների թերթիկ</string>
    <!-- Label that indicates that this option it the recommended one -->
    <string name="phone_feature_recommended">Հանձնարարելի</string>
    <!-- button that allows editing site permissions settings -->
    <string name="quick_settings_sheet_manage_site_permissions">Կառավարեք կայքի թույլտվությունները</string>
    <!-- Button label for clearing all the information of site permissions-->
    <string name="clear_permissions">Մաքրել թույլտվությունները</string>
    <!-- Button label for clearing a site permission-->
    <string name="clear_permission">Մաքրել թույլտվությունը</string>

    <!-- Button label for clearing all the information on all sites-->
    <string name="clear_permissions_on_all_sites">Մաքրել թույլտվությունները բոլոր կայքերում</string>
    <!-- Preference for altering video and audio autoplay for all websites -->
    <string name="preference_browser_feature_autoplay">Ինքնանվագարկում</string>
    <!-- Preference for altering the camera access for all websites -->
    <string name="preference_phone_feature_camera">Տեսախցիկ</string>
    <!-- Preference for altering the microphone access for all websites -->
    <string name="preference_phone_feature_microphone">Խոսափող</string>
    <!-- Preference for altering the location access for all websites -->
    <string name="preference_phone_feature_location">Տեղադրություն</string>
    <!-- Preference for altering the notification access for all websites -->
    <string name="preference_phone_feature_notification">Ծանուցում</string>
    <!-- Preference for altering the persistent storage access for all websites -->
    <string name="preference_phone_feature_persistent_storage">Մշտական պահեստ</string>
    <!-- Preference for altering the EME access for all websites -->
    <string name="preference_phone_feature_media_key_system_access">DRM կառավարվող բովանդակություն</string>
    <!-- Label that indicates that a permission must be asked always -->
    <string name="preference_option_phone_feature_ask_to_allow">Խնդրել թույլտվություն</string>
    <!-- Label that indicates that a permission must be blocked -->
    <string name="preference_option_phone_feature_blocked">Արգելափակված</string>
    <!-- Label that indicates that a permission must be allowed -->
    <string name="preference_option_phone_feature_allowed">Թույլատրված</string>
    <!--Label that indicates a permission is by the Android OS-->
    <string name="phone_feature_blocked_by_android">Արգելափակված է Android-ի կողմից</string>
    <!-- Preference for showing a list of websites that the default configurations won't apply to them -->
    <string name="preference_exceptions">Բացառություններ</string>
    <!-- Summary of tracking protection preference if tracking protection is set to on -->
    <string name="tracking_protection_on">Միաց.</string>

    <!-- Summary of tracking protection preference if tracking protection is set to off -->
    <string name="tracking_protection_off">Անջ.</string>
    <!-- Label for global setting that indicates that all video and audio autoplay is allowed -->
    <string name="preference_option_autoplay_allowed2">Թույլատրել ձայնանյութը և տեսանյութը</string>
    <!-- Label for site specific setting that indicates that all video and audio autoplay is allowed -->
    <string name="quick_setting_option_autoplay_allowed">Թույլատրել ձայնանյութը և տեսանյութը</string>
    <!-- Label that indicates that video and audio autoplay is only allowed over Wi-Fi -->
    <string name="preference_option_autoplay_allowed_wifi_only2">Արգելափակել ձայնանյութը և տեսանյութը միայն բջջային տվյալներում</string>
    <!-- Subtext that explains 'autoplay on Wi-Fi only' option -->
    <string name="preference_option_autoplay_allowed_wifi_subtext">Ձայնանյութը և տեսանյութը կնվագարկվեն միայն Wi-Fi-ով</string>
    <!-- Label for global setting that indicates that video autoplay is allowed, but audio autoplay is blocked -->
    <string name="preference_option_autoplay_block_audio2">Արգելափակել միայն ձայնանյութը</string>
    <!-- Label for site specific setting that indicates that video autoplay is allowed, but audio autoplay is blocked -->
    <string name="quick_setting_option_autoplay_block_audio">Արգելափակել միայն ձայնանյութը</string>
    <!-- Label for global setting that indicates that all video and audio autoplay is blocked -->
    <string name="preference_option_autoplay_blocked3">Արգելափակել ձայնանյութը և տեսանյութը</string>
    <!-- Label for site specific setting that indicates that all video and audio autoplay is blocked -->
    <string name="quick_setting_option_autoplay_blocked">Արգելափակել ձայնանյութը և տեսանյութը</string>
    <!-- Summary of delete browsing data on quit preference if it is set to on -->
    <string name="delete_browsing_data_quit_on">Միաց.</string>
    <!-- Summary of delete browsing data on quit preference if it is set to off -->
    <string name="delete_browsing_data_quit_off">Անջ.</string>

    <!-- Collections -->
    <!-- Collections header on home fragment -->
    <string name="collections_header">Հավաքածուներ</string>
    <!-- Content description (not visible, for screen readers etc.): Opens the collection menu when pressed -->
    <string name="collection_menu_button_content_description">Հավաքածուի ցանկ</string>
    <!-- Label to describe what collections are to a new user without any collections -->
    <string name="no_collections_description2">Հավաքեք ձեզ համար կարևոր բաները:\nԽմբավորեք համանման որոնումները, կայքերը և ներդիրները՝ ավելի ուշ արագ մատչելու համար:</string>
    <!-- Title for the "select tabs" step of the collection creator -->
    <string name="create_collection_select_tabs">Ընտրեք ներդիրները</string>
    <!-- Title for the "select collection" step of the collection creator -->
    <string name="create_collection_select_collection">Ընտրեք հավաքածուն</string>
    <!-- Title for the "name collection" step of the collection creator -->
    <string name="create_collection_name_collection">Հավաքածուի անունը</string>
    <!-- Button to add new collection for the "select collection" step of the collection creator -->
    <string name="create_collection_add_new_collection">Ավելացնել նոր հավաքածու</string>
    <!-- Button to select all tabs in the "select tabs" step of the collection creator -->
    <string name="create_collection_select_all">Նշել բոլորը</string>
    <!-- Button to deselect all tabs in the "select tabs" step of the collection creator -->
    <string name="create_collection_deselect_all">Ապանշել բոլորը</string>
    <!-- Text to prompt users to select the tabs to save in the "select tabs" step of the collection creator -->
    <string name="create_collection_save_to_collection_empty">Ընտրեք ներդիրներ՝ պահպանելու համար</string>
    <!-- Text to show users how many tabs they have selected in the "select tabs" step of the collection creator.
     %d is a placeholder for the number of tabs selected. -->
    <string name="create_collection_save_to_collection_tabs_selected">%d ներդիր է ընտրված</string>
    <!-- Text to show users they have one tab selected in the "select tabs" step of the collection creator.
    %d is a placeholder for the number of tabs selected. -->
    <string name="create_collection_save_to_collection_tab_selected">%d ներդիր է ընտրված</string>
    <!-- Text shown in snackbar when multiple tabs have been saved in a collection -->
    <string name="create_collection_tabs_saved">Ներդիրները պահպանված են:</string>
    <!-- Text shown in snackbar when one or multiple tabs have been saved in a new collection -->
    <string name="create_collection_tabs_saved_new_collection">Հավաքածուն պահպանվել է</string>
    <!-- Text shown in snackbar when one tab has been saved in a collection -->
    <string name="create_collection_tab_saved">Ներդիրը պահպանված է:</string>
    <!-- Content description (not visible, for screen readers etc.): button to close the collection creator -->
    <string name="create_collection_close">Փակել</string>
    <!-- Button to save currently selected tabs in the "select tabs" step of the collection creator-->
    <string name="create_collection_save">Պահպանել</string>

    <!-- Snackbar action to view the collection the user just created or updated -->
    <string name="create_collection_view">Դիտել</string>

    <!-- Default name for a new collection in "name new collection" step of the collection creator. %d is a placeholder for the number of collections-->
    <string name="create_collection_default_name">Հավաքածու %d</string>

    <!-- Share -->
    <!-- Share screen header -->
    <string name="share_header">Ուղարկիր և համօգտագործել</string>
    <!-- Share screen header -->
    <string name="share_header_2">Համօգտագործել</string>
    <!-- Content description (not visible, for screen readers etc.):
        "Share" button. Opens the share menu when pressed. -->
    <string name="share_button_content_description">Համօգտագործել</string>
    <!-- Sub-header in the dialog to share a link to another app -->
    <string name="share_link_subheader">Համօգտագործել հղումը</string>

    <!-- Sub-header in the dialog to share a link to another sync device -->
    <string name="share_device_subheader">Ուղարկել սարքի</string>
    <!-- Sub-header in the dialog to share a link to an app from the full list -->
    <string name="share_link_all_apps_subheader">Բոլոր գործողությունները</string>
    <!-- Sub-header in the dialog to share a link to an app from the most-recent sorted list -->
    <string name="share_link_recent_apps_subheader">Վերջերս փակված</string>
    <!-- An option from the three dot menu to into sync -->
    <string name="sync_menu_sign_in">Մուտք գործեք՝ համաժամեցնելու համար</string>
    <!-- An option from the share dialog to sign into sync -->
    <string name="sync_sign_in">Մուտք գործել Համաժամեցում</string>
    <!-- An option from the share dialog to send link to all other sync devices -->
    <string name="sync_send_to_all">Ուղարկել բոլոր սարքերին</string>
    <!-- An option from the share dialog to reconnect to sync -->
    <string name="sync_reconnect">Կրկին կապակցվել Համաժամեցմանը</string>
    <!-- Text displayed when sync is offline and cannot be accessed -->
    <string name="sync_offline">Անցանց</string>
    <!-- An option to connect additional devices -->
    <string name="sync_connect_device">Կապակցվել այլ սարքի</string>
    <!-- The dialog text shown when additional devices are not available -->
    <string name="sync_connect_device_dialog">Ներդիր ուղարկելու համար մուտք գործեք Firefox առնվազն մեկ այլ սարքի վրա:</string>
    <!-- Confirmation dialog button -->
    <string name="sync_confirmation_button">Հասկացա</string>
    <!-- Share error message -->
    <string name="share_error_snackbar">Հնարավոր չէ համօգտագործել այս հավելվածին</string>
    <!-- Add new device screen title -->
    <string name="sync_add_new_device_title">Ուղարկել սարքի</string>
    <!-- Text for the warning message on the Add new device screen -->
    <string name="sync_add_new_device_message">Կապակցված սարքեր չկան</string>
    <!-- Text for the button to learn about sending tabs -->
    <string name="sync_add_new_device_learn_button">Իմացեք Ուղարկել ներդիրների մասին...</string>
    <!-- Text for the button to connect another device -->
    <string name="sync_add_new_device_connect_button">Կապակցվել այլ սարք...</string>

    <!-- Notifications -->
    <!-- The user visible name of the "notification channel" (Android 8+ feature) for the ongoing notification shown while a browsing session is active. -->
    <string name="notification_pbm_channel_name">Գաղտնի դիտարկման աշխատաշրջան</string>
    <!-- Text shown in the notification that pops up to remind the user that a private browsing session is active. -->
    <string name="notification_pbm_delete_text">Ջնջել գաղտնի ներդիրները</string>
    <!-- Text shown in the notification that pops up to remind the user that a private browsing session is active. -->
    <string name="notification_pbm_delete_text_2">Փակել գաղտնի ներդիրները</string>
    <!-- Notification action to open Fenix and resume the current browsing session. -->
    <string name="notification_pbm_action_open">Բացել</string>

    <!-- Notification action to delete all current private browsing sessions AND switch to Fenix (bring it to the foreground) -->
    <string name="notification_pbm_action_delete_and_open">Ջնջել և բացել</string>
    <!-- Name of the "Powered by Fenix" notification channel. Displayed in the "App notifications" system settings for the app -->
    <string name="notification_powered_by_channel_name">Օժանդակող`</string>
    <!-- Text shown in snackbar when user deletes a collection -->
    <string name="snackbar_collection_deleted">Հավաքածուն ջնջվեց</string>
    <!-- Text shown in snackbar when user renames a collection -->
    <string name="snackbar_collection_renamed">Հավաքածուն վերանվանվեց</string>
    <!-- Text shown in snackbar when user deletes a tab -->
    <string name="snackbar_tab_deleted">Ներդիրը ջնջված է</string>
    <!-- Text shown in snackbar when user deletes all tabs -->
    <string name="snackbar_tabs_deleted">Ներդիրները ջնջված են</string>
    <!-- Text shown in snackbar when user closes a tab -->
    <string name="snackbar_tab_closed">Ներդիրը փակվեց</string>
    <!-- Text shown in snackbar when user closes all tabs -->
    <string name="snackbar_tabs_closed">Ներդիրները փակվեցին</string>

    <!-- Text shown in snackbar when user closes tabs -->
    <string name="snackbar_message_tabs_closed">Ներդիրները փակ են</string>
    <!-- Text shown in snackbar when user bookmarks a list of tabs -->
    <string name="snackbar_message_bookmarks_saved">Էջանիշները պահված են</string>
    <!-- Text shown in snackbar action for viewing bookmarks -->
    <string name="snackbar_message_bookmarks_view">Տեսք</string>
    <!-- Text shown in snackbar when user adds a site to top sites -->
    <string name="snackbar_added_to_top_sites">Ավելացվել է ընտրյալ կայքերին:</string>
    <!-- Text shown in snackbar when user closes a private tab -->
    <string name="snackbar_private_tab_closed">Գաղտնի ներդիրը փակվեց</string>
    <!-- Text shown in snackbar when user closes all private tabs -->
    <string name="snackbar_private_tabs_closed">Գաղտնի ներդիրները փակվեցին</string>
    <!-- Text shown in snackbar when user deletes all private tabs -->
    <string name="snackbar_private_tabs_deleted">Գաղտնի ներդիրները ջնջվեցին</string>
    <!-- Text shown in snackbar to undo deleting a tab, top site or collection -->
    <string name="snackbar_deleted_undo">ՀԵՏԱՐԿԵԼ</string>
    <!-- Text shown in snackbar when user removes a top site -->
    <string name="snackbar_top_site_removed">Կայքը հեռացված է</string>
    <!-- Text for action to undo deleting a tab or collection shown in a11y dialog -->
    <string name="a11y_dialog_deleted_undo">Հետարկել</string>
    <!-- Text for action to confirm deleting a tab or collection shown in a11y dialog -->
    <string name="a11y_dialog_deleted_confirm">Հաստատել</string>
    <!-- QR code scanner prompt which appears after scanning a code, but before navigating to it
        First parameter is the name of the app, second parameter is the URL or text scanned-->
    <string name="qr_scanner_confirmation_dialog_message">Թույլատրել %1$s-ին բացել %2$s-ը</string>
    <!-- QR code scanner prompt dialog positive option to allow navigation to scanned link -->
    <string name="qr_scanner_dialog_positive">ԹՈՒՅԼԱՏՐԵԼ</string>
    <!-- QR code scanner prompt dialog positive option to deny navigation to scanned link -->
    <string name="qr_scanner_dialog_negative">ԱՐԳԵԼԵԼ</string>
    <!-- Tab collection deletion prompt dialog message. Placeholder will be replaced with the collection name -->
    <string name="tab_collection_dialog_message">Համոզվա՞ծ եք, որ ցանկանում եք ջնջել %1$s-ը։</string>
    <!-- Collection and tab deletion prompt dialog message. This will show when the last tab from a collection is deleted -->
    <string name="delete_tab_and_collection_dialog_message">Այս ներդիրի ջնջումը կհեռացնի ամբողջ հավաքածուն: Կարող եք ստեգղծել նոր հավաքածու ցանկացած ժամանակ:</string>
    <!-- Collection and tab deletion prompt dialog title. Placeholder will be replaced with the collection name. This will show when the last tab from a collection is deleted -->
    <string name="delete_tab_and_collection_dialog_title">Ջնջե՞լ %1$s-ը:</string>
    <!-- Tab collection deletion prompt dialog option to delete the collection -->
    <string name="tab_collection_dialog_positive">Ջնջել</string>
    <!-- Tab collection deletion prompt dialog option to cancel deleting the collection -->
    <string name="tab_collection_dialog_negative">Չեղարկել</string>
    <!-- Text displayed in a notification when the user enters full screen mode -->
    <string name="full_screen_notification">Մուտք լիաէկրան</string>
    <!-- Message for copying the URL via long press on the toolbar -->
    <string name="url_copied">URL-ն պատճենվել է</string>
    <!-- Sample text for accessibility font size -->
    <string name="accessibility_text_size_sample_text_1">Սա ընտրանքային գրվածք է: Այստեղ ցույց է տրված, թե ինչպես կցուցադրվի այն, երբ մեծացնեք կամ փոքրացնեք չափը այս կարգավորումով:</string>
    <!-- Summary for Accessibility Text Size Scaling Preference -->
    <string name="preference_accessibility_text_size_summary">Դարձեք գրվածքները կայքերում ավելի մեծ կամ փոքր</string>
    <!-- Title for Accessibility Text Size Scaling Preference -->
    <string name="preference_accessibility_font_size_title">Տառատեսակի չափ</string>

    <!-- Title for Accessibility Text Automatic Size Scaling Preference -->
    <string name="preference_accessibility_auto_size_2">Տառատեսակի ինքնաշխատ չափում</string>
    <!-- Summary for Accessibility Text Automatic Size Scaling Preference -->
    <string name="preference_accessibility_auto_size_summary">Տառատեսակի չափը կհամապատասխանի ձեր Android-ի կարգավորումներին: Անջատեք՝ տառատեսակի չափը այստեղ կառավարելու համար:</string>

    <!-- Title for the Delete browsing data preference -->
    <string name="preferences_delete_browsing_data">Ջնջել դիտարկման տվյալները</string>
    <!-- Title for the tabs item in Delete browsing data -->
    <string name="preferences_delete_browsing_data_tabs_title_2">Բաց ներդիրներ</string>
    <!-- Subtitle for the tabs item in Delete browsing data, parameter will be replaced with the number of open tabs -->
    <string name="preferences_delete_browsing_data_tabs_subtitle">%d ներդիրներ</string>
    <!-- Title for the data and history items in Delete browsing data -->
    <string name="preferences_delete_browsing_data_browsing_data_title">Դիտարկման պատմություն և կայքերի տվյալներ</string>
    <!-- Subtitle for the data and history items in delete browsing data, parameter will be replaced with the
        number of history items the user has -->
    <string name="preferences_delete_browsing_data_browsing_data_subtitle">%d հասցեներ</string>
    <!-- Title for history items in Delete browsing data -->
    <string name="preferences_delete_browsing_data_browsing_history_title">Պատմություն</string>
    <!-- Subtitle for the history items in delete browsing data, parameter will be replaced with the
        number of history pages the user has -->
    <string name="preferences_delete_browsing_data_browsing_history_subtitle">%d էջեր</string>
    <!-- Title for the cookies item in Delete browsing data -->
    <string name="preferences_delete_browsing_data_cookies">Cookie-ներ</string>
    <!-- Subtitle for the cookies item in Delete browsing data -->
    <string name="preferences_delete_browsing_data_cookies_subtitle">Դուրս կգրվեք կայքերի մեծ մասից</string>
    <!-- Title for the cached images and files item in Delete browsing data -->
    <string name="preferences_delete_browsing_data_cached_files">Շտեմված պատկերներ ու ֆայլեր</string>
    <!-- Subtitle for the cached images and files item in Delete browsing data -->
    <string name="preferences_delete_browsing_data_cached_files_subtitle">Ազատում է պահեստային տարածք</string>
    <!-- Title for the site permissions item in Delete browsing data -->
    <string name="preferences_delete_browsing_data_site_permissions">Կայքերի թույլտվություններ</string>
    <!-- Title for the downloads item in Delete browsing data -->
    <string name="preferences_delete_browsing_data_downloads">Ներբեռնումներ</string>
    <!-- Text for the button to delete browsing data -->
    <string name="preferences_delete_browsing_data_button">Ջնջել դիտարկման տվյալները</string>
    <!-- Title for the Delete browsing data on quit preference -->
    <string name="preferences_delete_browsing_data_on_quit">Ջնջել դիտարկման տվյալները փակելիս</string>
    <!-- Summary for the Delete browsing data on quit preference. "Quit" translation should match delete_browsing_data_on_quit_action translation. -->
    <string name="preference_summary_delete_browsing_data_on_quit">Ինքնաբար ջնջում է դիտարկման տվյալները, երբ հիմնական ցանկից ընտրում եք «Փակել»:</string>
    <!-- Summary for the Delete browsing data on quit preference. "Quit" translation should match delete_browsing_data_on_quit_action translation. -->
    <string name="preference_summary_delete_browsing_data_on_quit_2">Ինքնաբար ջնջում է դիտարկման տվյալները, երբ հիմնական ցանկից ընտրում եք \«Փակել»\:</string>
    <!-- Action item in menu for the Delete browsing data on quit feature -->
    <string name="delete_browsing_data_on_quit_action">Փակել</string>

    <!-- Dialog message to the user asking to delete browsing data. -->
    <string name="delete_browsing_data_prompt_message">Սա կջնջի ձեր դիտարկման բոլոր տվյալները:</string>
    <!-- Dialog message to the user asking to delete browsing data. Parameter will be replaced by app name. -->
    <string name="delete_browsing_data_prompt_message_3">%s-ը կջնջի ընտրված դիտարկման տվյալները:</string>
    <!-- Text for the cancel button for the data deletion dialog -->
    <string name="delete_browsing_data_prompt_cancel">Չեղարկել</string>
    <!-- Text for the allow button for the data deletion dialog -->
    <string name="delete_browsing_data_prompt_allow">Ջնջել</string>
    <!-- Text for the snackbar confirmation that the data was deleted -->
    <string name="preferences_delete_browsing_data_snackbar">Դիտարկման տվյալները ջնջված են</string>
    <!-- Text for the snackbar to show the user that the deletion of browsing data is in progress -->
    <string name="deleting_browsing_data_in_progress">Ջնջել դիտարկման տվյալները…</string>

    <!-- Tips -->
    <!-- text for firefox preview moving tip header "Firefox Preview" and "Firefox Nightly" are intentionally hardcoded -->
    <string name="tip_firefox_preview_moved_header">Firefox Preview-ն այժմ Firefox Nightly-ն է</string>
    <!-- text for firefox preview moving tip description -->
    <string name="tip_firefox_preview_moved_description">Firefox Nightly-ին ամեն երեկո թարմացվում է և ունի նորարարական հնարավորություններ:
        Այնուամենայնիվ, այն կարող է լինել ավելի քիչ կայուն: Ներբեռնեք մեր բետա դիտարկիչը՝ ավելի կայուն փորձի համար:</string>

    <!-- text for firefox preview moving tip button. "Firefox for Android Beta" is intentionally hardcoded -->
    <string name="tip_firefox_preview_moved_button_2">Ստանալ Firefox for Android Beta-ն</string>

    <!-- text for firefox preview moving tip header. "Firefox Nightly" is intentionally hardcoded -->
    <string name="tip_firefox_preview_moved_header_preview_installed">Firefox Nightly-ն հեռացված է</string>
    <!-- text for firefox preview moving tip description -->
    <string name="tip_firefox_preview_moved_description_preview_installed">Այս հավելվածը այլևս չի ստանա անվտանգության թարմացումներ: Դադարեք օգտագործել այս հավելվածը և անցեք նոր Nightly-ին:
        \n\nՁեր էջանիշերը, մուտքերը և պատմությունը այլ հավելված փոխանցելու համար ստեղծել Firefox հաշիվ:</string>
    <!-- text for firefox preview moving tip button  -->
    <string name="tip_firefox_preview_moved_button_preview_installed">Անցում կատարեք նոր Nightly-ին</string>

    <!-- text for firefox preview moving tip header. "Firefox Nightly" is intentionally hardcoded -->
    <string name="tip_firefox_preview_moved_header_preview_not_installed">Firefox Nightly-ն հեռացված է</string>
    <!-- text for firefox preview moving tip description -->
    <string name="tip_firefox_preview_moved_description_preview_not_installed">Այս հավելվածը այլևս չի ստանա անվտանգության թարմացումներ: Դադարեք օգտագործել այս հավելվածը և անցեք նոր Nightly-ին:
        \n\nՁեր էջանիշերը, մուտքերը և պատմությունը այլ հավելված փոխանցելու համար ստեղծել Firefox հաշիվ:</string>
    <!-- text for firefox preview moving tip button  -->
    <string name="tip_firefox_preview_moved_button_preview_not_installed">Ստացեք նոր Nightly-ին</string>

    <!-- Onboarding -->
    <!-- Text for onboarding welcome message
    The first parameter is the name of the app (e.g. Firefox Preview) -->
    <string name="onboarding_header">Բարի գալուստ %s:</string>
    <!-- text for the Firefox Accounts section header -->
    <string name="onboarding_fxa_section_header">Արդեն ունե՞ք հաշիվ</string>
    <!-- text for the "What's New" onboarding card header -->
    <string name="onboarding_whats_new_header1">Տեսեք, թե ինչն է նոր</string>
    <!-- text for the "what's new" onboarding card description
    The first parameter is the short name of the app (e.g. Firefox) -->
    <string name="onboarding_whats_new_description">Հարցեր ունեք վերափոխված %s-ի հետ: Ցանկանո՞ւմ եք իմանալ, թե ինչ է փոխվել:</string>

    <!-- text for underlined clickable link that is part of "what's new" onboarding card description that links to an FAQ -->
    <string name="onboarding_whats_new_description_linktext">Ստացեք պատասխանները այստեղ</string>
    <!-- text for the Firefox account onboarding sign in card header. The word "Firefox" should not be translated -->
    <string name="onboarding_account_sign_in_header_1">Համաժամեցնել Firefox-ը</string>
    <!-- Text for the button to learn more about signing in to your Firefox account -->
    <string name="onboarding_manual_sign_in_description">Բերեք էջանիշերը, պատմությունը և գաղտնաբառերը Firefox՝ այս սարքում:</string>
    <!-- text for the firefox account onboarding card header when we detect you're already signed in to
        another Firefox browser. (The word `Firefox` should not be translated)
        The first parameter is the email of the detected user's account -->
    <string name="onboarding_firefox_account_auto_signin_header_3">Դուք մուտք եք գործել որպես %s տվյալ սարքից այլ Firefox դիտարկիչում: Ցանկանո՞ւմ եք մուտք գործել այս հաշիվ:</string>
    <!-- text for the button to confirm automatic sign-in -->
    <string name="onboarding_firefox_account_auto_signin_confirm">Այո, գրանցեք ինձ</string>
    <!-- text for the automatic sign-in button while signing in is in process -->
    <string name="onboarding_firefox_account_signing_in">Մուտք է գործում...</string>
    <!-- text for the button to manually sign into Firefox account. -->
    <string name="onboarding_firefox_account_sign_in_1">Գրանցվել</string>
    <!-- text for the button to stay signed out when presented with an option to automatically sign-in. -->
    <string name="onboarding_firefox_account_stay_signed_out">Մնացեք դուրս գրված</string>
    <!-- text to display in the snackbar once account is signed-in -->
    <string name="onboarding_firefox_account_sync_is_on">Համաժամեցումը միացված է</string>
    <!-- text to display in the snackbar if automatic sign-in fails. user may try again -->
    <string name="onboarding_firefox_account_automatic_signin_failed">Չհաջողվեց մուտք գործել</string>
    <!-- text for the tracking protection onboarding card header -->
    <string name="onboarding_tracking_protection_header_3">Միշտ գաղտնիություն</string>
    <!-- text for the tracking protection card description. 'Firefox' intentionally hardcoded here -->
    <string name="onboarding_tracking_protection_description_3">Firefox-ը ինքնաշխատ կանգնեցնում է ընկերությունների՝ հետևելու Ձեզ առցանց:</string>
    <!-- text for tracking protection radio button option for standard level of blocking -->
    <string name="onboarding_tracking_protection_standard_button_2">Ստանդարտ (սկզբնադիր)</string>
    <!-- text for standard blocking option button description -->
    <string name="onboarding_tracking_protection_standard_button_description_3">Հավասարակշռված է գաղտնիության և արտադրողականության միջև: Էջերը նորմալ են բեռնվում:</string>
    <!-- text for tracking protection radio button option for strict level of blocking -->
    <string name="onboarding_tracking_protection_strict_button">Խիստ (հանձնարարելի)</string>
    <!-- text for tracking protection radio button option for strict level of blocking -->
    <string name="onboarding_tracking_protection_strict_option">Խիստ</string>
    <!-- text for strict blocking option button description -->
    <string name="onboarding_tracking_protection_strict_button_description_3">Արգելափակում է ավելի շատ հետագծիչներ, որ էջերը արագ բեռնվեն, բայց էջի որոշ գործույթներ կարող են ընդհատվեն:</string>
    <!-- text for the toolbar position card header  -->
    <string name="onboarding_toolbar_placement_header_1">Ընտրեք գործիքագոտու տեղը</string>
    <!-- text for the toolbar position card description -->
    <string name="onboarding_toolbar_placement_description_1">Գործիքագոտին դրեք հեշտ հասանելի տեղ: Պահեք այն ներքևում կամ տեղափոխեք վերև:</string>
    <!-- text for the private browsing onboarding card header -->
    <string name="onboarding_private_browsing_header">Դիտարկել գաղտնի</string>
    <!-- text for the private browsing onboarding card description
    The first parameter is an icon that represents private browsing -->
    <string name="onboarding_private_browsing_description1">Ցանկանում եք բացել գաղտնի ներդիր, հպեք %s պատկերակին:</string>
    <!-- text for the private browsing onboarding card description, explaining how to always using private browsing -->
    <string name="onboarding_private_browsing_always_description">Ցանկանում եք ամեն անգամ բացել գաղտնի ներդիրները. Թարմացրեք գաղտնի դիտարկման կարգավորումները:</string>
    <!-- text for the private browsing onbording card button, that launches settings -->
    <string name="onboarding_private_browsing_button">Բացել կարգավորումները</string>
    <!-- text for the privacy notice onboarding card header -->
    <string name="onboarding_privacy_notice_header">Ձեր գաղտնիությունը</string>

    <!-- text for the privacy notice onboarding card description
    The first parameter is the name of the app (e.g. Firefox Preview) Substitute %s for long browser name. -->
    <string name="onboarding_privacy_notice_description2">Մենք պատրաստել ենք %s-ը, որպեսզի դուք կառավարեք այն, ինչ համօգտագործում եք առցանց և թե ինչով եք կիսվում մեզ հետ:</string>
    <!-- Text for the button to read the privacy notice -->
    <string name="onboarding_privacy_notice_read_button">Կարդացեք մեր գաղտնիության ծանուցումը</string>

    <!-- Content description (not visible, for screen readers etc.): Close onboarding screen -->
    <string name="onboarding_close">Փակել</string>

    <!-- text for the button to finish onboarding -->
    <string name="onboarding_finish">Սկսել դիտարկումը</string>

    <!-- Onboarding theme -->
    <!-- text for the theme picker onboarding card header -->
    <string name="onboarding_theme_picker_header">Ընտրեք ձեր ոճը</string>
    <!-- text for the theme picker onboarding card description -->
    <string name="onboarding_theme_picker_description_2">Խնայեք մարտկոցը և ձեր տեսողությունը մուգ կերպում:</string>
    <!-- Automatic theme setting (will follow device setting) -->
    <string name="onboarding_theme_automatic_title">Ինքնաշխատ</string>
    <!-- Summary of automatic theme setting (will follow device setting) -->
    <string name="onboarding_theme_automatic_summary">Համապատասխանում է ձեր սարքի կարգավորումներին</string>
    <!-- Theme setting for dark mode -->
    <string name="onboarding_theme_dark_title">Մուգ ոճ</string>
    <!-- Theme setting for light mode -->
    <string name="onboarding_theme_light_title">Լուսավոր ոճ</string>

    <!-- Text shown in snackbar when multiple tabs have been sent to device -->
    <string name="sync_sent_tabs_snackbar">Ներդիրներն ուղարկվեցին:</string>
    <!-- Text shown in snackbar when one tab has been sent to device  -->
    <string name="sync_sent_tab_snackbar">Ներդիրն ուղարկվեց:</string>
    <!-- Text shown in snackbar when sharing tabs failed  -->
    <string name="sync_sent_tab_error_snackbar">Անհնար է ուղարկել</string>
    <!-- Text shown in snackbar for the "retry" action that the user has after sharing tabs failed -->
    <string name="sync_sent_tab_error_snackbar_action">ԿՐԿՆԵԼ</string>
    <!-- Title of QR Pairing Fragment -->
    <string name="sync_scan_code">Սկանավորել կոդը</string>
    <!-- Instructions on how to access pairing -->
    <string name="sign_in_instructions"><![CDATA[Ձեր համակարգչում բացեք Firefox-ը և անցեք <b>https://firefox.com/pair</b>]]></string>
    <!-- Text shown for sign in pairing when ready -->
    <string name="sign_in_ready_for_scan">Պատրաստ է սկանավորել</string>
    <!-- Text shown for settings option for sign with pairing -->
    <string name="sign_in_with_camera">Մուտք գործեք ձեր տեսախցիկի հետ</string>
    <!-- Text shown for settings option for sign with email -->
    <string name="sign_in_with_email">Փոխարենը օգտ. էլ. փոստ</string>
    <!-- Text shown for settings option for create new account text.'Firefox' intentionally hardcoded here.-->
    <string name="sign_in_create_account_text"><![CDATA[Չունե՞ք հաշիվ: <u>Ստեղծեք նորը</u>՝ Firefox-ը տարբեր սարքերի միջև համաժամեցնելու համար:]]></string>
    <!-- Text shown in confirmation dialog to sign out of account -->
    <string name="sign_out_confirmation_message">Firefox-ը կկանգնեցնի համաժամացումը ձեր հաշվի հետ, բայց չի ջնջվի այս սարքում ձեր դիտարկման որևէ տվյալ։</string>
    <!-- Text shown in confirmation dialog to sign out of account. The first parameter is the name of the app (e.g. Firefox Preview) -->
    <string name="sign_out_confirmation_message_2">%s-ը կդադարեցնի համաժամացումը ձեր հաշվի հետ, բայց չի ջնջի այս սարքի ձեր զննարկման որևէ տվյալ։</string>
    <!-- Option to continue signing out of account shown in confirmation dialog to sign out of account -->
    <string name="sign_out_disconnect">Ապակապակցել</string>
    <!-- Option to cancel signing out shown in confirmation dialog to sign out of account -->
    <string name="sign_out_cancel">Չեղարկել</string>
    <!-- Error message snackbar shown after the user tried to select a default folder which cannot be altered -->
    <string name="bookmark_cannot_edit_root">Հնարավոր չէ խմբագրել կանխադրված պանակները</string>

    <!-- Enhanced Tracking Protection -->
    <!-- Link displayed in enhanced tracking protection panel to access tracking protection settings -->
    <string name="etp_settings">Պաշտպանության կարգավորումներ</string>
    <!-- Preference title for enhanced tracking protection settings -->
    <string name="preference_enhanced_tracking_protection">Բարելավված հետագծման պաշտպանություն</string>
    <!-- Title for the description of enhanced tracking protection -->
    <string name="preference_enhanced_tracking_protection_explanation_title">Դիտարկեք առանց Ձեզ հետևելու</string>
    <!-- Description of enhanced tracking protection. The first parameter is the name of the application (For example: Fenix) -->
    <string name="preference_enhanced_tracking_protection_explanation">Ձեր տվյալները պահեք ձեզ մոտ: %s-ը պաշտպանում է ամենատարածված հետագծիչներից, որոնք հետևում են այն ամենին, ինչ որ անում եք առցանց:</string>
    <!-- Text displayed that links to website about enhanced tracking protection -->
    <string name="preference_enhanced_tracking_protection_explanation_learn_more">Իմանալ ավելին</string>
    <!-- Preference for enhanced tracking protection for the standard protection settings -->
    <string name="preference_enhanced_tracking_protection_standard_default_1">Ստանդարտ (սկզբնադիր)</string>
    <!-- Preference description for enhanced tracking protection for the standard protection settings -->
    <string name="preference_enhanced_tracking_protection_standard_description_4">Հավասարակշռված է գաղտնիության և արտադրողականության միջև: Էջերը նորմալ են բեռնվում:</string>
    <!--  Accessibility text for the Standard protection information icon  -->
    <string name="preference_enhanced_tracking_protection_standard_info_button">Ինչն է արգելափակված հետագծման ստանդարտ պաշտպանությամբ</string>
    <!-- Preference for enhanced tracking protection for the strict protection settings -->
    <string name="preference_enhanced_tracking_protection_strict">Խիստ</string>

    <!-- Preference description for enhanced tracking protection for the strict protection settings -->
    <string name="preference_enhanced_tracking_protection_strict_description_3">Արգելափակում է ավելի շատ հետագծիչներ, որ էջերը արագ բեռնվեն, բայց էջի որոշ գործույթներ կարող են ընդհատվեն:</string>
    <!--  Accessibility text for the Strict protection information icon  -->
    <string name="preference_enhanced_tracking_protection_strict_info_button">Ինչն է արգելափակված խիստ հետագծման պաշտպանությամբ</string>
    <!-- Preference for enhanced tracking protection for the custom protection settings -->
    <string name="preference_enhanced_tracking_protection_custom">Հարմարեցված</string>
    <!-- Preference description for enhanced tracking protection for the strict protection settings -->
    <string name="preference_enhanced_tracking_protection_custom_description_2">Ընտրեք, թե որ հետագծիչները և սկրիպտները արգելափակել։</string>
    <!--  Accessibility text for the Strict protection information icon  -->
    <string name="preference_enhanced_tracking_protection_custom_info_button">Ինչն է արգելափակված հարմարեցված հետագծման պաշտպանությամբ</string>
    <!-- Header for categories that are being blocked by current Enhanced Tracking Protection settings -->
    <!-- Preference for enhanced tracking protection for the custom protection settings for cookies-->
    <string name="preference_enhanced_tracking_protection_custom_cookies">Cookie-ներ</string>
    <!-- Option for enhanced tracking protection for the custom protection settings for cookies-->
    <string name="preference_enhanced_tracking_protection_custom_cookies_1">Խաչաձև կայքի և սոցիալական մեդիայի հետագծչներ</string>
    <!-- Option for enhanced tracking protection for the custom protection settings for cookies-->
    <string name="preference_enhanced_tracking_protection_custom_cookies_2">Cookie-ներ չայցելված կայքերից</string>
    <!-- Option for enhanced tracking protection for the custom protection settings for cookies-->
    <string name="preference_enhanced_tracking_protection_custom_cookies_3">Բոլոր երրորդ կողմերի cookie-ները (կարող են վեբ կայքերի ընդհատման պատճառ լինել)</string>
    <!-- Option for enhanced tracking protection for the custom protection settings for cookies-->
    <string name="preference_enhanced_tracking_protection_custom_cookies_4">Բոլոր cookie-ները (վեբ կայքերի ընդհատման պատճառ կլինեն)</string>
    <!-- Preference for enhanced tracking protection for the custom protection settings for tracking content -->
    <string name="preference_enhanced_tracking_protection_custom_tracking_content">Հետագծվող բովանդակություն</string>
    <!-- Option for enhanced tracking protection for the custom protection settings for tracking content-->
    <string name="preference_enhanced_tracking_protection_custom_tracking_content_1">Բոլոր ներդիրներում</string>
    <!-- Option for enhanced tracking protection for the custom protection settings for tracking content-->
    <string name="preference_enhanced_tracking_protection_custom_tracking_content_2">Միայն Գաղտնի ներդիրներում</string>
    <!-- Option for enhanced tracking protection for the custom protection settings for tracking content-->
    <string name="preference_enhanced_tracking_protection_custom_tracking_content_3">Միայն Հարմարեցված ներդիրներում</string>
    <!-- Preference for enhanced tracking protection for the custom protection settings -->
    <string name="preference_enhanced_tracking_protection_custom_cryptominers">Գաղտնազերծիչներ</string>
    <!-- Preference for enhanced tracking protection for the custom protection settings -->
    <string name="preference_enhanced_tracking_protection_custom_fingerprinters">Մատնահետքեր</string>
    <string name="enhanced_tracking_protection_blocked">Արգելափակված</string>
    <!-- Header for categories that are being not being blocked by current Enhanced Tracking Protection settings -->
    <string name="enhanced_tracking_protection_allowed">Թույլատրված</string>
    <!-- Category of trackers (social media trackers) that can be blocked by Enhanced Tracking Protection -->
    <string name="etp_social_media_trackers_title">Սոցալիական մեդիայի հետագծումներ</string>
    <!-- Description of social media trackers that can be blocked by Enhanced Tracking Protection -->
    <string name="etp_social_media_trackers_description">Սահմանափակում է սոցիալական ցանցերի ունակությունը՝ հետագծելու ձեր դիտարկվող ակտիվությունը համացանցում:</string>
    <!-- Category of trackers (cross-site tracking cookies) that can be blocked by Enhanced Tracking Protection -->
    <string name="etp_cookies_title">Միջակայքային հետագծման Cookie-ներ</string>
    <!-- Description of cross-site tracking cookies that can be blocked by Enhanced Tracking Protection -->
    <string name="etp_cookies_description">Արգելափակում է cookie-ները, որոնք օգտագործում են գովազդային ցանցերը և վերլուծական ընկերությունները`կազմելու համար ձեր դիտարկումների տվյալները շատ կայքերում:</string>
    <!-- Category of trackers (cryptominers) that can be blocked by Enhanced Tracking Protection -->
    <string name="etp_cryptominers_title">Գաղտնազերծիչներ</string>

    <!-- Description of cryptominers that can be blocked by Enhanced Tracking Protection -->
    <string name="etp_cryptominers_description">Կանխում է չարամիտ սկրիպտները, որոնք մուտք են ունենում ձեր սարքին՝ թվային արժույթի հայթայթման համար:</string>
    <!-- Category of trackers (fingerprinters) that can be blocked by Enhanced Tracking Protection -->
    <string name="etp_fingerprinters_title">Մատնահետքեր</string>
    <!-- Description of fingerprinters that can be blocked by Enhanced Tracking Protection -->
    <string name="etp_fingerprinters_description">Դադարեցնում է եզակի ճանաչելի տվյալներ ձեր սարքի մասին հավաքագրվելուց, որոնք կարող են օգտագործվել հետագծման նպատակով:</string>
    <!-- Category of trackers (tracking content) that can be blocked by Enhanced Tracking Protection -->
    <string name="etp_tracking_content_title">Հետագծող բովանդակություն</string>
    <!-- Description of tracking content that can be blocked by Enhanced Tracking Protection -->
    <string name="etp_tracking_content_description">Դադարեցվում է արտաքին գովազդի, տեսանյութերի և այլ բովանդակության բեռնումը, որը պարունակում է հետագծման կոդ: Կարող է ազդել կայքի որոշ գործառությունների վրա:</string>
    <!-- Enhanced Tracking Protection Onboarding Message shown in a dialog above the toolbar. The first parameter is the name of the application (For example: Fenix) -->
    <string name="etp_onboarding_cfr_message">Ամեն անգամ, երբ վահանը մանուշակագույն է, ուրեմն %s-ն արգելափակել է հետագծիչները այս կայքում: Հպեք՝ տեղեկությունների համար:</string>
    <!-- Enhanced Tracking Protection message that protection is currently on for this site -->
    <string name="etp_panel_on">Պաշտպանությունը միացված է այս կայքի համար</string>
    <!-- Enhanced Tracking Protection message that protection is currently off for this site -->
    <string name="etp_panel_off">Պաշտպանությունները անջատված են այս կայքի համար</string>
    <!-- Header for exceptions list for which sites enhanced tracking protection is always off -->
    <string name="enhanced_tracking_protection_exceptions">Ընդլայնված Հետագծման պաշտպանությունը անջատված է այս կայքերի համար</string>
    <!-- Content description (not visible, for screen readers etc.): Navigate
    back from ETP details (Ex: Tracking content) -->
    <string name="etp_back_button_content_description">Նավարկեք հետ</string>
    <!-- About page Your rights link text -->
    <string name="about_your_rights">Ձեր իրավունքները</string>
    <!-- About page link text to open open source licenses screen -->
    <string name="about_open_source_licenses">Մեր կողմից օգտագործվող բաց աղբյուր գրադարանները</string>
    <!-- About page link text to open what's new link -->
    <string name="about_whats_new">Ինչն է նոր %s-ում</string>
    <!-- Open source licenses page title
    The first parameter is the app name -->
    <string name="open_source_licenses_title">%s | OSS գրադարաններ</string>

    <!-- Category of trackers (redirect trackers) that can be blocked by Enhanced Tracking Protection -->
    <string name="etp_redirect_trackers_title">Վերաուղղորդել հետագծիչները</string>
    <!-- Description of redirect tracker cookies that can be blocked by Enhanced Tracking Protection -->
    <string name="etp_redirect_trackers_description">Վերաուղղորդմամբ կայված՝ մաքրում է թխուկները հայտնի հետագծիչ կայքերից:</string>

    <!-- About page link text to open support link -->
    <string name="about_support">Աջակցում</string>
    <!-- About page link text to list of past crashes (like about:crashes on desktop) -->
    <string name="about_crashes">Վթարներ</string>
    <!-- About page link text to open privacy notice link -->
    <string name="about_privacy_notice">Գաղտնիության ծանուցում</string>
    <!-- About page link text to open know your rights link -->
    <string name="about_know_your_rights">Իմացե՛ք Ձեր իրավունքները</string>
    <!-- About page link text to open licensing information link -->
    <string name="about_licensing_information">Արտոնագրի տեղեկություն</string>
    <!-- About page link text to open a screen with libraries that are used -->
    <string name="about_other_open_source_libraries">Գրադարաններ, որոնք մենք օգտագործում ենք</string>

    <!-- Toast shown to the user when they are activating the secret dev menu
        The first parameter is number of long clicks left to enable the menu -->
    <string name="about_debug_menu_toast_progress">Վրիպազերծման ցանկ. %1$d կտտացում(ներ) է մնացել միացնելու համար</string>
    <string name="about_debug_menu_toast_done">Վրիպազերծման ցանկը միացված է</string>

    <!-- Content description of the tab counter toolbar button when one tab is open -->
    <string name="tab_counter_content_description_one_tab">1 ներդիր</string>
    <!-- Content description of the tab counter toolbar button when multiple tabs are open. First parameter will be replaced with the number of tabs (always more than one) -->
    <string name="tab_counter_content_description_multi_tab">%d ներդիրներ</string>

    <!-- Browser long press popup menu -->
    <!-- Copy the current url -->
    <string name="browser_toolbar_long_press_popup_copy">Պատճենել</string>
    <!-- Paste & go the text in the clipboard. '&amp;' is replaced with the ampersand symbol: & -->
    <string name="browser_toolbar_long_press_popup_paste_and_go">Տեղադրել ևառաջ</string>
    <!-- Paste the text in the clipboard -->
    <string name="browser_toolbar_long_press_popup_paste">Տեղադրել</string>
    <!-- Snackbar message shown after an URL has been copied to clipboard. -->
    <string name="browser_toolbar_url_copied_to_clipboard_snackbar">URL-ն պատճենվել է սեղմնատախտակ</string>

    <!-- Title text for the Add To Homescreen dialog -->
    <string name="add_to_homescreen_title">Ավելացնել Տնային էկրանին</string>
    <!-- Cancel button text for the Add to Homescreen dialog -->
    <string name="add_to_homescreen_cancel">Չեղարկել</string>
    <!-- Add button text for the Add to Homescreen dialog -->
    <string name="add_to_homescreen_add">Ավելացնել</string>
    <!-- Continue to website button text for the first-time Add to Homescreen dialog -->
    <string name="add_to_homescreen_continue">Շարունակել կայքում</string>
    <!-- Placeholder text for the TextView in the Add to Homescreen dialog -->
    <string name="add_to_homescreen_text_placeholder">Դյուրանցման անունը</string>

    <!-- Describes the add to homescreen functionality -->
    <string name="add_to_homescreen_description_2">Հեշտությամբ կարող եք ավելացնել այս կայքը ձեր հեռախոսի Տնային էկրանին՝ ակնթարթորեն մատչելու և արագ դիտարկելու համար:</string>

    <!-- Preference for managing the settings for logins and passwords in Fenix -->
    <string name="preferences_passwords_logins_and_passwords">Մուտքանուններ և գաղտնաբառեր</string>
    <!-- Preference for managing the saving of logins and passwords in Fenix -->
    <string name="preferences_passwords_save_logins">Պահպանել մուտքանունները և գաղտնաբառերը</string>
    <!-- Preference option for asking to save passwords in Fenix -->
    <string name="preferences_passwords_save_logins_ask_to_save">Հարցնել պահպանելիս</string>
    <!-- Preference option for never saving passwords in Fenix -->
    <string name="preferences_passwords_save_logins_never_save">Երբեք չպահպանել</string>
    <!-- Preference for autofilling saved logins in Fenix -->
    <string name="preferences_passwords_autofill">Ինքնալցնում</string>
    <!-- Preference for syncing saved logins in Fenix -->
    <string name="preferences_passwords_sync_logins">Համաժամեցնել մուտքանունները</string>
    <!-- Preference for syncing saved logins in Fenix, when not signed in-->
    <string name="preferences_passwords_sync_logins_across_devices">Համաժամեցնել մուտքագրումները սարքերի միջև</string>
    <!-- Syncing saved logins in Fenix needs reconnect to sync -->
    <string name="preferences_passwords_sync_logins_reconnect">Վերակապակցել</string>
    <!-- Syncing saved logins in Fenix needs login -->
    <string name="preferences_passwords_sync_logins_sign_in">Մուտք գործեք՝ համաժամեցնելու համար</string>
    <!-- Preference to access list of saved logins -->
    <string name="preferences_passwords_saved_logins">Պահպանված մուտքանուններ</string>
    <!-- Description of empty list of saved passwords. Placeholder is replaced with app name.  -->
    <string name="preferences_passwords_saved_logins_description_empty_text">Ձեր պահպանած կամ համաժամեցրած մուտքանունները կցուցադրվեն այստեղ:</string>
    <!-- Preference to access list of saved logins -->
    <string name="preferences_passwords_saved_logins_description_empty_learn_more_link">Իմանալ ավելին համաժամեցման մասին:</string>
    <!-- Preference to access list of login exceptions that we never save logins for -->
    <string name="preferences_passwords_exceptions">Բացառություններ</string>
    <!-- Empty description of list of login exceptions that we never save logins for -->
    <string name="preferences_passwords_exceptions_description_empty">Մուտքանունները և գաղտնաբառերը, որոնք չեն պահպանվել, կցուցադրվեն այստեղ:</string>
    <!-- Description of list of login exceptions that we never save logins for -->
    <string name="preferences_passwords_exceptions_description">Մուտքանունները և գաղտնաբառերը չեն պահպանվի այս կայքերի համար:</string>
    <!-- Text on button to remove all saved login exceptions -->
    <string name="preferences_passwords_exceptions_remove_all">Ջնջել բոլոր բացառությունները</string>
    <!-- Hint for search box in logins list -->
    <string name="preferences_passwords_saved_logins_search">Որոնել մուտքանուններ</string>
    <!-- Option to sort logins list A-Z, alphabetically -->
    <string name="preferences_passwords_saved_logins_alphabetically">Այբբենական</string>
    <!-- Option to sort logins list by most recently used -->
    <string name="preferences_passwords_saved_logins_recently_used">Վերջերս օգտագործված</string>
    <!-- The header for the site that a login is for -->
    <string name="preferences_passwords_saved_logins_site">Կայք</string>

    <!-- The header for the username for a login -->
    <string name="preferences_passwords_saved_logins_username">Օգտվողի անուն</string>
    <!-- The header for the password for a login -->
    <string name="preferences_passwords_saved_logins_password">Գաղտնաբառ</string>
    <!-- Message displayed in security prompt to reenter a secret pin to access saved logins -->
    <string name="preferences_passwords_saved_logins_enter_pin">Կրկին մուտքագրեք ձեր PIN-ը</string>
    <!-- Message displayed in security prompt to access saved logins -->
    <string name="preferences_passwords_saved_logins_enter_pin_description">Ապակողպեք՝ դիտելու համար պահպանված մուտքանունները</string>
    <!-- Message displayed when a connection is insecure and we detect the user is entering a password -->
    <string name="logins_insecure_connection_warning">Այս կապակցումն անվտանգ չէ։ Այստեղ մուտքագրված տվյալները կարող են բացահայտվել:</string>
    <!-- Learn more link that will link to a page with more information displayed when a connection is insecure and we detect the user is entering a password -->
    <string name="logins_insecure_connection_warning_learn_more">Իմանալ ավելին</string>
    <!-- Prompt message displayed when Fenix detects a user has entered a password and user decides if Fenix should save it. The first parameter is the name of the application (For example: Fenix)  -->
    <string name="logins_doorhanger_save">Ցանկանո՞ւմ եք, որ %s-ը պահպանի այս մուտքանունը:</string>
    <!-- Positive confirmation that Fenix should save the new or updated login -->
    <string name="logins_doorhanger_save_confirmation">Պահպանել</string>
    <!-- Negative confirmation that Fenix should not save the new or updated login -->
    <string name="logins_doorhanger_save_dont_save">Չպահպանել</string>
    <!-- Shown in snackbar to tell user that the password has been copied -->
    <string name="logins_password_copied">Գաղտնաբառը պատճենված է</string>
    <!-- Shown in snackbar to tell user that the username has been copied -->
    <string name="logins_username_copied">Օգտվողի անունը պատճենված է</string>
    <!-- Shown in snackbar to tell user that the site has been copied -->
    <string name="logins_site_copied">Կայքը պատճենված է</string>
    <!-- Content Description (for screenreaders etc) read for the button to copy a password in logins-->
    <string name="saved_logins_copy_password">Պատճենել գաղտնաբառը</string>
    <!-- Content Description (for screenreaders etc) read for the button to clear a password while editing a login-->
    <string name="saved_logins_clear_password">Մաքրել գաղտնաբառը</string>
    <!-- Content Description (for screenreaders etc) read for the button to copy a username in logins -->
    <string name="saved_login_copy_username">Պատճենել օգտվողի անունը</string>
    <!-- Content Description (for screenreaders etc) read for the button to clear a username while editing a login -->
    <string name="saved_login_clear_username">Մաքրել օգտվողի անունը</string>
    <!-- Content Description (for screenreaders etc) read for the button to copy a site in logins -->
    <string name="saved_login_copy_site">Պատճենել կայքը</string>
    <!-- Content Description (for screenreaders etc) read for the button to open a site in logins -->
    <string name="saved_login_open_site">Բացել կայքը դիտարկիչում</string>
    <!-- Content Description (for screenreaders etc) read for the button to reveal a password in logins -->
    <string name="saved_login_reveal_password">Ցուցադրել գաղտնաբառը</string>
    <!-- Content Description (for screenreaders etc) read for the button to hide a password in logins -->
    <string name="saved_login_hide_password">Թաքցնել գաղտնաբառը</string>
    <!-- Message displayed in biometric prompt displayed for authentication before allowing users to view their logins -->
    <string name="logins_biometric_prompt_message">Ապակողպեք՝ դիտելու համար պահպանված մուտքանունները</string>
    <!-- Title of warning dialog if users have no device authentication set up -->
    <string name="logins_warning_dialog_title">Անվտանգ դարձրեք ձեր մուտքանունները և գաղտնաբառերը</string>
    <!-- Message of warning dialog if users have no device authentication set up -->
    <string name="logins_warning_dialog_message">Ստեղծեք սարքի կողպեքի նմուշ, PIN կամ գաղտնաբառ՝ ձեր պահպանված մուտքանունները և գաղտնաբառերը մուտք գործելուց պաշտպանելու համար, եթե ձեր սարքը ուրիշի ձեռքն ընկնի:</string>
    <!-- Negative button to ignore warning dialog if users have no device authentication set up -->
    <string name="logins_warning_dialog_later">Ավելի ուշ</string>
    <!-- Positive button to send users to set up a pin of warning dialog if users have no device authentication set up -->
    <string name="logins_warning_dialog_set_up_now">Տեղակայել հիմա</string>
    <!-- Title of PIN verification dialog to direct users to re-enter their device credentials to access their logins -->
    <string name="logins_biometric_prompt_message_pin">Ապակողպել ձեր սարքը</string>
    <!-- Title for Accessibility Force Enable Zoom Preference -->
    <string name="preference_accessibility_force_enable_zoom">Մեծացնել բոլոր կայքերը</string>

    <!-- Summary for Accessibility Force Enable Zoom Preference -->
    <string name="preference_accessibility_force_enable_zoom_summary">Միացրեք՝ թույլատրելու համար պտղունցումը և չափափոխումը, նույնիսկ այն կայքերում, որոնք կանխում են այս ժեստը:</string>

    <!-- Saved logins sorting strategy menu item -by name- (if selected, it will sort saved logins alphabetically) -->
    <string name="saved_logins_sort_strategy_alphabetically">Անվան (Ա-Ֆ)</string>
    <!-- Saved logins sorting strategy menu item -by last used- (if selected, it will sort saved logins by last used) -->
    <string name="saved_logins_sort_strategy_last_used">Վերջին օգտագործվածը</string>
    <!-- Content description (not visible, for screen readers etc.): Sort saved logins dropdown menu chevron icon -->
    <string name="saved_logins_menu_dropdown_chevron_icon_content_description">Տեսակավորել մուտագրումների ցանկը</string>

    <!-- Credit Cards Autofill -->
    <!-- Preference and title for managing the settings for credit cards -->
    <string name="preferences_credit_cards">Բանկային քարտեր</string>
    <!-- Preference for saving and autofilling credit cards -->
    <string name="preferences_credit_cards_save_and_autofill_cards">Պահել և ինքնալրացնել քարտերը</string>
    <!-- Preference summary for saving and autofilling credit card data -->
    <string name="preferences_credit_cards_save_and_autofill_cards_summary">Տվյալները գաղտնագրված են</string>
    <!-- Preference option for syncing credit cards across devices. This is displayed when the user is not signed into sync -->
    <string name="preferences_credit_cards_sync_cards_across_devices">Համաժամեցնել քարտերը սարքերի միջև</string>
<<<<<<< HEAD
    <!-- Preference option for adding a credit card -->
    <string name="preferences_credit_cards_add_credit_card">Ավելացնել բանկային քարտ</string>
    <!-- Title of the "Add card" screen -->
    <string name="credit_cards_add_card">Ավելացնել քարտ</string>
=======
    <!-- Preference option for syncing credit cards across devices. This is displayed when the user is signed into sync -->
    <string name="preferences_credit_cards_sync_cards">Համաժամեցնել քարտերը</string>
    <!-- Preference option for adding a credit card -->
    <string name="preferences_credit_cards_add_credit_card">Ավելացնել բանկային քարտ</string>
    <!-- Preference option for managing saved credit cards -->
    <string name="preferences_credit_cards_manage_saved_cards">Կառավարել պահված քարտերը</string>
    <!-- Title of the "Add card" screen -->
    <string name="credit_cards_add_card">Ավելացնել քարտ</string>
    <!-- Title of the "Edit card" screen -->
    <string name="credit_cards_edit_card">Խմբագրել քարտը</string>
>>>>>>> edea181c
    <!-- The header for the card number of a credit card -->
    <string name="credit_cards_card_number">Քարտի համարը</string>
    <!-- The header for the expiration date of a credit card -->
    <string name="credit_cards_expiration_date">Քարտի ժամկետը</string>
    <!-- The header for the name on the credit card -->
    <string name="credit_cards_name_on_card">Քարտի վրա ձեր անունը</string>
    <!-- The header for the nickname for a credit card -->
    <string name="credit_cards_card_nickname">Քարտի անունը</string>
<<<<<<< HEAD
=======
    <!-- The text for the "Delete card" menu item for deleting a credit card -->
    <string name="credit_cards_menu_delete_card">Ջնջել քարտը</string>
>>>>>>> edea181c
    <!-- The text for the "Delete card" button for deleting a credit card -->
    <string name="credit_cards_delete_card_button">Ջնջել քարտը</string>
    <!-- The title for the "Save" menu item for saving a credit card -->
    <string name="credit_cards_menu_save">Պահպանել</string>
    <!-- The text for the "Save" button for saving a credit card -->
    <string name="credit_cards_save_button">Պահպանել </string>
    <!-- The text for the "Cancel" button for cancelling adding or updating a credit card -->
    <string name="credit_cards_cancel_button">Չեղարկել</string>

<<<<<<< HEAD
=======
    <!-- Title of the "Saved cards" screen -->
    <string name="credit_cards_saved_cards">Պահպանված քարտեր</string>

    <!-- Error message for credit card number validation -->
    <string name="credit_cards_number_validation_error_message">Մուտքագրեք բանկային վավեր քարտի համար</string>

>>>>>>> edea181c
    <!-- Title of the Add search engine screen -->
    <string name="search_engine_add_custom_search_engine_title">Ավելացնել որոնիչ</string>
    <!-- Title of the Edit search engine screen -->
    <string name="search_engine_edit_custom_search_engine_title">Խմբագրել որոնիչը</string>
    <!-- Content description (not visible, for screen readers etc.): Title for the button to add a search engine in the action bar -->
    <string name="search_engine_add_button_content_description">Ավելացնել</string>
    <!-- Content description (not visible, for screen readers etc.): Title for the button to save a search engine in the action bar -->
    <string name="search_engine_add_custom_search_engine_edit_button_content_description">Պահպանել</string>
    <!-- Text for the menu button to edit a search engine -->
    <string name="search_engine_edit">Խմբագրել</string>
    <!-- Text for the menu button to delete a search engine -->
    <string name="search_engine_delete">Ջնջել</string>

    <!-- Text for the button to create a custom search engine on the Add search engine screen -->
    <string name="search_add_custom_engine_label_other">Այլ</string>
    <!-- Placeholder text shown in the Search Engine Name TextField before a user enters text -->
    <string name="search_add_custom_engine_name_hint">Անուն</string>
    <!-- Placeholder text shown in the Search String TextField before a user enters text -->
    <string name="search_add_custom_engine_search_string_hint">Օգտագործվող որոնման տողը </string>
    <!-- Description text for the Search String TextField. The %s is part of the string -->
    <string name="search_add_custom_engine_search_string_example">Հարցումը փոխարինել “%s”-ով: Օրինակ՝ \nhttps://www.google.com/search?q=%s</string>
    <!-- Text for the button to learn more about adding a custom search engine -->
    <string name="search_add_custom_engine_learn_more_label">Իմանալ ավելին</string>
    <!-- Accessibility description for the form in which details about the custom search engine are entered -->
    <string name="search_add_custom_engine_form_description">Հարմարեցված որոնիչի մանրամասներ</string>
    <!-- Accessibility description for the 'Learn more' link -->
    <string name="search_add_custom_engine_learn_more_description">Իմացեք ավելին հղում</string>

    <!-- Text shown when a user leaves the name field empty -->
    <string name="search_add_custom_engine_error_empty_name">Մուտքագրել որոնիչի անունը</string>
    <!-- Text shown when a user tries to add a search engine that already exists -->
    <string name="search_add_custom_engine_error_existing_name">«%s» անունով որոնիչ արդեն գոյություն ունի:</string>
    <!-- Text shown when a user leaves the search string field empty -->
    <string name="search_add_custom_engine_error_empty_search_string">Մուտքագրեք որոնման տող</string>
    <!-- Text shown when a user leaves out the required template string -->
    <string name="search_add_custom_engine_error_missing_template">Ստուգեք, որ որոնման տողը համապատասխանում է օրինակի ձևաչափին</string>
    <!-- Text shown when we aren't able to validate the custom search query. The first parameter is the url of the custom search engine -->
    <string name="search_add_custom_engine_error_cannot_reach">“%s”-ին կապակցվելու սխալ</string>
    <!-- Text shown when a user creates a new search engine -->
    <string name="search_add_custom_engine_success_message">%s-ը ստեղծվել է</string>
    <!-- Text shown when a user successfully edits a custom search engine -->
    <string name="search_edit_custom_engine_success_message">%s-ը պահպանվել է</string>
    <!-- Text shown when a user successfully deletes a custom search engine -->
    <string name="search_delete_search_engine_success_message">%s-ը ջնջվել է</string>

    <!-- Title text shown for the migration screen to the new browser. Placeholder replaced with app name -->
    <string name="migration_title">Բարի գալուստ նոր %s</string>

    <!-- Description text followed by a list of things migrating (e.g. Bookmarks, History). Placeholder replaced with app name-->
    <string name="migration_description">Ամբողջովին վերափոխված դիտարկիչը Ձեզ է սպասում՝ բարելավված արտադրողականությամբ և յուրահատկություններով, որոնք կօգնեն անել ավելին առցանց:\n\nԽնդրում ենք սպասել, մինչ մենք կթարմացնենք %s-ի հետևյալ բաղադրիչները՝</string>
    <!-- Text on the disabled button while in progress. Placeholder replaced with app name -->
    <string name="migration_updating_app_button_text">%s-ը արդիացվում է…</string>
    <!-- Text on the enabled button. Placeholder replaced with app name-->
    <string name="migration_update_app_button">Մեկնարկել %s-ը</string>
    <!-- Accessibility description text for a completed migration item -->
    <string name="migration_icon_description">Տեղափոխումը ավարտված է</string>
    <!--Text on list of migrated items (e.g. Settings, History, etc.)-->
    <string name="migration_text_passwords">Գաղտնաբառեր</string>

    <!-- Heading for the instructions to allow a permission -->
    <string name="phone_feature_blocked_intro">Այն թույլատրելու համար՝</string>
    <!-- First step for the allowing a permission -->
    <string name="phone_feature_blocked_step_settings">1. Անցեք Android-ի Կարգավորումներ</string>
    <!-- Second step for the allowing a permission -->
    <string name="phone_feature_blocked_step_permissions"><![CDATA[2. Հպեք <b> Թույլտվություններ</b>]]></string>
    <!-- Third step for the allowing a permission (Fore example: Camera) -->
    <string name="phone_feature_blocked_step_feature"><![CDATA[3. Փոխարկեք <b>%1$s</b>-ը Միաց.]]></string>

    <!-- Label that indicates a site is using a secure connection -->
    <string name="quick_settings_sheet_secure_connection">Անվտանգ կապակցում</string>
    <!-- Label that indicates a site is using a insecure connection -->
    <string name="quick_settings_sheet_insecure_connection">Ոչ անվտանգ կապակցում</string>
    <!-- Confirmation message for a dialog confirming if the user wants to delete all the permissions for all sites-->
    <string name="confirm_clear_permissions_on_all_sites">Համոզվա՞ծ եք, որ ցանկանում եք մաքրել բոլոր թույլտվությունները բոլոր կայքերում:</string>
    <!-- Confirmation message for a dialog confirming if the user wants to delete all the permissions for a site-->
    <string name="confirm_clear_permissions_site">Համոզվա՞ծ եք, որ ցանկանում եք մաքրել բոլոր թույլտվությունները այս կայքում:</string>
    <!-- Confirmation message for a dialog confirming if the user wants to set default value a permission for a site-->
    <string name="confirm_clear_permission_site">Համոզվա՞ծ եք, որ ցանկանում եք մաքրել այս թույլտվությունը այս կայքում:</string>
    <!-- label shown when there are not site exceptions to show in the site exception settings -->
    <string name="no_site_exceptions">Բացառություններ չկան</string>
    <!-- Label for the Pocket default top site -->
    <string name="pocket_top_articles">Լավագույն հոդվածներ</string>
    <!-- Bookmark deletion confirmation -->
    <string name="bookmark_deletion_confirmation">Համոզվա՞ծ եք, որ ցանկանում եք ջնջել այս էջանիշը:</string>
    <!-- Browser menu button that adds a top site to the home fragment -->
    <string name="browser_menu_add_to_top_sites">Ավելացնել ընտրյալ կայքերին</string>
    <!-- text shown before the issuer name to indicate who its verified by, parameter is the name of
     the certificate authority that verified the ticket-->
    <string name="certificate_info_verified_by">Ստուգված է %1$s-ի կողմից</string>
    <!-- Login overflow menu delete button -->
    <string name="login_menu_delete_button">Ջնջել</string>
    <!-- Login overflow menu edit button -->
    <string name="login_menu_edit_button">Խմբագրել</string>
    <!-- Message in delete confirmation dialog for logins -->
    <string name="login_deletion_confirmation">Համոզվա՞ծ եք, որ ցանկանում եք ջնջել այս մուտքանունը:</string>
    <!-- Positive action of a dialog asking to delete  -->
    <string name="dialog_delete_positive">Ջնջել</string>
    <!--  The saved login options menu description. -->
    <string name="login_options_menu">Մուտքի ընտրանքներ</string>
    <!--  The editable text field for a login's web address. -->
    <string name="saved_login_hostname_description">Խմբագրելի տեքստի դաշտը մուտքի վեբ հասցեի համար:</string>
    <!--  The editable text field for a login's username. -->
    <string name="saved_login_username_description">Խմբագրելի տեքստի դաշտը մուտք գործողի համար:</string>
    <!--  The editable text field for a login's password. -->
    <string name="saved_login_password_description">Խմբագրելի տեքստի դաշտը մուտքի գաղտնաբառի համար:</string>
    <!--  The button description to save changes to an edited login. -->
    <string name="save_changes_to_login">Պահպանել փոփոխությունները մուտքագրման համար:</string>
    <!--  The button description to discard changes to an edited login. -->
    <string name="discard_changes">Հրաժարվել փոփոխություններից</string>
    <!--  The page title for editing a saved login. -->
    <string name="edit">Խմբագրել</string>
    <!--  The error message in edit login view when password field is blank. -->
    <string name="saved_login_password_required">Գաղտնաբառ է պահանջվում</string>
    <!-- Voice search button content description  -->
    <string name="voice_search_content_description">Ձայնային որոնում</string>
    <!-- Voice search prompt description displayed after the user presses the voice search button -->
    <string name="voice_search_explainer">Խոսել</string>

    <!--  The error message in edit login view when a duplicate username exists. -->
    <string name="saved_login_duplicate">Այդ անունով մուտքանուն արդեն գոյություն ունի</string>

    <!-- Synced Tabs -->
    <!-- Text displayed to ask user to connect another device as no devices found with account -->
    <string name="synced_tabs_connect_another_device">Կապակցել այլ սարքի:</string>
    <!-- Text displayed asking user to re-authenticate -->
    <string name="synced_tabs_reauth">Խնդրում ենք վերահաստատել:</string>
    <!-- Text displayed when user has disabled tab syncing in Firefox Sync Account -->
    <string name="synced_tabs_enable_tab_syncing">Խնդրում ենք միացնել ներդիրի համաժամացումը:</string>

    <!-- Text displayed when user has no tabs that have been synced -->
    <string name="synced_tabs_no_tabs">Դուք չունեք բացված որևէ ներդիր Firefox-ի ձեր մյուս սարքերում:</string>
    <!-- Text displayed in the synced tabs screen when a user is not signed in to Firefox Sync describing Synced Tabs -->
    <string name="synced_tabs_sign_in_message">Դիտեք այլ սարքերում ձեր ներդիրների ցանկը:</string>
    <!-- Text displayed on a button in the synced tabs screen to link users to sign in when a user is not signed in to Firefox Sync -->
    <string name="synced_tabs_sign_in_button">Մուտք գործեք՝ համաժամեցնելու համար</string>

    <!-- The text displayed when a synced device has no tabs to show in the list of Synced Tabs. -->
    <string name="synced_tabs_no_open_tabs">Չկան բացված ներդիրներ</string>

    <!-- Top Sites -->
    <!-- Title text displayed in the dialog when top sites limit is reached. -->
    <string name="top_sites_max_limit_title">Լավագույն կայքերի ցանկը լրացել է</string>
    <!-- Content description text displayed in the dialog when top sites limit is reached. -->
    <string name="top_sites_max_limit_content_2">Նոր լավագույն կայքի ավելացման համար հեռացրեք մեկը: Հպեք և սեղմած պահեք կայքը և ընտրեք հեռացնել:</string>
    <!-- Confirmation dialog button text when top sites limit is reached. -->
    <string name="top_sites_max_limit_confirmation_button">Հասկանալի է</string>

    <!-- Label for the show most visited sites preference -->
    <string name="top_sites_toggle_top_frecent_sites">Ցուցադրել ամենաշատ այցելվող կայքերը</string>

    <!-- Title text displayed in the rename top site dialog. -->
	<string name="top_sites_rename_dialog_title">Անուն</string>
	<!-- Hint for renaming title of a top site -->
	<string name="top_site_name_hint">Ընտրյալ կայքի անունը</string>
	<!-- Button caption to confirm the renaming of the top site. -->
	<string name="top_sites_rename_dialog_ok">Լավ</string>
	<!-- Dialog button text for canceling the rename top site prompt. -->
	<string name="top_sites_rename_dialog_cancel">Չեղարկել</string>

    <!-- Default browser experiment -->
    <string name="default_browser_experiment_card_text">Կայեք հղումներ կայքերից, էլ. նամակներից և հաղորդագրություններից, որոնք ինքնաբար կերպով կբացվեն Firefox-ում:</string>

    <!-- Content description for close button in collection placeholder. -->
    <string name="remove_home_collection_placeholder_content_description">Հեռացնել</string>

    <!-- Content description radio buttons with a link to more information -->
    <string name="radio_preference_info_content_description">Սեղմեք` մանրամասների համար</string>

    <!-- Content description for the action bar "up" button -->
    <string name="action_bar_up_description">Նավարկել վերև</string>

    <!-- Content description for privacy content close button -->
    <string name="privacy_content_close_button_content_description">Փակել</string>

</resources><|MERGE_RESOLUTION|>--- conflicted
+++ resolved
@@ -49,7 +49,7 @@
     <string name="tab_tray_multiselect_selected_content_description">Ընտրված</string>
 
     <!-- About content. The first parameter is the name of the application. (For example: Fenix) -->
-    <string name="about_content">%1$s-ը մշակված է @fork-maintainers-ի կողմից:</string>
+    <string name="about_content">%1$s-ը մշակված է Mozilla-ի կողմից:</string>
 
     <!-- Private Browsing -->
     <!-- Title for private session option -->
@@ -1556,12 +1556,6 @@
     <string name="preferences_credit_cards_save_and_autofill_cards_summary">Տվյալները գաղտնագրված են</string>
     <!-- Preference option for syncing credit cards across devices. This is displayed when the user is not signed into sync -->
     <string name="preferences_credit_cards_sync_cards_across_devices">Համաժամեցնել քարտերը սարքերի միջև</string>
-<<<<<<< HEAD
-    <!-- Preference option for adding a credit card -->
-    <string name="preferences_credit_cards_add_credit_card">Ավելացնել բանկային քարտ</string>
-    <!-- Title of the "Add card" screen -->
-    <string name="credit_cards_add_card">Ավելացնել քարտ</string>
-=======
     <!-- Preference option for syncing credit cards across devices. This is displayed when the user is signed into sync -->
     <string name="preferences_credit_cards_sync_cards">Համաժամեցնել քարտերը</string>
     <!-- Preference option for adding a credit card -->
@@ -1572,7 +1566,6 @@
     <string name="credit_cards_add_card">Ավելացնել քարտ</string>
     <!-- Title of the "Edit card" screen -->
     <string name="credit_cards_edit_card">Խմբագրել քարտը</string>
->>>>>>> edea181c
     <!-- The header for the card number of a credit card -->
     <string name="credit_cards_card_number">Քարտի համարը</string>
     <!-- The header for the expiration date of a credit card -->
@@ -1581,11 +1574,8 @@
     <string name="credit_cards_name_on_card">Քարտի վրա ձեր անունը</string>
     <!-- The header for the nickname for a credit card -->
     <string name="credit_cards_card_nickname">Քարտի անունը</string>
-<<<<<<< HEAD
-=======
     <!-- The text for the "Delete card" menu item for deleting a credit card -->
     <string name="credit_cards_menu_delete_card">Ջնջել քարտը</string>
->>>>>>> edea181c
     <!-- The text for the "Delete card" button for deleting a credit card -->
     <string name="credit_cards_delete_card_button">Ջնջել քարտը</string>
     <!-- The title for the "Save" menu item for saving a credit card -->
@@ -1595,15 +1585,12 @@
     <!-- The text for the "Cancel" button for cancelling adding or updating a credit card -->
     <string name="credit_cards_cancel_button">Չեղարկել</string>
 
-<<<<<<< HEAD
-=======
     <!-- Title of the "Saved cards" screen -->
     <string name="credit_cards_saved_cards">Պահպանված քարտեր</string>
 
     <!-- Error message for credit card number validation -->
     <string name="credit_cards_number_validation_error_message">Մուտքագրեք բանկային վավեր քարտի համար</string>
 
->>>>>>> edea181c
     <!-- Title of the Add search engine screen -->
     <string name="search_engine_add_custom_search_engine_title">Ավելացնել որոնիչ</string>
     <!-- Title of the Edit search engine screen -->
