<?xml version="1.0" encoding="utf-8"?>
<resources xmlns:tools="http://schemas.android.com/tools" xmlns:moz="http://mozac.org/tools">
    <!-- App name for private browsing mode. The first parameter is the name of the app defined in app_name (for example: Fenix)-->
    <string name="app_name_private_5">Մասնավոր %s</string>
    <!-- App name for private browsing mode. The first parameter is the name of the app defined in app_name (for example: Fenix)-->
    <string name="app_name_private_4">%s (մասնավոր)</string>

    <!-- Home Fragment -->
    <!-- Content description (not visible, for screen readers etc.): "Three dot" menu button. -->
    <string name="content_description_menu">Լր. ընտրանքներ</string>

    <!-- Content description (not visible, for screen readers etc.): "Private Browsing" menu button. -->
    <string name="content_description_private_browsing_button">Միացնել գաղտնի դիտարկումը</string>
    <!-- Content description (not visible, for screen readers etc.): "Private Browsing" menu button. -->
    <string name="content_description_disable_private_browsing_button">Անջատել գաղտնի դիտարկումը</string>
    <!-- Placeholder text shown in the search bar before a user enters text -->
    <string name="search_hint">Մուտքագրեք որոնում կամ կայք</string>
    <!-- Placeholder text shown in search bar when using history search -->
    <string name="history_search_hint">Որոնման պատմություն</string>
    <!-- Placeholder text shown in search bar when using bookmarks search -->
    <string name="bookmark_search_hint">Որոնել էջանիշեր</string>
    <!-- Placeholder text shown in search bar when using tabs search -->
    <string name="tab_search_hint">Որոնել ներդիրներ</string>
    <!-- Placeholder text shown in the search bar when using application search engines -->
    <string name="application_search_hint">Մուտքագրեք որոնվող բառը</string>
    <!-- No Open Tabs Message Description -->
    <string name="no_open_tabs_description">Ձեր բաց ներդիրները կցուցադրվեն այստեղ:</string>

    <!-- No Private Tabs Message Description -->
    <string name="no_private_tabs_description">Ձեր գաղտնի ներդիրները կցուցադրվեն այստեղ:</string>

    <!-- Tab tray multi select title in app bar. The first parameter is the number of tabs selected -->
    <string name="tab_tray_multi_select_title">Ընտրված է %1$d</string>
    <!-- Label of button in create collection dialog for creating a new collection  -->
    <string name="tab_tray_add_new_collection">Ավելացնել նոր հավաքածու</string>
    <!-- Label of editable text in create collection dialog for naming a new collection  -->
    <string name="tab_tray_add_new_collection_name">Անուն</string>
    <!-- Label of button in save to collection dialog for selecting a current collection  -->
    <string name="tab_tray_select_collection">Ընտրել հավաքածուն</string>
    <!-- Content description for close button while in multiselect mode in tab tray -->
    <string name="tab_tray_close_multiselect_content_description">Փակել բազմակի ընտրման կերպը</string>
    <!-- Content description for save to collection button while in multiselect mode in tab tray -->
    <string name="tab_tray_collection_button_multiselect_content_description">Պահպանել ընտրված ներդիրները հավաքածուում</string>
    <!-- Content description on checkmark while tab is selected in multiselect mode in tab tray -->
    <string name="tab_tray_multiselect_selected_content_description">Ընտրված</string>

    <!-- Home - Recently saved bookmarks -->
    <!-- Title for the home screen section with recently saved bookmarks. -->
    <string name="recently_saved_title">Վերջերս պահպանված</string>
    <!-- Content description for the button which navigates the user to show all of their saved bookmarks. -->
    <string name="recently_saved_show_all_content_description_2">Ցուցադրել բոլոր էջանիշերը</string>

    <!-- Text for the menu button to remove a recently saved bookmark from the user's home screen -->
    <string name="recently_saved_menu_item_remove">Հեռացնել</string>

    <!-- About content. The first parameter is the name of the application. (For example: Fenix) -->
    <string name="about_content">%1$s-ը մշակված է Mozilla-ի կողմից:</string>

    <!-- Private Browsing -->
    <!-- Explanation for private browsing displayed to users on home view when they first enable private mode
        The first parameter is the name of the app defined in app_name (for example: Fenix) -->
    <string name="private_browsing_placeholder_description_2">%1$s-ը մաքրում է որոնման և զննարկման պատմությունը, երբ փակում եք ներդիրը կամ դուրս եք գալիս հավելվածից: Չնայած դա ձեզ անանուն չի դարձնում կայքերի կամ ձեր համացանցի ծառայություններ մատուցողի համար, այն ավելի հեշտ է դարձնում ձեր առցանց ակտիվության գաղտնիությունը այն դեպքում, եթե մեկ ուրիշը ևս օգտագործում է տվյալ սարքը:</string>
    <string name="private_browsing_common_myths">Տարածված առասպելներ գաղտնի դիտարկման վերաբերյալ</string>

    <!-- Private mode shortcut "contextual feature recommendation" (CFR) -->
    <!-- Text for the main message -->
    <string name="cfr_message">Ավելացնել դյուրանցում՝ Տնային էկրանից գաղտնի ներդիրները բացելու համար:</string>
    <!-- Text for the positive button -->
    <string name="cfr_pos_button_text">Ավելացնել դյուրանցում</string>
    <!-- Text for the negative button -->
    <string name="cfr_neg_button_text">Ոչ, շնորհակալ եմ</string>

    <!-- Open in App "contextual feature recommendation" (CFR) -->
    <!-- Text for the info message. The first parameter is the name of the application.-->
    <string name="open_in_app_cfr_info_message_2">Դուք կարող եք կայել %1$s-ը ինքնաշխատ բացել հղումները հավելվածներում:</string>
    <!-- Text for the positive action button -->
    <string name="open_in_app_cfr_positive_button_text">Անցնել Կարգավորումներին</string>
    <!-- Text for the negative action button -->
    <string name="open_in_app_cfr_negative_button_text">Բաց թողնել</string>

    <!-- Content description for close button used in "contextual feature recommendation" (CFR) popups -->
    <string name="cfr_dismiss_button_default_content_description">Բաց թողնել</string>

    <!-- Total cookie protection "contextual feature recommendation" (CFR) -->
    <!-- Text for the message displayed in the contextual feature recommendation popup promoting the total cookie protection feature. -->
    <string name="tcp_cfr_message">Գաղտնիության մեր ամենահզոր հատկանիշը, որը դեռևս մեկուսացնում է միջկայքի հետագծերը:</string>
    <!-- Text displayed that links to website containing documentation about the "Total cookie protection" feature. -->
    <string name="tcp_cfr_learn_more">Իմացեք Total Cookie Protection-ի մասին</string>

    <!-- Text for the info dialog when camera permissions have been denied but user tries to access a camera feature. -->
    <string name="camera_permissions_needed_message">Անհրաժեշտ է տեսախցիկի մատչում: Անցեք Android-ի կարգավորումներ, հպեք թույլտվություններին և հպեք թույլատրել:</string>
    <!-- Text for the positive action button to go to Android Settings to grant permissions. -->
    <string name="camera_permissions_needed_positive_button_text">Անցնել Կարգավորումներին</string>
    <!-- Text for the negative action button to dismiss the dialog. -->
    <string name="camera_permissions_needed_negative_button_text">Բաց թողնել</string>

    <!-- Text for the banner message to tell users about our auto close feature. -->
    <string name="tab_tray_close_tabs_banner_message">Կայեք բացված ներդիրների ինքնաբար փակումը, որոնք վերջին մեկ օրում, շաբաթում կամ ամսում չեն դիտվել:</string>
    <!-- Text for the positive action button to go to Settings for auto close tabs. -->
    <string name="tab_tray_close_tabs_banner_positive_button_text">Դիտել ընտրանքները</string>
    <!-- Text for the negative action button to dismiss the Close Tabs Banner. -->
    <string name="tab_tray_close_tabs_banner_negative_button_text">Բաց թողնել</string>

    <!-- Text for the banner message to tell users about our inactive tabs feature. -->
    <string name="tab_tray_inactive_onboarding_message">Երկու շաբաթ չնայած էջանիշերը տեղափոխվում են այստեղ:</string>
    <!-- Text for the action link to go to Settings for inactive tabs. -->
    <string name="tab_tray_inactive_onboarding_button_text">Անջատել կարգավորումներում</string>

    <!-- Text for title for the auto-close dialog of the inactive tabs. -->
    <string name="tab_tray_inactive_auto_close_title">Ինքնափակե՞լ մեկ ամսից:</string>
    <!-- Text for the body for the auto-close dialog of the inactive tabs.
        The first parameter is the name of the application.-->
    <string name="tab_tray_inactive_auto_close_body_2">%1$s-ը կարող է փակել ներդիրները, որոնք չեք դիտել վերջին ամսում:</string>
    <!-- Content description for close button in the auto-close dialog of the inactive tabs. -->
    <string name="tab_tray_inactive_auto_close_button_content_description">Փակել</string>

    <!-- Text for turn on auto close tabs button in the auto-close dialog of the inactive tabs. -->
    <string name="tab_tray_inactive_turn_on_auto_close_button_2">Միացնել ինքնափակումը</string>


    <!-- Home screen icons - Long press shortcuts -->
    <!-- Shortcut action to open new tab -->
    <string name="home_screen_shortcut_open_new_tab_2">Նոր ներդիր</string>

    <!-- Shortcut action to open new private tab -->
    <string name="home_screen_shortcut_open_new_private_tab_2">Նոր գաղտնի ներդիր</string>

    <!-- Recent Tabs -->
    <!-- Header text for jumping back into the recent tab in the home screen -->
    <string name="recent_tabs_header">Վերադառնալ</string>
    <!-- Button text for showing all the tabs in the tabs tray -->
    <string name="recent_tabs_show_all">Ցուցադրել բոլորը</string>

    <!-- Content description for the button which navigates the user to show all recent tabs in the tabs tray. -->
    <string name="recent_tabs_show_all_content_description_2">Ցուցադրել բոլոր վերջին ներդիրների կոճակները</string>

    <!-- Text for button in synced tab card that opens synced tabs tray -->
    <string name="recent_tabs_see_all_synced_tabs_button_text">Դիտեք բոլոր համաժամացված ներդիրները</string>
    <!-- Accessibility description for device icon used for recent synced tab -->
    <string name="recent_tabs_synced_device_icon_content_description">Համաժամեցված սարք</string>
    <!-- Text for the dropdown menu to remove a recent synced tab from the homescreen -->
    <string name="recent_synced_tab_menu_item_remove">Հեռացնել</string>
    <!-- Text for the menu button to remove a grouped highlight from the user's browsing history
         in the Recently visited section -->
    <string name="recent_tab_menu_item_remove">Հեռացնել</string>

    <!-- History Metadata -->
    <!-- Header text for a section on the home screen that displays grouped highlights from the
         user's browsing history, such as topics they have researched or explored on the web -->
    <string name="history_metadata_header_2">Վերջերս այցելած</string>
    <!-- Text for the menu button to remove a grouped highlight from the user's browsing history
         in the Recently visited section -->
    <string name="recently_visited_menu_item_remove">Հեռացնել</string>

    <!-- Content description for the button which navigates the user to show all of their history. -->
    <string name="past_explorations_show_all_content_description_2">Ցուցադրել բոլոր անցած բացատրությունները</string>

    <!-- Browser Fragment -->
    <!-- Content description (not visible, for screen readers etc.): Navigate backward (browsing history) -->
    <string name="browser_menu_back">Վերադառնալ</string>
    <!-- Content description (not visible, for screen readers etc.): Navigate forward (browsing history) -->
    <string name="browser_menu_forward">Փոխանցել</string>
    <!-- Content description (not visible, for screen readers etc.): Refresh current website -->
    <string name="browser_menu_refresh">Թարմացնել</string>
    <!-- Content description (not visible, for screen readers etc.): Stop loading current website -->
    <string name="browser_menu_stop">Կանգնեցնել</string>
    <!-- Browser menu button that opens the addon manager -->
    <string name="browser_menu_add_ons">Հավելումներ</string>
    <!-- Text displayed when there are no add-ons to be shown -->
    <string name="no_add_ons">Հավելումներ չկան</string>
    <!-- Browser menu button that sends a user to help articles -->
    <string name="browser_menu_help">Օգնություն</string>
    <!-- Browser menu button that sends a to a the what's new article -->
    <string name="browser_menu_whats_new">Ի՞նչն է նոր</string>
    <!-- Browser menu button that opens the settings menu -->
    <string name="browser_menu_settings">Կարգավորումներ</string>
    <!-- Browser menu button that opens a user's library -->
    <string name="browser_menu_library">Գրադարան</string>
    <!-- Browser menu toggle that requests a desktop site -->
    <string name="browser_menu_desktop_site">Դեսքթոփ տարբերակ</string>
    <!-- Browser menu toggle that adds a shortcut to the site on the device home screen. -->
    <string name="browser_menu_add_to_homescreen">Ավելացնել Տնային էկրանին</string>
    <!-- Browser menu toggle that installs a Progressive Web App shortcut to the site on the device home screen. -->
    <string name="browser_menu_install_on_homescreen">Տեղադրել</string>

    <!-- Content description (not visible, for screen readers etc.) for the Resync tabs button -->
    <string name="resync_button_content_description">Կրկնահամաժամեցում</string>
    <!-- Browser menu button that opens the find in page menu -->
    <string name="browser_menu_find_in_page">Գտնել էջում</string>
    <!-- Browser menu button that saves the current tab to a collection -->
    <string name="browser_menu_save_to_collection_2">Պահպանել հավաքածուում</string>
    <!-- Browser menu button that open a share menu to share the current site -->
    <string name="browser_menu_share">Համօգտագործել</string>
    <!-- Browser menu button shown in custom tabs that opens the current tab in Fenix
        The first parameter is the name of the app defined in app_name (for example: Fenix) -->
    <string name="browser_menu_open_in_fenix">Բացել %1$s-ում</string>
    <!-- Browser menu text shown in custom tabs to indicate this is a Fenix tab
        The first parameter is the name of the app defined in app_name (for example: Fenix) -->
    <string name="browser_menu_powered_by">%1$s-Ի ԿՈՂՄԻՑ</string>
    <!-- Browser menu text shown in custom tabs to indicate this is a Fenix tab
        The first parameter is the name of the app defined in app_name (for example: Fenix) -->
    <string name="browser_menu_powered_by2">%1$s-ի կողմից</string>
    <!-- Browser menu button to put the current page in reader mode -->
    <string name="browser_menu_read">Ընթերցողի դիտում</string>
    <!-- Browser menu button content description to close reader mode and return the user to the regular browser -->
    <string name="browser_menu_read_close">Փակել Ընթերցման դիտումը</string>
    <!-- Browser menu button to open the current page in an external app -->
    <string name="browser_menu_open_app_link">Բացել հավելվածում</string>

    <!-- Browser menu button to show reader view appearance controls e.g. the used font type and size -->
    <string name="browser_menu_customize_reader_view">Հարմարեցնել ընթերցման դիտումը</string>
    <!-- Browser menu label for adding a bookmark -->
    <string name="browser_menu_add">Ավելացնել</string>
    <!-- Browser menu label for editing a bookmark -->
    <string name="browser_menu_edit">Խմբագրել</string>

    <!-- Button shown on the home page that opens the Customize home settings -->
    <string name="browser_menu_customize_home_1">Հարմարեցնել տնայինը</string>
    <!-- Browser Toolbar -->
    <!-- Content description for the Home screen button on the browser toolbar -->
    <string name="browser_toolbar_home">Հիմնական էկրան</string>

    <!-- Locale Settings Fragment -->
    <!-- Content description for tick mark on selected language -->
    <string name="a11y_selected_locale_content_description">Ընտրված լեզուն</string>
    <!-- Text for default locale item -->
    <string name="default_locale_text">Հետևել սարքի լեզվին</string>
    <!-- Placeholder text shown in the search bar before a user enters text -->
    <string name="locale_search_hint">Որոնել լեզուներ</string>

    <!-- Search Fragment -->
    <!-- Button in the search view that lets a user search by scanning a QR code -->
    <string name="search_scan_button">Սկանավորել</string>
    <!-- Button in the search view that lets a user change their search engine -->
    <string name="search_engine_button">Որոնիչ</string>
    <!-- Button in the search view when shortcuts are displayed that takes a user to the search engine settings -->
    <string name="search_shortcuts_engine_settings">Որոնիչի կարգավորումներ</string>
    <!-- Button in the search view that lets a user navigate to the site in their clipboard -->
    <string name="awesomebar_clipboard_title">Լրացնել հղումը սեղմատախտակից</string>
    <!-- Button in the search suggestions onboarding that allows search suggestions in private sessions -->
    <string name="search_suggestions_onboarding_allow_button">Թույլատրել</string>
    <!-- Button in the search suggestions onboarding that does not allow search suggestions in private sessions -->
    <string name="search_suggestions_onboarding_do_not_allow_button">Չթույլատրել</string>
    <!-- Search suggestion onboarding hint title text -->
    <string name="search_suggestions_onboarding_title">Թույլատրել որոնման առաջարկներ մասնավոր աշխատաշրջաններում:</string>
    <!-- Search suggestion onboarding hint description text, first parameter is the name of the app defined in app_name (for example: Fenix)-->
    <string name="search_suggestions_onboarding_text">%s-ը համօգտագործելու է այն ամենը, ինչ մուտքագրում եք հասցեի տողում ձեր սկզբնական որոնիչի հետ:</string>

    <!-- Search engine suggestion title text. The first parameter is the name of teh suggested engine-->
    <string name="search_engine_suggestions_title">Որոնել %s</string>
    <!-- Search engine suggestion description text -->
    <string name="search_engine_suggestions_description">Որոնել ուղղակիրոեն հասցեագոտուց</string>

    <!-- Menu option in the search selector menu to open the search settings -->
    <string name="search_settings_menu_item">Որոնման կարգավորում</string>

    <!-- Header text for the search selector menu -->
    <string name="search_header_menu_item">Այս անգամվա որոնում.</string>

    <!-- Home onboarding -->
    <!-- Onboarding home screen popup dialog, shown on top of the Jump back in section. -->
    <string name="onboarding_home_screen_jump_back_contextual_hint_2">Դիտեք ձեր անհատականացված գլխավոր էջը: Վերջին ներդիրները, էջանիշները և որոնման արդյունքները կհայտնվեն այստեղ:</string>
    <!-- Home onboarding dialog welcome screen title text. -->
<<<<<<< HEAD
    <string moz:RemovedIn="106" name="onboarding_home_welcome_title" tools:ignore="UnusedResources">Բարի գալուստ անկախ համացանց</string>
    <!-- Home onboarding dialog welcome screen title text. -->
=======
>>>>>>> 68970841
    <string name="onboarding_home_welcome_title_2">Բարի գալուստ ավելի անձնական համացանց</string>
    <!-- Home onboarding dialog welcome screen description text. -->
    <string name="onboarding_home_welcome_description">Ավելի շատ գույներ: Ավելի լավ գաղտնիություն: Նույն հանձնառությունը մարդկանց նկատմամբ շահույթի նկատմամբ:</string>
    <!-- Home onboarding dialog sign into sync screen title text. -->
<<<<<<< HEAD
    <string moz:RemovedIn="106" name="onboarding_home_sync_title_2" tools:ignore="UnusedResources">Անցեք հեռախոսից նոութբուք և հետ</string>
    <!-- Home onboarding dialog sign into sync screen title text. -->
=======
>>>>>>> 68970841
    <string name="onboarding_home_sync_title_3">Էկրանների փոխարկումն ավելի հեշտ է, քան երբևէ</string>
    <!-- Home onboarding dialog sign into sync screen description text. -->
    <string name="onboarding_home_sync_description">Շարունակեք այնտեղ, որտեղ դադարեցիք, այլ սարքերի ներդիրներով՝ այժմ ձեր գլխավոր էջում:</string>
    <!-- Text for the button to continue the onboarding on the home onboarding dialog. -->
    <string name="onboarding_home_get_started_button">Սկսեք</string>
    <!-- Text for the button to navigate to the sync sign in screen on the home onboarding dialog. -->
    <string name="onboarding_home_sign_in_button">Մուտք գործել</string>
    <!-- Text for the button to skip the onboarding on the home onboarding dialog. -->
    <string name="onboarding_home_skip_button">Բաց թողնել</string>
    <!-- Onboarding home screen sync popup dialog message, shown on top of Recent Synced Tabs in the Jump back in section. -->
    <string name="sync_cfr_message">Ձեր ներդիրները համաժամացվում են: Շարունակեք այնտեղից, որտեղ դադարեցրել եք ձեր մյուս սարքում:</string>

    <!-- Content description (not visible, for screen readers etc.): Close button for the home onboarding dialog -->
    <string name="onboarding_home_content_description_close_button">Փակել</string>

    <!-- Search Widget -->
    <!-- Content description for searching with a widget. The first parameter is the name of the application.-->
    <string name="search_widget_content_description_2">Բացել նոր %1$s ներդիր</string>
    <!-- Text preview for smaller sized widgets -->
    <string name="search_widget_text_short">Որոնել</string>
    <!-- Text preview for larger sized widgets -->
    <string name="search_widget_text_long">Որոնել համացանցում</string>

    <!-- Content description (not visible, for screen readers etc.): Voice search -->
    <string name="search_widget_voice">Ձայնային որոնում</string>

    <!-- Preferences -->
    <!-- Title for the settings page-->
    <string name="settings">Կարգավորումներ</string>
    <!-- Preference category for general settings -->
    <string name="preferences_category_general">Ընդհանուր</string>
    <!-- Preference category for all links about Fenix -->
    <string name="preferences_category_about">Ծրագրի մասին</string>
    <!-- Preference for settings related to changing the default search engine -->
    <string name="preferences_default_search_engine">Հիմնական որոնիչ</string>
    <!-- Preference for settings related to Search -->
    <string name="preferences_search">Որոնել</string>
    <!-- Preference for settings related to Search address bar -->
    <string name="preferences_search_address_bar">Հասցեագոտի</string>
    <!-- Preference link to rating Fenix on the Play Store -->
    <string name="preferences_rate">Գնահատեք Google Play-ում</string>
    <!-- Preference linking to about page for Fenix
        The first parameter is the name of the app defined in app_name (for example: Fenix) -->
    <string name="preferences_about">%1$s-ի մասին</string>
    <!-- Preference for settings related to changing the default browser -->
    <string name="preferences_set_as_default_browser">Կայել որպես սկզբնադիր դիտարկիչ</string>
    <!-- Preference category for advanced settings -->
    <string name="preferences_category_advanced">Ընդլայնված</string>
    <!-- Preference category for privacy and security settings -->
    <string name="preferences_category_privacy_security">Գաղտնիություն և անվտանգություն</string>
    <!-- Preference for advanced site permissions -->
    <string name="preferences_site_permissions">Կայքի թույլտվություններ</string>
    <!-- Preference for private browsing options -->
    <string name="preferences_private_browsing_options">Գաղտնի դիտարկում</string>
    <!-- Preference for opening links in a private tab-->
    <string name="preferences_open_links_in_a_private_tab">Բացել հղումը գաղտնի ներդիրում</string>
    <!-- Preference for allowing screenshots to be taken while in a private tab-->
    <string name="preferences_allow_screenshots_in_private_mode">Թույլ տալ էկրանի կորզումը գաղտնի դիտարկումում</string>
    <!-- Will inform the user of the risk of activating Allow screenshots in private browsing option -->
    <string name="preferences_screenshots_in_private_mode_disclaimer">Թույլատրելու դեպքում գաղտնի ներդիրները նույնպես տեսանելի կլինեն, երբ բազմաթիվ հավելվածներ բաց լինեն</string>
    <!-- Preference for adding private browsing shortcut -->
    <string name="preferences_add_private_browsing_shortcut">Ավելացնել գաղտնի դիտարկման դյուրանցում</string>
    <!-- Preference for enabling "HTTPS-Only" mode -->
    <string name="preferences_https_only_title">HTTPS կերպ միայն</string>
    <!-- Description of the preference to enable "HTTPS-Only" mode. -->
    <string name="preferences_https_only_summary">Ինքնաշխատ կերպով փորձում է միանալ կայքերին՝ օգտագործելով HTTPS գաղտնագրման արձանագրությունը՝ անվտանգության բարձրացման համար:</string>
    <!-- Summary of tracking protection preference if tracking protection is set to on -->
    <string name="preferences_https_only_on">Միաց.</string>
    <!-- Summary of tracking protection preference if tracking protection is set to off -->
    <string name="preferences_https_only_off">Անջ.</string>
    <!-- Text displayed that links to website containing documentation about "HTTPS-Only" mode -->
    <string name="preferences_http_only_learn_more">Իմանալ ավելին</string>
    <!-- Option for the https only setting -->
    <string name="preferences_https_only_in_all_tabs">Միացնել բոլոր ներդիրներում</string>
    <!-- Option for the https only setting -->
    <string name="preferences_https_only_in_private_tabs">Միացնել միայն մասնավոր ներդիրներում</string>
    <!-- Title shown in the error page for when trying to access a http website while https only mode is enabled. -->
    <string name="errorpage_httpsonly_title">Անվտանգ կայքը հասանելի չէ</string>
    <!-- Message shown in the error page for when trying to access a http website while https only mode is enabled. The message has two paragraphs. This is the first. -->
    <string name="errorpage_httpsonly_message_title">Ամենայն հավանականությամբ կայքը պարզապես չի աջակցում HTTPS:</string>
    <!-- Message shown in the error page for when trying to access a http website while https only mode is enabled. The message has two paragraphs. This is the second. -->
    <string name="errorpage_httpsonly_message_summary">Այնուամենայնիվ, հնարավոր է նաև, որ հարձակվող է ներգրավված: Եթե շարունակեք այցելել կայք, չպետք է մուտքագրեք որևէ զգայուն տեղեկատվություն: Եթե շարունակեք, ապա կայքի համար ժամանակավորապես կանջատվի միայն HTTPS-ի ռեժիմը:</string>
    <!-- Preference for accessibility -->
    <string name="preferences_accessibility">Մատչելիություն</string>
    <!-- Preference to override the Firefox Account server -->
    <string name="preferences_override_fxa_server">Ընտրովի Firefox հաշվի սերվեր</string>
    <!-- Preference to override the Sync token server -->
    <string name="preferences_override_sync_tokenserver">Ընտրովի համաժամեցման սերվեր</string>
    <!-- Toast shown after updating the FxA/Sync server override preferences -->
    <string name="toast_override_fxa_sync_server_done">Firefox հաշիվը / համաժամեցման սերվերը փոփոխված է: Հայտը դադարեցվում է՝ փոփոխությունները գործադրելու համար…</string>
    <!-- Preference category for account information -->
    <string name="preferences_category_account">Հաշիվ</string>
    <!-- Preference for changing where the toolbar is positioned -->
    <string name="preferences_toolbar">Գործիքագոտի</string>
    <!-- Preference for changing default theme to dark or light mode -->
    <string name="preferences_theme">Ոճ</string>
    <!-- Preference for customizing the home screen -->
    <string name="preferences_home_2">Տնային էջ</string>
    <!-- Preference for gestures based actions -->
    <string name="preferences_gestures">Ժեստեր</string>
    <!-- Preference for settings related to visual options -->
    <string name="preferences_customize">Հարմարեցնել</string>
    <!-- Preference description for banner about signing in -->
    <string name="preferences_sign_in_description_2">Մուտք գործեք՝ ներդիրները, էջանիշերը, գաղտնաբառերը և ավելին համաժամեցնելու համար:</string>
    <!-- Preference shown instead of account display name while account profile information isn't available yet. -->
    <string name="preferences_account_default_name">Firefox-ի հաշիվ</string>
    <!-- Preference text for account title when there was an error syncing FxA -->
    <string name="preferences_account_sync_error">Կրկին կապակցվեք՝ համաժամեցումը վերսկսելու համար</string>
    <!-- Preference for language -->
    <string name="preferences_language">Լեզու</string>

    <!-- Preference for data choices -->
    <string name="preferences_data_choices">Տվյալների ընտրություն</string>
    <!-- Preference for data collection -->
    <string name="preferences_data_collection">Տվյալների հավաքագրում</string>
    <!-- Preference for developers -->
    <string name="preferences_remote_debugging">Հեռակա վրիպազերծում USB-ով</string>
    <!-- Preference title for switch preference to show search engines -->
    <string name="preferences_show_search_engines">Ցուցադրել որոնիչները</string>
    <!-- Preference title for switch preference to show search suggestions -->
    <string name="preferences_show_search_suggestions">Ցուցադրել որոնման հուշումներ</string>

    <!-- Preference title for switch preference to show voice search button -->
    <string name="preferences_show_voice_search">Ցուցադրել ձայնային որոնումը</string>
    <!-- Preference title for switch preference to show search suggestions also in private mode -->
    <string name="preferences_show_search_suggestions_in_private">Ցուցադրել գաղտնի աշխատաշրջաններում</string>
    <!-- Preference title for switch preference to show a clipboard suggestion when searching -->
    <string name="preferences_show_clipboard_suggestions">Ցուցադրել սեղմատախտակի առաջարկները</string>
    <!-- Preference title for switch preference to suggest browsing history when searching -->
    <string name="preferences_search_browsing_history">Որոնել դիտարկումների պատմությունում</string>
    <!-- Preference title for switch preference to suggest bookmarks when searching -->
    <string name="preferences_search_bookmarks">Որոնել էջանիշեր</string>
    <!-- Preference title for switch preference to suggest synced tabs when searching -->
    <string name="preferences_search_synced_tabs">Որոնել համաժամեցված ներդիրները</string>
    <!-- Preference for account settings -->
    <string name="preferences_account_settings">Հաշվի կարգավորումներ</string>
    <!-- Preference for enabling url autocomplete-->
    <string name="preferences_enable_autocomplete_urls">Ինքնալրացում</string>
    <!-- Preference for open links in third party apps -->
    <string name="preferences_open_links_in_apps">Բացել հղումները հավելվածներում</string>
    <!-- Preference for open download with an external download manager app -->
    <string name="preferences_external_download_manager">Ներբեռնումների արտաքին հավելված</string>
    <!-- Preference for add_ons -->
    <string name="preferences_addons">Հավելումներ</string>

    <!-- Preference for notifications -->
    <string name="preferences_notifications">Ծանուցումներ</string>

    <!-- Add-on Preferences -->
    <!-- Preference to customize the configured AMO (addons.mozilla.org) collection -->
    <string name="preferences_customize_amo_collection">Հավելումների հատուկ հավաքածու</string>
    <!-- Button caption to confirm the add-on collection configuration -->
    <string name="customize_addon_collection_ok">Լավ</string>
    <!-- Button caption to abort the add-on collection configuration -->
    <string name="customize_addon_collection_cancel">Չեղարկել</string>
    <!-- Hint displayed on input field for custom collection name -->
    <string name="customize_addon_collection_hint">Հավաքածուի անունը</string>
    <!-- Hint displayed on input field for custom collection user ID-->
    <string name="customize_addon_collection_user_hint">Հավաքածուի սեփականատեր (օգտվողի ID)</string>
    <!-- Toast shown after confirming the custom add-on collection configuration -->
    <string name="toast_customize_addon_collection_done">Հավելումների հավաքածուն փոփոխվել է: Հավելվածը փակելիս փոփոխությունները կգործադրվեն:</string>

    <!-- Customize Home -->
    <!-- Header text for jumping back into the recent tab in customize the home screen -->
    <string name="customize_toggle_jump_back_in">Վերադառնալ հետ</string>
    <!-- Title for the customize home screen section with recently saved bookmarks. -->
    <string name="customize_toggle_recent_bookmarks">Վերջին Էջանիշերը</string>
    <!-- Title for the customize home screen section with recently visited. Recently visited is
    a section where users see a list of tabs that they have visited in the past few days -->
    <string name="customize_toggle_recently_visited">Վերջերս այցելած</string>
    <!-- Title for the customize home screen section with Pocket. -->
    <string moz:RemovedIn="108" name="customize_toggle_pocket" tools:ignore="UnusedResources">Pocket</string>

    <!-- Title for the customize home screen section with Pocket. -->
    <string name="customize_toggle_pocket_2">Մտահանգման պատմություններով</string>
    <!-- Summary for the customize home screen section with Pocket. The first parameter is product name Pocket -->
    <string name="customize_toggle_pocket_summary">%s-ի կողմից ստեղծված հոդվածներ</string>
    <!-- Title for the customize home screen section with sponsored Pocket stories. -->
    <string name="customize_toggle_pocket_sponsored">Հովանավորված</string>
    <!-- Title for the opening wallpaper settings screen -->
    <string name="customize_wallpapers">Պաստառներ</string>
    <!-- Title for the customize home screen section with sponsored shortcuts. -->
    <string name="customize_toggle_contile">Հովանավորված դյուրանցումներ</string>

    <!-- Wallpapers -->
    <!-- Content description for various wallpapers. The first parameter is the name of the wallpaper -->
    <string name="wallpapers_item_name_content_description">Պաստառի միույթ՝ %1$s</string>
    <!-- Snackbar message for when wallpaper is selected -->
    <string name="wallpaper_updated_snackbar_message">Պաստառն արդիացվեց:</string>
    <!-- Snackbar label for action to view selected wallpaper -->
    <string name="wallpaper_updated_snackbar_action">Տեսք</string>
    <!-- Snackbar message for when wallpaper couldn't be downloaded -->
    <string name="wallpaper_download_error_snackbar_message">Չհաջողվեց ներբեռնել պաստառը</string>
    <!-- Snackbar label for action to retry downloading the wallpaper -->
    <string name="wallpaper_download_error_snackbar_action">Կրկին փորձեք</string>
    <!-- Snackbar message for when wallpaper couldn't be selected because of the disk error -->
    <string name="wallpaper_select_error_snackbar_message">Չհաջողվեց փոխել պաստառը</string>
    <!-- Text displayed that links to website containing documentation about the "Limited Edition" wallpapers. -->
    <string name="wallpaper_learn_more">Իմանալ ավելին</string>
<<<<<<< HEAD
    <!-- Label for switch which toggles the "tap-to-switch" behavior on home screen logo -->
    <string moz:removedIn="105" name="wallpaper_tap_to_change_switch_label_1" tools:ignore="UnusedResources">Փոխեք պաստառը՝ կտտացնելով Firefox-ի գլխավոր էջի պատկերանշանին</string>

    <!-- This is the accessibility content description for the wallpapers functionality. Users are
    able to tap on the app logo in the home screen and can switch to different wallpapers by tapping. -->
    <string moz:removedIn="105" name="wallpaper_logo_content_description" tools:ignore="UnusedResources">Firefox լոգոն` փոխել պաստառը, կոճակը</string>
=======

    <!-- Text for classic wallpapers title. The first parameter is the Firefox name. -->
    <string name="wallpaper_classic_title">Դասական %s</string>
    <!-- Text for limited edition wallpapers title. -->
    <string name="wallpaper_limited_edition_title">Սահմանափակ թողարկում</string>
    <!-- Description text for the limited edition wallpapers with learn more link. The first parameter is the learn more string defined in wallpaper_learn_more-->
    <string name="wallpaper_limited_edition_description_with_learn_more">Անկախ ձայների նոր հավաքածուն։ %s</string>
    <!-- Description text for the limited edition wallpapers. -->
    <string name="wallpaper_limited_edition_description">Անկախ ձայների նոր հավաքածու։</string>
    <!-- Wallpaper onboarding dialog header text. -->
    <string name="wallpapers_onboarding_dialog_title_text">Փորձեք գույն շաղ տալ</string>
    <!-- Wallpaper onboarding dialog body text. -->
    <string name="wallpapers_onboarding_dialog_body_text">Ընտրեք պաստառ, որը խոսում է ձեզ հետ:</string>
    <!-- Wallpaper onboarding dialog learn more button text. The button navigates to the wallpaper settings screen. -->
    <string name="wallpapers_onboarding_dialog_explore_more_button_text">Ուսումնասիրեք ավելի շատ պաստառներ</string>
>>>>>>> 68970841

    <!-- Text for classic wallpapers title. The first parameter is the Firefox name. -->
    <string name="wallpaper_classic_title">Դասական %s</string>
    <!-- Text for limited edition wallpapers title. -->
    <string name="wallpaper_limited_edition_title">Սահմանափակ թողարկում</string>
    <!-- Description text for the limited edition wallpapers with learn more link. The first parameter is the learn more string defined in wallpaper_learn_more-->
    <string name="wallpaper_limited_edition_description_with_learn_more">Անկախ ձայների նոր հավաքածուն։ %s</string>
    <!-- Description text for the limited edition wallpapers. -->
    <string name="wallpaper_limited_edition_description">Անկախ ձայների նոր հավաքածու։</string>
    <!-- Wallpaper onboarding dialog header text. -->
    <string name="wallpapers_onboarding_dialog_title_text">Փորձեք գույն շաղ տալ</string>
    <!-- Wallpaper onboarding dialog body text. -->
    <string name="wallpapers_onboarding_dialog_body_text">Ընտրեք պաստառ, որը խոսում է ձեզ հետ:</string>
    <!-- Wallpaper onboarding dialog learn more button text. The button navigates to the wallpaper settings screen. -->
    <string name="wallpapers_onboarding_dialog_explore_more_button_text">Ուսումնասիրեք ավելի շատ պաստառներ</string>

    <!-- Add-on Installation from AMO-->
    <!-- Error displayed when user attempts to install an add-on from AMO (addons.mozilla.org) that is not supported -->
    <string name="addon_not_supported_error">Հավելումը չի աջակցվում</string>
    <!-- Error displayed when user attempts to install an add-on from AMO (addons.mozilla.org) that is already installed -->
    <string name="addon_already_installed">Հավելումն արդեն տեղադրված է</string>

    <!-- Account Preferences -->
    <!-- Preference for triggering sync -->
    <string name="preferences_sync_now">Համաժամեցնել</string>
    <!-- Preference category for sync -->
    <string name="preferences_sync_category">Ընտրեք, թե ինչը համաժամեցնել</string>
    <!-- Preference for syncing history -->
    <string name="preferences_sync_history">Պատմություն</string>
    <!-- Preference for syncing bookmarks -->
    <string name="preferences_sync_bookmarks">Էջանիշեր</string>
    <!-- Preference for syncing logins -->
    <string name="preferences_sync_logins">Մուտքանուններ</string>
    <!-- Preference for syncing tabs -->
    <string name="preferences_sync_tabs_2">Բացել ներդիրներ</string>
    <!-- Preference for signing out -->
    <string name="preferences_sign_out">Դուրս գրվել</string>
    <!-- Preference displays and allows changing current FxA device name -->
    <string name="preferences_sync_device_name">Սարքի անունը</string>
    <!-- Text shown when user enters empty device name -->
    <string name="empty_device_name_error">Սարքի անունը չի կարող դատարկ լինել:</string>
    <!-- Label indicating that sync is in progress -->
    <string name="sync_syncing_in_progress">Համաժամեցում…</string>
    <!-- Label summary indicating that sync failed. The first parameter is the date stamp showing last time it succeeded -->
    <string name="sync_failed_summary">Համաժամեցումը ձախողվեց: Վերջին հաջողությունը՝ %s</string>
    <!-- Label summary showing never synced -->
    <string name="sync_failed_never_synced_summary">Համաժամեցումը ձախողվեց: Վերջին համաժամեցումը՝ երբեք</string>
    <!-- Label summary the date we last synced. The first parameter is date stamp showing last time synced -->
    <string name="sync_last_synced_summary">Վերջին համաժամեցումը. %s</string>
    <!-- Label summary showing never synced -->
    <string name="sync_never_synced_summary">Վերջին համաժամեցումը. երբեք</string>

    <!-- Text for displaying the default device name.
        The first parameter is the application name, the second is the device manufacturer name
        and the third is the device model. -->
    <string name="default_device_name_2">%1$s-ը %2$s %3$s-ում</string>

    <!-- Preference for syncing credit cards -->
    <string name="preferences_sync_credit_cards">Բանկային քարտեր</string>
    <!-- Preference for syncing addresses -->
    <string name="preferences_sync_address">Հասցեներ</string>

    <!-- Send Tab -->
    <!-- Name of the "receive tabs" notification channel. Displayed in the "App notifications" system settings for the app -->
    <string name="fxa_received_tab_channel_name">Ստացված ներդիրներ</string>
    <!-- Description of the "receive tabs" notification channel. Displayed in the "App notifications" system settings for the app -->
    <string name="fxa_received_tab_channel_description">Ծանուցումներ Firefox-ի այլ սարքերից ստացված ներդիրների վերաբերյալ:</string>
    <!--  The body for these is the URL of the tab received  -->
    <string name="fxa_tab_received_notification_name">Ներդիր է ստացվել</string>
    <!-- %s is the device name -->
    <string name="fxa_tab_received_from_notification_name">Ներդիր %s-ից</string>

    <!-- Advanced Preferences -->
    <!-- Preference for tracking protection exceptions -->
    <string name="preferences_tracking_protection_exceptions">Բացառություններ</string>
    <!-- Button in Exceptions Preference to turn on tracking protection for all sites (remove all exceptions) -->
    <string name="preferences_tracking_protection_exceptions_turn_on_for_all">Միացնել բոլոր կայքերի համար</string>
    <!-- Text displayed when there are no exceptions -->
    <string name="exceptions_empty_message_description">Բացառությունները թույլ են տալիս անջատել հետագծման պաշտպանությունը ընտրված կայքերի համար:</string>
    <!-- Text displayed when there are no exceptions, with learn more link that brings users to a tracking protection SUMO page -->
    <string name="exceptions_empty_message_learn_more_link">Իմանալ ավելին</string>

    <!-- Preference switch for usage and technical data collection -->
    <string name="preference_usage_data">Օգտագործման և տեխնիկական տվյալներ</string>
    <!-- Preference description for usage and technical data collection -->
    <string name="preferences_usage_data_description">Կիսվում է արագագործության, օգտագործման, սարքակազմի և ձեր դիտարկիչի կարգավորումներով Mozilla-ի հետ՝ %1$s-ը էլ ավելի լավը դարձնելու համար</string>
    <!-- Preference switch for marketing data collection -->
    <string name="preferences_marketing_data">Շուկայավարման տվյալներ</string>
    <!-- Preference description for marketing data collection -->
    <string name="preferences_marketing_data_description2">Օգտագործման հիմնական տվյալները կիսում է Adjust- ի՝ մեր բջջային շուկայավարման մատակարարի հետ</string>
    <!-- Title for studies preferences -->
    <string name="preference_experiments_2">Ուսումնասիրություններ</string>
    <!-- Summary for studies preferences -->
    <string name="preference_experiments_summary_2">Թույլ է տալիս Mozilla-ին տեղադրել և իրականացնել ուսումնասիրություններ</string>

    <!-- Turn On Sync Preferences -->
    <!-- Header of the Sync and save your data preference view -->
    <string name="preferences_sync_2">Համաժամեցրեք և պահեք ձեր տվյալները</string>
    <!-- Preference for reconnecting to FxA sync -->
    <string name="preferences_sync_sign_in_to_reconnect">Մուտք գործեք՝ կրկին կապակցվելու համար</string>

    <!-- Preference for removing FxA account -->
    <string name="preferences_sync_remove_account">Հեռացնել հաշիվը</string>

    <!-- Pairing Feature strings -->
    <!-- Instructions on how to access pairing -->
    <string name="pair_instructions_2"><![CDATA[Սկանացրեք <b>firefox.com/pair</b>-ում ցուցադրված QR կոդը]]></string>

    <!-- Toolbar Preferences -->
    <!-- Preference for using top toolbar -->
    <string name="preference_top_toolbar">Վերևում</string>
    <!-- Preference for using bottom toolbar -->
    <string name="preference_bottom_toolbar">Ներքևում</string>

    <!-- Theme Preferences -->
    <!-- Preference for using light theme -->
    <string name="preference_light_theme">Լուսավոր</string>
    <!-- Preference for using dark theme -->
    <string name="preference_dark_theme">Մուգ</string>
    <!-- Preference for using using dark or light theme automatically set by battery -->
    <string name="preference_auto_battery_theme">Կայված է մարտկոցի խնայարարի միջոցով</string>
    <!-- Preference for using following device theme -->
    <string name="preference_follow_device_theme">Ըստ սարքի ոճի</string>

    <!-- Gestures Preferences-->
    <!-- Preferences for using pull to refresh in a webpage -->
    <string name="preference_gestures_website_pull_to_refresh">Քաշեք՝ թարմացնելու համար</string>
    <!-- Preference for using the dynamic toolbar -->
    <string name="preference_gestures_dynamic_toolbar">Ոլորեք՝ գործիքագոտին թաքցնելու համար</string>
    <!-- Preference for switching tabs by swiping horizontally on the toolbar -->
    <string name="preference_gestures_swipe_toolbar_switch_tabs">Սեղմեք գործիքագոտը կողքից՝ ներդիրներին անցնելու համար</string>
    <!-- Preference for showing the opened tabs by swiping up on the toolbar-->
    <string name="preference_gestures_swipe_toolbar_show_tabs">Սահեցրեք գործիքագոտին վերև՝ ներդիրները բացելու համար</string>

    <!-- Library -->
    <!-- Option in Library to open Downloads page -->
    <string name="library_downloads">Ներբեռնումներ</string>
    <!-- Option in library to open Bookmarks page -->
    <string name="library_bookmarks">Էջանիշեր</string>
    <!-- Option in library to open Desktop Bookmarks root page -->
    <string name="library_desktop_bookmarks_root">Դեսքթոփ Էջանիշեր</string>
    <!-- Option in library to open Desktop Bookmarks "menu" page -->
    <string name="library_desktop_bookmarks_menu">Էջանիշերի ցանկ</string>
    <!-- Option in library to open Desktop Bookmarks "toolbar" page -->
    <string name="library_desktop_bookmarks_toolbar">Էջանիշերի գործիքագոտի</string>
    <!-- Option in library to open Desktop Bookmarks "unfiled" page -->
    <string name="library_desktop_bookmarks_unfiled">Այլ էջանիշեր</string>
    <!-- Option in Library to open History page -->
    <string name="library_history">Պատմություն</string>
    <!-- Option in Library to open a new tab -->
    <string name="library_new_tab">Նոր ներդիր</string>
    <!-- Settings Page Title -->
    <string name="settings_title">Կարգավորումներ</string>
    <!-- Content description (not visible, for screen readers etc.): "Close button for library settings" -->
    <string name="content_description_close_button">Փակել</string>

    <!-- Title to show in alert when a lot of tabs are to be opened
    %d is a placeholder for the number of tabs that will be opened -->
    <string name="open_all_warning_title">Բացե՞լ %d ներդիր:</string>
    <!-- Message to warn users that a large number of tabs will be opened
    %s will be replaced by app name. -->
    <string name="open_all_warning_message">Այսքան ներդիրներ բացելը կարող է դանդաղեցնել %s-ը, մինչ էջերը բեռնվում են: Վստա՞հ եք, որ ցանկանում եք շարունակել:</string>
    <!-- Dialog button text for confirming open all tabs -->
    <string name="open_all_warning_confirm">Բաց ներդիրներ</string>
    <!-- Dialog button text for canceling open all tabs -->
    <string name="open_all_warning_cancel">Չեղարկել</string>

    <!-- Text to show users they have one site in the history group section of the History fragment.
    %d is a placeholder for the number of sites in the group. -->
    <string name="history_search_group_site">%d կայք</string>
    <!-- Text to show users they have multiple sites in the history group section of the History fragment.
    %d is a placeholder for the number of sites in the group. -->
    <string name="history_search_group_sites">%d կայքեր</string>

    <!-- Option in library for Recently Closed Tabs -->
    <string name="library_recently_closed_tabs">Վերջերս փակված ներդիրներ</string>
    <!-- Option in library to open Recently Closed Tabs page -->
    <string name="recently_closed_show_full_history">Ցուցադրել ամբողջ պատմությունը</string>
    <!-- Text to show users they have multiple tabs saved in the Recently Closed Tabs section of history.
    %d is a placeholder for the number of tabs selected. -->
    <string name="recently_closed_tabs">%d ներդիրներ</string>
    <!-- Text to show users they have one tab saved in the Recently Closed Tabs section of history.
    %d is a placeholder for the number of tabs selected. -->
    <string name="recently_closed_tab">%d ներդիր</string>
    <!-- Recently closed tabs screen message when there are no recently closed tabs -->
    <string name="recently_closed_empty_message">Վերջերս փակված ներդիրներ չկան</string>

    <!-- Tab Management -->
    <!-- Title of preference for tabs management -->
    <string name="preferences_tabs">Ներդիրներ</string>
    <!-- Title of preference that allows a user to specify the tab view -->
    <string name="preferences_tab_view">Ներդիրի տեսք</string>
    <!-- Option for a list tab view -->
    <string name="tab_view_list">Ցանկ</string>
    <!-- Option for a grid tab view -->
    <string name="tab_view_grid">Ցանց</string>
    <!-- Title of preference that allows a user to auto close tabs after a specified amount of time -->
    <string name="preferences_close_tabs">Փակել ներդիրները</string>
    <!-- Option for auto closing tabs that will never auto close tabs, always allows user to manually close tabs -->
    <string name="close_tabs_manually">Ձեռքով</string>
    <!-- Option for auto closing tabs that will auto close tabs after one day -->
    <string name="close_tabs_after_one_day">Մեկ օր անց</string>
    <!-- Option for auto closing tabs that will auto close tabs after one week -->
    <string name="close_tabs_after_one_week">Մեկ շաբաթ անց</string>
    <!-- Option for auto closing tabs that will auto close tabs after one month -->
    <string name="close_tabs_after_one_month">Մեկ ամիս անց</string>

    <!-- Title of preference that allows a user to specify the auto-close settings for open tabs -->
    <string name="preference_auto_close_tabs" tools:ignore="UnusedResources">Ինքնափակել բաց ներդիրները</string>

    <!-- Opening screen -->
    <!-- Title of a preference that allows a user to choose what screen to show after opening the app -->
    <string name="preferences_opening_screen">Ողջյունի պատուհան</string>
    <!-- Option for always opening the homepage when re-opening the app -->
    <string name="opening_screen_homepage">Տնային էջ</string>
    <!-- Option for always opening the user's last-open tab when re-opening the app -->
    <string name="opening_screen_last_tab">Վերջին ներդիրը</string>
    <!-- Option for always opening the homepage when re-opening the app after four hours of inactivity -->
    <string name="opening_screen_after_four_hours_of_inactivity">Տնային էջը չորս ժամ անգործությունից հետո</string>
    <!-- Summary for tabs preference when auto closing tabs setting is set to manual close-->
    <string name="close_tabs_manually_summary">Ձեռքով փակել</string>
    <!-- Summary for tabs preference when auto closing tabs setting is set to auto close tabs after one day-->
    <string name="close_tabs_after_one_day_summary">Փակել մեկ օր անց</string>
    <!-- Summary for tabs preference when auto closing tabs setting is set to auto close tabs after one week-->
    <string name="close_tabs_after_one_week_summary">Փակել մեկ շաբաթ անց</string>
    <!-- Summary for tabs preference when auto closing tabs setting is set to auto close tabs after one month-->
    <string name="close_tabs_after_one_month_summary">Փակել մեկ ամիս անց</string>

    <!-- Inactive tabs -->
    <!-- Category header of a preference that allows a user to enable or disable the inactive tabs feature -->
    <string name="preferences_inactive_tabs">Տեղափոխել հին ներդիրները անգործուն</string>
    <!-- Title of inactive tabs preference -->
    <string name="preferences_inactive_tabs_title">Ներդիրները, որոնք չեք դիտել երկու շաբաթ, տեղափոխվել են անգործուն հատված:</string>

    <!-- Studies -->
    <!-- Title of the remove studies button -->
    <string name="studies_remove">Հեռացնել</string>
    <!-- Title of the active section on the studies list -->
    <string name="studies_active">Գործուն</string>
    <!-- Description for studies, it indicates why Firefox use studies. The first parameter is the name of the application. -->
    <string name="studies_description_2">%1$s-ը կարող է ժամանակ առ ժամանակ տեղադրել և աշխատեցնել ուսումնասիրություններ:</string>
    <!-- Learn more link for studies, links to an article for more information about studies. -->
    <string name="studies_learn_more">Իմանալ ավելին</string>

    <!-- Dialog message shown after removing a study -->
    <string name="studies_restart_app">Փոփոխությունները գործադրելու համար հավելվածը կվերամեկնարկի</string>
    <!-- Dialog button to confirm the removing a study. -->
    <string name="studies_restart_dialog_ok">Լավ</string>
    <!-- Dialog button text for canceling removing a study. -->
    <string name="studies_restart_dialog_cancel">Չեղարկել</string>
    <!-- Toast shown after turning on/off studies preferences -->
    <string name="studies_toast_quit_application" tools:ignore="UnusedResources">Փոփոխությունները գործադրելու համար դուրս է գալիս հավելվածից…</string>

    <!-- Sessions -->
    <!-- Title for the list of tabs -->
    <string name="tab_header_label">Բաց ներդիրներ</string>
    <!-- Title for the list of tabs in the current private session -->
    <string name="tabs_header_private_tabs_title">Գաղտնի ներդիրներ</string>
    <!-- Title for the list of tabs in the synced tabs -->
    <string name="tabs_header_synced_tabs_title">Համաժամեցված ներդիրներ</string>
    <!-- Content description (not visible, for screen readers etc.): Add tab button. Adds a news tab when pressed -->
    <string name="add_tab">Ավելացնել ներդիր</string>
    <!-- Content description (not visible, for screen readers etc.): Add tab button. Adds a news tab when pressed -->
    <string name="add_private_tab">Հավելել մասնավոր ներդիր</string>
    <!-- Text for the new tab button to indicate adding a new private tab in the tab -->
    <string name="tab_drawer_fab_content">Մասնավոր</string>
    <!-- Text for the new tab button to indicate syncing command on the synced tabs page -->
    <string name="tab_drawer_fab_sync">Համաժամեցում</string>
    <!-- Text shown in the menu for sharing all tabs -->
    <string name="tab_tray_menu_item_share">Համօգտագործել ներդիրները</string>
    <!-- Text shown in the menu to view recently closed tabs -->
    <string name="tab_tray_menu_recently_closed">Վերջերս փակված ներդիրներ</string>
    <!-- Text shown in the tabs tray inactive tabs section -->
    <string name="tab_tray_inactive_recently_closed" tools:ignore="UnusedResources">Վերջին փակվածը</string>
    <!-- Text shown in the menu to view account settings -->
    <string name="tab_tray_menu_account_settings">Հաշվի կարգավորումներ</string>
    <!-- Text shown in the menu to view tab settings -->
    <string name="tab_tray_menu_tab_settings">Ներդիրի կարգավորումներ</string>
    <!-- Text shown in the menu for closing all tabs -->
    <string name="tab_tray_menu_item_close">Փակել բոլոր ներդիրները</string>
    <!-- Text shown in the multiselect menu for bookmarking selected tabs. -->
    <string name="tab_tray_multiselect_menu_item_bookmark">էջանիշ</string>
    <!-- Text shown in the multiselect menu for closing selected tabs. -->
    <string name="tab_tray_multiselect_menu_item_close">Փակել</string>
    <!-- Content description for tabs tray multiselect share button -->
    <string name="tab_tray_multiselect_share_content_description">Համօգտագործել ընտրված ներդիրները</string>
    <!-- Content description for tabs tray multiselect menu -->
    <string name="tab_tray_multiselect_menu_content_description">Ընտրված ներդիրների ցանկը</string>
    <!-- Content description (not visible, for screen readers etc.): Removes tab from collection button. Removes the selected tab from collection when pressed -->
    <string name="remove_tab_from_collection">Հեռացնել ներդիրը հավաքածուից</string>
    <!-- Text for button to enter multiselect mode in tabs tray -->
    <string name="tabs_tray_select_tabs">Ընտրեք ներդիրները</string>
    <!-- Content description (not visible, for screen readers etc.): Close tab button. Closes the current session when pressed -->
    <string name="close_tab">Փակել ներդիրը</string>
    <!-- Content description (not visible, for screen readers etc.): Close tab <title> button. First parameter is tab title  -->
    <string name="close_tab_title">Փակել %s ներդիրը</string>
    <!-- Content description (not visible, for screen readers etc.): Opens the open tabs menu when pressed -->
    <string name="open_tabs_menu">Բացել ներդիրների ցանկը</string>
    <!-- Open tabs menu item to save tabs to collection -->
    <string name="tabs_menu_save_to_collection1">Պահպանել ներդիրները հավաքածուում</string>
    <!-- Text for the menu button to delete a collection -->
    <string name="collection_delete">Ջնջել հավաքածուն</string>
    <!-- Text for the menu button to rename a collection -->
    <string name="collection_rename">Վերանվանել հավաքածուն</string>
    <!-- Text for the button to open tabs of the selected collection -->
    <string name="collection_open_tabs">Բաց ներդիրներ</string>
    <!-- Hint for adding name of a collection -->
    <string name="collection_name_hint">Հավաքածուի անունը</string>
    <!-- Text for the menu button to rename a top site -->
	<string name="rename_top_site">Վերանվանել</string>
	<!-- Text for the menu button to remove a top site -->
	<string name="remove_top_site">Ջնջել</string>

    <!-- Text for the menu button to delete a top site from history -->
    <string name="delete_from_history">Ջնջել Պատմությունից</string>
    <!-- Postfix for private WebApp titles, placeholder is replaced with app name -->
    <string name="pwa_site_controls_title_private">%1$s (Գաղտնի կերպ)</string>

    <!-- History -->
    <!-- Text for the button to search all history -->
    <string name="history_search_1">Մուտքագրեք որոնվող բառը</string>
    <!-- Text for the button to clear all history -->
    <string name="history_delete_all">Ջնջել պատմությունը</string>
    <!-- Text for the snackbar to confirm that multiple browsing history items has been deleted -->
    <string name="history_delete_multiple_items_snackbar">Պատմությունը ջնջվել է</string>
    <!-- Text for the snackbar to confirm that a single browsing history item has been deleted. The first parameter is the shortened URL of the deleted history item. -->
    <string name="history_delete_single_item_snackbar">%1$s-ը ջնջվել է</string>
    <!-- Context description text for the button to delete a single history item -->
    <string name="history_delete_item">Ջնջել</string>
    <!-- History multi select title in app bar
    The first parameter is the number of bookmarks selected -->
    <string name="history_multi_select_title">Ընտրված է %1$d-ը</string>
    <!-- Text for the header that groups the history for today -->
    <string name="history_today">Այսօր</string>
    <!-- Text for the header that groups the history for yesterday -->
    <string name="history_yesterday">Երեկ</string>
    <!-- Text for the header that groups the history the past 7 days -->
    <string name="history_7_days">Վերջին 7 օրում</string>
    <!-- Text for the header that groups the history the past 30 days -->
    <string name="history_30_days">Վերջին 30 օրում</string>
    <!-- Text for the header that groups the history older than the last month -->
    <string name="history_older">Ավելի հին</string>
    <!-- Text shown when no history exists -->
    <string name="history_empty_message">Այստեղ պատմություն չկա</string>

    <!-- Downloads -->
    <!-- Text for the snackbar to confirm that multiple downloads items have been removed -->
    <string name="download_delete_multiple_items_snackbar_1">Ներբեռնումները հեռացված են</string>
    <!-- Text for the snackbar to confirm that a single download item has been removed. The first parameter is the name of the download item. -->
    <string name="download_delete_single_item_snackbar">%1$s-ը հեռացված է</string>
    <!-- Text shown when no download exists -->
    <string name="download_empty_message_1">Չկան ներբեռնված ֆայլեր</string>
    <!-- History multi select title in app bar
    The first parameter is the number of downloads selected -->
    <string name="download_multi_select_title">Ընտրված է %1$d-ը</string>


    <!-- Text for the button to remove a single download item -->
    <string name="download_delete_item_1">Հեռացնել</string>


    <!-- Crashes -->
    <!-- Title text displayed on the tab crash page. This first parameter is the name of the application (For example: Fenix) -->
    <string name="tab_crash_title_2">Ներողություն. %1$s-ը չի կարող բեռնել այդ էջը:</string>
    <!-- Send crash report checkbox text on the tab crash page -->
    <string name="tab_crash_send_report">Ուղարկել վթարի զեկույցը Mozilla-ին</string>
    <!-- Close tab button text on the tab crash page -->
    <string name="tab_crash_close">Փակել ներդիրը</string>
    <!-- Restore tab button text on the tab crash page -->
    <string name="tab_crash_restore">Վերականգնել ներդիը</string>

    <!-- Bookmarks -->
    <!-- Confirmation message for a dialog confirming if the user wants to delete the selected folder -->
    <string name="bookmark_delete_folder_confirmation_dialog">Համոզվա՞ծ եք, որ ցանկանում եք ջնջել այս պանակը:</string>
    <!-- Confirmation message for a dialog confirming if the user wants to delete multiple items including folders. Parameter will be replaced by app name. -->
    <string name="bookmark_delete_multiple_folders_confirmation_dialog">%s-ը կջնջի ընտրված միույթները:</string>
    <!-- Text for the cancel button on delete bookmark dialog -->
    <string name="bookmark_delete_negative">Չեղարկել</string>
    <!-- Screen title for adding a bookmarks folder -->
    <string name="bookmark_add_folder">Ավելացնել պանակ</string>
    <!-- Snackbar title shown after a bookmark has been created. -->
    <string name="bookmark_saved_snackbar">Էջանիշը պահպանվեց:</string>
    <!-- Snackbar edit button shown after a bookmark has been created. -->
    <string name="edit_bookmark_snackbar_action">ԽՄԲԱԳՐԵԼ</string>
    <!-- Bookmark overflow menu edit button -->
    <string name="bookmark_menu_edit_button">Խմբագրել</string>
    <!-- Bookmark overflow menu copy button -->
    <string name="bookmark_menu_copy_button">Պատճենել</string>
    <!-- Bookmark overflow menu share button -->
    <string name="bookmark_menu_share_button">Համօգտագործել</string>
    <!-- Bookmark overflow menu open in new tab button -->
    <string name="bookmark_menu_open_in_new_tab_button">Բացել նոր ներդիր</string>
    <!-- Bookmark overflow menu open in private tab button -->
    <string name="bookmark_menu_open_in_private_tab_button">Բացել Գաղտնի ներդիրում</string>
    <!-- Bookmark overflow menu open all in tabs button -->
    <string name="bookmark_menu_open_all_in_tabs_button">Բացեք բոլորը նոր ներդիրներում</string>
    <!-- Bookmark overflow menu open all in private tabs button -->
    <string name="bookmark_menu_open_all_in_private_tabs_button">Բացեք բոլորը մասնավոր ներդիրներում</string>
    <!-- Bookmark overflow menu delete button -->
    <string name="bookmark_menu_delete_button">Ջնջել</string>
    <!--Bookmark overflow menu save button -->
    <string name="bookmark_menu_save_button">Պահպանել</string>
    <!-- Bookmark multi select title in app bar
     The first parameter is the number of bookmarks selected -->
    <string name="bookmarks_multi_select_title">Ընտրված է %1$d-ը</string>
    <!-- Bookmark editing screen title -->
    <string name="edit_bookmark_fragment_title">Խմբագրել Էջանիշը</string>

    <!-- Bookmark folder editing screen title -->
    <string name="edit_bookmark_folder_fragment_title">Խմբագրել պանակը</string>
    <!-- Bookmark sign in button message -->
    <string name="bookmark_sign_in_button">Մուտք գործեք՝ համաժամեցված էջանիշերը տեսնելու համար</string>
    <!-- Bookmark URL editing field label -->
    <string name="bookmark_url_label">URL</string>
    <!-- Bookmark FOLDER editing field label -->
    <string name="bookmark_folder_label">ՊԱՆԱԿ</string>
    <!-- Bookmark NAME editing field label -->
    <string name="bookmark_name_label">ԱՆՈՒՆ</string>
    <!-- Bookmark add folder screen title -->
    <string name="bookmark_add_folder_fragment_label">Ավելացնել պանակ</string>
    <!-- Bookmark select folder screen title -->
    <string name="bookmark_select_folder_fragment_label">Ընտրել պանակ</string>
    <!-- Bookmark editing error missing title -->
    <string name="bookmark_empty_title_error">Պետք է անվանում ունենա</string>
    <!-- Bookmark editing error missing or improper URL -->
    <string name="bookmark_invalid_url_error">Անվավեր URL</string>
    <!-- Bookmark screen message for empty bookmarks folder -->
    <string name="bookmarks_empty_message">Այստեղ ոչ մի էջանիշ չկա</string>
    <!-- Bookmark snackbar message on deletion
     The first parameter is the host part of the URL of the bookmark deleted, if any -->
    <string name="bookmark_deletion_snackbar_message">Ջնջվել է %1$s-ը</string>
    <!-- Bookmark snackbar message on deleting multiple bookmarks not including folders-->
    <string name="bookmark_deletion_multiple_snackbar_message_2">Էջանիշը ջնջվեց</string>
    <!-- Bookmark snackbar message on deleting multiple bookmarks including folders-->
    <string name="bookmark_deletion_multiple_snackbar_message_3">Ընտրված պանակների ջնջում</string>
    <!-- Bookmark undo button for deletion snackbar action -->
    <string name="bookmark_undo_deletion">ՀԵՏԱՐԿԵԼ</string>

    <!-- Text for the button to search all bookmarks -->
    <string name="bookmark_search">Մուտքագրեք որոնվող բառը</string>

    <!-- Site Permissions -->
    <!-- Button label that take the user to the Android App setting -->
    <string name="phone_feature_go_to_settings">Անցնել Կարգավորումներին</string>
    <!-- Content description (not visible, for screen readers etc.): Quick settings sheet
        to give users access to site specific information / settings. For example:
        Secure settings status and a button to modify site permissions -->
    <string name="quick_settings_sheet">Արագ կարգավորումների թերթիկ</string>
    <!-- Label that indicates that this option it the recommended one -->
    <string name="phone_feature_recommended">Երաշխավորվում է</string>
    <!-- Button label for clearing all the information of site permissions-->
    <string name="clear_permissions">Մաքրել թույլտվությունները</string>
    <!-- Text for the OK button on Clear permissions dialog -->
    <string name="clear_permissions_positive">Լավ</string>
    <!-- Text for the cancel button on Clear permissions dialog -->
    <string name="clear_permissions_negative">Չեղարկել</string>
    <!-- Button label for clearing a site permission-->
    <string name="clear_permission">Մաքրել թույլտվությունը</string>

    <!-- Text for the OK button on Clear permission dialog -->
    <string name="clear_permission_positive">Լավ</string>
    <!-- Text for the cancel button on Clear permission dialog -->
    <string name="clear_permission_negative">Չեղարկել</string>
    <!-- Button label for clearing all the information on all sites-->
    <string name="clear_permissions_on_all_sites">Մաքրել թույլտվությունները բոլոր կայքերում</string>
    <!-- Preference for altering video and audio autoplay for all websites -->
    <string name="preference_browser_feature_autoplay">Ինքնանվագարկում</string>
    <!-- Preference for altering the camera access for all websites -->
    <string name="preference_phone_feature_camera">Տեսախցիկ</string>
    <!-- Preference for altering the microphone access for all websites -->
    <string name="preference_phone_feature_microphone">Խոսափող</string>
    <!-- Preference for altering the location access for all websites -->
    <string name="preference_phone_feature_location">Տեղադրություն</string>
    <!-- Preference for altering the notification access for all websites -->
    <string name="preference_phone_feature_notification">Ծանուցում</string>
    <!-- Preference for altering the persistent storage access for all websites -->
    <string name="preference_phone_feature_persistent_storage">Մշտական պահեստ</string>
    <!-- Preference for altering the storage access setting for all websites -->
    <string name="preference_phone_feature_cross_origin_storage_access">Միջկայքի թխուկներ</string>
    <!-- Preference for altering the EME access for all websites -->
    <string name="preference_phone_feature_media_key_system_access">DRM կառավարվող բովանդակություն</string>
    <!-- Label that indicates that a permission must be asked always -->
    <string name="preference_option_phone_feature_ask_to_allow">Խնդրել թույլտվություն</string>
    <!-- Label that indicates that a permission must be blocked -->
    <string name="preference_option_phone_feature_blocked">Արգելափակված</string>
    <!-- Label that indicates that a permission must be allowed -->
    <string name="preference_option_phone_feature_allowed">Թույլատրված</string>
    <!--Label that indicates a permission is by the Android OS-->
    <string name="phone_feature_blocked_by_android">Արգելափակված է Android-ի կողմից</string>
    <!-- Preference for showing a list of websites that the default configurations won't apply to them -->
    <string name="preference_exceptions">Բացառություններ</string>
    <!-- Summary of tracking protection preference if tracking protection is set to on -->
    <string name="tracking_protection_on">Միաց.</string>

    <!-- Summary of tracking protection preference if tracking protection is set to off -->
    <string name="tracking_protection_off">Անջ.</string>
    <!-- Label for global setting that indicates that all video and audio autoplay is allowed -->
    <string name="preference_option_autoplay_allowed2">Թույլատրել ձայնանյութը և տեսանյութը</string>
    <!-- Label for site specific setting that indicates that all video and audio autoplay is allowed -->
    <string name="quick_setting_option_autoplay_allowed">Թույլատրել ձայնանյութը և տեսանյութը</string>
    <!-- Label that indicates that video and audio autoplay is only allowed over Wi-Fi -->
    <string name="preference_option_autoplay_allowed_wifi_only2">Արգելափակել ձայնանյութը և տեսանյութը միայն բջջային տվյալներում</string>
    <!-- Subtext that explains 'autoplay on Wi-Fi only' option -->
    <string name="preference_option_autoplay_allowed_wifi_subtext">Ձայնանյութը և տեսանյութը կնվագարկվեն միայն Wi-Fi-ով</string>
    <!-- Label for global setting that indicates that video autoplay is allowed, but audio autoplay is blocked -->
    <string name="preference_option_autoplay_block_audio2">Արգելափակել միայն ձայնանյութը</string>
    <!-- Label for site specific setting that indicates that video autoplay is allowed, but audio autoplay is blocked -->
    <string name="quick_setting_option_autoplay_block_audio">Արգելափակել միայն ձայնանյութը</string>
    <!-- Label for global setting that indicates that all video and audio autoplay is blocked -->
    <string name="preference_option_autoplay_blocked3">Արգելափակել ձայնանյութը և տեսանյութը</string>
    <!-- Label for site specific setting that indicates that all video and audio autoplay is blocked -->
    <string name="quick_setting_option_autoplay_blocked">Արգելափակել ձայնանյութը և տեսանյութը</string>
    <!-- Summary of delete browsing data on quit preference if it is set to on -->
    <string name="delete_browsing_data_quit_on">Միաց.</string>
    <!-- Summary of delete browsing data on quit preference if it is set to off -->
    <string name="delete_browsing_data_quit_off">Անջ.</string>

    <!-- Summary of studies preference if it is set to on -->
    <string name="studies_on">Միաց.</string>
    <!-- Summary of studies data on quit preference if it is set to off -->
    <string name="studies_off">Անջ.</string>

    <!-- Collections -->
    <!-- Collections header on home fragment -->
    <string name="collections_header">Հավաքածուներ</string>
    <!-- Content description (not visible, for screen readers etc.): Opens the collection menu when pressed -->
    <string name="collection_menu_button_content_description">Հավաքածուի ցանկ</string>
    <!-- Label to describe what collections are to a new user without any collections -->
    <string name="no_collections_description2">Հավաքեք ձեզ համար կարևոր բաները:\nԽմբավորեք համանման որոնումները, կայքերը և ներդիրները՝ հետո ավելի արագ մատչելու համար:</string>
    <!-- Title for the "select tabs" step of the collection creator -->
    <string name="create_collection_select_tabs">Ընտրեք ներդիրները</string>
    <!-- Title for the "select collection" step of the collection creator -->
    <string name="create_collection_select_collection">Ընտրեք հավաքածուն</string>
    <!-- Title for the "name collection" step of the collection creator -->
    <string name="create_collection_name_collection">Հավաքածուի անունը</string>
    <!-- Button to add new collection for the "select collection" step of the collection creator -->
    <string name="create_collection_add_new_collection">Ավելացնել նոր հավաքածու</string>
    <!-- Button to select all tabs in the "select tabs" step of the collection creator -->
    <string name="create_collection_select_all">Նշել բոլորը</string>
    <!-- Button to deselect all tabs in the "select tabs" step of the collection creator -->
    <string name="create_collection_deselect_all">Ապանշել բոլորը</string>
    <!-- Text to prompt users to select the tabs to save in the "select tabs" step of the collection creator -->
    <string name="create_collection_save_to_collection_empty">Ընտրեք ներդիրներ՝ պահպանելու համար</string>
    <!-- Text to show users how many tabs they have selected in the "select tabs" step of the collection creator.
     %d is a placeholder for the number of tabs selected. -->
    <string name="create_collection_save_to_collection_tabs_selected">%d ներդիր է ընտրված</string>
    <!-- Text to show users they have one tab selected in the "select tabs" step of the collection creator.
    %d is a placeholder for the number of tabs selected. -->
    <string name="create_collection_save_to_collection_tab_selected">%d ներդիր է ընտրված</string>
    <!-- Text shown in snackbar when multiple tabs have been saved in a collection -->
    <string name="create_collection_tabs_saved">Ներդիրները պահպանված են:</string>
    <!-- Text shown in snackbar when one or multiple tabs have been saved in a new collection -->
    <string name="create_collection_tabs_saved_new_collection">Հավաքածուն պահպանվել է</string>
    <!-- Text shown in snackbar when one tab has been saved in a collection -->
    <string name="create_collection_tab_saved">Ներդիրը պահպանված է:</string>
    <!-- Content description (not visible, for screen readers etc.): button to close the collection creator -->
    <string name="create_collection_close">Փակել</string>
    <!-- Button to save currently selected tabs in the "select tabs" step of the collection creator-->
    <string name="create_collection_save">Պահպանել</string>

    <!-- Snackbar action to view the collection the user just created or updated -->
    <string name="create_collection_view">Դիտել</string>

    <!-- Text for the OK button from collection dialogs -->
    <string name="create_collection_positive">Լավ</string>
    <!-- Text for the cancel button from collection dialogs -->
    <string name="create_collection_negative">Չեղարկել</string>

    <!-- Default name for a new collection in "name new collection" step of the collection creator. %d is a placeholder for the number of collections-->
    <string name="create_collection_default_name">Հավաքածու %d</string>

    <!-- Share -->
    <!-- Share screen header -->
    <string name="share_header_2">Համօգտագործել</string>
    <!-- Content description (not visible, for screen readers etc.):
        "Share" button. Opens the share menu when pressed. -->
    <string name="share_button_content_description">Համօգտագործել</string>

    <!-- Text for the Save to PDF feature in the share menu -->
    <string name="share_save_to_pdf">Պահել որպես PDF</string>
    <!-- Text for error message when generating a PDF file Text for error message when generating a PDF file. -->
    <string name="unable_to_save_to_pdf_error">Անհնար է ստեղծել PDF</string>
    <!-- Sub-header in the dialog to share a link to another sync device -->
    <string name="share_device_subheader">Ուղարկել սարքի</string>
    <!-- Sub-header in the dialog to share a link to an app from the full list -->
    <string name="share_link_all_apps_subheader">Բոլոր գործողությունները</string>
    <!-- Sub-header in the dialog to share a link to an app from the most-recent sorted list -->
    <string name="share_link_recent_apps_subheader">Վերջերս փակված</string>
    <!-- Text for the copy link action in the share screen. -->
    <string name="share_copy_link_to_clipboard">Պատճենել սեղմատախտակին</string>
    <!-- Toast shown after copying link to clipboard -->
    <string name="toast_copy_link_to_clipboard">Պատճենվել է սեղմատախտակին</string>
    <!-- An option from the three dot menu to into sync -->
    <string moz:removedIn="107" name="sync_menu_sign_in" tools:ignore="UnusedResources">Մուտք գործեք՝ համաժամեցնելու համար</string>
    <!-- An option from the share dialog to sign into sync -->
    <string name="sync_sign_in">Մուտք գործել Համաժամեցում</string>
     <!-- An option from the three dot menu to sync and save data -->
    <string name="sync_menu_sync_and_save_data">Համաժամեցնել և պահել տվյալները</string>
    <!-- An option from the share dialog to send link to all other sync devices -->
    <string name="sync_send_to_all">Ուղարկել բոլոր սարքերին</string>
    <!-- An option from the share dialog to reconnect to sync -->
    <string name="sync_reconnect">Կրկին կապակցվել Համաժամեցմանը</string>
    <!-- Text displayed when sync is offline and cannot be accessed -->
    <string name="sync_offline">Անցանց</string>
    <!-- An option to connect additional devices -->
    <string name="sync_connect_device">Կապակցվել այլ սարքի</string>
    <!-- The dialog text shown when additional devices are not available -->
    <string name="sync_connect_device_dialog">Ներդիր ուղարկելու համար մուտք գործեք Firefox առնվազն մեկ այլ սարքի վրա:</string>
    <!-- Confirmation dialog button -->
    <string name="sync_confirmation_button">Հասկացա</string>
    <!-- Share error message -->
    <string name="share_error_snackbar">Հնարավոր չէ համօգտագործել այս հավելվածին</string>
    <!-- Add new device screen title -->
    <string name="sync_add_new_device_title">Ուղարկել սարքի</string>
    <!-- Text for the warning message on the Add new device screen -->
    <string name="sync_add_new_device_message">Կապակցված սարքեր չկան</string>
    <!-- Text for the button to learn about sending tabs -->
    <string name="sync_add_new_device_learn_button">Իմացեք Ուղարկել ներդիրների մասին…</string>
    <!-- Text for the button to connect another device -->
    <string name="sync_add_new_device_connect_button">Կապակցվել այլ սարք…</string>

    <!-- Notifications -->
    <!-- Text shown in the notification that pops up to remind the user that a private browsing session is active. -->
    <string name="notification_pbm_delete_text_2">Փակել գաղտնի ներդիրները</string>

    <!-- Name of the marketing notification channel. Displayed in the "App notifications" system settings for the app -->
    <string name="notification_marketing_channel_name">Մարկեթինգ</string>
    <!-- Title shown in the notification that pops up to remind the user to set fenix as default browser.
    %1$s is a placeholder that will be replaced by the app name (Fenix). -->
    <string name="notification_default_browser_title">%1$s-ը արագ է և մասնավոր</string>
    <!-- Text shown in the notification that pops up to remind the user to set fenix as default browser.
    %1$s is a placeholder that will be replaced by the app name (Fenix). -->
    <string name="notification_default_browser_text">Դարձրեք %1$s-ը ձեր սկզբնադիր զննիչը</string>

    <!-- Snackbar -->
    <!-- Text shown in snackbar when user deletes a collection -->
    <string name="snackbar_collection_deleted">Հավաքածուն ջնջվեց</string>
    <!-- Text shown in snackbar when user renames a collection -->
    <string name="snackbar_collection_renamed">Հավաքածուն վերանվանվեց</string>
    <!-- Text shown in snackbar when user closes a tab -->
    <string name="snackbar_tab_closed">Ներդիրը փակվեց</string>
    <!-- Text shown in snackbar when user closes all tabs -->
    <string name="snackbar_tabs_closed">Ներդիրները փակվեցին</string>

    <!-- Text shown in snackbar when user bookmarks a list of tabs -->
    <string name="snackbar_message_bookmarks_saved">Էջանիշները պահված են</string>
    <!-- Text shown in snackbar when user adds a site to shortcuts -->
    <string name="snackbar_added_to_shortcuts">Ավելացվեց դյուրանցումներում:</string>
    <!-- Text shown in snackbar when user closes a private tab -->
    <string name="snackbar_private_tab_closed">Գաղտնի ներդիրը փակվեց</string>
    <!-- Text shown in snackbar when user closes all private tabs -->
    <string name="snackbar_private_tabs_closed">Գաղտնի ներդիրները փակվեցին</string>
    <!-- Text shown in snackbar to undo deleting a tab, top site or collection -->
    <string name="snackbar_deleted_undo">ՀԵՏԱՐԿԵԼ</string>
    <!-- Text shown in snackbar when user removes a top site -->
    <string name="snackbar_top_site_removed">Կայքը հեռացված է</string>
    <!-- QR code scanner prompt which appears after scanning a code, but before navigating to it
        First parameter is the name of the app, second parameter is the URL or text scanned-->
    <string name="qr_scanner_confirmation_dialog_message">Թույլատրել %1$s-ին բացել %2$s-ը</string>
    <!-- QR code scanner prompt dialog positive option to allow navigation to scanned link -->
    <string name="qr_scanner_dialog_positive">ԹՈՒՅԼԱՏՐԵԼ</string>
    <!-- QR code scanner prompt dialog positive option to deny navigation to scanned link -->
    <string name="qr_scanner_dialog_negative">ԱՐԳԵԼԵԼ</string>
    <!-- QR code scanner prompt dialog error message shown when a hostname does not contain http or https. -->
    <string name="qr_scanner_dialog_invalid">Հասցեն վավեր չէ:</string>
    <!-- QR code scanner prompt dialog positive option when there is an error -->
    <string name="qr_scanner_dialog_invalid_ok">Լավ</string>
    <!-- Tab collection deletion prompt dialog message. Placeholder will be replaced with the collection name -->
    <string name="tab_collection_dialog_message">Համոզվա՞ծ եք, որ ցանկանում եք ջնջել %1$s-ը։</string>
    <!-- Collection and tab deletion prompt dialog message. This will show when the last tab from a collection is deleted -->
    <string name="delete_tab_and_collection_dialog_message">Այս ներդիրի ջնջումը կհեռացնի ամբողջ հավաքածուն: Կարող եք ստեգղծել նոր հավաքածու ցանկացած ժամանակ:</string>
    <!-- Collection and tab deletion prompt dialog title. Placeholder will be replaced with the collection name. This will show when the last tab from a collection is deleted -->
    <string name="delete_tab_and_collection_dialog_title">Ջնջե՞լ %1$s-ը:</string>
    <!-- Tab collection deletion prompt dialog option to delete the collection -->
    <string name="tab_collection_dialog_positive">Ջնջել</string>
    <!-- Text displayed in a notification when the user enters full screen mode -->
    <string name="full_screen_notification">Մուտք լիաէկրան</string>
    <!-- Message for copying the URL via long press on the toolbar -->
    <string name="url_copied">URL-ն պատճենվել է</string>
    <!-- Sample text for accessibility font size -->
    <string name="accessibility_text_size_sample_text_1">Սա ընտրանքային գրվածք է: Այստեղ ցույց է տրված, թե ինչպես կցուցադրվի այն, երբ մեծացնեք կամ փոքրացնեք չափը այս կարգավորումով:</string>
    <!-- Summary for Accessibility Text Size Scaling Preference -->
    <string name="preference_accessibility_text_size_summary">Դարձեք գրվածքները կայքերում ավելի մեծ կամ փոքր</string>
    <!-- Title for Accessibility Text Size Scaling Preference -->
    <string name="preference_accessibility_font_size_title">Տառատեսակի չափ</string>

    <!-- Title for Accessibility Text Automatic Size Scaling Preference -->
    <string name="preference_accessibility_auto_size_2">Տառատեսակի ինքնաշխատ չափում</string>
    <!-- Summary for Accessibility Text Automatic Size Scaling Preference -->
    <string name="preference_accessibility_auto_size_summary">Տառատեսակի չափը կհամապատասխանի ձեր Android-ի կարգավորումներին: Անջատեք՝ տառատեսակի չափը այստեղ կառավարելու համար:</string>

    <!-- Title for the Delete browsing data preference -->
    <string name="preferences_delete_browsing_data">Ջնջել դիտարկման տվյալները</string>
    <!-- Title for the tabs item in Delete browsing data -->
    <string name="preferences_delete_browsing_data_tabs_title_2">Բաց ներդիրներ</string>
    <!-- Subtitle for the tabs item in Delete browsing data, parameter will be replaced with the number of open tabs -->
    <string name="preferences_delete_browsing_data_tabs_subtitle">%d ներդիրներ</string>
    <!-- Title for the data and history items in Delete browsing data -->
    <string name="preferences_delete_browsing_data_browsing_data_title">Դիտարկման պատմություն և կայքերի տվյալներ</string>
    <!-- Subtitle for the data and history items in delete browsing data, parameter will be replaced with the
        number of history items the user has -->
    <string name="preferences_delete_browsing_data_browsing_data_subtitle">%d հասցեներ</string>
    <!-- Title for the cookies item in Delete browsing data -->
    <string name="preferences_delete_browsing_data_cookies">Cookie-ներ</string>
    <!-- Subtitle for the cookies item in Delete browsing data -->
    <string name="preferences_delete_browsing_data_cookies_subtitle">Դուրս կգրվեք կայքերի մեծ մասից</string>
    <!-- Title for the cached images and files item in Delete browsing data -->
    <string name="preferences_delete_browsing_data_cached_files">Շտեմված պատկերներ ու ֆայլեր</string>
    <!-- Subtitle for the cached images and files item in Delete browsing data -->
    <string name="preferences_delete_browsing_data_cached_files_subtitle">Ազատում է պահեստային տարածք</string>
    <!-- Title for the site permissions item in Delete browsing data -->
    <string name="preferences_delete_browsing_data_site_permissions">Կայքերի թույլտվություններ</string>
    <!-- Title for the downloads item in Delete browsing data -->
    <string name="preferences_delete_browsing_data_downloads">Ներբեռնումներ</string>
    <!-- Text for the button to delete browsing data -->
    <string name="preferences_delete_browsing_data_button">Ջնջել դիտարկման տվյալները</string>
    <!-- Title for the Delete browsing data on quit preference -->
    <string name="preferences_delete_browsing_data_on_quit">Ջնջել դիտարկման տվյալները փակելիս</string>
    <!-- Summary for the Delete browsing data on quit preference. "Quit" translation should match delete_browsing_data_on_quit_action translation. -->
    <string name="preference_summary_delete_browsing_data_on_quit_2">Ինքնաբար ջնջում է դիտարկման տվյալները, երբ հիմնական ցանկից ընտրում եք \«Փակել»\:</string>
    <!-- Action item in menu for the Delete browsing data on quit feature -->
    <string name="delete_browsing_data_on_quit_action">Փակել</string>

    <!-- Title text of a delete browsing data dialog. -->
    <string name="delete_history_prompt_title">Ջնջելու ենթակա ժամանակահատվածը</string>

    <!-- Body text of a delete browsing data dialog. -->
    <string name="delete_history_prompt_body">Հեռացնում է պատմությունը (ներառյալ այլ սարքերից համաժամացված պատմությունը), քուքիները և զննարկման այլ տվյալներ:</string>
    <!-- Radio button in the delete browsing data dialog to delete history items for the last hour. -->
    <string name="delete_history_prompt_button_last_hour">Վերջին մեկ ժամում</string>
    <!-- Radio button in the delete browsing data dialog to delete history items for today and yesterday. -->
    <string name="delete_history_prompt_button_today_and_yesterday">Այսօր և երեկ</string>
    <!-- Radio button in the delete browsing data dialog to delete all history. -->
    <string name="delete_history_prompt_button_everything">Ամենը</string>

    <!-- Dialog message to the user asking to delete browsing data. Parameter will be replaced by app name. -->
    <string name="delete_browsing_data_prompt_message_3">%s-ը կջնջի ընտրված դիտարկման տվյալները:</string>
    <!-- Text for the cancel button for the data deletion dialog -->
    <string name="delete_browsing_data_prompt_cancel">Չեղարկել</string>
    <!-- Text for the allow button for the data deletion dialog -->
    <string name="delete_browsing_data_prompt_allow">Ջնջել</string>
    <!-- Text for the snackbar confirmation that the data was deleted -->
    <string name="preferences_delete_browsing_data_snackbar">Դիտարկման տվյալները ջնջված են</string>
    <!-- Text for the snackbar to show the user that the deletion of browsing data is in progress -->
    <string name="deleting_browsing_data_in_progress">Ջնջել դիտարկման տվյալները…</string>

    <!-- Dialog message to the user asking to delete all history items inside the opened group. Parameter will be replaced by a history group name. -->
    <string name="delete_all_history_group_prompt_message">Ջնջել բոլոր կայքերը “%s”-ում</string>
    <!-- Text for the cancel button for the history group deletion dialog -->
    <string name="delete_history_group_prompt_cancel">Չեղարկել</string>
    <!-- Text for the allow button for the history group dialog -->
    <string name="delete_history_group_prompt_allow">Ջնջել</string>
    <!-- Text for the snackbar confirmation that the history group was deleted -->
    <string name="delete_history_group_snackbar">Խումբը ջնջված է</string>

    <!-- Onboarding -->
<<<<<<< HEAD
    <!-- Text for onboarding welcome message
    The first parameter is the name of the app (e.g. Firefox Preview) -->
    <string moz:RemovedIn="106" name="onboarding_header" tools:ignore="UnusedResources">Բարի գալուստ %s:</string>

=======
>>>>>>> 68970841
    <!-- Text for onboarding welcome header. -->
    <string name="onboarding_header_2">Բարի գալուստ ավելի լավ համացանց</string>
    <!-- Text for the onboarding welcome message. -->
    <string name="onboarding_message">Զննարկիչ, որը ստեղծված է մարդկանց համար, ոչ առևտրային:</string>
<<<<<<< HEAD
    <!-- text for the Firefox account onboarding sign in card header. The word "Firefox" should not be translated -->
    <string moz:removedIn="106" name="onboarding_account_sign_in_header_1" tools:ignore="UnusedResources">Համաժամեցնել Firefox-ը</string>
    <!-- Text for the Firefox account onboarding sign in card header. -->
    <string name="onboarding_account_sign_in_header">Շարունակեք այնտեղից, որտեղ որ կանգնել էիք:</string>
    <!-- Text for the button to learn more about signing in to your Firefox account. The first parameter is the name of the application.-->
    <string moz:removedIn="106" name="onboarding_manual_sign_in_description_2" tools:ignore="UnusedResources">Այս սարքում բերեք էջանիշները, պատմությունը և գաղտնաբառերը %1$s-ում:</string>
    <!-- Text for the button to learn more about signing in to your Firefox account. -->
    <string name="onboarding_manual_sign_in_description">Համաժամացրեք ներդիրներն ու գաղտնաբառերը սարքերի միջև՝ էկրանն անխափան փոխելու համար:</string>
    <!-- text for the button to manually sign into Firefox account. -->
    <string moz:removedIn="106" name="onboarding_firefox_account_sign_in_1" tools:ignore="UnusedResources">Գրանցվել</string>
=======
    <!-- Text for the Firefox account onboarding sign in card header. -->
    <string name="onboarding_account_sign_in_header">Շարունակեք այնտեղից, որտեղ որ կանգնել էիք:</string>
    <!-- Text for the button to learn more about signing in to your Firefox account. -->
    <string name="onboarding_manual_sign_in_description">Համաժամացրեք ներդիրներն ու գաղտնաբառերը սարքերի միջև՝ էկրանն անխափան փոխելու համար:</string>
>>>>>>> 68970841
    <!-- Text for the button to manually sign into Firefox account. -->
    <string name="onboarding_firefox_account_sign_in">Մուտք գործել</string>
    <!-- text to display in the snackbar once account is signed-in -->
    <string name="onboarding_firefox_account_sync_is_on">Համաժամեցումը միացված է</string>
<<<<<<< HEAD
    <!-- text for the tracking protection onboarding card header -->
    <string moz:removedIn="106" name="onboarding_tracking_protection_header_3" tools:ignore="UnusedResources">Միշտ գաղտնիություն</string>
    <!-- Text for the tracking protection onboarding card header -->
    <string name="onboarding_tracking_protection_header">Գաղտնիության պաշտպանություն սկզբնադիր</string>
    <!-- text for the tracking protection card description. The first parameter is the name of the application.-->
    <string moz:removedIn="106" name="onboarding_tracking_protection_description_4" tools:ignore="UnusedResources">%1$s-ը ինքնաշխատ կանգնեցնում է ընկերություններին՝ Ձեզ առցանց հետևելուց:</string>
=======
    <!-- Text for the tracking protection onboarding card header -->
    <string name="onboarding_tracking_protection_header">Գաղտնիության պաշտպանություն սկզբնադիր</string>
>>>>>>> 68970841
    <!-- Text for the tracking protection card description. -->
    <string name="onboarding_tracking_protection_description">Հատկանշվում է Total Cookie Protection-ը, որը թույլ չի տալիս հետագծողներին օգտագործել թխուկներ՝ կայքերում ձեզ հետապնդելու համար:</string>
    <!-- text for tracking protection radio button option for standard level of blocking -->
    <string name="onboarding_tracking_protection_standard_button_2">Ստանդարտ (սկզբնադիր)</string>
    <!-- text for standard blocking option button description -->
    <string name="onboarding_tracking_protection_standard_button_description_3">Հավասարակշռված է գաղտնիության և արտադրողականության միջև: Էջերը նորմալ են բեռնվում:</string>
    <!-- text for tracking protection radio button option for strict level of blocking -->
    <string name="onboarding_tracking_protection_strict_option">Խիստ</string>
    <!-- text for strict blocking option button description -->
    <string name="onboarding_tracking_protection_strict_button_description_3">Արգելափակում է ավելի շատ հետագծիչներ, որ էջերը արագ բեռնվեն, բայց էջի որոշ գործույթներ կարող են ընդհատվեն:</string>
    <!-- text for the toolbar position card header  -->
    <string name="onboarding_toolbar_placement_header_1">Ընտրեք գործիքագոտու տեղը</string>
<<<<<<< HEAD
    <!-- text for the toolbar position card description -->
    <string moz:removedIn="106" name="onboarding_toolbar_placement_description_1" tools:ignore="UnusedResources">Գործիքագոտին դրեք հեշտ հասանելի տեղ: Պահեք այն ներքևում կամ տեղափոխեք վերև:</string>
    <!-- Text for the toolbar position card description -->
    <string name="onboarding_toolbar_placement_description">Պահեք այն ներքևում կամ տեղափոխեք այն վերև:</string>
    <!-- text for the privacy notice onboarding card header -->
    <string moz:removedIn="106" name="onboarding_privacy_notice_header" tools:ignore="UnusedResources">Ձեր գաղտնիությունը</string>

    <!-- Text for the privacy notice onboarding card header -->
    <string name="onboarding_privacy_notice_header_1">Դուք վերահսկում եք ձեր տվյալները</string>
    <!-- text for the privacy notice onboarding card description
    The first parameter is the name of the app (e.g. Firefox Preview) Substitute %s for long browser name. -->
    <string moz:removedIn="106" name="onboarding_privacy_notice_description2" tools:ignore="UnusedResources">Մենք պատրաստել ենք %s-ը, որպեսզի դուք կառավարեք այն, ինչ համօգտագործում եք առցանց և թե ինչով եք կիսվում մեզ հետ:</string>
=======
    <!-- Text for the toolbar position card description -->
    <string name="onboarding_toolbar_placement_description">Պահեք այն ներքևում կամ տեղափոխեք այն վերև:</string>

    <!-- Text for the privacy notice onboarding card header -->
    <string name="onboarding_privacy_notice_header_1">Դուք վերահսկում եք ձեր տվյալները</string>
>>>>>>> 68970841
    <!-- Text for the privacy notice onboarding card description. -->
    <string name="onboarding_privacy_notice_description">Firefox-ը ձեզ հնարավորություն է տալիս վերահսկել, թե ինչ եք կիսվում առցանց և ինչ եք կիսում մեզ հետ:</string>
    <!-- Text for the button to read the privacy notice -->
    <string name="onboarding_privacy_notice_read_button">Կարդացեք մեր գաղտնիության ծանուցումը</string>

    <!-- Text for the conclusion onboarding message -->
    <string name="onboarding_conclusion_header">Պատրա՞ստ եք բացել զարմանահրաշ համացանցը:</string>
    <!-- text for the button to finish onboarding -->
    <string name="onboarding_finish">Սկսել դիտարկումը</string>

    <!-- Onboarding theme -->
    <!-- text for the theme picker onboarding card header -->
    <string name="onboarding_theme_picker_header">Ընտրեք ձեր ոճը</string>
    <!-- text for the theme picker onboarding card description -->
    <string name="onboarding_theme_picker_description_2">Խնայեք մարտկոցը և ձեր տեսողությունը մուգ կերպում:</string>
    <!-- Automatic theme setting (will follow device setting) -->
    <string name="onboarding_theme_automatic_title">Ինքնաշխատ</string>
    <!-- Summary of automatic theme setting (will follow device setting) -->
    <string name="onboarding_theme_automatic_summary">Համապատասխանում է ձեր սարքի կարգավորումներին</string>
    <!-- Theme setting for dark mode -->
    <string name="onboarding_theme_dark_title">Մուգ ոճ</string>
    <!-- Theme setting for light mode -->
    <string name="onboarding_theme_light_title">Լուսավոր ոճ</string>

    <!-- Text shown in snackbar when multiple tabs have been sent to device -->
    <string name="sync_sent_tabs_snackbar">Ներդիրներն ուղարկվեցին:</string>
    <!-- Text shown in snackbar when one tab has been sent to device  -->
    <string name="sync_sent_tab_snackbar">Ներդիրն ուղարկվեց:</string>
    <!-- Text shown in snackbar when sharing tabs failed  -->
    <string name="sync_sent_tab_error_snackbar">Անհնար է ուղարկել</string>
    <!-- Text shown in snackbar for the "retry" action that the user has after sharing tabs failed -->
    <string name="sync_sent_tab_error_snackbar_action">ԿՐԿՆԵԼ</string>
    <!-- Title of QR Pairing Fragment -->
    <string name="sync_scan_code">Սկանավորել կոդը</string>
    <!-- Instructions on how to access pairing -->
    <string name="sign_in_instructions"><![CDATA[Ձեր համակարգչում բացեք Firefox-ը և անցեք <b>https://firefox.com/pair</b>]]></string>
    <!-- Text shown for sign in pairing when ready -->
    <string name="sign_in_ready_for_scan">Պատրաստ է սկանավորել</string>
    <!-- Text shown for settings option for sign with pairing -->
    <string name="sign_in_with_camera">Մուտք գործեք ձեր տեսախցիկի հետ</string>
    <!-- Text shown for settings option for sign with email -->
    <string name="sign_in_with_email">Փոխարենը օգտ. էլ. փոստ</string>
    <!-- Text shown for settings option for create new account text.'Firefox' intentionally hardcoded here.-->
    <string name="sign_in_create_account_text"><![CDATA[Չունե՞ք հաշիվ: <u>Ստեղծեք նորը</u>՝ Firefox-ը տարբեր սարքերի միջև համաժամեցնելու համար:]]></string>
    <!-- Text shown in confirmation dialog to sign out of account. The first parameter is the name of the app (e.g. Firefox Preview) -->
    <string name="sign_out_confirmation_message_2">%s-ը կդադարեցնի համաժամացումը ձեր հաշվի հետ, բայց չի ջնջի այս սարքի ձեր զննարկման որևէ տվյալ։</string>
    <!-- Option to continue signing out of account shown in confirmation dialog to sign out of account -->
    <string name="sign_out_disconnect">Ապակապակցել</string>
    <!-- Option to cancel signing out shown in confirmation dialog to sign out of account -->
    <string name="sign_out_cancel">Չեղարկել</string>
    <!-- Error message snackbar shown after the user tried to select a default folder which cannot be altered -->
    <string name="bookmark_cannot_edit_root">Հնարավոր չէ խմբագրել կանխադրված պանակները</string>

    <!-- Enhanced Tracking Protection -->
    <!-- Link displayed in enhanced tracking protection panel to access tracking protection settings -->
    <string name="etp_settings">Պաշտպանության կարգավորումներ</string>
    <!-- Preference title for enhanced tracking protection settings -->
    <string name="preference_enhanced_tracking_protection">Ուժեղացված հետագծման պաշտպանություն</string>
    <!-- Title for the description of enhanced tracking protection -->
    <string name="preference_enhanced_tracking_protection_explanation_title">Դիտարկեք առանց Ձեզ հետևելու</string>
    <!-- Description of enhanced tracking protection. The first parameter is the name of the application (For example: Fenix) -->
    <string name="preference_enhanced_tracking_protection_explanation">Ձեր տվյալները պահեք ձեզ մոտ: %s-ը պաշտպանում է ամենատարածված հետագծիչներից, որոնք հետևում են այն ամենին, ինչ որ անում եք առցանց:</string>
    <!-- Text displayed that links to website about enhanced tracking protection -->
    <string name="preference_enhanced_tracking_protection_explanation_learn_more">Իմանալ ավելին</string>
    <!-- Preference for enhanced tracking protection for the standard protection settings -->
    <string name="preference_enhanced_tracking_protection_standard_default_1">Ստանդարտ (սկզբնադիր)</string>
    <!-- Preference description for enhanced tracking protection for the standard protection settings -->
    <string name="preference_enhanced_tracking_protection_standard_description_4">Հավասարակշռված է գաղտնիության և արտադրողականության միջև: Էջերը նորմալ են բեռնվում:</string>
    <!--  Accessibility text for the Standard protection information icon  -->
    <string name="preference_enhanced_tracking_protection_standard_info_button">Ինչն է արգելափակված հետագծման ստանդարտ պաշտպանությամբ</string>
    <!-- Preference for enhanced tracking protection for the strict protection settings -->
    <string name="preference_enhanced_tracking_protection_strict">Խիստ</string>

    <!-- Preference description for enhanced tracking protection for the strict protection settings -->
    <string name="preference_enhanced_tracking_protection_strict_description_3">Արգելափակում է ավելի շատ հետագծիչներ, որ էջերը արագ բեռնվեն, բայց էջի որոշ գործույթներ կարող են ընդհատվեն:</string>
    <!--  Accessibility text for the Strict protection information icon  -->
    <string name="preference_enhanced_tracking_protection_strict_info_button">Ինչն է արգելափակված խիստ հետագծման պաշտպանությամբ</string>
    <!-- Preference for enhanced tracking protection for the custom protection settings -->
    <string name="preference_enhanced_tracking_protection_custom">Հարմարեցված</string>
    <!-- Preference description for enhanced tracking protection for the strict protection settings -->
    <string name="preference_enhanced_tracking_protection_custom_description_2">Ընտրեք, թե որ հետագծիչները և սկրիպտները արգելափակել։</string>
    <!--  Accessibility text for the Strict protection information icon  -->
    <string name="preference_enhanced_tracking_protection_custom_info_button">Ինչն է արգելափակված հարմարեցված հետագծման պաշտպանությամբ</string>
    <!-- Header for categories that are being blocked by current Enhanced Tracking Protection settings -->
    <!-- Preference for enhanced tracking protection for the custom protection settings for cookies-->
    <string name="preference_enhanced_tracking_protection_custom_cookies">Cookie-ներ</string>
    <!-- Option for enhanced tracking protection for the custom protection settings for cookies-->
    <string name="preference_enhanced_tracking_protection_custom_cookies_1">Խաչաձև կայքի և սոցիալական մեդիայի հետագծչներ</string>
    <!-- Option for enhanced tracking protection for the custom protection settings for cookies-->
    <string name="preference_enhanced_tracking_protection_custom_cookies_2">Cookie-ներ չայցելված կայքերից</string>
    <!-- Option for enhanced tracking protection for the custom protection settings for cookies-->
    <string name="preference_enhanced_tracking_protection_custom_cookies_3">Բոլոր երրորդ կողմերի cookie-ները (կարող են վեբ կայքերի ընդհատման պատճառ լինել)</string>
    <!-- Option for enhanced tracking protection for the custom protection settings for cookies-->
    <string name="preference_enhanced_tracking_protection_custom_cookies_4">Բոլոր cookie-ները (վեբ կայքերի ընդհատման պատճառ կլինեն)</string>
    <!-- Option for enhanced tracking protection for the custom protection settings for cookies-->
    <string name="preference_enhanced_tracking_protection_custom_cookies_5">Մեկուսացրեք միջկայքային թխուկները</string>
    <!-- Preference for enhanced tracking protection for the custom protection settings for tracking content -->
    <string name="preference_enhanced_tracking_protection_custom_tracking_content">Հետագծվող բովանդակություն</string>
    <!-- Option for enhanced tracking protection for the custom protection settings for tracking content-->
    <string name="preference_enhanced_tracking_protection_custom_tracking_content_1">Բոլոր ներդիրներում</string>
    <!-- Option for enhanced tracking protection for the custom protection settings for tracking content-->
    <string name="preference_enhanced_tracking_protection_custom_tracking_content_2">Միայն Գաղտնի ներդիրներում</string>
    <!-- Preference for enhanced tracking protection for the custom protection settings -->
    <string name="preference_enhanced_tracking_protection_custom_cryptominers">Գաղտնազերծիչներ</string>
    <!-- Preference for enhanced tracking protection for the custom protection settings -->
    <string name="preference_enhanced_tracking_protection_custom_fingerprinters">Մատնահետքեր</string>
    <!-- Button label for navigating to the Enhanced Tracking Protection details -->
    <string name="enhanced_tracking_protection_details">Մանրամասներ</string>
    <!-- Header for categories that are being being blocked by current Enhanced Tracking Protection settings -->
    <string name="enhanced_tracking_protection_blocked">Արգելափակված</string>
    <!-- Header for categories that are being not being blocked by current Enhanced Tracking Protection settings -->
    <string name="enhanced_tracking_protection_allowed">Թույլատրված</string>
    <!-- Category of trackers (social media trackers) that can be blocked by Enhanced Tracking Protection -->
    <string name="etp_social_media_trackers_title">Սոցալիական մեդիայի հետագծումներ</string>
    <!-- Description of social media trackers that can be blocked by Enhanced Tracking Protection -->
    <string name="etp_social_media_trackers_description">Սահմանափակում է սոցիալական ցանցերի ունակությունը՝ հետագծելու ձեր դիտարկվող ակտիվությունը համացանցում:</string>
    <!-- Category of trackers (cross-site tracking cookies) that can be blocked by Enhanced Tracking Protection -->
    <string name="etp_cookies_title">Միջակայքային հետագծման Cookie-ներ</string>
    <!-- Category of trackers (cross-site tracking cookies) that can be blocked by Enhanced Tracking Protection -->
    <string name="etp_cookies_title_2">Միջկայքային թխուկներ</string>
    <!-- Description of cross-site tracking cookies that can be blocked by Enhanced Tracking Protection -->
    <string name="etp_cookies_description">Արգելափակում է cookie-ները, որոնք օգտագործում են գովազդային ցանցերը և վերլուծական ընկերությունները`կազմելու համար ձեր դիտարկումների տվյալները շատ կայքերում:</string>
    <!-- Description of cross-site tracking cookies that can be blocked by Enhanced Tracking Protection -->
    <string name="etp_cookies_description_2">«Total Cookie Protection»-ը մեկուսացնում է թխուկներն այն կայքի վրա, որտեղ դուք գտնվում եք, այնպես որ հետագծողները, ինչպիսիք են գովազդային ցանցերը, չեն կարող դրանք օգտագործել՝ ձեզ հետևելու կայքերում:</string>
    <!-- Category of trackers (cryptominers) that can be blocked by Enhanced Tracking Protection -->
    <string name="etp_cryptominers_title">Գաղտնազերծիչներ</string>

    <!-- Description of cryptominers that can be blocked by Enhanced Tracking Protection -->
    <string name="etp_cryptominers_description">Կանխում է չարամիտ սկրիպտները, որոնք մուտք են ունենում ձեր սարքին՝ թվային արժույթի հայթայթման համար:</string>
    <!-- Category of trackers (fingerprinters) that can be blocked by Enhanced Tracking Protection -->
    <string name="etp_fingerprinters_title">Մատնահետքեր</string>
    <!-- Description of fingerprinters that can be blocked by Enhanced Tracking Protection -->
    <string name="etp_fingerprinters_description">Դադարեցնում է եզակի ճանաչելի տվյալներ ձեր սարքի մասին հավաքագրվելուց, որոնք կարող են օգտագործվել հետագծման նպատակով:</string>
    <!-- Category of trackers (tracking content) that can be blocked by Enhanced Tracking Protection -->
    <string name="etp_tracking_content_title">Հետագծող բովանդակություն</string>
    <!-- Description of tracking content that can be blocked by Enhanced Tracking Protection -->
    <string name="etp_tracking_content_description">Դադարեցվում է արտաքին գովազդի, տեսանյութերի և այլ բովանդակության բեռնումը, որը պարունակում է հետագծման կոդ: Կարող է ազդել կայքի որոշ գործառությունների վրա:</string>
    <!-- Enhanced Tracking Protection message that protection is currently on for this site -->
    <string name="etp_panel_on">Պաշտպանությունը միացված է այս կայքի համար</string>
    <!-- Enhanced Tracking Protection message that protection is currently off for this site -->
    <string name="etp_panel_off">Պաշտպանությունները անջատված են այս կայքի համար</string>
    <!-- Header for exceptions list for which sites enhanced tracking protection is always off -->
    <string name="enhanced_tracking_protection_exceptions">Ուժեղացված Հետագծման պաշտպանությունը անջատված է այս կայքերի համար</string>
    <!-- Content description (not visible, for screen readers etc.): Navigate
    back from ETP details (Ex: Tracking content) -->
    <string name="etp_back_button_content_description">Նավարկեք հետ</string>
    <!-- About page link text to open what's new link -->
    <string name="about_whats_new">Ինչն է նոր %s-ում</string>
    <!-- Open source licenses page title
    The first parameter is the app name -->
    <string name="open_source_licenses_title">%s | OSS գրադարաններ</string>

    <!-- Category of trackers (redirect trackers) that can be blocked by Enhanced Tracking Protection -->
    <string name="etp_redirect_trackers_title">Վերաուղղորդել հետագծիչները</string>
    <!-- Description of redirect tracker cookies that can be blocked by Enhanced Tracking Protection -->
    <string name="etp_redirect_trackers_description">Վերաուղղորդմամբ կայված՝ մաքրում է թխուկները հայտնի հետագծիչ կայքերից:</string>

    <!-- Description of the SmartBlock Enhanced Tracking Protection feature. The * symbol is intentionally hardcoded here,
         as we use it on the UI to indicate which trackers have been partially unblocked.  -->
    <string name="preference_etp_smartblock_description">Ստորև նշված որոշ հետագծիչներ մասնակի ապակողպվել են, քանի որ դուք առնչվել եք դրանց հետ *:</string>
    <!-- Text displayed that links to website about enhanced tracking protection SmartBlock -->
    <string name="preference_etp_smartblock_learn_more">Իմանալ ավելին</string>

    <!-- About page link text to open support link -->
    <string name="about_support">Աջակցում</string>
    <!-- About page link text to list of past crashes (like about:crashes on desktop) -->
    <string name="about_crashes">Վթարներ</string>
    <!-- About page link text to open privacy notice link -->
    <string name="about_privacy_notice">Գաղտնիության ծանուցում</string>
    <!-- About page link text to open know your rights link -->
    <string name="about_know_your_rights">Իմացե՛ք Ձեր իրավունքները</string>
    <!-- About page link text to open licensing information link -->
    <string name="about_licensing_information">Արտոնագրի տեղեկություն</string>
    <!-- About page link text to open a screen with libraries that are used -->
    <string name="about_other_open_source_libraries">Գրադարաններ, որոնք մենք օգտագործում ենք</string>

    <!-- Toast shown to the user when they are activating the secret dev menu
        The first parameter is number of long clicks left to enable the menu -->
    <string name="about_debug_menu_toast_progress">Վրիպազերծման ցանկ. %1$d կտտացում(ներ) է մնացել միացնելու համար</string>
    <string name="about_debug_menu_toast_done">Վրիպազերծման ցանկը միացված է</string>

    <!-- Browser long press popup menu -->
    <!-- Copy the current url -->
    <string name="browser_toolbar_long_press_popup_copy">Պատճենել</string>
    <!-- Paste & go the text in the clipboard. '&amp;' is replaced with the ampersand symbol: & -->
    <string name="browser_toolbar_long_press_popup_paste_and_go">Տեղադրել ևառաջ</string>
    <!-- Paste the text in the clipboard -->
    <string name="browser_toolbar_long_press_popup_paste">Տեղադրել</string>
    <!-- Snackbar message shown after an URL has been copied to clipboard. -->
    <string name="browser_toolbar_url_copied_to_clipboard_snackbar">URL-ն պատճենվել է սեղմնատախտակ</string>

    <!-- Title text for the Add To Homescreen dialog -->
    <string name="add_to_homescreen_title">Ավելացնել Տնային էկրանին</string>
    <!-- Cancel button text for the Add to Homescreen dialog -->
    <string name="add_to_homescreen_cancel">Չեղարկել</string>
    <!-- Add button text for the Add to Homescreen dialog -->
    <string name="add_to_homescreen_add">Ավելացնել</string>
    <!-- Continue to website button text for the first-time Add to Homescreen dialog -->
    <string name="add_to_homescreen_continue">Շարունակել կայքում</string>
    <!-- Placeholder text for the TextView in the Add to Homescreen dialog -->
    <string name="add_to_homescreen_text_placeholder">Դյուրանցման անունը</string>

    <!-- Describes the add to homescreen functionality -->
    <string name="add_to_homescreen_description_2">Հեշտությամբ կարող եք ավելացնել այս կայքը ձեր հեռախոսի Տնային էկրանին՝ ակնթարթորեն մատչելու և արագ դիտարկելու համար:</string>

    <!-- Preference for managing the settings for logins and passwords in Fenix -->
    <string name="preferences_passwords_logins_and_passwords">Մուտքանուններ և գաղտնաբառեր</string>
    <!-- Preference for managing the saving of logins and passwords in Fenix -->
    <string name="preferences_passwords_save_logins">Պահպանել մուտքանունները և գաղտնաբառերը</string>
    <!-- Preference option for asking to save passwords in Fenix -->
    <string name="preferences_passwords_save_logins_ask_to_save">Հարցնել պահպանելիս</string>
    <!-- Preference option for never saving passwords in Fenix -->
    <string name="preferences_passwords_save_logins_never_save">Երբեք չպահպանել</string>
    <!-- Preference for autofilling saved logins in Firefox (in web content), %1$s will be replaced with the app name -->
    <string name="preferences_passwords_autofill2">Ինքնալցնել %1$s-ում</string>
    <!-- Description for the preference for autofilling saved logins in Firefox (in web content), %1$s will be replaced with the app name -->
    <string name="preferences_passwords_autofill_description">%1$s-ը օգտագործելիս կայքերում լցրեք և պահեք օգտվողի անունները և գաղտնաբառերը:</string>
    <!-- Preference for autofilling logins from Fenix in other apps (e.g. autofilling the Twitter app) -->
    <string name="preferences_android_autofill">Ինքնալցնել այլ հավելվածներում</string>
    <!-- Description for the preference for autofilling logins from Fenix in other apps (e.g. autofilling the Twitter app) -->
    <string name="preferences_android_autofill_description">Լցրեք օգտվողի անուններն ու գաղտնաբառերը ձեր սարքի այլ հավելվածներում:</string>

    <!-- Preference option for adding a login -->
    <string name="preferences_logins_add_login">Ավելացնել մուտքագրում</string>

    <!-- Preference for syncing saved logins in Fenix -->
    <string name="preferences_passwords_sync_logins">Համաժամեցնել մուտքանունները</string>
    <!-- Preference for syncing saved logins in Fenix, when not signed in-->
    <string name="preferences_passwords_sync_logins_across_devices">Համաժամեցնել մուտքագրումները սարքերի միջև</string>
    <!-- Preference to access list of saved logins -->
    <string name="preferences_passwords_saved_logins">Պահպանված մուտքանուններ</string>
    <!-- Description of empty list of saved passwords. Placeholder is replaced with app name.  -->
    <string name="preferences_passwords_saved_logins_description_empty_text">%s-ի հետ ձեր պահպանած կամ համաժամեցրած մուտքագրումները կցուցադրվեն այստեղ:</string>
    <!-- Preference to access list of saved logins -->
    <string name="preferences_passwords_saved_logins_description_empty_learn_more_link">Իմանալ ավելին համաժամեցման մասին:</string>
    <!-- Preference to access list of login exceptions that we never save logins for -->
    <string name="preferences_passwords_exceptions">Բացառություններ</string>
    <!-- Empty description of list of login exceptions that we never save logins for -->
    <string name="preferences_passwords_exceptions_description_empty">Մուտքանունները և գաղտնաբառերը, որոնք չեն պահպանվել, կցուցադրվեն այստեղ:</string>
    <!-- Description of list of login exceptions that we never save logins for -->
    <string name="preferences_passwords_exceptions_description">Մուտքանունները և գաղտնաբառերը չեն պահպանվի այս կայքերի համար:</string>
    <!-- Text on button to remove all saved login exceptions -->
    <string name="preferences_passwords_exceptions_remove_all">Ջնջել բոլոր բացառությունները</string>
    <!-- Hint for search box in logins list -->
    <string name="preferences_passwords_saved_logins_search">Որոնել մուտքանուններ</string>
    <!-- The header for the site that a login is for -->
    <string name="preferences_passwords_saved_logins_site">Կայք</string>

    <!-- The header for the username for a login -->
    <string name="preferences_passwords_saved_logins_username">Օգտվողի անուն</string>
    <!-- The header for the password for a login -->
    <string name="preferences_passwords_saved_logins_password">Գաղտնաբառ</string>
    <!-- Shown in snackbar to tell user that the password has been copied -->
    <string name="logins_password_copied">Գաղտնաբառը պատճենված է</string>
    <!-- Shown in snackbar to tell user that the username has been copied -->
    <string name="logins_username_copied">Օգտվողի անունը պատճենված է</string>
    <!-- Content Description (for screenreaders etc) read for the button to copy a password in logins-->
    <string name="saved_logins_copy_password">Պատճենել գաղտնաբառը</string>
    <!-- Content Description (for screenreaders etc) read for the button to clear a password while editing a login-->
    <string name="saved_logins_clear_password">Մաքրել գաղտնաբառը</string>
    <!-- Content Description (for screenreaders etc) read for the button to copy a username in logins -->
    <string name="saved_login_copy_username">Պատճենել օգտվողի անունը</string>
    <!-- Content Description (for screenreaders etc) read for the button to clear a username while editing a login -->
    <string name="saved_login_clear_username">Մաքրել օգտվողի անունը</string>
    <!-- Content Description (for screenreaders etc) read for the button to clear the hostname field while creating a login -->
    <string name="saved_login_clear_hostname">Մաքրել հոսթի անունը</string>
    <!-- Content Description (for screenreaders etc) read for the button to open a site in logins -->
    <string name="saved_login_open_site">Բացել կայքը դիտարկիչում</string>
    <!-- Content Description (for screenreaders etc) read for the button to reveal a password in logins -->
    <string name="saved_login_reveal_password">Ցուցադրել գաղտնաբառը</string>
    <!-- Content Description (for screenreaders etc) read for the button to hide a password in logins -->
    <string name="saved_login_hide_password">Թաքցնել գաղտնաբառը</string>
    <!-- Message displayed in biometric prompt displayed for authentication before allowing users to view their logins -->
    <string name="logins_biometric_prompt_message">Ապակողպեք՝ դիտելու համար պահպանված մուտքանունները</string>
    <!-- Title of warning dialog if users have no device authentication set up -->
    <string name="logins_warning_dialog_title">Անվտանգ դարձրեք ձեր մուտքանունները և գաղտնաբառերը</string>
    <!-- Message of warning dialog if users have no device authentication set up -->
    <string name="logins_warning_dialog_message">Ստեղծեք սարքի կողպեքի նմուշ, PIN կամ գաղտնաբառ՝ ձեր պահպանված մուտքանունները և գաղտնաբառերը մուտք գործելուց պաշտպանելու համար, եթե ձեր սարքը ուրիշի ձեռքն ընկնի:</string>
    <!-- Negative button to ignore warning dialog if users have no device authentication set up -->
    <string name="logins_warning_dialog_later">Հետո</string>
    <!-- Positive button to send users to set up a pin of warning dialog if users have no device authentication set up -->
    <string name="logins_warning_dialog_set_up_now">Տեղակայել հիմա</string>
    <!-- Title of PIN verification dialog to direct users to re-enter their device credentials to access their logins -->
    <string name="logins_biometric_prompt_message_pin">Ապակողպել ձեր սարքը</string>
    <!-- Title for Accessibility Force Enable Zoom Preference -->
    <string name="preference_accessibility_force_enable_zoom">Մեծացնել բոլոր կայքերը</string>

    <!-- Summary for Accessibility Force Enable Zoom Preference -->
    <string name="preference_accessibility_force_enable_zoom_summary">Միացրեք՝ թույլատրելու համար պտղունցումը և չափափոխումը, նույնիսկ այն կայքերում, որոնք կանխում են այս ժեստը:</string>

    <!-- Saved logins sorting strategy menu item -by name- (if selected, it will sort saved logins alphabetically) -->
    <string name="saved_logins_sort_strategy_alphabetically">Անվան (Ա-Ֆ)</string>
    <!-- Saved logins sorting strategy menu item -by last used- (if selected, it will sort saved logins by last used) -->
    <string name="saved_logins_sort_strategy_last_used">Վերջին օգտագործվածը</string>
    <!-- Content description (not visible, for screen readers etc.): Sort saved logins dropdown menu chevron icon -->
    <string name="saved_logins_menu_dropdown_chevron_icon_content_description">Տեսակավորել մուտագրումների ցանկը</string>

    <!-- Autofill -->
    <!-- Preference and title for managing the autofill settings -->
    <string name="preferences_autofill">Ինքնալցում</string>
    <!-- Preference and title for managing the settings for addresses -->
    <string name="preferences_addresses">Հասցեներ</string>
    <!-- Preference and title for managing the settings for credit cards -->
    <string name="preferences_credit_cards">Բանկային քարտեր</string>
    <!-- Preference for saving and autofilling credit cards -->
    <string name="preferences_credit_cards_save_and_autofill_cards">Պահել և ինքնալրացնել քարտերը</string>
    <!-- Preference summary for saving and autofilling credit card data -->
    <string name="preferences_credit_cards_save_and_autofill_cards_summary">Տվյալները գաղտնագրված են</string>
    <!-- Preference option for syncing credit cards across devices. This is displayed when the user is not signed into sync -->
    <string name="preferences_credit_cards_sync_cards_across_devices">Համաժամեցնել քարտերը սարքերի միջև</string>
    <!-- Preference option for syncing credit cards across devices. This is displayed when the user is signed into sync -->
    <string name="preferences_credit_cards_sync_cards">Համաժամեցնել քարտերը</string>
    <!-- Preference option for adding a credit card -->
    <string name="preferences_credit_cards_add_credit_card">Ավելացնել բանկային քարտ</string>
    <!-- Preference option for managing saved credit cards -->
    <string name="preferences_credit_cards_manage_saved_cards">Կառավարել պահված քարտերը</string>
    <!-- Preference option for adding an address -->
    <string name="preferences_addresses_add_address">Ավելացնել հասցե</string>
    <!-- Preference option for managing saved addresses -->
    <string name="preferences_addresses_manage_addresses">Կառավարեք հասցեները</string>
    <!-- Preference for saving and autofilling addresses -->
    <string name="preferences_addresses_save_and_autofill_addresses">Պահել և ինքնալրացնել քարտերը</string>
    <!-- Preference summary for saving and autofilling address data -->
    <string name="preferences_addresses_save_and_autofill_addresses_summary">Ներառել տեղեկություններ, ինչպիսիք են համարները, էլ.փոստը և առաքման հասցեները</string>

    <!-- Title of the "Add card" screen -->
    <string name="credit_cards_add_card">Ավելացնել քարտ</string>
    <!-- Title of the "Edit card" screen -->
    <string name="credit_cards_edit_card">Խմբագրել քարտը</string>
    <!-- The header for the card number of a credit card -->
    <string name="credit_cards_card_number">Քարտի համարը</string>
    <!-- The header for the expiration date of a credit card -->
    <string name="credit_cards_expiration_date">Քարտի ժամկետը</string>
    <!-- The label for the expiration date month of a credit card to be used by a11y services-->
    <string name="credit_cards_expiration_date_month">Ժամկետի ամսաթվի ամիսը</string>
    <!-- The label for the expiration date year of a credit card to be used by a11y services-->
    <string name="credit_cards_expiration_date_year">Ժամկետի ամսաթվի տարին</string>
    <!-- The header for the name on the credit card -->
    <string name="credit_cards_name_on_card">Քարտի վրա ձեր անունը</string>
    <!-- The text for the "Delete card" menu item for deleting a credit card -->
    <string name="credit_cards_menu_delete_card">Ջնջել քարտը</string>
    <!-- The text for the "Delete card" button for deleting a credit card -->
    <string name="credit_cards_delete_card_button">Ջնջել քարտը</string>
    <!-- The text for the confirmation message of "Delete card" dialog -->
    <string name="credit_cards_delete_dialog_confirmation">Համոզվա՞ծ եք, որ ցանկանում եք ջնջել այս բանկային քարտը:</string>
    <!-- The text for the positive button on "Delete card" dialog -->
    <string name="credit_cards_delete_dialog_button">Ջնջել</string>
    <!-- The title for the "Save" menu item for saving a credit card -->
    <string name="credit_cards_menu_save">Պահպանել</string>
    <!-- The text for the "Save" button for saving a credit card -->
    <string name="credit_cards_save_button">Պահպանել </string>
    <!-- The text for the "Cancel" button for cancelling adding, updating or deleting a credit card -->
    <string name="credit_cards_cancel_button">Չեղարկել</string>

    <!-- Title of the "Saved cards" screen -->
    <string name="credit_cards_saved_cards">Պահպանված քարտեր</string>

    <!-- Error message for credit card number validation -->
    <string name="credit_cards_number_validation_error_message">Մուտքագրեք բանկային վավեր քարտի համար</string>

    <!-- Error message for credit card name on card validation -->
    <string name="credit_cards_name_on_card_validation_error_message">Լրացրեք այս դաշտը</string>
    <!-- Message displayed in biometric prompt displayed for authentication before allowing users to view their saved credit cards -->
    <string name="credit_cards_biometric_prompt_message">Ապակողպեք՝ դիտելու համար պահպանված քարտերը</string>
    <!-- Title of warning dialog if users have no device authentication set up -->
    <string name="credit_cards_warning_dialog_title">Անվտանգ դարձրեք ձեր բանկային քարտերը</string>
    <!-- Message of warning dialog if users have no device authentication set up -->
    <string name="credit_cards_warning_dialog_message">Տեղակայեք սարքի կողպման նախշ, PIN կամ գաղտնաբառ՝ պաշտպանելու պահված բանկային քարտերը այն դեպքում, եթե որևէ մեկը ևս մուտք ունի Ձեր սարքին:</string>
    <!-- Positive button to send users to set up a pin of warning dialog if users have no device authentication set up -->
    <string name="credit_cards_warning_dialog_set_up_now">Տեղակայել հիմա</string>
    <!-- Negative button to ignore warning dialog if users have no device authentication set up -->
    <string name="credit_cards_warning_dialog_later">Ավելի ուշ</string>
    <!-- Title of PIN verification dialog to direct users to re-enter their device credentials to access their credit cards -->
    <string name="credit_cards_biometric_prompt_message_pin">Ապակողպեք ձեր սարքը</string>
    <!-- Message displayed in biometric prompt for authentication, before allowing users to use their stored credit card information -->
    <string name="credit_cards_biometric_prompt_unlock_message">Ապակողպեք՝ օգտագործելու համար բանկային քարտերի պահված տեղեկությունները</string>

    <!-- Title of the "Add address" screen -->
    <string name="addresses_add_address">Ավելացնել հասցե</string>
    <!-- Title of the "Edit address" screen -->
    <string name="addresses_edit_address">Խմբագրել հասցեն</string>
    <!-- Title of the "Manage addresses" screen -->
    <string name="addresses_manage_addresses">Կառավարեք հասցեները</string>
    <!-- The header for the first name of an address -->
    <string name="addresses_first_name">Անուն</string>
    <!-- The header for the middle name of an address -->
    <string name="addresses_middle_name">Հայրանուն</string>
    <!-- The header for the last name of an address -->
    <string name="addresses_last_name">Ազգանուն</string>
    <!-- The header for the street address of an address -->
    <string name="addresses_street_address">Փողոցի հասցե</string>
    <!-- The header for the city of an address -->
    <string name="addresses_city">Քաղաք</string>
    <!-- The header for the subregion of an address when "state" should be used -->
    <string name="addresses_state">Վիճակը</string>
    <!-- The header for the subregion of an address when "province" should be used -->
    <string name="addresses_province">Շրջան</string>
    <!-- The header for the zip code of an address -->
    <string name="addresses_zip">Փոստ</string>
    <!-- The header for the country or region of an address -->
    <string name="addresses_country">Երկիր կամ տարածաշրջան</string>
    <!-- The header for the phone number of an address -->
    <string name="addresses_phone">Հեռախոս</string>
    <!-- The header for the email of an address -->
    <string name="addresses_email">Էլ. փոստ</string>
    <!-- The text for the "Save" button for saving an address -->
    <string name="addresses_save_button">Պահպանել</string>
    <!-- The text for the "Cancel" button for cancelling adding, updating or deleting an address -->
    <string name="addresses_cancel_button">Չեղարկել</string>
    <!-- The text for the "Delete address" button for deleting an address -->
    <string name="addressess_delete_address_button">Ջնջել հասցեն</string>
    <!-- The title for the "Delete address" confirmation dialog -->
    <string name="addressess_confirm_dialog_message">Ջնջե՞լ այս հասցեն:</string>
    <!-- The text for the positive button on "Delete address" dialog -->
    <string name="addressess_confirm_dialog_ok_button">Ջնջել</string>
    <!-- The text for the negative button on "Delete address" dialog -->
    <string name="addressess_confirm_dialog_cancel_button">Չեղարկել</string>
    <!-- The text for the "Save address" menu item for saving an address -->
    <string name="address_menu_save_address">Պահպանել հասցեն</string>
    <!-- The text for the "Delete address" menu item for deleting an address -->
    <string name="address_menu_delete_address">Ջնջել հասցեն</string>

    <!-- Title of the Add search engine screen -->
    <string name="search_engine_add_custom_search_engine_title">Ավելացնել որոնիչ</string>
    <!-- Title of the Edit search engine screen -->
    <string name="search_engine_edit_custom_search_engine_title">Խմբագրել որոնիչը</string>
    <!-- Content description (not visible, for screen readers etc.): Title for the button to add a search engine in the action bar -->
    <string name="search_engine_add_button_content_description">Ավելացնել</string>
    <!-- Content description (not visible, for screen readers etc.): Title for the button to save a search engine in the action bar -->
    <string name="search_engine_add_custom_search_engine_edit_button_content_description">Պահպանել</string>
    <!-- Text for the menu button to edit a search engine -->
    <string name="search_engine_edit">Խմբագրել</string>
    <!-- Text for the menu button to delete a search engine -->
    <string name="search_engine_delete">Ջնջել</string>

    <!-- Text for the button to create a custom search engine on the Add search engine screen -->
    <string name="search_add_custom_engine_label_other">Այլ</string>
    <!-- Placeholder text shown in the Search Engine Name TextField before a user enters text -->
    <string name="search_add_custom_engine_name_hint">Անուն</string>
    <!-- Placeholder text shown in the Search String TextField before a user enters text -->
    <string name="search_add_custom_engine_search_string_hint">Օգտագործվող որոնման տողը </string>
    <!-- Description text for the Search String TextField. The %s is part of the string -->
    <string formatted="false" name="search_add_custom_engine_search_string_example">Հարցումը փոխարինել “%s”-ով: Օրինակ՝ \nhttps://www.google.com/search?q=%s</string>
    <!-- Accessibility description for the form in which details about the custom search engine are entered -->
    <string name="search_add_custom_engine_form_description">Հարմարեցված որոնիչի մանրամասներ</string>

    <!-- Text shown when a user leaves the name field empty -->
    <string name="search_add_custom_engine_error_empty_name">Մուտքագրել որոնիչի անունը</string>
    <!-- Text shown when a user leaves the search string field empty -->
    <string name="search_add_custom_engine_error_empty_search_string">Մուտքագրեք որոնման տող</string>
    <!-- Text shown when a user leaves out the required template string -->
    <string name="search_add_custom_engine_error_missing_template">Ստուգեք, որ որոնման տողը համապատասխանում է օրինակի ձևաչափին</string>
    <!-- Text shown when we aren't able to validate the custom search query. The first parameter is the url of the custom search engine -->
    <string name="search_add_custom_engine_error_cannot_reach">“%s”-ին կապակցվելու սխալ</string>
    <!-- Text shown when a user creates a new search engine -->
    <string name="search_add_custom_engine_success_message">%s-ը ստեղծվել է</string>
    <!-- Text shown when a user successfully edits a custom search engine -->
    <string name="search_edit_custom_engine_success_message">%s-ը պահպանվել է</string>
    <!-- Text shown when a user successfully deletes a custom search engine -->
    <string name="search_delete_search_engine_success_message">%s-ը ջնջվել է</string>

    <!-- Heading for the instructions to allow a permission -->
    <string name="phone_feature_blocked_intro">Այն թույլատրելու համար՝</string>
    <!-- First step for the allowing a permission -->
    <string name="phone_feature_blocked_step_settings">1. Անցեք Android-ի Կարգավորումներ</string>
    <!-- Second step for the allowing a permission -->
    <string name="phone_feature_blocked_step_permissions"><![CDATA[2. Հպեք <b> Թույլտվություններ</b>]]></string>
    <!-- Third step for the allowing a permission (Fore example: Camera) -->
    <string name="phone_feature_blocked_step_feature"><![CDATA[3. Փոխարկեք <b>%1$s</b>-ը Միաց.]]></string>

    <!-- Label that indicates a site is using a secure connection -->
    <string name="quick_settings_sheet_secure_connection_2">Կապակցումն անվտանգ է</string>
    <!-- Label that indicates a site is using a insecure connection -->
    <string name="quick_settings_sheet_insecure_connection_2">Կապակցումն անվտանգ չէ</string>
    <!-- Label to clear site data -->
    <string name="clear_site_data">Մաքրել թխուկները և կայքի տվյալները</string>
    <!-- Confirmation message for a dialog confirming if the user wants to delete all data for current site -->
    <string name="confirm_clear_site_data"><![CDATA[Համոզվա՞ծ եք, որ ցանկանում եք մաքրել բոլոր թխուկները և տվյալները <b>%s</b> կայքի համար:]]></string>
    <!-- Confirmation message for a dialog confirming if the user wants to delete all the permissions for all sites-->
    <string name="confirm_clear_permissions_on_all_sites">Համոզվա՞ծ եք, որ ցանկանում եք մաքրել բոլոր թույլտվությունները բոլոր կայքերում:</string>
    <!-- Confirmation message for a dialog confirming if the user wants to delete all the permissions for a site-->
    <string name="confirm_clear_permissions_site">Համոզվա՞ծ եք, որ ցանկանում եք մաքրել բոլոր թույլտվությունները այս կայքում:</string>
    <!-- Confirmation message for a dialog confirming if the user wants to set default value a permission for a site-->
    <string name="confirm_clear_permission_site">Համոզվա՞ծ եք, որ ցանկանում եք մաքրել այս թույլտվությունը այս կայքում:</string>
    <!-- label shown when there are not site exceptions to show in the site exception settings -->
    <string name="no_site_exceptions">Բացառություններ չկան</string>
    <!-- Bookmark deletion confirmation -->
    <string name="bookmark_deletion_confirmation">Համոզվա՞ծ եք, որ ցանկանում եք ջնջել այս էջանիշը:</string>
    <!-- Browser menu button that adds a shortcut to the home fragment -->
    <string name="browser_menu_add_to_shortcuts">Ավելացնել դյուրանցումներին</string>
    <!-- Browser menu button that removes a shortcut from the home fragment -->
    <string name="browser_menu_remove_from_shortcuts">Հեռացնել դյուրանցումներից</string>
    <!-- text shown before the issuer name to indicate who its verified by, parameter is the name of
     the certificate authority that verified the ticket-->
    <string name="certificate_info_verified_by">Ստուգված է %1$s-ի կողմից</string>
    <!-- Login overflow menu delete button -->
    <string name="login_menu_delete_button">Ջնջել</string>
    <!-- Login overflow menu edit button -->
    <string name="login_menu_edit_button">Խմբագրել</string>
    <!-- Message in delete confirmation dialog for logins -->
    <string name="login_deletion_confirmation">Համոզվա՞ծ եք, որ ցանկանում եք ջնջել այս մուտքանունը:</string>
    <!-- Positive action of a dialog asking to delete  -->
    <string name="dialog_delete_positive">Ջնջել</string>
    <!-- Negative action of a dialog asking to delete login -->
    <string name="dialog_delete_negative">Չեղարկել</string>
    <!--  The saved login options menu description. -->
    <string name="login_options_menu">Մուտքի ընտրանքներ</string>
    <!--  The editable text field for a login's web address. -->
    <string name="saved_login_hostname_description">Խմբագրելի տեքստի դաշտը մուտքի վեբ հասցեի համար:</string>
    <!--  The editable text field for a login's username. -->
    <string name="saved_login_username_description">Խմբագրելի տեքստի դաշտը մուտք գործողի համար:</string>
    <!--  The editable text field for a login's password. -->
    <string name="saved_login_password_description">Խմբագրելի տեքստի դաշտը մուտքի գաղտնաբառի համար:</string>
    <!--  The button description to save changes to an edited login. -->
    <string name="save_changes_to_login">Պահպանել փոփոխությունները մուտքագրման համար:</string>
    <!--  The page title for editing a saved login. -->
    <string name="edit">Խմբագրել</string>
    <!--  The page title for adding new login. -->
    <string name="add_login">Հավելել նոր մուտքագրում</string>
    <!--  The error message in add/edit login view when password field is blank. -->
    <string name="saved_login_password_required">Գաղտնաբառ է պահանջվում</string>
    <!--  The error message in add login view when username field is blank. -->
    <string name="saved_login_username_required">Օգտվողի անունը պարտադիր է</string>
    <!--  The error message in add login view when hostname field is blank. -->
    <string name="saved_login_hostname_required" tools:ignore="UnusedResources">Հոսթի անունը պարտադիր է</string>
    <!-- Voice search button content description  -->
    <string name="voice_search_content_description">Ձայնային որոնում</string>
    <!-- Voice search prompt description displayed after the user presses the voice search button -->
    <string name="voice_search_explainer">Խոսել</string>

    <!--  The error message in edit login view when a duplicate username exists. -->
    <string name="saved_login_duplicate">Այդ անունով մուտքանուն արդեն գոյություն ունի</string>

    <!-- This is the hint text that is shown inline on the hostname field of the create new login page. 'https://www.example.com' intentionally hardcoded here -->
    <string name="add_login_hostname_hint_text">https://www.example.com</string>
    <!-- This is an error message shown below the hostname field of the add login page when a hostname does not contain http or https. -->
    <string name="add_login_hostname_invalid_text_3">Վեբ հասցեն պետք է պարունակի &quot;https://&quot; կամ &quot;http://&quot;</string>
    <!-- This is an error message shown below the hostname field of the add login page when a hostname is invalid. -->
    <string name="add_login_hostname_invalid_text_2">Վավեր հոսթի անուն է պահանջվում</string>

    <!-- Synced Tabs -->
    <!-- Text displayed to ask user to connect another device as no devices found with account -->
    <string name="synced_tabs_connect_another_device">Կապակցել այլ սարքի:</string>
    <!-- Text displayed asking user to re-authenticate -->
    <string name="synced_tabs_reauth">Խնդրում ենք վերահաստատել:</string>
    <!-- Text displayed when user has disabled tab syncing in Firefox Sync Account -->
    <string name="synced_tabs_enable_tab_syncing">Խնդրում ենք միացնել ներդիրի համաժամացումը:</string>

    <!-- Text displayed when user has no tabs that have been synced -->
    <string name="synced_tabs_no_tabs">Դուք չունեք բացված որևէ ներդիր Firefox-ի ձեր մյուս սարքերում:</string>
    <!-- Text displayed in the synced tabs screen when a user is not signed in to Firefox Sync describing Synced Tabs -->
    <string name="synced_tabs_sign_in_message">Դիտեք այլ սարքերում ձեր ներդիրների ցանկը:</string>
    <!-- Text displayed on a button in the synced tabs screen to link users to sign in when a user is not signed in to Firefox Sync -->
    <string name="synced_tabs_sign_in_button">Մուտք գործեք՝ համաժամեցնելու համար</string>

    <!-- The text displayed when a synced device has no tabs to show in the list of Synced Tabs. -->
    <string name="synced_tabs_no_open_tabs">Չկան բացված ներդիրներ</string>

    <!-- Content description for expanding a group of synced tabs. -->
    <string name="synced_tabs_expand_group">Ընդարձակել համաժամեցված ներդիրների խումբը</string>
    <!-- Content description for collapsing a group of synced tabs. -->
    <string name="synced_tabs_collapse_group">Կոծկել համաժամեցված ներդիրների խումբը</string>

    <!-- Top Sites -->
    <!-- Title text displayed in the dialog when shortcuts limit is reached. -->
    <string name="shortcut_max_limit_title">Դյուրանցումների սահմանաչափը լրացել է</string>
    <!-- Content description text displayed in the dialog when shortcut limit is reached. -->
    <string name="shortcut_max_limit_content">Նոր դյուրանցում ավելացնելու համար հեռացրեք մեկը: Հպեք և պահեք կայքը ու ընտրեք հեռացնել:</string>
    <!-- Confirmation dialog button text when top sites limit is reached. -->
    <string name="top_sites_max_limit_confirmation_button">Հասկանալի է</string>

    <!-- Label for the preference to show the shortcuts for the most visited top sites on the homepage -->
    <string name="top_sites_toggle_top_recent_sites_4">Դյուրանցումներ</string>
	<!-- Title text displayed in the rename top site dialog. -->
	<string name="top_sites_rename_dialog_title">Անուն</string>
    <!-- Hint for renaming title of a shortcut -->
    <string name="shortcut_name_hint">Դյուրանցման անունը</string>
	<!-- Button caption to confirm the renaming of the top site. -->
	<string name="top_sites_rename_dialog_ok">Լավ</string>
	<!-- Dialog button text for canceling the rename top site prompt. -->
	<string name="top_sites_rename_dialog_cancel">Չեղարկել</string>

    <!-- Text for the menu button to open the homepage settings. -->
    <string name="top_sites_menu_settings">Կարգավորումներ</string>
    <!-- Text for the menu button to navigate to sponsors and privacy support articles. '&amp;' is replaced with the ampersand symbol: & -->
    <string name="top_sites_menu_sponsor_privacy">Մեր հովանավորները և ձեր գաղտնիությունը</string>
    <!-- Label text displayed for a sponsored top site. -->
    <string name="top_sites_sponsored_label">Հովանավորված</string>

    <!-- Inactive tabs in the tabs tray -->
    <!-- Title text displayed in the tabs tray when a tab has been unused for 14 days. -->
    <string name="inactive_tabs_title">Ոչ ակտիվ ներդիրներ</string>
    <!-- Content description for closing all inactive tabs -->
    <string name="inactive_tabs_delete_all">Փակել բոլոր անգործուն ներդիրները</string>

    <!-- Content description for expanding the inactive tabs section. -->
    <string name="inactive_tabs_expand_content_description">Ընդարձակել ոչ ակտիվ ներդիրները</string>
    <!-- Content description for collapsing the inactive tabs section. -->
    <string name="inactive_tabs_collapse_content_description">Կոծկել ոչ ակտիվ ներդիրները</string>

    <!-- Inactive tabs auto-close message in the tabs tray -->
    <!-- The header text of the auto-close message when the user is asked if they want to turn on the auto-closing of inactive tabs. -->
    <string name="inactive_tabs_auto_close_message_header" tools:ignore="UnusedResources">Ինքնափակե՞լ մեկ ամսից:</string>
    <!-- A description below the header to notify the user what the inactive tabs auto-close feature is. -->
    <string name="inactive_tabs_auto_close_message_description" tools:ignore="UnusedResources">Firefox-ը կարող է փակել ներդիրները, որոնք չեք դիտել վերջին ամսում:</string>
    <!-- A call to action below the description to allow the user to turn on the auto closing of inactive tabs. -->
    <string name="inactive_tabs_auto_close_message_action" tools:ignore="UnusedResources">ՄԻԱՑՆԵԼ ԻՆՔՆԱՓԱԿՈՒՄԸ</string>

    <!-- Text for the snackbar to confirm auto-close is enabled for inactive tabs -->
    <string name="inactive_tabs_auto_close_message_snackbar">Ինքնափակումը միացված է</string>

    <!-- Default browser experiment -->
    <string name="default_browser_experiment_card_text">Կայեք հղումներ կայքերից, էլ. նամակներից և հաղորդագրություններից, որոնք ինքնաբար կերպով կբացվեն Firefox-ում:</string>

    <!-- Content description for close button in collection placeholder. -->
    <string name="remove_home_collection_placeholder_content_description">Հեռացնել</string>

    <!-- Content description radio buttons with a link to more information -->
    <string name="radio_preference_info_content_description">Սեղմեք` մանրամասների համար</string>

    <!-- Content description for the action bar "up" button -->
    <string name="action_bar_up_description">Նավարկել վերև</string>

    <!-- Content description for privacy content close button -->
    <string name="privacy_content_close_button_content_description">Փակել</string>

    <!-- Pocket recommended stories -->
    <!-- Header text for a section on the home screen. -->
    <string name="pocket_stories_header_1">Մտահանգման պատմություններով</string>
    <!-- Header text for a section on the home screen. -->
    <string name="pocket_stories_categories_header">Պատմություններ ըստ թեմայի</string>
    <!-- Text of a button allowing users to access an external url for more Pocket recommendations. -->
    <string name="pocket_stories_placeholder_text">Բացահայտի՛ր ավելին</string>
    <!-- Title of an app feature. Smaller than a heading.-->
    <string moz:removedIn="108" name="pocket_stories_feature_title" tools:ignore="UnusedResources">Pocket-ի կողմից:</string>
    <!-- Title of an app feature. Smaller than a heading. The first parameter is product name Pocket -->
    <string name="pocket_stories_feature_title_2">Աշխատում է %s-ի կողմից:</string>
    <!-- Caption for describing a certain feature. The placeholder is for a clickable text (eg: Learn more) which will load an url in a new tab when clicked.  -->
    <string name="pocket_stories_feature_caption">Firefox ընտանիքի մի մասը: %s</string>
    <!-- Clickable text for opening an external link for more information about Pocket. -->
    <string name="pocket_stories_feature_learn_more">Իմանալ ավելին</string>

    <!-- Text indicating that the Pocket story that also displays this text is a sponsored story by other 3rd party entity. -->
    <string name="pocket_stories_sponsor_indication">Հովանավորված</string>

    <!-- Snackbar message for enrolling in a Nimbus experiment from the secret settings when Studies preference is Off.-->
    <string name="experiments_snackbar">Միացնել հեռաչափությունը՝ տվյալներ ուղարկելու համար:</string>
    <!-- Snackbar button text to navigate to telemetry settings.-->
    <string name="experiments_snackbar_button">Անցնել Կարգավորումներին</string>
    <string name="firefox_suggest_header">Firefox-ի առաջարկ</string>

    <!-- Accessibility services actions labels. These will be appended to accessibility actions like "Double tap to.." but not by or applications but by services like Talkback. -->
    <!-- Action label for elements that can be collapsed if interacting with them. Talkback will append this to say "Double tap to collapse". -->
    <string name="a11y_action_label_collapse">Կոծկել</string>
    <!-- Action label for elements that can be expanded if interacting with them. Talkback will append this to say "Double tap to expand". -->
    <string name="a11y_action_label_expand">Ընդարձակել</string>
    <!-- Action label for links to a website containing documentation about a wallpaper collection. Talkback will append this to say "Double tap to open link to learn more about this collection". -->
    <string name="a11y_action_label_wallpaper_collection_learn_more">բացեք հղումը՝ այս հավաքածուի մասին ավելին իմանալու համար</string>
    <!-- Action label for links that point to an article. Talkback will append this to say "Double tap to read the article". -->
    <string name="a11y_action_label_read_article">կարդալ հոդվածը</string>
</resources><|MERGE_RESOLUTION|>--- conflicted
+++ resolved
@@ -261,20 +261,10 @@
     <!-- Onboarding home screen popup dialog, shown on top of the Jump back in section. -->
     <string name="onboarding_home_screen_jump_back_contextual_hint_2">Դիտեք ձեր անհատականացված գլխավոր էջը: Վերջին ներդիրները, էջանիշները և որոնման արդյունքները կհայտնվեն այստեղ:</string>
     <!-- Home onboarding dialog welcome screen title text. -->
-<<<<<<< HEAD
-    <string moz:RemovedIn="106" name="onboarding_home_welcome_title" tools:ignore="UnusedResources">Բարի գալուստ անկախ համացանց</string>
-    <!-- Home onboarding dialog welcome screen title text. -->
-=======
->>>>>>> 68970841
     <string name="onboarding_home_welcome_title_2">Բարի գալուստ ավելի անձնական համացանց</string>
     <!-- Home onboarding dialog welcome screen description text. -->
     <string name="onboarding_home_welcome_description">Ավելի շատ գույներ: Ավելի լավ գաղտնիություն: Նույն հանձնառությունը մարդկանց նկատմամբ շահույթի նկատմամբ:</string>
     <!-- Home onboarding dialog sign into sync screen title text. -->
-<<<<<<< HEAD
-    <string moz:RemovedIn="106" name="onboarding_home_sync_title_2" tools:ignore="UnusedResources">Անցեք հեռախոսից նոութբուք և հետ</string>
-    <!-- Home onboarding dialog sign into sync screen title text. -->
-=======
->>>>>>> 68970841
     <string name="onboarding_home_sync_title_3">Էկրանների փոխարկումն ավելի հեշտ է, քան երբևէ</string>
     <!-- Home onboarding dialog sign into sync screen description text. -->
     <string name="onboarding_home_sync_description">Շարունակեք այնտեղ, որտեղ դադարեցիք, այլ սարքերի ներդիրներով՝ այժմ ձեր գլխավոր էջում:</string>
@@ -474,30 +464,6 @@
     <string name="wallpaper_select_error_snackbar_message">Չհաջողվեց փոխել պաստառը</string>
     <!-- Text displayed that links to website containing documentation about the "Limited Edition" wallpapers. -->
     <string name="wallpaper_learn_more">Իմանալ ավելին</string>
-<<<<<<< HEAD
-    <!-- Label for switch which toggles the "tap-to-switch" behavior on home screen logo -->
-    <string moz:removedIn="105" name="wallpaper_tap_to_change_switch_label_1" tools:ignore="UnusedResources">Փոխեք պաստառը՝ կտտացնելով Firefox-ի գլխավոր էջի պատկերանշանին</string>
-
-    <!-- This is the accessibility content description for the wallpapers functionality. Users are
-    able to tap on the app logo in the home screen and can switch to different wallpapers by tapping. -->
-    <string moz:removedIn="105" name="wallpaper_logo_content_description" tools:ignore="UnusedResources">Firefox լոգոն` փոխել պաստառը, կոճակը</string>
-=======
-
-    <!-- Text for classic wallpapers title. The first parameter is the Firefox name. -->
-    <string name="wallpaper_classic_title">Դասական %s</string>
-    <!-- Text for limited edition wallpapers title. -->
-    <string name="wallpaper_limited_edition_title">Սահմանափակ թողարկում</string>
-    <!-- Description text for the limited edition wallpapers with learn more link. The first parameter is the learn more string defined in wallpaper_learn_more-->
-    <string name="wallpaper_limited_edition_description_with_learn_more">Անկախ ձայների նոր հավաքածուն։ %s</string>
-    <!-- Description text for the limited edition wallpapers. -->
-    <string name="wallpaper_limited_edition_description">Անկախ ձայների նոր հավաքածու։</string>
-    <!-- Wallpaper onboarding dialog header text. -->
-    <string name="wallpapers_onboarding_dialog_title_text">Փորձեք գույն շաղ տալ</string>
-    <!-- Wallpaper onboarding dialog body text. -->
-    <string name="wallpapers_onboarding_dialog_body_text">Ընտրեք պաստառ, որը խոսում է ձեզ հետ:</string>
-    <!-- Wallpaper onboarding dialog learn more button text. The button navigates to the wallpaper settings screen. -->
-    <string name="wallpapers_onboarding_dialog_explore_more_button_text">Ուսումնասիրեք ավելի շատ պաստառներ</string>
->>>>>>> 68970841
 
     <!-- Text for classic wallpapers title. The first parameter is the Firefox name. -->
     <string name="wallpaper_classic_title">Դասական %s</string>
@@ -1254,49 +1220,20 @@
     <string name="delete_history_group_snackbar">Խումբը ջնջված է</string>
 
     <!-- Onboarding -->
-<<<<<<< HEAD
-    <!-- Text for onboarding welcome message
-    The first parameter is the name of the app (e.g. Firefox Preview) -->
-    <string moz:RemovedIn="106" name="onboarding_header" tools:ignore="UnusedResources">Բարի գալուստ %s:</string>
-
-=======
->>>>>>> 68970841
     <!-- Text for onboarding welcome header. -->
     <string name="onboarding_header_2">Բարի գալուստ ավելի լավ համացանց</string>
     <!-- Text for the onboarding welcome message. -->
     <string name="onboarding_message">Զննարկիչ, որը ստեղծված է մարդկանց համար, ոչ առևտրային:</string>
-<<<<<<< HEAD
-    <!-- text for the Firefox account onboarding sign in card header. The word "Firefox" should not be translated -->
-    <string moz:removedIn="106" name="onboarding_account_sign_in_header_1" tools:ignore="UnusedResources">Համաժամեցնել Firefox-ը</string>
-    <!-- Text for the Firefox account onboarding sign in card header. -->
-    <string name="onboarding_account_sign_in_header">Շարունակեք այնտեղից, որտեղ որ կանգնել էիք:</string>
-    <!-- Text for the button to learn more about signing in to your Firefox account. The first parameter is the name of the application.-->
-    <string moz:removedIn="106" name="onboarding_manual_sign_in_description_2" tools:ignore="UnusedResources">Այս սարքում բերեք էջանիշները, պատմությունը և գաղտնաբառերը %1$s-ում:</string>
-    <!-- Text for the button to learn more about signing in to your Firefox account. -->
-    <string name="onboarding_manual_sign_in_description">Համաժամացրեք ներդիրներն ու գաղտնաբառերը սարքերի միջև՝ էկրանն անխափան փոխելու համար:</string>
-    <!-- text for the button to manually sign into Firefox account. -->
-    <string moz:removedIn="106" name="onboarding_firefox_account_sign_in_1" tools:ignore="UnusedResources">Գրանցվել</string>
-=======
     <!-- Text for the Firefox account onboarding sign in card header. -->
     <string name="onboarding_account_sign_in_header">Շարունակեք այնտեղից, որտեղ որ կանգնել էիք:</string>
     <!-- Text for the button to learn more about signing in to your Firefox account. -->
     <string name="onboarding_manual_sign_in_description">Համաժամացրեք ներդիրներն ու գաղտնաբառերը սարքերի միջև՝ էկրանն անխափան փոխելու համար:</string>
->>>>>>> 68970841
     <!-- Text for the button to manually sign into Firefox account. -->
     <string name="onboarding_firefox_account_sign_in">Մուտք գործել</string>
     <!-- text to display in the snackbar once account is signed-in -->
     <string name="onboarding_firefox_account_sync_is_on">Համաժամեցումը միացված է</string>
-<<<<<<< HEAD
-    <!-- text for the tracking protection onboarding card header -->
-    <string moz:removedIn="106" name="onboarding_tracking_protection_header_3" tools:ignore="UnusedResources">Միշտ գաղտնիություն</string>
     <!-- Text for the tracking protection onboarding card header -->
     <string name="onboarding_tracking_protection_header">Գաղտնիության պաշտպանություն սկզբնադիր</string>
-    <!-- text for the tracking protection card description. The first parameter is the name of the application.-->
-    <string moz:removedIn="106" name="onboarding_tracking_protection_description_4" tools:ignore="UnusedResources">%1$s-ը ինքնաշխատ կանգնեցնում է ընկերություններին՝ Ձեզ առցանց հետևելուց:</string>
-=======
-    <!-- Text for the tracking protection onboarding card header -->
-    <string name="onboarding_tracking_protection_header">Գաղտնիության պաշտպանություն սկզբնադիր</string>
->>>>>>> 68970841
     <!-- Text for the tracking protection card description. -->
     <string name="onboarding_tracking_protection_description">Հատկանշվում է Total Cookie Protection-ը, որը թույլ չի տալիս հետագծողներին օգտագործել թխուկներ՝ կայքերում ձեզ հետապնդելու համար:</string>
     <!-- text for tracking protection radio button option for standard level of blocking -->
@@ -1309,26 +1246,11 @@
     <string name="onboarding_tracking_protection_strict_button_description_3">Արգելափակում է ավելի շատ հետագծիչներ, որ էջերը արագ բեռնվեն, բայց էջի որոշ գործույթներ կարող են ընդհատվեն:</string>
     <!-- text for the toolbar position card header  -->
     <string name="onboarding_toolbar_placement_header_1">Ընտրեք գործիքագոտու տեղը</string>
-<<<<<<< HEAD
-    <!-- text for the toolbar position card description -->
-    <string moz:removedIn="106" name="onboarding_toolbar_placement_description_1" tools:ignore="UnusedResources">Գործիքագոտին դրեք հեշտ հասանելի տեղ: Պահեք այն ներքևում կամ տեղափոխեք վերև:</string>
     <!-- Text for the toolbar position card description -->
     <string name="onboarding_toolbar_placement_description">Պահեք այն ներքևում կամ տեղափոխեք այն վերև:</string>
-    <!-- text for the privacy notice onboarding card header -->
-    <string moz:removedIn="106" name="onboarding_privacy_notice_header" tools:ignore="UnusedResources">Ձեր գաղտնիությունը</string>
 
     <!-- Text for the privacy notice onboarding card header -->
     <string name="onboarding_privacy_notice_header_1">Դուք վերահսկում եք ձեր տվյալները</string>
-    <!-- text for the privacy notice onboarding card description
-    The first parameter is the name of the app (e.g. Firefox Preview) Substitute %s for long browser name. -->
-    <string moz:removedIn="106" name="onboarding_privacy_notice_description2" tools:ignore="UnusedResources">Մենք պատրաստել ենք %s-ը, որպեսզի դուք կառավարեք այն, ինչ համօգտագործում եք առցանց և թե ինչով եք կիսվում մեզ հետ:</string>
-=======
-    <!-- Text for the toolbar position card description -->
-    <string name="onboarding_toolbar_placement_description">Պահեք այն ներքևում կամ տեղափոխեք այն վերև:</string>
-
-    <!-- Text for the privacy notice onboarding card header -->
-    <string name="onboarding_privacy_notice_header_1">Դուք վերահսկում եք ձեր տվյալները</string>
->>>>>>> 68970841
     <!-- Text for the privacy notice onboarding card description. -->
     <string name="onboarding_privacy_notice_description">Firefox-ը ձեզ հնարավորություն է տալիս վերահսկել, թե ինչ եք կիսվում առցանց և ինչ եք կիսում մեզ հետ:</string>
     <!-- Text for the button to read the privacy notice -->
