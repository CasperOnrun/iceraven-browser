<?xml version="1.0" encoding="utf-8"?>
<resources xmlns:tools="http://schemas.android.com/tools" xmlns:moz="http://mozac.org/tools">
    <!-- App name for private browsing mode. The first parameter is the name of the app defined in app_name (for example: Fenix)-->
    <string name="app_name_private_5">Մասնավոր %s</string>
    <!-- App name for private browsing mode. The first parameter is the name of the app defined in app_name (for example: Fenix)-->
    <string name="app_name_private_4">%s (մասնավոր)</string>

    <!-- Home Fragment -->
    <!-- Content description (not visible, for screen readers etc.): "Three dot" menu button. -->
    <string name="content_description_menu">Լր. ընտրանքներ</string>

    <!-- Content description (not visible, for screen readers etc.): "Private Browsing" menu button. -->
    <string name="content_description_private_browsing_button">Միացնել գաղտնի դիտարկումը</string>
    <!-- Content description (not visible, for screen readers etc.): "Private Browsing" menu button. -->
    <string name="content_description_disable_private_browsing_button">Անջատել գաղտնի դիտարկումը</string>
    <!-- Placeholder text shown in the search bar before a user enters text -->
    <string name="search_hint">Մուտքագրեք որոնում կամ կայք</string>
    <!-- No Open Tabs Message Description -->
    <string name="no_open_tabs_description">Ձեր բաց ներդիրները կցուցադրվեն այստեղ:</string>

    <!-- No Private Tabs Message Description -->
    <string name="no_private_tabs_description">Ձեր գաղտնի ներդիրները կցուցադրվեն այստեղ:</string>

    <!-- Message announced to the user when tab tray is selected with 1 tab -->
    <string name="open_tab_tray_single">1 բաց ներդիր: Հպեք՝ փոխարկելու համար:</string>
    <!-- Message announced to the user when tab tray is selected with 0 or 2+ tabs -->
    <string moz:removedIn="95" name="open_tab_tray_plural" tools:ignore="UnusedResources">%1$s բաց ներդիրներ: Հպեք՝ փոխարկելու համար:</string>

    <!-- Tab tray multi select title in app bar. The first parameter is the number of tabs selected -->
    <string name="tab_tray_multi_select_title">Ընտրված է %1$d</string>
    <!-- Label of button in create collection dialog for creating a new collection  -->
    <string name="tab_tray_add_new_collection">Ավելացնել նոր հավաքածու</string>
    <!-- Label of editable text in create collection dialog for naming a new collection  -->
    <string name="tab_tray_add_new_collection_name">Անուն</string>
    <!-- Label of button in save to collection dialog for selecting a current collection  -->
    <string name="tab_tray_select_collection">Ընտրել հավաքածուն</string>
    <!-- Content description for close button while in multiselect mode in tab tray -->
    <string name="tab_tray_close_multiselect_content_description">Փակել բազմակի ընտրման կերպը</string>
    <!-- Content description for save to collection button while in multiselect mode in tab tray -->
    <string name="tab_tray_collection_button_multiselect_content_description">Պահպանել ընտրված ներդիրները հավաքածուում</string>
    <!-- Content description for checkmark while tab is selected while in multiselect mode in tab tray. The first parameter is the title of the tab selected -->
    <string name="tab_tray_item_selected_multiselect_content_description">Ընտրված է %1$s-ը</string>
    <!-- Content description when tab is unselected while in multiselect mode in tab tray. The first parameter is the title of the tab unselected -->
    <string name="tab_tray_item_unselected_multiselect_content_description">Չընտրված %1$s</string>
    <!-- Content description announcement when exiting multiselect mode in tab tray -->
    <string name="tab_tray_exit_multiselect_content_description">Փակում է բազմակի ընտրման կերպը</string>
    <!-- Content description announcement when entering multiselect mode in tab tray -->
    <string name="tab_tray_enter_multiselect_content_description">Մուտք բազմակի ընտրման կերպ: Ընտրեք ներդիրներ՝ հավաքածուում պահպանելու համար</string>
    <!-- Content description on checkmark while tab is selected in multiselect mode in tab tray -->
    <string name="tab_tray_multiselect_selected_content_description">Ընտրված</string>

    <!-- Home - Recently saved bookmarks -->
    <!-- Title for the home screen section with recently saved bookmarks. -->
    <string moz:removedIn="94" name="recently_saved_bookmarks" tools:ignore="UnusedResources">Վերջերս պահպանված</string>
    <!-- Title for the home screen section with recently saved bookmarks. -->
    <string moz:removedIn="94" name="recently_bookmarked" tools:ignore="UnusedResources">Վերջերս էջանշված</string>
    <!-- Title for the home screen section with recently saved bookmarks. -->
    <string name="recent_bookmarks_title">Վերջին Էջանիշերը</string>
    <!-- Content description for the recently saved bookmarks section on the home screen. -->
    <string name="recently_saved_bookmarks_content_description">Վերջերս պահպանված էջանիշները</string>
    <!-- Title for the button which navigates the user to show all of their saved bookmarks. -->
    <string name="recently_saved_show_all">Ցուցադրել բոլորը</string>
    <!-- Content description for the button which navigates the user to show all of their saved bookmarks. -->
    <string name="recently_saved_show_all_content_description">Ցուցադրել բոլոր պահպանված էջանիշների կոճակը</string>

    <!-- About content. The first parameter is the name of the application. (For example: Fenix) -->
    <string name="about_content">%1$s-ը մշակված է Mozilla-ի կողմից:</string>

    <!-- Private Browsing -->
    <!-- Title for private session option -->
    <string name="private_browsing_title">Դուք Գաղտնի դիտարկման մեջ եք</string>

    <!-- Explanation for private browsing displayed to users on home view when they first enable private mode
        The first parameter is the name of the app defined in app_name (for example: Fenix) -->
    <string name="private_browsing_placeholder_description_2">%1$s-ը մաքրում է որոնման և զննարկման պատմությունը, երբ փակում եք ներդիրը կամ դուրս եք գալիս հավելվածից: Չնայած դա ձեզ անանուն չի դարձնում կայքերի կամ ձեր համացանցի ծառայություններ մատուցողի համար, այն ավելի հեշտ է դարձնում ձեր առցանց ակտիվության գաղտնիությունը այն դեպքում, եթե մեկ ուրիշը ևս օգտագործում է տվյալ սարքը:</string>
    <string name="private_browsing_common_myths">Տարածված առասպելներ գաղտնի դիտարկման վերաբերյալ</string>
    <!-- Delete session button to erase your history in a private session -->
    <string name="private_browsing_delete_session">Ջնջել աշխատաշրջանը</string>

    <!-- Private mode shortcut "contextual feature recommendation" (CFR) -->
    <!-- Text for the main message -->
    <string name="cfr_message">Ավելացնել դյուրանցում՝ Տնային էկրանից գաղտնի ներդիրները բացելու համար:</string>
    <!-- Text for the positive button -->
    <string name="cfr_pos_button_text">Ավելացնել դյուրանցում</string>
    <!-- Text for the negative button -->
    <string name="cfr_neg_button_text">Ոչ, շնորհակալ եմ</string>

    <!-- Open in App "contextual feature recommendation" (CFR) -->
    <!-- Text for the info message. 'Firefox' intentionally hardcoded here.-->
    <string name="open_in_app_cfr_info_message">Դուք կարող եք կայել Firefox-ը ինքնաշխատ բացել հղումները հավելվածներում:</string>
    <!-- Text for the positive action button -->
    <string name="open_in_app_cfr_positive_button_text">Անցնել Կարգավորումներին</string>
    <!-- Text for the negative action button -->
    <string name="open_in_app_cfr_negative_button_text">Բաց թողնել</string>

    <!-- Text for the info dialog when camera permissions have been denied but user tries to access a camera feature. -->
    <string name="camera_permissions_needed_message">Անհրաժեշտ է տեսախցիկի մատչում: Անցեք Android-ի կարգավորումներ, հպեք թույլտվություններին և հպեք թույլատրել:</string>
    <!-- Text for the positive action button to go to Android Settings to grant permissions. -->
    <string name="camera_permissions_needed_positive_button_text">Անցնել Կարգավորումներին</string>
    <!-- Text for the negative action button to dismiss the dialog. -->
    <string name="camera_permissions_needed_negative_button_text">Բաց թողնել</string>

    <!-- Text for the banner message to tell users about our auto close feature. -->
    <string name="tab_tray_close_tabs_banner_message">Կայեք բացված ներդիրների ինքնաբար փակումը, որոնք վերջին մեկ օրում, շաբաթում կամ ամսում չեն դիտվել:</string>
    <!-- Text for the positive action button to go to Settings for auto close tabs. -->
    <string name="tab_tray_close_tabs_banner_positive_button_text">Դիտել ընտրանքները</string>
    <!-- Text for the negative action button to dismiss the Close Tabs Banner. -->
    <string name="tab_tray_close_tabs_banner_negative_button_text">Բաց թողնել</string>

    <!-- Text for the banner message to tell users about our inactive tabs feature. -->
<<<<<<< HEAD
    <string name="tab_tray_inactive_onboarding_message" tools:ignore="UnusedResources">Երկու շաբաթ չնայած էջանիշերը տեղափոխվում են այստեղ:</string>
    <!-- Text for the action link to go to Settings for inactive tabs. -->
    <string name="tab_tray_inactive_onboarding_button_text" tools:ignore="UnusedResources">Անջատել կարգավորումներում</string>
=======
    <string name="tab_tray_inactive_onboarding_message">Երկու շաբաթ չնայած էջանիշերը տեղափոխվում են այստեղ:</string>
    <!-- Text for the action link to go to Settings for inactive tabs. -->
    <string name="tab_tray_inactive_onboarding_button_text">Անջատել կարգավորումներում</string>

    <!-- Text for title for the auto-close dialog of the inactive tabs. -->
    <string name="tab_tray_inactive_auto_close_title">Ինքնափակե՞լ մեկ ամսից:</string>
    <!-- Text for the body for the auto-close dialog of the inactive tabs. -->
    <string name="tab_tray_inactive_auto_close_body">Firefox-ը կարող է փակել ներդիրները, որոնք չեք դիտել վերջին ամսում:</string>
    <!-- Content description for close button in the auto-close dialog of the inactive tabs. -->
    <string name="tab_tray_inactive_auto_close_button_content_description">Փակել</string>
    <!-- Text for turn on auto close tabs button in the auto-close dialog of the inactive tabs. -->
    <string moz:removedIn="95" name="tab_tray_inactive_turn_on_auto_close_button" tools:ignore="UnusedResources">Միացնել ինքնափակումը</string>

    <!-- Text for turn on auto close tabs button in the auto-close dialog of the inactive tabs. -->
    <string name="tab_tray_inactive_turn_on_auto_close_button_2">Միացնել ինքնափակումը</string>

>>>>>>> c72675e6

    <!-- Home screen icons - Long press shortcuts -->
    <!-- Shortcut action to open new tab -->
    <string name="home_screen_shortcut_open_new_tab_2">Նոր ներդիր</string>

    <!-- Shortcut action to open new private tab -->
    <string name="home_screen_shortcut_open_new_private_tab_2">Նոր գաղտնի ներդիր</string>

    <!-- Heading for the Top Sites block -->
    <string moz:removedIn="95" name="home_screen_top_sites_heading" tools:ignore="UnusedResources">Լավագույն կայքեր</string>

    <!-- Recent Tabs -->
    <!-- Header text for jumping back into the recent tab in the home screen -->
    <string name="recent_tabs_header">Վերադառնալ</string>
    <!-- Button text for showing all the tabs in the tabs tray -->
    <string name="recent_tabs_show_all">Ցուցադրել բոլորը</string>

    <!-- Content description for the button which navigates the user to show all recent tabs in the tabs tray. -->
    <string name="recent_tabs_show_all_content_description">Ցույց տալ բոլոր վերջին ներդիրների կոճակը</string>
    <!-- Title for showing a group item in the 'Jump back in' section of the new tab
        The first parameter is the search term that the user used. (for example: your search for "cat")-->
    <string name="recent_tabs_search_term">Ձեր որոնումը \&quot;%1$s\&quot;-ի համար</string>
    <!-- Text for the number of tabs in a group in the 'Jump back in' section of the new tab
        The first parameter is the count for number of sites in the group.  This number will always be more than one. -->
    <string name="recent_tabs_search_term_count">Կայքեր՝ %1$s</string>

    <!-- History Metadata -->
    <!-- Header text for a section on the home screen that displays grouped highlights from the
         user's browsing history, such as topics they have researched or explored on the web -->
    <string moz:removedIn="94" name="history_metadata_header" tools:ignore="UnusedResources">Անցյալ հետազոտություններ</string>

    <!-- Header text for a section on the home screen that displays grouped highlights from the
         user's browsing history, such as topics they have researched or explored on the web -->
    <string moz:removedIn="94" name="history_metadata_header_2" tools:ignore="UnusedResources">Վերջերս այցելած</string>
    <!-- Header text for a section on the home screen that displays grouped highlights from the
         user's browsing history, such as topics they have researched or explored on the web -->
    <string name="history_metadata_header_3">Վերջին որոնումները</string>
    <!-- Text for the menu button to remove a grouped highlight from the user's browsing history
         in the Recently visited section -->
    <string name="recently_visited_menu_item_remove">Հեռացնել</string>

    <!-- Content description for the button which navigates the user to show all of their history. -->
    <string name="past_explorations_show_all_content_description">Ցույց տալ բոլոր անցած հետազոտությունների կոճակը</string>

    <!-- Browser Fragment -->
    <!-- Content description (not visible, for screen readers etc.): Navigate to open tabs -->
    <string name="browser_tabs_button">Բաց ներդիրներ</string>
    <!-- Content description (not visible, for screen readers etc.): Navigate backward (browsing history) -->
    <string name="browser_menu_back">Վերադառնալ</string>
    <!-- Content description (not visible, for screen readers etc.): Navigate forward (browsing history) -->
    <string name="browser_menu_forward">Փոխանցել</string>
    <!-- Content description (not visible, for screen readers etc.): Refresh current website -->
    <string name="browser_menu_refresh">Թարմացնել</string>
    <!-- Content description (not visible, for screen readers etc.): Stop loading current website -->
    <string name="browser_menu_stop">Կանգնեցնել</string>
    <!-- Content description (not visible, for screen readers etc.): Bookmark the current page -->
    <string moz:removedIn="95" name="browser_menu_bookmark" tools:ignore="UnusedResources">Էջանիշ</string>
    <!-- Content description (not visible, for screen readers etc.): Un-bookmark the current page -->
    <string name="browser_menu_edit_bookmark">Խմբագրել Էջանիշը</string>
    <!-- Browser menu button that opens the addon manager -->
    <string name="browser_menu_add_ons">Հավելումներ</string>
    <!-- Browser menu button that opens the addon extensions manager -->
    <string name="browser_menu_extensions">Ընդլայնումներ</string>
    <!-- Text displayed when there are no add-ons to be shown -->
    <string name="no_add_ons">Հավելումներ չկան</string>
    <!-- Browser menu button that sends a user to help articles -->
    <string name="browser_menu_help">Օգնություն</string>
    <!-- Browser menu button that sends a to a the what's new article -->
    <string name="browser_menu_whats_new">Ի՞նչն է նոր</string>
    <!-- Browser menu button that opens the settings menu -->
    <string name="browser_menu_settings">Կարգավորումներ</string>
    <!-- Browser menu button that opens a user's library -->
    <string name="browser_menu_library">Գրադարան</string>
    <!-- Browser menu toggle that requests a desktop site -->
    <string name="browser_menu_desktop_site">Դեսքթոփ տարբերակ</string>
    <!-- Browser menu toggle that adds a shortcut to the site on the device home screen. -->
    <string name="browser_menu_add_to_homescreen">Ավելացնել Տնային էկրանին</string>
    <!-- Browser menu toggle that installs a Progressive Web App shortcut to the site on the device home screen. -->
    <string name="browser_menu_install_on_homescreen">Տեղադրել</string>

    <!-- Menu option on the toolbar that takes you to synced tabs page-->
    <string name="synced_tabs">Համաժամեցված ներդիրներ</string>
    <!-- Content description (not visible, for screen readers etc.) for the Resync tabs button -->
    <string name="resync_button_content_description">Կրկնահամաժամեցում</string>
    <!-- Browser menu button that opens the find in page menu -->
    <string name="browser_menu_find_in_page">Գտնել էջում</string>
    <!-- Browser menu button that creates a private tab -->
    <string name="browser_menu_private_tab">Գաղտնի ներդիր</string>
    <!-- Browser menu button that saves the current tab to a collection -->
    <string name="browser_menu_save_to_collection_2">Պահպանել հավաքածուում</string>
    <!-- Browser menu button that open a share menu to share the current site -->
    <string name="browser_menu_share">Համօգտագործել</string>
    <!-- Share menu title, displayed when a user is sharing their current site -->
    <string name="menu_share_with">Կիսվել հետևյալի հետ՝</string>
    <!-- Browser menu button shown in custom tabs that opens the current tab in Fenix
        The first parameter is the name of the app defined in app_name (for example: Fenix) -->
    <string name="browser_menu_open_in_fenix">Բացել %1$s-ում</string>
    <!-- Browser menu text shown in custom tabs to indicate this is a Fenix tab
        The first parameter is the name of the app defined in app_name (for example: Fenix) -->
    <string name="browser_menu_powered_by">%1$s-Ի ԿՈՂՄԻՑ</string>
    <!-- Browser menu text shown in custom tabs to indicate this is a Fenix tab
        The first parameter is the name of the app defined in app_name (for example: Fenix) -->
    <string name="browser_menu_powered_by2">%1$s-ի կողմից</string>
    <!-- Browser menu button to put the current page in reader mode -->
    <string name="browser_menu_read">Ընթերցողի դիտում</string>
    <!-- Browser menu button content description to close reader mode and return the user to the regular browser -->
    <string name="browser_menu_read_close">Փակել Ընթերցման դիտումը</string>
    <!-- Browser menu button to open the current page in an external app -->
    <string name="browser_menu_open_app_link">Բացել հավելվածում</string>
    <!-- Browser menu button to configure reader mode appearance e.g. the used font type and size -->
    <string name="browser_menu_read_appearance">Տեսք</string>

    <!-- Browser menu button to show reader view appearance controls e.g. the used font type and size -->
    <string name="browser_menu_customize_reader_view">Հարմարեցնել ընթերցման դիտումը</string>
    <!-- Browser menu label for adding a bookmark -->
    <string name="browser_menu_add">Ավելացնել</string>
    <!-- Browser menu label for editing a bookmark -->
    <string name="browser_menu_edit">Խմբագրել</string>

    <!-- Browser menu button that opens the Customize menu -->
    <string name="browser_menu_customize_home">Հարմարեցնել տնայինը</string>
    <!-- Button shown on the home page that opens the Customize home settings -->
    <string name="browser_menu_customize_home_1">Հարմարեցնել տնայինը</string>
    <!-- Browser Toolbar -->
    <!-- Content description for the Home screen button on the browser toolbar -->
    <string name="browser_toolbar_home">Հիմնական էկրան</string>

    <!-- Error message to show when the user tries to access a scheme not
        handled by the app (Ex: blob, tel etc) -->
    <string name="unknown_scheme_error_message">Հնարավոր չէ կապակցվել: Անճանաչելի URL ուրվակազմ:</string>

    <!-- Locale Settings Fragment -->
    <!-- Content description for tick mark on selected language -->
    <string name="a11y_selected_locale_content_description">Ընտրված լեզուն</string>
    <!-- Content description for search icon -->
    <string name="a11y_search_icon_content_description">Որոնել</string>
    <!-- Text for default locale item -->
    <string name="default_locale_text">Հետևել սարքի լեզվին</string>
    <!-- Placeholder text shown in the search bar before a user enters text -->
    <string name="locale_search_hint">Որոնել լեզուներ</string>

    <!-- Search Fragment -->
    <!-- Button in the search view that lets a user search by scanning a QR code -->
    <string name="search_scan_button">Սկանավորել</string>
    <!-- Button in the search view that lets a user change their search engine -->
    <string name="search_engine_button">Որոնիչ</string>
    <!-- Button in the search view when shortcuts are displayed that takes a user to the search engine settings -->
    <string name="search_shortcuts_engine_settings">Որոնիչի կարգավորումներ</string>
    <!-- Header displayed when selecting a shortcut search engine -->
    <string name="search_engines_search_with">Այս անգամ որոնել հետևյալով՝</string>
    <!-- Button in the search view that lets a user navigate to the site in their clipboard -->
    <string name="awesomebar_clipboard_title">Լրացնել հղումը սեղմատախտակից</string>
    <!-- Button in the search suggestions onboarding that allows search suggestions in private sessions -->
    <string name="search_suggestions_onboarding_allow_button">Թույլատրել</string>
    <!-- Button in the search suggestions onboarding that does not allow search suggestions in private sessions -->
    <string name="search_suggestions_onboarding_do_not_allow_button">Չթույլատրել</string>
    <!-- Search suggestion onboarding hint title text -->
    <string name="search_suggestions_onboarding_title">Թույլատրել որոնման առաջարկներ մասնավոր աշխատաշրջաններում:</string>
    <!-- Search suggestion onboarding hint description text, first parameter is the name of the app defined in app_name (for example: Fenix)-->
    <string name="search_suggestions_onboarding_text">%s-ը համօգտագործելու է այն ամենը, ինչ մուտքագրում եք հասցեի տողում ձեր սկզբնական որոնիչի հետ:</string>
    <!-- Search suggestion onboarding hint Learn more link text -->
    <string name="search_suggestions_onboarding_learn_more_link">Իմանալ ավելին</string>

    <!-- Search engine suggestion title text. The first parameter is the name of teh suggested engine-->
    <string name="search_engine_suggestions_title">Որոնել %s</string>
    <!-- Search engine suggestion description text -->
    <string name="search_engine_suggestions_description">Որոնել ուղղակիրոեն հասցեագոտուց</string>

    <!-- Home onboarding -->
    <!-- Onboarding home screen dialog title text. Firefox is intentionally hardcoded. -->
    <string name="onboarding_home_screen_title_2">Ինչն է նոր Firefox-ում</string>
    <!-- Onboarding home screen dialog description text. -->
    <string name="onboarding_home_screen_description_2">Այժմ ավելի հեշտ է շարունակել այն տեղից, որտեղ կանգ եք առել:</string>
    <!-- Onboarding home screen dialog title text for the home section. Firefox is intentionally hardcoded. -->
    <string name="onboarding_home_screen_section_home_title_2">Անհատականացված Firefox-ի տնային էջ</string>
    <!-- Onboarding home screen dialog description text for the home section. -->
    <string name="onboarding_home_screen_section_home_description_2">Անցեք ձեր բաց ներդիրներին, էջանիշերին և զննման պատմությանը:</string>
    <!-- Onboarding home screen dialog description text for the tab tray section. -->
    <string name="onboarding_home_screen_section_cleaner_tab_tray_title_2">Մաքուր, կազմակերպված ներդիրներ</string>
    <!-- Onboarding home screen dialog description text for the tab tray section. -->
    <string name="onboarding_home_screen_section_cleaner_tab_tray_description_2">Կարգի բերեք ներդիրները դասավորությունը լավարկելու և ինքնափակելու միջոցով:</string>
    <!-- Onboarding home screen dialog description text for the history section. -->
    <string name="onboarding_home_screen_section_useful_history_title_2">Վերջին որոնումները</string>
    <!-- Onboarding home screen dialog description text for the history section. -->
    <string name="onboarding_home_screen_section_useful_history_description_2">Վերանայեք ձեր վերջին որոնումները ձեր տնային էջից և ներդիրներից:</string>

    <!-- Onboarding home screen popup dialog, shown on top of the Jump back in section. Firefox is intentionally hardcoded. -->
    <string name="onboarding_home_screen_jump_back_contextual_hint" tools:ignore="UnusedResources">Ձեր անհատականացված Firefox-ի տնային էջը այժմ հեշտացնում է աշխատանքը շարունակելու այն կետից, որում կանգնել եք: Գտեք ձեր վերջին ներդիրները, էջանիշերը և որոնման արդյունքները:</string>

    <!-- Search Widget -->
    <!-- Content description for searching with a widget. Firefox is intentionally hardcoded.-->
    <string name="search_widget_content_description">Բացել Firefox-ի նոր ներդիր</string>
    <!-- Text preview for smaller sized widgets -->
    <string name="search_widget_text_short">Որոնել</string>
    <!-- Text preview for larger sized widgets -->
    <string name="search_widget_text_long">Որոնել համացանցում</string>

    <!-- Content description (not visible, for screen readers etc.): Voice search -->
    <string name="search_widget_voice">Ձայնային որոնում</string>

    <!-- Preferences -->
    <!-- Title for the settings page-->
    <string name="settings">Կարգավորումներ</string>
    <!-- Preference category for basic settings -->
    <string name="preferences_category_basics">Հիմունքներ</string>
    <!-- Preference category for general settings -->
    <string name="preferences_category_general">Ընդհանուր</string>
    <!-- Preference category for all links about Fenix -->
    <string name="preferences_category_about">Ծրագրի մասին</string>
    <!-- Preference for settings related to changing the default search engine -->
    <string name="preferences_default_search_engine">Հիմնական որոնիչ</string>
    <!-- Preference for settings related to Search -->
    <string name="preferences_search">Որոնել</string>
    <!-- Preference for settings related to Search address bar -->
    <string name="preferences_search_address_bar">Հասցեագոտի</string>
    <!-- Preference linking to help about Fenix -->
    <string name="preferences_help">Օգնություն</string>
    <!-- Preference link to rating Fenix on the Play Store -->
    <string name="preferences_rate">Գնահատեք Google Play-ում</string>
    <!-- Preference for giving feedback about Fenix -->
    <string name="preferences_feedback">Ձեր արձագանքը</string>
    <!-- Preference linking to about page for Fenix
        The first parameter is the name of the app defined in app_name (for example: Fenix) -->
    <string name="preferences_about">%1$s-ի մասին</string>
    <!-- Preference linking to the your rights SUMO page -->
    <string name="preferences_your_rights">Ձեր իրավունքները</string>
    <!-- Preference for settings related to saved passwords -->
    <string name="preferences_passwords">Գաղտնաբառեր</string>
    <!-- Preference for settings related to saved credit cards and addresses -->
    <string name="preferences_credit_cards_addresses">Վարկային քարտեր և հասցեներ</string>
    <!-- Preference for settings related to changing the default browser -->
    <string name="preferences_set_as_default_browser">Կայել որպես սկզբնադիր դիտարկիչ</string>
    <!-- Preference category for advanced settings -->
    <string name="preferences_category_advanced">Ընդլայնված</string>
    <!-- Preference category for privacy settings -->
    <string name="preferences_category_privacy">Գաղտնիություն</string>
    <!-- Preference category for privacy and security settings -->
    <string name="preferences_category_privacy_security">Գաղտնիություն և անվտանգություն</string>
    <!-- Preference for advanced site permissions -->
    <string name="preferences_site_permissions">Կայքի թույլտվություններ</string>
    <!-- Preference for private browsing options -->
    <string name="preferences_private_browsing_options">Գաղտնի դիտարկում</string>
    <!-- Preference for opening links in a private tab-->
    <string name="preferences_open_links_in_a_private_tab">Բացել հղումը գաղտնի ներդիրում</string>
    <!-- Preference for allowing screenshots to be taken while in a private tab-->
    <string name="preferences_allow_screenshots_in_private_mode">Թույլ տալ էկրանի կորզումը գաղտնի դիտարկումում</string>
    <!-- Will inform the user of the risk of activating Allow screenshots in private browsing option -->
    <string name="preferences_screenshots_in_private_mode_disclaimer">Թույլատրելու դեպքում գաղտնի ներդիրները նույնպես տեսանելի կլինեն, երբ բազմաթիվ հավելվածներ բաց լինեն</string>
    <!-- Preference for adding private browsing shortcut -->
    <string name="preferences_add_private_browsing_shortcut">Ավելացնել գաղտնի դիտարկման դյուրանցում</string>
    <!-- Preference for accessibility -->
    <string name="preferences_accessibility">Մատչելիություն</string>
    <!-- Preference to override the Firefox Account server -->
    <string name="preferences_override_fxa_server">Ընտրովի Firefox հաշվի սերվեր</string>
    <!-- Preference to override the Sync token server -->
    <string name="preferences_override_sync_tokenserver">Ընտրովի համաժամեցման սերվեր</string>
    <!-- Toast shown after updating the FxA/Sync server override preferences -->
    <string name="toast_override_fxa_sync_server_done">Firefox հաշիվը / համաժամեցման սերվերը փոփոխված է: Հայտը դադարեցվում է՝ փոփոխությունները գործադրելու համար…</string>
    <!-- Preference category for account information -->
    <string name="preferences_category_account">Հաշիվ</string>
    <!-- Preference shown on banner to sign into account -->
    <string name="preferences_sign_in">Մուտք գործել</string>
    <!-- Preference for changing where the toolbar is positioned -->
    <string name="preferences_toolbar">Գործիքագոտի</string>
    <!-- Preference for changing default theme to dark or light mode -->
    <string name="preferences_theme">Ոճ</string>
    <!-- Preference for customizing the home screen -->
    <string moz:removedIn="94" name="preferences_home" tools:ignore="UnusedResources">Տուն</string>
    <!-- Preference for customizing the home screen -->
    <string name="preferences_home_2">Տնային էջ</string>
    <!-- Preference for gestures based actions -->
    <string name="preferences_gestures">Ժեստեր</string>
    <!-- Preference for settings related to visual options -->
    <string name="preferences_customize">Հարմարեցնել</string>
    <!-- Preference description for banner about signing in -->
    <string name="preferences_sign_in_description">Համաժամեցրեք էջանիշները, պատմությունը և ավելին ձեր Firefox հաշվի հետ</string>
    <!-- Preference shown instead of account display name while account profile information isn't available yet. -->
    <string name="preferences_account_default_name">Firefox-ի հաշիվ</string>
    <!-- Preference text for account title when there was an error syncing FxA -->
    <string name="preferences_account_sync_error">Կրկին կապակցվեք՝ համաժամեցումը վերսկսելու համար</string>
    <!-- Preference for language -->
    <string name="preferences_language">Լեզուն</string>

    <!-- Preference for data choices -->
    <string name="preferences_data_choices">Տվյալների ընտրություն</string>
    <!-- Preference for data collection -->
    <string name="preferences_data_collection">Տվյալների հավաքագրում</string>
    <!-- Preference linking to the privacy notice -->
    <string name="preferences_privacy_link">Գաղտնիության ծանուցում</string>
    <!-- Preference category for developer tools -->
    <string name="developer_tools_category">Մշակողի գործիքներ</string>
    <!-- Preference for developers -->
    <string name="preferences_remote_debugging">Հեռակա վրիպազերծում USB-ով</string>
    <!-- Preference title for switch preference to show search engines -->
    <string name="preferences_show_search_engines">Ցուցադրել որոնիչները</string>
    <!-- Preference title for switch preference to show search suggestions -->
    <string name="preferences_show_search_suggestions">Ցուցադրել որոնման հուշումներ</string>

    <!-- Preference title for switch preference to show voice search button -->
    <string name="preferences_show_voice_search">Ցուցադրել ձայնային որոնումը</string>
    <!-- Preference title for switch preference to show search suggestions also in private mode -->
    <string name="preferences_show_search_suggestions_in_private">Ցուցադրել գաղտնի աշխատաշրջաններում</string>
    <!-- Preference title for switch preference to show a clipboard suggestion when searching -->
    <string name="preferences_show_clipboard_suggestions">Ցուցադրել սեղմատախտակի առաջարկները</string>
    <!-- Preference title for switch preference to suggest browsing history when searching -->
    <string name="preferences_search_browsing_history">Որոնել դիտարկումների պատմությունում</string>
    <!-- Preference title for switch preference to suggest bookmarks when searching -->
    <string name="preferences_search_bookmarks">Որոնել էջանիշեր</string>
    <!-- Preference title for switch preference to suggest synced tabs when searching -->
    <string name="preferences_search_synced_tabs">Որոնել համաժամեցված ներդիրները</string>
    <!-- Preference for account settings -->
    <string name="preferences_account_settings">Հաշվի կարգավորումներ</string>
    <!-- Preference for enabling url autocomplete-->
    <string name="preferences_enable_autocomplete_urls">Ինքնալրացում</string>
    <!-- Preference for open links in third party apps -->
    <string name="preferences_open_links_in_apps">Բացել հղումները հավելվածներում</string>
    <!-- Preference for open download with an external download manager app -->
    <string name="preferences_external_download_manager">Ներբեռնումների արտաքին հավելված</string>
    <!-- Preference for add_ons -->
    <string name="preferences_addons">Հավելումներ</string>

    <!-- Preference for notifications -->
    <string name="preferences_notifications">Ծանուցումներ</string>

    <!-- Add-on Preferences -->
    <!-- Preference to customize the configured AMO (addons.mozilla.org) collection -->
    <string name="preferences_customize_amo_collection">Հավելումների հատուկ հավաքածու</string>
    <!-- Button caption to confirm the add-on collection configuration -->
    <string name="customize_addon_collection_ok">Լավ</string>
    <!-- Button caption to abort the add-on collection configuration -->
    <string name="customize_addon_collection_cancel">Չեղարկել</string>
    <!-- Hint displayed on input field for custom collection name -->
    <string name="customize_addon_collection_hint">Հավաքածուի անունը</string>
    <!-- Hint displayed on input field for custom collection user ID-->
    <string name="customize_addon_collection_user_hint">Հավաքածուի սեփականատեր (օգտվողի ID)</string>
    <!-- Toast shown after confirming the custom add-on collection configuration -->
    <string name="toast_customize_addon_collection_done">Հավելումների հավաքածուն փոփոխվել է: Հավելվածը փակելիս փոփոխությունները կգործադրվեն:</string>

    <!-- Customize Home -->
    <!-- Header text for jumping back into the recent tab in customize the home screen -->
    <string name="customize_toggle_jump_back_in">Վերադառնալ հետ</string>
    <!-- Title for the customize home screen section with recently saved bookmarks. -->
    <string moz:removedIn="94" name="customize_toggle_recently_saved_bookmarks" tools:ignore="UnusedResources">Վերջերս պահված</string>
    <!-- Title for the customize home screen section with recently saved bookmarks. -->
    <string moz:removedIn="94" name="customize_toggle_recently_bookmarked" tools:ignore="UnusedResources">Վերջերս էջանշված</string>
    <!-- Title for the customize home screen section with recently saved bookmarks. -->
    <string name="customize_toggle_recent_bookmarks">Վերջին Էջանիշերը</string>
    <!-- Title for the customize home screen section with recently visited. Recently visited is
    a section where users see a list of tabs that they have visited in the past few days -->
    <string moz:removedIn="94" name="customize_toggle_recently_visited" tools:ignore="UnusedResources">Վերջերս այցելած</string>
    <!-- Title for the customize home screen settings section for recent searches. Recent searches
     is a section where users see a list of groups of tabs that they have visited in the past few days -->
    <string name="customize_toggle_recent_searches">Վերջին որոնումները</string>
    <!-- Title for the customize home screen section with Pocket. -->
    <string name="customize_toggle_pocket">Pocket</string>

    <!-- Add-on Installation from AMO-->
    <!-- Error displayed when user attempts to install an add-on from AMO (addons.mozilla.org) that is not supported -->
    <string name="addon_not_supported_error">Հավելումը չի աջակցվում</string>
    <!-- Error displayed when user attempts to install an add-on from AMO (addons.mozilla.org) that is already installed -->
    <string name="addon_already_installed">Հավելումն արդեն տեղադրված է</string>

    <!-- Account Preferences -->
    <!-- Preference for triggering sync -->
    <string name="preferences_sync_now">Համաժամեցնել</string>
    <!-- Preference category for sync -->
    <string name="preferences_sync_category">Ընտրեք, թե ինչը համաժամեցնել</string>
    <!-- Preference for syncing history -->
    <string name="preferences_sync_history">Պատմություն</string>
    <!-- Preference for syncing bookmarks -->
    <string name="preferences_sync_bookmarks">Էջանիշեր</string>
    <!-- Preference for syncing logins -->
    <string name="preferences_sync_logins">Մուտքանուններ</string>
    <!-- Preference for syncing tabs -->
    <string name="preferences_sync_tabs_2">Բացել ներդիրներ</string>
    <!-- Preference for signing out -->
    <string name="preferences_sign_out">Դուրս գրվել</string>
    <!-- Preference displays and allows changing current FxA device name -->
    <string name="preferences_sync_device_name">Սարքի անունը</string>
    <!-- Text shown when user enters empty device name -->
    <string name="empty_device_name_error">Սարքի անունը չի կարող դատարկ լինել:</string>
    <!-- Label indicating that sync is in progress -->
    <string name="sync_syncing_in_progress">Համաժամեցում…</string>
    <!-- Label summary indicating that sync failed. The first parameter is the date stamp showing last time it succeeded -->
    <string name="sync_failed_summary">Համաժամեցումը ձախողվեց: Վերջին հաջողությունը՝ %s</string>
    <!-- Label summary showing never synced -->
    <string name="sync_failed_never_synced_summary">Համաժամեցումը ձախողվեց: Վերջին համաժամեցումը՝ երբեք</string>
    <!-- Label summary the date we last synced. The first parameter is date stamp showing last time synced -->
    <string name="sync_last_synced_summary">Վերջին համաժամեցումը. %s</string>
    <!-- Label summary showing never synced -->
    <string name="sync_never_synced_summary">Վերջին համաժամեցումը. երբեք</string>

    <!-- Text for displaying the default device name.
        The first parameter is the application name, the second is the device manufacturer name
        and the third is the device model. -->
    <string name="default_device_name_2">%1$s-ը %2$s %3$s-ում</string>

    <!-- Preference for syncing credit cards -->
    <string name="preferences_sync_credit_cards">Բանկային քարտեր</string>
    <!-- Preference for syncing addresses -->
    <string name="preferences_sync_address">Հասցեներ</string>

    <!-- Send Tab -->
    <!-- Name of the "receive tabs" notification channel. Displayed in the "App notifications" system settings for the app -->
    <string name="fxa_received_tab_channel_name">Ստացված ներդիրներ</string>
    <!-- Description of the "receive tabs" notification channel. Displayed in the "App notifications" system settings for the app -->
    <string name="fxa_received_tab_channel_description">Ծանուցումներ Firefox-ի այլ սարքերից ստացված ներդիրների վերաբերյալ:</string>
    <!--  The body for these is the URL of the tab received  -->
    <string name="fxa_tab_received_notification_name">Ներդիր է ստացվել</string>
    <!-- When multiple tabs have been received -->
    <string name="fxa_tabs_received_notification_name">Ներդիր է ստացվել</string>
    <!-- %s is the device name -->
    <string name="fxa_tab_received_from_notification_name">Ներդիր %s-ից</string>

    <!-- Advanced Preferences -->
    <!-- Preference for tracking protection settings -->
    <string name="preferences_tracking_protection_settings">Հետագծման պաշտպանություն</string>
    <!-- Preference switch for tracking protection -->
    <string name="preferences_tracking_protection">Հետագծման պաշտպանություն</string>
    <!-- Preference switch description for tracking protection -->
    <string name="preferences_tracking_protection_description">Արգելափակել բովանդակությունը և սկրիպտները, որոնք ձեզ հետևում են առցանց</string>
    <!-- Preference for tracking protection exceptions -->
    <string name="preferences_tracking_protection_exceptions">Բացառություններ</string>
    <!-- Preference description for tracking protection exceptions -->
    <string name="preferences_tracking_protection_exceptions_description">Հետագծման պաշտպանությունը անջատված է այս կայքերի համար</string>
    <!-- Button in Exceptions Preference to turn on tracking protection for all sites (remove all exceptions) -->
    <string name="preferences_tracking_protection_exceptions_turn_on_for_all">Միացնել բոլոր կայքերի համար</string>
    <!-- Text displayed when there are no exceptions -->
    <string name="exceptions_empty_message_description">Բացառությունները թույլ են տալիս անջատել հետագծման պաշտպանությունը ընտրված կայքերի համար:</string>
    <!-- Text displayed when there are no exceptions, with learn more link that brings users to a tracking protection SUMO page -->
    <string name="exceptions_empty_message_learn_more_link">Իմանալ ավելին</string>

    <!-- Preference switch for Telemetry -->
    <string name="preferences_telemetry">Telemetry</string>
    <!-- Preference switch for usage and technical data collection -->
    <string name="preference_usage_data">Օգտագործման և տեխնիկական տվյալներ</string>
    <!-- Preference description for usage and technical data collection -->
    <string name="preferences_usage_data_description">Կիսվում է արագագործության, օգտագործման, սարքակազմի և ձեր դիտարկիչի կարգավորումներով Mozilla-ի հետ՝ %1$s-ը էլ ավելի լավը դարձնելու համար</string>
    <!-- Preference switch for marketing data collection -->
    <string name="preferences_marketing_data">Շուկայավարման տվյալներ</string>
    <!-- Preference description for marketing data collection, parameter is the app name (e.g. Firefox) -->
    <string name="preferences_marketing_data_description">Համօգտագործում է տվյալներն այն գործառույթների վերաբերյալ, որոնք դուք օգտագործում եք %1$s-ում Leanplum-ի հետ, բջջային մարկետինգի մեր մատակարարի:</string>
    <!-- Preference description for marketing data collection -->
    <string name="preferences_marketing_data_description2">Օգտագործման հիմնական տվյալները կիսում է Adjust- ի՝ մեր բջջային շուկայավարման մատակարարի հետ</string>
    <!-- Title for studies preferences -->
    <string name="preference_experiments_2">Ուսումնասիրություններ</string>
    <!-- Summary for studies preferences -->
    <string name="preference_experiments_summary_2">Թույլ է տալիս Mozilla-ին տեղադրել և իրականացնել ուսումնասիրություններ</string>
    <!-- Title for experiments preferences -->
    <string name="preference_experiments">Փորձեր</string>
    <!-- Summary for experiments preferences -->
    <string name="preference_experiments_summary">Թույլ է տալիս Mozilla-ին տեղադրել և հավաքել տվյալներ փորձարարական հատկությունների համար</string>
    <!-- Preference switch for crash reporter -->
    <string name="preferences_crash_reporter">Վթարի զեկույց</string>
    <!-- Preference switch for Mozilla location service -->
    <string name="preferences_mozilla_location_service">Mozilla տեղադրության ծառայություն</string>
    <!-- Preference switch for app health report. The first parameter is the name of the application (For example: Fenix) -->
    <string name="preferences_fenix_health_report">%s-ի առողջության հաշվետվություն</string>

    <!-- Turn On Sync Preferences -->
    <!-- Header of the Turn on Sync preference view -->
    <string name="preferences_sync">Միացնել համաժամեցումը</string>
    <!-- Preference for pairing -->
    <string moz:removedIn="95" name="preferences_sync_pair" tools:ignore="UnusedResources">Firefox-ում աշխատասեղանի զուգավորման կոդ սկանավորեք</string>
    <!-- Preference for account login -->
    <string name="preferences_sync_sign_in">Մուտք գործել</string>
    <!-- Preference for reconnecting to FxA sync -->
    <string name="preferences_sync_sign_in_to_reconnect">Մուտք գործեք՝ կրկին կապակցվելու համար</string>

    <!-- Preference for removing FxA account -->
    <string name="preferences_sync_remove_account">Հեռացնել հաշիվը</string>

    <!-- Pairing Feature strings -->
    <!-- Instructions on how to access pairing -->
    <string name="pair_instructions_2"><![CDATA[Սկանացրեք <b>firefox.com/pair</b>-ում ցուցադրված QR կոդը]]></string>
    <!-- Button to open camera for pairing -->
    <string name="pair_open_camera">Բացել տեսախցիկը</string>
    <!-- Button to cancel pairing -->
    <string name="pair_cancel">Չեղարկել</string>

    <!-- Toolbar Preferences -->
    <!-- Preference for using top toolbar -->
    <string name="preference_top_toolbar">Վերևում</string>
    <!-- Preference for using bottom toolbar -->
    <string name="preference_bottom_toolbar">Ներքևում</string>

    <!-- Theme Preferences -->
    <!-- Preference for using light theme -->
    <string name="preference_light_theme">Լուսավոր</string>
    <!-- Preference for using dark theme -->
    <string name="preference_dark_theme">Մուգ</string>
    <!-- Preference for using using dark or light theme automatically set by battery -->
    <string name="preference_auto_battery_theme">Կայված է մարտկոցի խնայարարի միջոցով</string>
    <!-- Preference for using following device theme -->
    <string name="preference_follow_device_theme">Ըստ սարքի ոճի</string>

    <!-- Gestures Preferences-->
    <!-- Preferences for using pull to refresh in a webpage -->
    <string name="preference_gestures_website_pull_to_refresh">Քաշեք՝ թարմացնելու համար</string>
    <!-- Preference for using the dynamic toolbar -->
    <string name="preference_gestures_dynamic_toolbar">Ոլորեք՝ գործիքագոտին թաքցնելու համար</string>
    <!-- Preference for switching tabs by swiping horizontally on the toolbar -->
    <string name="preference_gestures_swipe_toolbar_switch_tabs">Սեղմեք գործիքագոտը կողքից՝ ներդիրներին անցնելու համար</string>
    <!-- Preference for showing the opened tabs by swiping up on the toolbar-->
    <string name="preference_gestures_swipe_toolbar_show_tabs">Սահեցրեք գործիքագոտին վերև՝ ներդիրները բացելու համար</string>

    <!-- Library -->
    <!-- Option in Library to open Sessions page -->
    <string name="library_sessions">Աշխատաշրջաններ</string>
    <!-- Option in Library to open Screenshots page -->
    <string name="library_screenshots">Էկրանի կորզումներ</string>
    <!-- Option in Library to open Downloads page -->
    <string name="library_downloads">Ներբեռնումներ</string>
    <!-- Option in library to open Bookmarks page -->
    <string name="library_bookmarks">Էջանիշեր</string>
    <!-- Option in library to open Desktop Bookmarks root page -->
    <string name="library_desktop_bookmarks_root">Դեսքթոփ Էջանիշեր</string>
    <!-- Option in library to open Desktop Bookmarks "menu" page -->
    <string name="library_desktop_bookmarks_menu">Էջանիշերի ցանկ</string>
    <!-- Option in library to open Desktop Bookmarks "toolbar" page -->
    <string name="library_desktop_bookmarks_toolbar">Էջանիշերի գործիքագոտի</string>
    <!-- Option in library to open Desktop Bookmarks "unfiled" page -->
    <string name="library_desktop_bookmarks_unfiled">Այլ էջանիշեր</string>
    <!-- Option in Library to open History page -->
    <string name="library_history">Պատմություն</string>
    <!-- Option in Library to open a new tab -->
    <string name="library_new_tab">Նոր ներդիր</string>
    <!-- Option in Library to find text in page -->
    <string name="library_find_in_page">Գտնել էջում</string>
    <!-- Option in Library to open Reading List -->
    <string name="library_reading_list">Ընթերցացուցակ</string>
    <!-- Menu Item Label for Search in Library -->
    <string name="library_search">Որոնել</string>
    <!-- Settings Page Title -->
    <string name="settings_title">Կարգավորումներ</string>
    <!-- Content description (not visible, for screen readers etc.): "Menu icon for items on a history item" -->
    <string name="content_description_history_menu">Պատմության միույթի ցանկ</string>
    <!-- Content description (not visible, for screen readers etc.): "Close button for library settings" -->
    <string name="content_description_close_button">Փակել</string>

    <!-- Text to show users they have one site in the history group section of the History fragment.
    %d is a placeholder for the number of sites in the group. -->
    <string name="history_search_group_site">%d կայք</string>
    <!-- Text to show users they have multiple sites in the history group section of the History fragment.
    %d is a placeholder for the number of sites in the group. -->
    <string name="history_search_group_sites">%d կայքեր</string>

    <!-- Option in library for Recently Closed Tabs -->
    <string name="library_recently_closed_tabs">Վերջերս փակված ներդիրներ</string>
    <!-- Option in library to open Recently Closed Tabs page -->
    <string name="recently_closed_show_full_history">Ցուցադրել ամբողջ պատմությունը</string>
    <!-- Text to show users they have multiple tabs saved in the Recently Closed Tabs section of history.
    %d is a placeholder for the number of tabs selected. -->
    <string name="recently_closed_tabs">%d ներդիրներ</string>
    <!-- Text to show users they have one tab saved in the Recently Closed Tabs section of history.
    %d is a placeholder for the number of tabs selected. -->
    <string name="recently_closed_tab">%d ներդիր</string>
    <!-- Recently closed tabs screen message when there are no recently closed tabs -->
    <string name="recently_closed_empty_message">Վերջերս փակված ներդիրներ չկան</string>

    <!-- Tab Management -->
    <!-- Title of preference for tabs management -->
    <string name="preferences_tabs">Ներդիրներ</string>
    <!-- Title of preference that allows a user to specify the tab view -->
    <string name="preferences_tab_view">Ներդիրի տեսք</string>
    <!-- Option for a list tab view -->
    <string name="tab_view_list">Ցանկ</string>
    <!-- Option for a grid tab view -->
    <string name="tab_view_grid">Ցանց</string>
    <!-- Option for search term tab groups -->
    <string name="tab_view_search_term_tab_groups">Որոնել խմբեր</string>
    <!-- Summary text for search term tab groups -->
    <string name="tab_view_search_term_tab_groups_summary">Խմբավորել առնչվող կայքերը միասին</string>
    <!-- Title of preference that allows a user to auto close tabs after a specified amount of time -->
    <string name="preferences_close_tabs">Փակել ներդիրները</string>
    <!-- Option for auto closing tabs that will never auto close tabs, always allows user to manually close tabs -->
    <string name="close_tabs_manually">Ձեռքով</string>
    <!-- Option for auto closing tabs that will auto close tabs after one day -->
    <string name="close_tabs_after_one_day">Մեկ օր անց</string>
    <!-- Option for auto closing tabs that will auto close tabs after one week -->
    <string name="close_tabs_after_one_week">Մեկ շաբաթ անց</string>
    <!-- Option for auto closing tabs that will auto close tabs after one month -->
    <string name="close_tabs_after_one_month">Մեկ ամիս անց</string>

    <!-- Title of preference that allows a user to specify the auto-close settings for open tabs -->
    <string name="preference_auto_close_tabs" tools:ignore="UnusedResources">Ինքնափակել բաց ներդիրները</string>

<<<<<<< HEAD
    <!-- Start on Home -->
=======
    <!-- Opening screen -->
>>>>>>> c72675e6
    <!-- Title of a preference that allows a user to indicate after a specified amount of time when the app should start on the home screen -->
    <string moz:removedIn="94" name="preferences_start_on_home" tools:ignore="UnusedResources">Սկսել տնից</string>
    <!-- Title of a preference that allows a user to choose what screen to show after opening the app -->
    <string name="preferences_opening_screen">Ողջյունի պատուհան</string>
    <!-- Option for starting on the home screen after after four hours or inactivity -->
    <string moz:removedIn="94" name="start_on_home_after_four_hours" tools:ignore="UnusedResources">Չորս ժամ անց</string>
    <!-- Option for always opening the homepage when re-opening the app -->
    <string name="opening_screen_homepage">Տնային էջ</string>
    <!-- Option for always starting on the home screen -->
    <string moz:removedIn="94" name="start_on_home_always" tools:ignore="UnusedResources">Միշտ</string>
    <!-- Option for always opening the user's last-open tab when re-opening the app -->
    <string name="opening_screen_last_tab">Վերջին ներդիրը</string>
    <!-- Option for never starting on the home screen -->
    <string moz:removedIn="94" name="start_on_home_never" tools:ignore="UnusedResources">Երբեք</string>
    <!-- Option for always opening the homepage when re-opening the app after four hours of inactivity -->
    <string name="opening_screen_after_four_hours_of_inactivity">Տնային էջը չորս ժամ անգործությունից հետո</string>
    <!-- Summary for tabs preference when auto closing tabs setting is set to manual close-->
    <string name="close_tabs_manually_summary">Ձեռքով փակեք</string>
    <!-- Summary for tabs preference when auto closing tabs setting is set to auto close tabs after one day-->
    <string name="close_tabs_after_one_day_summary">Փակել մեկ օր անց</string>
    <!-- Summary for tabs preference when auto closing tabs setting is set to auto close tabs after one week-->
    <string name="close_tabs_after_one_week_summary">Փակել մեկ շաբաթ անց</string>
    <!-- Summary for tabs preference when auto closing tabs setting is set to auto close tabs after one month-->
    <string name="close_tabs_after_one_month_summary">Փակել մեկ ամիս անց</string>

    <!-- Inactive tabs -->
    <!-- Category header of a preference that allows a user to enable or disable the inactive tabs feature -->
    <string name="preferences_inactive_tabs">Տեղափոխել հին ներդիրները անգործուն</string>
    <!-- Title of inactive tabs preference -->
    <string name="preferences_inactive_tabs_title">Ներդիրները, որոնք չեք դիտել երկու շաբաթ, տեղափոխվել են անգործուն հատված:</string>

    <!-- Studies -->
    <!-- Title of the remove studies button -->
    <string name="studies_remove">Հեռացնել</string>
    <!-- Title of the active section on the studies list -->
    <string name="studies_active">Գործուն</string>
    <!-- Description for studies, it indicates why Firefox use studies -->
    <string name="studies_description">Firefox-ը կարող է ժամանակ առ ժամանակ տեղադրել և գործարկել ուսումնասիրություններ:</string>
    <!-- Learn more link for studies, links to an article for more information about studies. -->
    <string name="studies_learn_more">Իմանալ ավելին</string>

    <!-- Dialog message shown after removing a study -->
    <string name="studies_restart_app">Փոփոխությունները գործադրելու համար հավելվածը կվերամեկնարկի</string>
    <!-- Dialog button to confirm the removing a study. -->
    <string name="studies_restart_dialog_ok">Լավ</string>
    <!-- Dialog button text for canceling removing a study. -->
    <string name="studies_restart_dialog_cancel">Չեղարկել</string>
    <!-- Toast shown after turning on/off studies preferences -->
    <string name="studies_toast_quit_application" tools:ignore="UnusedResources">Փոփոխությունները գործադրելու համար դուրս է գալիս հավելվածից…</string>

    <!-- Sessions -->
    <!-- Title for the list of tabs -->
    <string name="tab_header_label">Բաց ներդիրներ</string>
    <!-- Title for the list of tabs in the current private session -->
    <string name="tabs_header_private_title">Գաղտնի աշխատաշրջան</string>
    <!-- Title for the list of tabs in the current private session -->
    <string name="tabs_header_private_tabs_title">Գաղտնի ներդիրներ</string>
    <!-- Title for the list of tabs in the synced tabs -->
    <string name="tabs_header_synced_tabs_title">Համաժամեցված ներդիրներ</string>
    <!-- Content description (not visible, for screen readers etc.): Add tab button. Adds a news tab when pressed -->
    <string name="add_tab">Ավելացնել ներդիր</string>
    <!-- Content description (not visible, for screen readers etc.): Add tab button. Adds a news tab when pressed -->
    <string name="add_private_tab">Հավելել մասնավոր ներդիր</string>
    <!-- Text for the new tab button to indicate adding a new private tab in the tab -->
    <string name="tab_drawer_fab_content">Մասնավոր</string>
    <!-- Text for the new tab button to indicate syncing command on the synced tabs page -->
    <string name="tab_drawer_fab_sync">Համաժամեցում</string>
    <!-- Text shown as the title of the open tab tray -->
    <string name="tab_tray_title">Բացել ներդիրները</string>
    <!-- Text shown in the menu for saving tabs to a collection -->
    <string name="tab_tray_menu_item_save">Պահպանել հավաքածուում</string>
    <!-- Text shown in the menu for the collection selector -->
    <string moz:removedIn="95" name="tab_tray_menu_select" tools:ignore="UnusedResources">Ընտրել</string>
    <!-- Text shown in the menu for sharing all tabs -->
    <string name="tab_tray_menu_item_share">Համօգտագործել ներդիրները</string>
    <!-- Text shown in the menu to view recently closed tabs -->
    <string name="tab_tray_menu_recently_closed">Վերջերս փակված ներդիրներ</string>
    <!-- Text shown in the tabs tray inactive tabs section -->
    <string name="tab_tray_inactive_recently_closed" tools:ignore="UnusedResources">Վերջին փակվածը</string>
    <!-- Text shown in the menu to view account settings -->
    <string name="tab_tray_menu_account_settings">Հաշվի կարգավորումներ</string>
    <!-- Text shown in the menu to view tab settings -->
    <string name="tab_tray_menu_tab_settings">Ներդիրի կարգավորումներ</string>
    <!-- Text shown in the menu for closing all tabs -->
    <string name="tab_tray_menu_item_close">Փակել բոլոր ներդիրները</string>
    <!-- Shortcut action to open new tab -->
    <string name="tab_tray_menu_open_new_tab">Նոր Ներդիր</string>
    <!-- Shortcut action to open the home screen -->
    <string name="tab_tray_menu_home">Անցնել Տուն</string>
    <!-- Shortcut action to toggle private mode -->
    <string name="tab_tray_menu_toggle">Փոխարկել ներդիրի կերպը</string>
    <!-- Text shown in the multiselect menu for bookmarking selected tabs. -->
    <string name="tab_tray_multiselect_menu_item_bookmark">էջանիշ</string>
    <!-- Text shown in the multiselect menu for closing selected tabs. -->
    <string name="tab_tray_multiselect_menu_item_close">Փակել</string>
    <!-- Content description for tabs tray multiselect share button -->
    <string name="tab_tray_multiselect_share_content_description">Համօգտագործել ընտրված ներդիրները</string>
    <!-- Content description for tabs tray multiselect menu -->
    <string name="tab_tray_multiselect_menu_content_description">Ընտրված ներդիրների ցանկը</string>
    <!-- Content description (not visible, for screen readers etc.): Removes tab from collection button. Removes the selected tab from collection when pressed -->
    <string name="remove_tab_from_collection">Հեռացնել ներդիրը հավաքածուից</string>
    <!-- Text for button to enter multiselect mode in tabs tray -->
    <string name="tabs_tray_select_tabs">Ընտրեք ներդիրները</string>
    <!-- Content description (not visible, for screen readers etc.): Close tab button. Closes the current session when pressed -->
    <string name="close_tab">Փակել ներդիրը</string>
    <!-- Content description (not visible, for screen readers etc.): Close tab <title> button. First parameter is tab title  -->
    <string name="close_tab_title">Փակել %s ներդիրը</string>
    <!-- Content description (not visible, for screen readers etc.): Opens the open tabs menu when pressed -->
    <string name="open_tabs_menu">Բացել ներդիրների ցանկը</string>
    <!-- Open tabs menu item to close all tabs -->
    <string name="tabs_menu_close_all_tabs">Փակել բոլոր ներդիրները</string>
    <!-- Open tabs menu item to share all tabs -->
    <string name="tabs_menu_share_tabs">Համօգտագործել ներդիրները</string>
    <!-- Open tabs menu item to save tabs to collection -->
    <string name="tabs_menu_save_to_collection1">Պահպանել ներդիրները հավաքածուում</string>
    <!-- Content description (not visible, for screen readers etc.): Opens the tab menu when pressed -->
    <string name="tab_menu">Ներդիրի ցանկ</string>
    <!-- Tab menu item to share the tab -->
    <string name="tab_share">Համօգտագործել ներդիրը</string>
    <!-- Button in the current session menu. Deletes the session when pressed -->
    <string name="current_session_delete">Ջնջել</string>
    <!-- Button in the current session menu. Saves the session when pressed -->
    <string name="current_session_save">Պահպանել</string>
    <!-- Button in the current session menu. Opens the share menu when pressed -->
    <string name="current_session_share">Համօգտագործել</string>
    <!-- Content description (not visible, for screen readers etc.): Title icon for current session menu -->
    <string name="current_session_image">Ընթացիկ աշխատաշրջանի պատկերը</string>
    <!-- Button to save the current set of tabs into a collection -->
    <string name="save_to_collection">Պահպանել հավաքածուում</string>
    <!-- Text for the menu button to delete a collection -->
    <string name="collection_delete">Ջնջել հավաքածուն</string>
    <!-- Text for the menu button to rename a collection -->
    <string name="collection_rename">Վերանվանել հավաքածուն</string>
    <!-- Text for the button to open tabs of the selected collection -->
    <string name="collection_open_tabs">Բաց ներդիրներ</string>
    <!-- Hint for adding name of a collection -->
    <string name="collection_name_hint">Հավաքածուի անունը</string>
    <!-- Text for the menu button to rename a top site -->
	<string name="rename_top_site">Վերանվանել</string>
	<!-- Text for the menu button to remove a top site -->
	<string name="remove_top_site">Ջնջել</string>

    <!-- Text for the menu button to delete a top site from history -->
    <string name="delete_from_history">Ջնջել Պատմությունից</string>
    <!-- Postfix for private WebApp titles, placeholder is replaced with app name -->
    <string name="pwa_site_controls_title_private">%1$s (Գաղտնի կերպ)</string>

    <!-- Button in the current tab tray header in multiselect mode. Saved the selected tabs to a collection when pressed. -->
    <string name="tab_tray_save_to_collection">Պահպանել</string>

    <!-- Title text for the normal tabs header in the tabs tray which are not part of any tab grouping. -->
    <string moz:removedIn="94" name="tab_tray_header_title" tools:ignore="UnusedResources">Այլ</string>

    <!-- Title text for the normal tabs header in the tabs tray which are not part of any tab grouping. -->
    <string name="tab_tray_header_title_1">Այլ ներդիրներ</string>

    <!-- History -->
    <!-- Text for the button to clear all history -->
    <string name="history_delete_all">Ջնջել պատմությունը</string>
    <!-- Text for the dialog to confirm clearing all history -->
    <string name="history_delete_all_dialog">Մաքրե՞լ պատմությունը:</string>
    <!-- Text for the snackbar to confirm that multiple browsing history items has been deleted -->
    <string name="history_delete_multiple_items_snackbar">Պատմությունը ջնջվել է</string>
    <!-- Text for the snackbar to confirm that a single browsing history item has been deleted. The first parameter is the shortened URL of the deleted history item. -->
    <string name="history_delete_single_item_snackbar">%1$s-ը ջնջվել է</string>
    <!-- Text for positive action to delete history in deleting history dialog -->
    <string name="history_clear_dialog">Մաքրել</string>
    <!-- History overflow menu copy button -->
    <string moz:removedIn="94" name="history_menu_copy_button" tools:ignore="UnusedResources">Պատճենել</string>
    <!-- History overflow menu share button -->
    <string moz:removedIn="94" name="history_menu_share_button" tools:ignore="UnusedResources">Համօգտագործել</string>
    <!-- History overflow menu open in new tab button -->
    <string moz:removedIn="94" name="history_menu_open_in_new_tab_button" tools:ignore="UnusedResources">Բացել նոր ներդիրում</string>
    <!-- History overflow menu open in private tab button -->
    <string moz:removedIn="94" name="history_menu_open_in_private_tab_button" tools:ignore="UnusedResources">Բացել Գաղտնի ներդիրում</string>
    <!-- Text for the button to delete a single history item -->
    <string moz:removedIn="94" name="history_delete_item" tools:ignore="UnusedResources">Ջնջել</string>
    <!-- History multi select title in app bar
    The first parameter is the number of bookmarks selected -->
    <string name="history_multi_select_title">Ընտրված է %1$d-ը</string>
    <!-- Text for the button to clear selected history items. The first parameter
        is a digit showing the number of items you have selected -->
    <string name="history_delete_some">Ջնջել %1$d միույթները</string>
    <!-- Text for the header that groups the history for today -->
    <string name="history_today">Այսօր</string>
    <!-- Text for the header that groups the history for yesterday -->
    <string name="history_yesterday">Երեկ</string>
    <!-- Text for the header that groups the history for last 24 hours -->
    <string name="history_24_hours">Վերջին 24 ժամ</string>
    <!-- Text for the header that groups the history the past 7 days -->
    <string name="history_7_days">Վերջին 7 օրում</string>
    <!-- Text for the header that groups the history the past 30 days -->
    <string name="history_30_days">Վերջին 30 օրում</string>
    <!-- Text for the header that groups the history older than the last month -->
    <string name="history_older">Ավելի հին</string>
    <!-- Text shown when no history exists -->
    <string name="history_empty_message">Այստեղ պատմություն չկա</string>

    <!-- Downloads -->
    <!-- Text for the snackbar to confirm that multiple downloads items have been removed -->
    <string name="download_delete_multiple_items_snackbar_1">Ներբեռնումները հեռացված են</string>
    <!-- Text for the snackbar to confirm that a single download item has been removed. The first parameter is the name of the download item. -->
    <string name="download_delete_single_item_snackbar">%1$s-ը հեռացված է</string>
    <!-- Text shown when no download exists -->
    <string name="download_empty_message_1">Չկան ներբեռնված ֆայլեր</string>
    <!-- History multi select title in app bar
    The first parameter is the number of downloads selected -->
    <string name="download_multi_select_title">Ընտրված է %1$d-ը</string>

    <!-- History overflow menu open in new tab button -->
    <string name="download_menu_open">Բացել</string>


    <!-- Text for the button to remove a single download item -->
    <string name="download_delete_item_1">Հեռացնել</string>


    <!-- Crashes -->
    <!-- Title text displayed on the tab crash page. This first parameter is the name of the application (For example: Fenix) -->
    <string name="tab_crash_title_2">Ներողություն. %1$s-ը չի կարող բեռնել այդ էջը:</string>
    <!-- Description text displayed on the tab crash page -->
    <string name="tab_crash_description">Կարող եք փորձել վերականգնել կամ փակել այս ներդիրը ներքևում:</string>
    <!-- Send crash report checkbox text on the tab crash page -->
    <string name="tab_crash_send_report">Ուղարկել վթարի զեկույցը Mozilla-ին</string>
    <!-- Close tab button text on the tab crash page -->
    <string name="tab_crash_close">Փակել ներդիրը</string>
    <!-- Restore tab button text on the tab crash page -->
    <string name="tab_crash_restore">Վերականգնել ներդիը</string>

    <!-- Content Description for session item menu button -->
    <string name="content_description_session_menu">Աշխատաշրջանի ընտրանքներ</string>

    <!-- Content Description for session item share button -->
    <string name="content_description_session_share">Համօգտագործել աշխատաշրջանը</string>

    <!-- Bookmarks -->
    <!-- Content description for bookmarks library menu -->
    <string name="bookmark_menu_content_description">Էջանիշերի ցանկ</string>
    <!-- Screen title for editing bookmarks -->
    <string moz:removedIn="95" name="bookmark_edit" tools:ignore="UnusedResources">Խմբագրել Էջանիշը</string>
    <!-- Screen title for selecting a bookmarks folder -->
    <string name="bookmark_select_folder">Ընտրել պանակ</string>
    <!-- Confirmation message for a dialog confirming if the user wants to delete the selected folder -->
    <string name="bookmark_delete_folder_confirmation_dialog">Համոզվա՞ծ եք, որ ցանկանում եք ջնջել այս պանակը:</string>
    <!-- Confirmation message for a dialog confirming if the user wants to delete multiple items including folders. Parameter will be replaced by app name. -->
    <string name="bookmark_delete_multiple_folders_confirmation_dialog">%s-ը կջնջի ընտրված միույթները:</string>
    <!-- Snackbar title shown after a folder has been deleted. This first parameter is the name of the deleted folder -->
    <string name="bookmark_delete_folder_snackbar">%1$s-ը ջնջվել է</string>
    <!-- Screen title for adding a bookmarks folder -->
    <string name="bookmark_add_folder">Ավելացնել պանակ</string>
    <!-- Snackbar title shown after a bookmark has been created. -->
    <string name="bookmark_saved_snackbar">Էջանիշը պահպանվեց:</string>
    <!-- Snackbar edit button shown after a bookmark has been created. -->
    <string name="edit_bookmark_snackbar_action">ԽՄԲԱԳՐԵԼ</string>
    <!-- Bookmark overflow menu edit button -->
    <string name="bookmark_menu_edit_button">Խմբագրել</string>
    <!-- Bookmark overflow menu select button -->
    <string name="bookmark_menu_select_button">Ընտրել</string>
    <!-- Bookmark overflow menu copy button -->
    <string name="bookmark_menu_copy_button">Պատճենել</string>
    <!-- Bookmark overflow menu share button -->
    <string name="bookmark_menu_share_button">Համօգտագործել</string>
    <!-- Bookmark overflow menu open in new tab button -->
    <string name="bookmark_menu_open_in_new_tab_button">Բացել նոր ներդիր</string>
    <!-- Bookmark overflow menu open in private tab button -->
    <string name="bookmark_menu_open_in_private_tab_button">Բացել Գաղտնի ներդիրում</string>
    <!-- Bookmark overflow menu delete button -->
    <string name="bookmark_menu_delete_button">Ջնջել</string>
    <!--Bookmark overflow menu save button -->
    <string name="bookmark_menu_save_button">Պահպանել</string>
    <!-- Bookmark multi select title in app bar
     The first parameter is the number of bookmarks selected -->
    <string name="bookmarks_multi_select_title">Ընտրված է %1$d-ը</string>
    <!-- Bookmark editing screen title -->
    <string name="edit_bookmark_fragment_title">Խմբագրել Էջանիշը</string>

    <!-- Bookmark folder editing screen title -->
    <string name="edit_bookmark_folder_fragment_title">Խմբագրել պանակը</string>
    <!-- Bookmark sign in button message -->
    <string name="bookmark_sign_in_button">Մուտք գործեք՝ համաժամեցված էջանիշերը տեսնելու համար</string>
    <!-- Bookmark URL editing field label -->
    <string name="bookmark_url_label">URL</string>
    <!-- Bookmark FOLDER editing field label -->
    <string name="bookmark_folder_label">ՊԱՆԱԿ</string>
    <!-- Bookmark NAME editing field label -->
    <string name="bookmark_name_label">ԱՆՈՒՆ</string>
    <!-- Bookmark add folder screen title -->
    <string name="bookmark_add_folder_fragment_label">Ավելացնել պանակ</string>
    <!-- Bookmark select folder screen title -->
    <string name="bookmark_select_folder_fragment_label">Ընտրել պանակ</string>
    <!-- Bookmark editing error missing title -->
    <string name="bookmark_empty_title_error">Պետք է անվանում ունենա</string>
    <!-- Bookmark editing error missing or improper URL -->
    <string name="bookmark_invalid_url_error">Անվավեր URL</string>
    <!-- Bookmark screen message for empty bookmarks folder -->
    <string name="bookmarks_empty_message">Այստեղ ոչ մի էջանիշ չկա</string>
    <!-- Bookmark snackbar message on deletion
     The first parameter is the host part of the URL of the bookmark deleted, if any -->
    <string name="bookmark_deletion_snackbar_message">Ջնջվել է %1$s-ը</string>
    <!-- Bookmark snackbar message on deleting multiple bookmarks not including folders-->
    <string name="bookmark_deletion_multiple_snackbar_message_2">Էջանիշը ջնջվեց</string>
    <!-- Bookmark snackbar message on deleting multiple bookmarks including folders-->
    <string name="bookmark_deletion_multiple_snackbar_message_3">Ընտրված պանակների ջնջում</string>
    <!-- Bookmark undo button for deletion snackbar action -->
    <string name="bookmark_undo_deletion">ՀԵՏԱՐԿԵԼ</string>

    <!-- Site Permissions -->
    <!-- Site permissions preferences header -->
    <string name="permissions_header">Թույլտվություններ</string>
    <!-- Button label that take the user to the Android App setting -->
    <string name="phone_feature_go_to_settings">Անցնել Կարգավորումներին</string>
    <!-- Content description (not visible, for screen readers etc.): Quick settings sheet
        to give users access to site specific information / settings. For example:
        Secure settings status and a button to modify site permissions -->
    <string name="quick_settings_sheet">Արագ կարգավորումների թերթիկ</string>
    <!-- Label that indicates that this option it the recommended one -->
    <string name="phone_feature_recommended">Հանձնարարելի</string>
    <!-- button that allows editing site permissions settings -->
    <string name="quick_settings_sheet_manage_site_permissions">Կառավարեք կայքի թույլտվությունները</string>
    <!-- Button label for clearing all the information of site permissions-->
    <string name="clear_permissions">Մաքրել թույլտվությունները</string>
    <!-- Button label for clearing a site permission-->
    <string name="clear_permission">Մաքրել թույլտվությունը</string>

    <!-- Button label for clearing all the information on all sites-->
    <string name="clear_permissions_on_all_sites">Մաքրել թույլտվությունները բոլոր կայքերում</string>
    <!-- Preference for altering video and audio autoplay for all websites -->
    <string name="preference_browser_feature_autoplay">Ինքնանվագարկում</string>
    <!-- Preference for altering the camera access for all websites -->
    <string name="preference_phone_feature_camera">Տեսախցիկ</string>
    <!-- Preference for altering the microphone access for all websites -->
    <string name="preference_phone_feature_microphone">Խոսափող</string>
    <!-- Preference for altering the location access for all websites -->
    <string name="preference_phone_feature_location">Տեղադրություն</string>
    <!-- Preference for altering the notification access for all websites -->
    <string name="preference_phone_feature_notification">Ծանուցում</string>
    <!-- Preference for altering the persistent storage access for all websites -->
    <string name="preference_phone_feature_persistent_storage">Մշտական պահեստ</string>
    <!-- Preference for altering the EME access for all websites -->
    <string name="preference_phone_feature_media_key_system_access">DRM կառավարվող բովանդակություն</string>
    <!-- Label that indicates that a permission must be asked always -->
    <string name="preference_option_phone_feature_ask_to_allow">Խնդրել թույլտվություն</string>
    <!-- Label that indicates that a permission must be blocked -->
    <string name="preference_option_phone_feature_blocked">Արգելափակված</string>
    <!-- Label that indicates that a permission must be allowed -->
    <string name="preference_option_phone_feature_allowed">Թույլատրված</string>
    <!--Label that indicates a permission is by the Android OS-->
    <string name="phone_feature_blocked_by_android">Արգելափակված է Android-ի կողմից</string>
    <!-- Preference for showing a list of websites that the default configurations won't apply to them -->
    <string name="preference_exceptions">Բացառություններ</string>
    <!-- Summary of tracking protection preference if tracking protection is set to on -->
    <string name="tracking_protection_on">Միաց.</string>

    <!-- Summary of tracking protection preference if tracking protection is set to off -->
    <string name="tracking_protection_off">Անջ.</string>
    <!-- Label for global setting that indicates that all video and audio autoplay is allowed -->
    <string name="preference_option_autoplay_allowed2">Թույլատրել ձայնանյութը և տեսանյութը</string>
    <!-- Label for site specific setting that indicates that all video and audio autoplay is allowed -->
    <string name="quick_setting_option_autoplay_allowed">Թույլատրել ձայնանյութը և տեսանյութը</string>
    <!-- Label that indicates that video and audio autoplay is only allowed over Wi-Fi -->
    <string name="preference_option_autoplay_allowed_wifi_only2">Արգելափակել ձայնանյութը և տեսանյութը միայն բջջային տվյալներում</string>
    <!-- Subtext that explains 'autoplay on Wi-Fi only' option -->
    <string name="preference_option_autoplay_allowed_wifi_subtext">Ձայնանյութը և տեսանյութը կնվագարկվեն միայն Wi-Fi-ով</string>
    <!-- Label for global setting that indicates that video autoplay is allowed, but audio autoplay is blocked -->
    <string name="preference_option_autoplay_block_audio2">Արգելափակել միայն ձայնանյութը</string>
    <!-- Label for site specific setting that indicates that video autoplay is allowed, but audio autoplay is blocked -->
    <string name="quick_setting_option_autoplay_block_audio">Արգելափակել միայն ձայնանյութը</string>
    <!-- Label for global setting that indicates that all video and audio autoplay is blocked -->
    <string name="preference_option_autoplay_blocked3">Արգելափակել ձայնանյութը և տեսանյութը</string>
    <!-- Label for site specific setting that indicates that all video and audio autoplay is blocked -->
    <string name="quick_setting_option_autoplay_blocked">Արգելափակել ձայնանյութը և տեսանյութը</string>
    <!-- Summary of delete browsing data on quit preference if it is set to on -->
    <string name="delete_browsing_data_quit_on">Միաց.</string>
    <!-- Summary of delete browsing data on quit preference if it is set to off -->
    <string name="delete_browsing_data_quit_off">Անջ.</string>

    <!-- Summary of studies preference if it is set to on -->
    <string name="studies_on">Միաց.</string>
    <!-- Summary of studies data on quit preference if it is set to off -->
    <string name="studies_off">Անջ.</string>

    <!-- Collections -->
    <!-- Collections header on home fragment -->
    <string name="collections_header">Հավաքածուներ</string>
    <!-- Content description (not visible, for screen readers etc.): Opens the collection menu when pressed -->
    <string name="collection_menu_button_content_description">Հավաքածուի ցանկ</string>
    <!-- Label to describe what collections are to a new user without any collections -->
    <string name="no_collections_description2">Հավաքեք ձեզ համար կարևոր բաները:\nԽմբավորեք համանման որոնումները, կայքերը և ներդիրները՝ հետո ավելի արագ մատչելու համար:</string>
    <!-- Title for the "select tabs" step of the collection creator -->
    <string name="create_collection_select_tabs">Ընտրեք ներդիրները</string>
    <!-- Title for the "select collection" step of the collection creator -->
    <string name="create_collection_select_collection">Ընտրեք հավաքածուն</string>
    <!-- Title for the "name collection" step of the collection creator -->
    <string name="create_collection_name_collection">Հավաքածուի անունը</string>
    <!-- Button to add new collection for the "select collection" step of the collection creator -->
    <string name="create_collection_add_new_collection">Ավելացնել նոր հավաքածու</string>
    <!-- Button to select all tabs in the "select tabs" step of the collection creator -->
    <string name="create_collection_select_all">Նշել բոլորը</string>
    <!-- Button to deselect all tabs in the "select tabs" step of the collection creator -->
    <string name="create_collection_deselect_all">Ապանշել բոլորը</string>
    <!-- Text to prompt users to select the tabs to save in the "select tabs" step of the collection creator -->
    <string name="create_collection_save_to_collection_empty">Ընտրեք ներդիրներ՝ պահպանելու համար</string>
    <!-- Text to show users how many tabs they have selected in the "select tabs" step of the collection creator.
     %d is a placeholder for the number of tabs selected. -->
    <string name="create_collection_save_to_collection_tabs_selected">%d ներդիր է ընտրված</string>
    <!-- Text to show users they have one tab selected in the "select tabs" step of the collection creator.
    %d is a placeholder for the number of tabs selected. -->
    <string name="create_collection_save_to_collection_tab_selected">%d ներդիր է ընտրված</string>
    <!-- Text shown in snackbar when multiple tabs have been saved in a collection -->
    <string name="create_collection_tabs_saved">Ներդիրները պահպանված են:</string>
    <!-- Text shown in snackbar when one or multiple tabs have been saved in a new collection -->
    <string name="create_collection_tabs_saved_new_collection">Հավաքածուն պահպանվել է</string>
    <!-- Text shown in snackbar when one tab has been saved in a collection -->
    <string name="create_collection_tab_saved">Ներդիրը պահպանված է:</string>
    <!-- Content description (not visible, for screen readers etc.): button to close the collection creator -->
    <string name="create_collection_close">Փակել</string>
    <!-- Button to save currently selected tabs in the "select tabs" step of the collection creator-->
    <string name="create_collection_save">Պահպանել</string>

    <!-- Snackbar action to view the collection the user just created or updated -->
    <string name="create_collection_view">Դիտել</string>

    <!-- Default name for a new collection in "name new collection" step of the collection creator. %d is a placeholder for the number of collections-->
    <string name="create_collection_default_name">Հավաքածու %d</string>

    <!-- Share -->
    <!-- Share screen header -->
    <string name="share_header">Ուղարկիր և համօգտագործել</string>
    <!-- Share screen header -->
    <string name="share_header_2">Համօգտագործել</string>
    <!-- Content description (not visible, for screen readers etc.):
        "Share" button. Opens the share menu when pressed. -->
    <string name="share_button_content_description">Համօգտագործել</string>
    <!-- Sub-header in the dialog to share a link to another app -->
    <string name="share_link_subheader">Համօգտագործել հղումը</string>

    <!-- Sub-header in the dialog to share a link to another sync device -->
    <string name="share_device_subheader">Ուղարկել սարքի</string>
    <!-- Sub-header in the dialog to share a link to an app from the full list -->
    <string name="share_link_all_apps_subheader">Բոլոր գործողությունները</string>
    <!-- Sub-header in the dialog to share a link to an app from the most-recent sorted list -->
    <string name="share_link_recent_apps_subheader">Վերջերս փակված</string>
    <!-- An option from the three dot menu to into sync -->
    <string name="sync_menu_sign_in">Մուտք գործեք՝ համաժամեցնելու համար</string>
    <!-- An option from the share dialog to sign into sync -->
    <string name="sync_sign_in">Մուտք գործել Համաժամեցում</string>
    <!-- An option from the share dialog to send link to all other sync devices -->
    <string name="sync_send_to_all">Ուղարկել բոլոր սարքերին</string>
    <!-- An option from the share dialog to reconnect to sync -->
    <string name="sync_reconnect">Կրկին կապակցվել Համաժամեցմանը</string>
    <!-- Text displayed when sync is offline and cannot be accessed -->
    <string name="sync_offline">Անցանց</string>
    <!-- An option to connect additional devices -->
    <string name="sync_connect_device">Կապակցվել այլ սարքի</string>
    <!-- The dialog text shown when additional devices are not available -->
    <string name="sync_connect_device_dialog">Ներդիր ուղարկելու համար մուտք գործեք Firefox առնվազն մեկ այլ սարքի վրա:</string>
    <!-- Confirmation dialog button -->
    <string name="sync_confirmation_button">Հասկացա</string>
    <!-- Share error message -->
    <string name="share_error_snackbar">Հնարավոր չէ համօգտագործել այս հավելվածին</string>
    <!-- Add new device screen title -->
    <string name="sync_add_new_device_title">Ուղարկել սարքի</string>
    <!-- Text for the warning message on the Add new device screen -->
    <string name="sync_add_new_device_message">Կապակցված սարքեր չկան</string>
    <!-- Text for the button to learn about sending tabs -->
    <string name="sync_add_new_device_learn_button">Իմացեք Ուղարկել ներդիրների մասին...</string>
    <!-- Text for the button to connect another device -->
    <string name="sync_add_new_device_connect_button">Կապակցվել այլ սարք...</string>

    <!-- Notifications -->
    <!-- The user visible name of the "notification channel" (Android 8+ feature) for the ongoing notification shown while a browsing session is active. -->
    <string name="notification_pbm_channel_name">Գաղտնի դիտարկման աշխատաշրջան</string>
    <!-- Text shown in the notification that pops up to remind the user that a private browsing session is active. -->
    <string name="notification_pbm_delete_text">Ջնջել գաղտնի ներդիրները</string>
    <!-- Text shown in the notification that pops up to remind the user that a private browsing session is active. -->
    <string name="notification_pbm_delete_text_2">Փակել գաղտնի ներդիրները</string>
    <!-- Notification action to open Fenix and resume the current browsing session. -->
    <string name="notification_pbm_action_open">Բացել</string>

    <!-- Notification action to delete all current private browsing sessions AND switch to Fenix (bring it to the foreground) -->
    <string name="notification_pbm_action_delete_and_open">Ջնջել և բացել</string>
    <!-- Name of the "Powered by Fenix" notification channel. Displayed in the "App notifications" system settings for the app -->
    <string name="notification_powered_by_channel_name">Օժանդակող`</string>
    <!-- Name of the marketing notification channel. Displayed in the "App notifications" system settings for the app -->
    <string name="notification_marketing_channel_name">Մարկեթինգ</string>
    <!-- Title shown in the notification that pops up to remind the user to set fenix as default browser.
    %1$s is a placeholder that will be replaced by the app name (Fenix). -->
    <string name="notification_default_browser_title">%1$s-ը արագ է և մասնավոր</string>
    <!-- Text shown in the notification that pops up to remind the user to set fenix as default browser.
    %1$s is a placeholder that will be replaced by the app name (Fenix). -->
    <string name="notification_default_browser_text">Դարձրեք %1$s-ը ձեր սկզբնադիր զննիչը</string>

    <!-- Snackbar -->
    <!-- Text shown in snackbar when user deletes a collection -->
    <string name="snackbar_collection_deleted">Հավաքածուն ջնջվեց</string>
    <!-- Text shown in snackbar when user renames a collection -->
    <string name="snackbar_collection_renamed">Հավաքածուն վերանվանվեց</string>
    <!-- Text shown in snackbar when user deletes a tab -->
    <string name="snackbar_tab_deleted">Ներդիրը ջնջված է</string>
    <!-- Text shown in snackbar when user deletes all tabs -->
    <string name="snackbar_tabs_deleted">Ներդիրները ջնջված են</string>
    <!-- Text shown in snackbar when user closes a tab -->
    <string name="snackbar_tab_closed">Ներդիրը փակվեց</string>
    <!-- Text shown in snackbar when user closes all tabs -->
    <string name="snackbar_tabs_closed">Ներդիրները փակվեցին</string>

    <!-- Text shown in snackbar when user closes tabs -->
    <string name="snackbar_message_tabs_closed">Ներդիրները փակ են</string>
    <!-- Text shown in snackbar when user bookmarks a list of tabs -->
    <string name="snackbar_message_bookmarks_saved">Էջանիշները պահված են</string>
    <!-- Text shown in snackbar action for viewing bookmarks -->
    <string name="snackbar_message_bookmarks_view">Տեսք</string>
    <!-- Text shown in snackbar when user adds a site to top sites -->
    <string name="snackbar_added_to_top_sites">Ավելացվել է ընտրյալ կայքերին:</string>
    <!-- Text shown in snackbar when user closes a private tab -->
    <string name="snackbar_private_tab_closed">Գաղտնի ներդիրը փակվեց</string>
    <!-- Text shown in snackbar when user closes all private tabs -->
    <string name="snackbar_private_tabs_closed">Գաղտնի ներդիրները փակվեցին</string>
    <!-- Text shown in snackbar when user deletes all private tabs -->
    <string name="snackbar_private_tabs_deleted">Գաղտնի ներդիրները ջնջվեցին</string>
    <!-- Text shown in snackbar to undo deleting a tab, top site or collection -->
    <string name="snackbar_deleted_undo">ՀԵՏԱՐԿԵԼ</string>
    <!-- Text shown in snackbar when user removes a top site -->
    <string name="snackbar_top_site_removed">Կայքը հեռացված է</string>
    <!-- Text for action to undo deleting a tab or collection shown in a11y dialog -->
    <string name="a11y_dialog_deleted_undo">Հետարկել</string>
    <!-- Text for action to confirm deleting a tab or collection shown in a11y dialog -->
    <string name="a11y_dialog_deleted_confirm">Հաստատել</string>
    <!-- QR code scanner prompt which appears after scanning a code, but before navigating to it
        First parameter is the name of the app, second parameter is the URL or text scanned-->
    <string name="qr_scanner_confirmation_dialog_message">Թույլատրել %1$s-ին բացել %2$s-ը</string>
    <!-- QR code scanner prompt dialog positive option to allow navigation to scanned link -->
    <string name="qr_scanner_dialog_positive">ԹՈՒՅԼԱՏՐԵԼ</string>
    <!-- QR code scanner prompt dialog positive option to deny navigation to scanned link -->
    <string name="qr_scanner_dialog_negative">ԱՐԳԵԼԵԼ</string>
    <!-- Tab collection deletion prompt dialog message. Placeholder will be replaced with the collection name -->
    <string name="tab_collection_dialog_message">Համոզվա՞ծ եք, որ ցանկանում եք ջնջել %1$s-ը։</string>
    <!-- Collection and tab deletion prompt dialog message. This will show when the last tab from a collection is deleted -->
    <string name="delete_tab_and_collection_dialog_message">Այս ներդիրի ջնջումը կհեռացնի ամբողջ հավաքածուն: Կարող եք ստեգղծել նոր հավաքածու ցանկացած ժամանակ:</string>
    <!-- Collection and tab deletion prompt dialog title. Placeholder will be replaced with the collection name. This will show when the last tab from a collection is deleted -->
    <string name="delete_tab_and_collection_dialog_title">Ջնջե՞լ %1$s-ը:</string>
    <!-- Tab collection deletion prompt dialog option to delete the collection -->
    <string name="tab_collection_dialog_positive">Ջնջել</string>
    <!-- Tab collection deletion prompt dialog option to cancel deleting the collection -->
    <string moz:removedIn="93" name="tab_collection_dialog_negative" tools:ignore="UnusedResources">Չեղարկել</string>
    <!-- Text displayed in a notification when the user enters full screen mode -->
    <string name="full_screen_notification">Մուտք լիաէկրան</string>
    <!-- Message for copying the URL via long press on the toolbar -->
    <string name="url_copied">URL-ն պատճենվել է</string>
    <!-- Sample text for accessibility font size -->
    <string name="accessibility_text_size_sample_text_1">Սա ընտրանքային գրվածք է: Այստեղ ցույց է տրված, թե ինչպես կցուցադրվի այն, երբ մեծացնեք կամ փոքրացնեք չափը այս կարգավորումով:</string>
    <!-- Summary for Accessibility Text Size Scaling Preference -->
    <string name="preference_accessibility_text_size_summary">Դարձեք գրվածքները կայքերում ավելի մեծ կամ փոքր</string>
    <!-- Title for Accessibility Text Size Scaling Preference -->
    <string name="preference_accessibility_font_size_title">Տառատեսակի չափ</string>

    <!-- Title for Accessibility Text Automatic Size Scaling Preference -->
    <string name="preference_accessibility_auto_size_2">Տառատեսակի ինքնաշխատ չափում</string>
    <!-- Summary for Accessibility Text Automatic Size Scaling Preference -->
    <string name="preference_accessibility_auto_size_summary">Տառատեսակի չափը կհամապատասխանի ձեր Android-ի կարգավորումներին: Անջատեք՝ տառատեսակի չափը այստեղ կառավարելու համար:</string>

    <!-- Title for the Delete browsing data preference -->
    <string name="preferences_delete_browsing_data">Ջնջել դիտարկման տվյալները</string>
    <!-- Title for the tabs item in Delete browsing data -->
    <string name="preferences_delete_browsing_data_tabs_title_2">Բաց ներդիրներ</string>
    <!-- Subtitle for the tabs item in Delete browsing data, parameter will be replaced with the number of open tabs -->
    <string name="preferences_delete_browsing_data_tabs_subtitle">%d ներդիրներ</string>
    <!-- Title for the data and history items in Delete browsing data -->
    <string name="preferences_delete_browsing_data_browsing_data_title">Դիտարկման պատմություն և կայքերի տվյալներ</string>
    <!-- Subtitle for the data and history items in delete browsing data, parameter will be replaced with the
        number of history items the user has -->
    <string name="preferences_delete_browsing_data_browsing_data_subtitle">%d հասցեներ</string>
    <!-- Title for history items in Delete browsing data -->
    <string name="preferences_delete_browsing_data_browsing_history_title">Պատմություն</string>
    <!-- Subtitle for the history items in delete browsing data, parameter will be replaced with the
        number of history pages the user has -->
    <string name="preferences_delete_browsing_data_browsing_history_subtitle">%d էջեր</string>
    <!-- Title for the cookies item in Delete browsing data -->
    <string name="preferences_delete_browsing_data_cookies">Cookie-ներ</string>
    <!-- Subtitle for the cookies item in Delete browsing data -->
    <string name="preferences_delete_browsing_data_cookies_subtitle">Դուրս կգրվեք կայքերի մեծ մասից</string>
    <!-- Title for the cached images and files item in Delete browsing data -->
    <string name="preferences_delete_browsing_data_cached_files">Շտեմված պատկերներ ու ֆայլեր</string>
    <!-- Subtitle for the cached images and files item in Delete browsing data -->
    <string name="preferences_delete_browsing_data_cached_files_subtitle">Ազատում է պահեստային տարածք</string>
    <!-- Title for the site permissions item in Delete browsing data -->
    <string name="preferences_delete_browsing_data_site_permissions">Կայքերի թույլտվություններ</string>
    <!-- Title for the downloads item in Delete browsing data -->
    <string name="preferences_delete_browsing_data_downloads">Ներբեռնումներ</string>
    <!-- Text for the button to delete browsing data -->
    <string name="preferences_delete_browsing_data_button">Ջնջել դիտարկման տվյալները</string>
    <!-- Title for the Delete browsing data on quit preference -->
    <string name="preferences_delete_browsing_data_on_quit">Ջնջել դիտարկման տվյալները փակելիս</string>
    <!-- Summary for the Delete browsing data on quit preference. "Quit" translation should match delete_browsing_data_on_quit_action translation. -->
    <string name="preference_summary_delete_browsing_data_on_quit">Ինքնաբար ջնջում է դիտարկման տվյալները, երբ հիմնական ցանկից ընտրում եք «Փակել»:</string>
    <!-- Summary for the Delete browsing data on quit preference. "Quit" translation should match delete_browsing_data_on_quit_action translation. -->
    <string name="preference_summary_delete_browsing_data_on_quit_2">Ինքնաբար ջնջում է դիտարկման տվյալները, երբ հիմնական ցանկից ընտրում եք \«Փակել»\:</string>
    <!-- Action item in menu for the Delete browsing data on quit feature -->
    <string name="delete_browsing_data_on_quit_action">Փակել</string>

    <!-- Dialog message to the user asking to delete browsing data. -->
    <string name="delete_browsing_data_prompt_message">Սա կջնջի ձեր դիտարկման բոլոր տվյալները:</string>
    <!-- Dialog message to the user asking to delete browsing data. Parameter will be replaced by app name. -->
    <string name="delete_browsing_data_prompt_message_3">%s-ը կջնջի ընտրված դիտարկման տվյալները:</string>
    <!-- Text for the cancel button for the data deletion dialog -->
    <string name="delete_browsing_data_prompt_cancel">Չեղարկել</string>
    <!-- Text for the allow button for the data deletion dialog -->
    <string name="delete_browsing_data_prompt_allow">Ջնջել</string>
    <!-- Text for the snackbar confirmation that the data was deleted -->
    <string name="preferences_delete_browsing_data_snackbar">Դիտարկման տվյալները ջնջված են</string>
    <!-- Text for the snackbar to show the user that the deletion of browsing data is in progress -->
    <string name="deleting_browsing_data_in_progress">Ջնջել դիտարկման տվյալները…</string>

    <!-- Tips -->
    <!-- text for firefox preview moving tip header "Firefox Preview" and "Firefox Nightly" are intentionally hardcoded -->
    <string name="tip_firefox_preview_moved_header">Firefox Preview-ն այժմ Firefox Nightly-ն է</string>
    <!-- text for firefox preview moving tip description -->
    <string name="tip_firefox_preview_moved_description">Firefox Nightly-ին ամեն երեկո թարմացվում է և ունի նորարարական հնարավորություններ:
        Այնուամենայնիվ, այն կարող է լինել ավելի քիչ կայուն: Ներբեռնեք մեր բետա դիտարկիչը՝ ավելի կայուն փորձի համար:</string>

    <!-- text for firefox preview moving tip button. "Firefox for Android Beta" is intentionally hardcoded -->
    <string name="tip_firefox_preview_moved_button_2">Ստանալ Firefox for Android Beta-ն</string>

    <!-- text for firefox preview moving tip header. "Firefox Nightly" is intentionally hardcoded -->
    <string name="tip_firefox_preview_moved_header_preview_installed">Firefox Nightly-ն հեռացված է</string>
    <!-- text for firefox preview moving tip description -->
    <string name="tip_firefox_preview_moved_description_preview_installed">Այս հավելվածը այլևս չի ստանա անվտանգության թարմացումներ: Դադարեք օգտագործել այս հավելվածը և անցեք նոր Nightly-ին:
        \n\nՁեր էջանիշերը, մուտքերը և պատմությունը այլ հավելված փոխանցելու համար ստեղծել Firefox հաշիվ:</string>
    <!-- text for firefox preview moving tip button  -->
    <string name="tip_firefox_preview_moved_button_preview_installed">Անցում կատարեք նոր Nightly-ին</string>

    <!-- text for firefox preview moving tip header. "Firefox Nightly" is intentionally hardcoded -->
    <string name="tip_firefox_preview_moved_header_preview_not_installed">Firefox Nightly-ն հեռացված է</string>
    <!-- text for firefox preview moving tip description -->
    <string name="tip_firefox_preview_moved_description_preview_not_installed">Այս հավելվածը այլևս չի ստանա անվտանգության թարմացումներ: Դադարեք օգտագործել այս հավելվածը և անցեք նոր Nightly-ին:
        \n\nՁեր էջանիշերը, մուտքերը և պատմությունը այլ հավելված փոխանցելու համար ստեղծել Firefox հաշիվ:</string>
    <!-- text for firefox preview moving tip button  -->
    <string name="tip_firefox_preview_moved_button_preview_not_installed">Ստացեք նոր Nightly-ին</string>

    <!-- Onboarding -->
    <!-- Text for onboarding welcome message
    The first parameter is the name of the app (e.g. Firefox Preview) -->
    <string name="onboarding_header">Բարի գալուստ %s:</string>
    <!-- text for the Firefox Accounts section header -->
    <string name="onboarding_fxa_section_header">Արդեն ունե՞ք հաշիվ</string>
    <!-- text for the "What's New" onboarding card header -->
    <string moz:removedIn="94" name="onboarding_whats_new_header1" tools:ignore="UnusedResources">Տեսեք, թե ինչն է նոր</string>
    <!-- text for the "what's new" onboarding card description
    The first parameter is the short name of the app (e.g. Firefox) -->
    <string moz:removedIn="94" name="onboarding_whats_new_description" tools:ignore="UnusedResources">Հարցեր ունեք վերափոխված %s-ի հետ: Ցանկանո՞ւմ եք իմանալ, թե ինչ է փոխվել:</string>

    <!-- text for underlined clickable link that is part of "what's new" onboarding card description that links to an FAQ -->
    <string moz:removedIn="94" name="onboarding_whats_new_description_linktext" tools:ignore="UnusedResources">Ստացեք պատասխանները այստեղ</string>
    <!-- text for the Firefox account onboarding sign in card header. The word "Firefox" should not be translated -->
    <string name="onboarding_account_sign_in_header_1">Համաժամեցնել Firefox-ը</string>
    <!-- Text for the button to learn more about signing in to your Firefox account -->
    <string name="onboarding_manual_sign_in_description">Բերեք էջանիշերը, պատմությունը և գաղտնաբառերը Firefox՝ այս սարքում:</string>
    <!-- text for the firefox account onboarding card header when we detect you're already signed in to
        another Firefox browser. (The word `Firefox` should not be translated)
        The first parameter is the email of the detected user's account -->
    <string name="onboarding_firefox_account_auto_signin_header_3">Դուք մուտք եք գործել որպես %s տվյալ սարքից այլ Firefox դիտարկիչում: Ցանկանո՞ւմ եք մուտք գործել այս հաշիվ:</string>
    <!-- text for the button to confirm automatic sign-in -->
    <string name="onboarding_firefox_account_auto_signin_confirm">Այո, գրանցեք ինձ</string>
    <!-- text for the automatic sign-in button while signing in is in process -->
    <string name="onboarding_firefox_account_signing_in">Մուտք է գործում...</string>
    <!-- text for the button to manually sign into Firefox account. -->
    <string name="onboarding_firefox_account_sign_in_1">Գրանցվել</string>
    <!-- text for the button to stay signed out when presented with an option to automatically sign-in. -->
    <string name="onboarding_firefox_account_stay_signed_out">Մնացեք դուրս գրված</string>
    <!-- text to display in the snackbar once account is signed-in -->
    <string name="onboarding_firefox_account_sync_is_on">Համաժամեցումը միացված է</string>
    <!-- text to display in the snackbar if automatic sign-in fails. user may try again -->
    <string name="onboarding_firefox_account_automatic_signin_failed">Չհաջողվեց մուտք գործել</string>
    <!-- text for the tracking protection onboarding card header -->
    <string name="onboarding_tracking_protection_header_3">Միշտ գաղտնիություն</string>
    <!-- text for the tracking protection card description. 'Firefox' intentionally hardcoded here -->
    <string name="onboarding_tracking_protection_description_3">Firefox-ը ինքնաշխատ կանգնեցնում է ընկերությունների՝ հետևելու Ձեզ առցանց:</string>
    <!-- text for tracking protection radio button option for standard level of blocking -->
    <string name="onboarding_tracking_protection_standard_button_2">Ստանդարտ (սկզբնադիր)</string>
    <!-- text for standard blocking option button description -->
    <string name="onboarding_tracking_protection_standard_button_description_3">Հավասարակշռված է գաղտնիության և արտադրողականության միջև: Էջերը նորմալ են բեռնվում:</string>
    <!-- text for tracking protection radio button option for strict level of blocking -->
    <string name="onboarding_tracking_protection_strict_button">Խիստ (հանձնարարելի)</string>
    <!-- text for tracking protection radio button option for strict level of blocking -->
    <string name="onboarding_tracking_protection_strict_option">Խիստ</string>
    <!-- text for strict blocking option button description -->
    <string name="onboarding_tracking_protection_strict_button_description_3">Արգելափակում է ավելի շատ հետագծիչներ, որ էջերը արագ բեռնվեն, բայց էջի որոշ գործույթներ կարող են ընդհատվեն:</string>
    <!-- text for the toolbar position card header  -->
    <string name="onboarding_toolbar_placement_header_1">Ընտրեք գործիքագոտու տեղը</string>
    <!-- text for the toolbar position card description -->
    <string name="onboarding_toolbar_placement_description_1">Գործիքագոտին դրեք հեշտ հասանելի տեղ: Պահեք այն ներքևում կամ տեղափոխեք վերև:</string>
    <!-- text for the private browsing onboarding card header -->
    <string moz:removedIn="94" name="onboarding_private_browsing_header" tools:ignore="UnusedResources">Դիտարկել գաղտնի</string>
    <!-- text for the private browsing onboarding card description
    The first parameter is an icon that represents private browsing -->
    <string moz:removedIn="94" name="onboarding_private_browsing_description1" tools:ignore="UnusedResources">Ցանկանում եք բացել գաղտնի ներդիր, հպեք %s պատկերակին:</string>
    <!-- text for the private browsing onboarding card description, explaining how to always using private browsing -->
    <string moz:removedIn="94" name="onboarding_private_browsing_always_description" tools:ignore="UnusedResources">Ցանկանում եք ամեն անգամ բացել գաղտնի ներդիրները. Թարմացրեք գաղտնի դիտարկման կարգավորումները:</string>
    <!-- text for the private browsing onbording card button, that launches settings -->
    <string moz:removedIn="94" name="onboarding_private_browsing_button" tools:ignore="UnusedResources">Բացել կարգավորումները</string>
    <!-- text for the privacy notice onboarding card header -->
    <string name="onboarding_privacy_notice_header">Ձեր գաղտնիությունը</string>

    <!-- text for the privacy notice onboarding card description
    The first parameter is the name of the app (e.g. Firefox Preview) Substitute %s for long browser name. -->
    <string name="onboarding_privacy_notice_description2">Մենք պատրաստել ենք %s-ը, որպեսզի դուք կառավարեք այն, ինչ համօգտագործում եք առցանց և թե ինչով եք կիսվում մեզ հետ:</string>
    <!-- Text for the button to read the privacy notice -->
    <string name="onboarding_privacy_notice_read_button">Կարդացեք մեր գաղտնիության ծանուցումը</string>

    <!-- Content description (not visible, for screen readers etc.): Close onboarding screen -->
    <string moz:removedIn="93" name="onboarding_close" tools:ignore="UnusedResources">Փակել</string>

    <!-- text for the button to finish onboarding -->
    <string name="onboarding_finish">Սկսել դիտարկումը</string>

    <!-- Onboarding theme -->
    <!-- text for the theme picker onboarding card header -->
    <string name="onboarding_theme_picker_header">Ընտրեք ձեր ոճը</string>
    <!-- text for the theme picker onboarding card description -->
    <string name="onboarding_theme_picker_description_2">Խնայեք մարտկոցը և ձեր տեսողությունը մուգ կերպում:</string>
    <!-- Automatic theme setting (will follow device setting) -->
    <string name="onboarding_theme_automatic_title">Ինքնաշխատ</string>
    <!-- Summary of automatic theme setting (will follow device setting) -->
    <string name="onboarding_theme_automatic_summary">Համապատասխանում է ձեր սարքի կարգավորումներին</string>
    <!-- Theme setting for dark mode -->
    <string name="onboarding_theme_dark_title">Մուգ ոճ</string>
    <!-- Theme setting for light mode -->
    <string name="onboarding_theme_light_title">Լուսավոր ոճ</string>

    <!-- Text shown in snackbar when multiple tabs have been sent to device -->
    <string name="sync_sent_tabs_snackbar">Ներդիրներն ուղարկվեցին:</string>
    <!-- Text shown in snackbar when one tab has been sent to device  -->
    <string name="sync_sent_tab_snackbar">Ներդիրն ուղարկվեց:</string>
    <!-- Text shown in snackbar when sharing tabs failed  -->
    <string name="sync_sent_tab_error_snackbar">Անհնար է ուղարկել</string>
    <!-- Text shown in snackbar for the "retry" action that the user has after sharing tabs failed -->
    <string name="sync_sent_tab_error_snackbar_action">ԿՐԿՆԵԼ</string>
    <!-- Title of QR Pairing Fragment -->
    <string name="sync_scan_code">Սկանավորել կոդը</string>
    <!-- Instructions on how to access pairing -->
    <string name="sign_in_instructions"><![CDATA[Ձեր համակարգչում բացեք Firefox-ը և անցեք <b>https://firefox.com/pair</b>]]></string>
    <!-- Text shown for sign in pairing when ready -->
    <string name="sign_in_ready_for_scan">Պատրաստ է սկանավորել</string>
    <!-- Text shown for settings option for sign with pairing -->
    <string name="sign_in_with_camera">Մուտք գործեք ձեր տեսախցիկի հետ</string>
    <!-- Text shown for settings option for sign with email -->
    <string name="sign_in_with_email">Փոխարենը օգտ. էլ. փոստ</string>
    <!-- Text shown for settings option for create new account text.'Firefox' intentionally hardcoded here.-->
    <string name="sign_in_create_account_text"><![CDATA[Չունե՞ք հաշիվ: <u>Ստեղծեք նորը</u>՝ Firefox-ը տարբեր սարքերի միջև համաժամեցնելու համար:]]></string>
    <!-- Text shown in confirmation dialog to sign out of account -->
    <string name="sign_out_confirmation_message">Firefox-ը կկանգնեցնի համաժամացումը ձեր հաշվի հետ, բայց չի ջնջվի այս սարքում ձեր դիտարկման որևէ տվյալ։</string>
    <!-- Text shown in confirmation dialog to sign out of account. The first parameter is the name of the app (e.g. Firefox Preview) -->
    <string name="sign_out_confirmation_message_2">%s-ը կդադարեցնի համաժամացումը ձեր հաշվի հետ, բայց չի ջնջի այս սարքի ձեր զննարկման որևէ տվյալ։</string>
    <!-- Option to continue signing out of account shown in confirmation dialog to sign out of account -->
    <string name="sign_out_disconnect">Ապակապակցել</string>
    <!-- Option to cancel signing out shown in confirmation dialog to sign out of account -->
    <string name="sign_out_cancel">Չեղարկել</string>
    <!-- Error message snackbar shown after the user tried to select a default folder which cannot be altered -->
    <string name="bookmark_cannot_edit_root">Հնարավոր չէ խմբագրել կանխադրված պանակները</string>

    <!-- Enhanced Tracking Protection -->
    <!-- Link displayed in enhanced tracking protection panel to access tracking protection settings -->
    <string name="etp_settings">Պաշտպանության կարգավորումներ</string>
    <!-- Preference title for enhanced tracking protection settings -->
    <string name="preference_enhanced_tracking_protection">Բարելավված հետագծման պաշտպանություն</string>
    <!-- Title for the description of enhanced tracking protection -->
    <string name="preference_enhanced_tracking_protection_explanation_title">Դիտարկեք առանց Ձեզ հետևելու</string>
    <!-- Description of enhanced tracking protection. The first parameter is the name of the application (For example: Fenix) -->
    <string name="preference_enhanced_tracking_protection_explanation">Ձեր տվյալները պահեք ձեզ մոտ: %s-ը պաշտպանում է ամենատարածված հետագծիչներից, որոնք հետևում են այն ամենին, ինչ որ անում եք առցանց:</string>
    <!-- Text displayed that links to website about enhanced tracking protection -->
    <string name="preference_enhanced_tracking_protection_explanation_learn_more">Իմանալ ավելին</string>
    <!-- Preference for enhanced tracking protection for the standard protection settings -->
    <string name="preference_enhanced_tracking_protection_standard_default_1">Ստանդարտ (սկզբնադիր)</string>
    <!-- Preference description for enhanced tracking protection for the standard protection settings -->
    <string name="preference_enhanced_tracking_protection_standard_description_4">Հավասարակշռված է գաղտնիության և արտադրողականության միջև: Էջերը նորմալ են բեռնվում:</string>
    <!--  Accessibility text for the Standard protection information icon  -->
    <string name="preference_enhanced_tracking_protection_standard_info_button">Ինչն է արգելափակված հետագծման ստանդարտ պաշտպանությամբ</string>
    <!-- Preference for enhanced tracking protection for the strict protection settings -->
    <string name="preference_enhanced_tracking_protection_strict">Խիստ</string>

    <!-- Preference description for enhanced tracking protection for the strict protection settings -->
    <string name="preference_enhanced_tracking_protection_strict_description_3">Արգելափակում է ավելի շատ հետագծիչներ, որ էջերը արագ բեռնվեն, բայց էջի որոշ գործույթներ կարող են ընդհատվեն:</string>
    <!--  Accessibility text for the Strict protection information icon  -->
    <string name="preference_enhanced_tracking_protection_strict_info_button">Ինչն է արգելափակված խիստ հետագծման պաշտպանությամբ</string>
    <!-- Preference for enhanced tracking protection for the custom protection settings -->
    <string name="preference_enhanced_tracking_protection_custom">Հարմարեցված</string>
    <!-- Preference description for enhanced tracking protection for the strict protection settings -->
    <string name="preference_enhanced_tracking_protection_custom_description_2">Ընտրեք, թե որ հետագծիչները և սկրիպտները արգելափակել։</string>
    <!--  Accessibility text for the Strict protection information icon  -->
    <string name="preference_enhanced_tracking_protection_custom_info_button">Ինչն է արգելափակված հարմարեցված հետագծման պաշտպանությամբ</string>
    <!-- Header for categories that are being blocked by current Enhanced Tracking Protection settings -->
    <!-- Preference for enhanced tracking protection for the custom protection settings for cookies-->
    <string name="preference_enhanced_tracking_protection_custom_cookies">Cookie-ներ</string>
    <!-- Option for enhanced tracking protection for the custom protection settings for cookies-->
    <string name="preference_enhanced_tracking_protection_custom_cookies_1">Խաչաձև կայքի և սոցիալական մեդիայի հետագծչներ</string>
    <!-- Option for enhanced tracking protection for the custom protection settings for cookies-->
    <string name="preference_enhanced_tracking_protection_custom_cookies_2">Cookie-ներ չայցելված կայքերից</string>
    <!-- Option for enhanced tracking protection for the custom protection settings for cookies-->
    <string name="preference_enhanced_tracking_protection_custom_cookies_3">Բոլոր երրորդ կողմերի cookie-ները (կարող են վեբ կայքերի ընդհատման պատճառ լինել)</string>
    <!-- Option for enhanced tracking protection for the custom protection settings for cookies-->
    <string name="preference_enhanced_tracking_protection_custom_cookies_4">Բոլոր cookie-ները (վեբ կայքերի ընդհատման պատճառ կլինեն)</string>
    <!-- Preference for enhanced tracking protection for the custom protection settings for tracking content -->
    <string name="preference_enhanced_tracking_protection_custom_tracking_content">Հետագծվող բովանդակություն</string>
    <!-- Option for enhanced tracking protection for the custom protection settings for tracking content-->
    <string name="preference_enhanced_tracking_protection_custom_tracking_content_1">Բոլոր ներդիրներում</string>
    <!-- Option for enhanced tracking protection for the custom protection settings for tracking content-->
    <string name="preference_enhanced_tracking_protection_custom_tracking_content_2">Միայն Գաղտնի ներդիրներում</string>
    <!-- Option for enhanced tracking protection for the custom protection settings for tracking content-->
    <string name="preference_enhanced_tracking_protection_custom_tracking_content_3">Միայն Հարմարեցված ներդիրներում</string>
    <!-- Preference for enhanced tracking protection for the custom protection settings -->
    <string name="preference_enhanced_tracking_protection_custom_cryptominers">Գաղտնազերծիչներ</string>
    <!-- Preference for enhanced tracking protection for the custom protection settings -->
    <string name="preference_enhanced_tracking_protection_custom_fingerprinters">Մատնահետքեր</string>
    <!-- Button label for navigating to the Enhanced Tracking Protection details -->
    <string name="enhanced_tracking_protection_details">Մանրամասներ</string>
    <!-- Header for categories that are being being blocked by current Enhanced Tracking Protection settings -->
    <string name="enhanced_tracking_protection_blocked">Արգելափակված</string>
    <!-- Header for categories that are being not being blocked by current Enhanced Tracking Protection settings -->
    <string name="enhanced_tracking_protection_allowed">Թույլատրված</string>
    <!-- Category of trackers (social media trackers) that can be blocked by Enhanced Tracking Protection -->
    <string name="etp_social_media_trackers_title">Սոցալիական մեդիայի հետագծումներ</string>
    <!-- Description of social media trackers that can be blocked by Enhanced Tracking Protection -->
    <string name="etp_social_media_trackers_description">Սահմանափակում է սոցիալական ցանցերի ունակությունը՝ հետագծելու ձեր դիտարկվող ակտիվությունը համացանցում:</string>
    <!-- Category of trackers (cross-site tracking cookies) that can be blocked by Enhanced Tracking Protection -->
    <string name="etp_cookies_title">Միջակայքային հետագծման Cookie-ներ</string>
    <!-- Description of cross-site tracking cookies that can be blocked by Enhanced Tracking Protection -->
    <string name="etp_cookies_description">Արգելափակում է cookie-ները, որոնք օգտագործում են գովազդային ցանցերը և վերլուծական ընկերությունները`կազմելու համար ձեր դիտարկումների տվյալները շատ կայքերում:</string>
    <!-- Category of trackers (cryptominers) that can be blocked by Enhanced Tracking Protection -->
    <string name="etp_cryptominers_title">Գաղտնազերծիչներ</string>

    <!-- Description of cryptominers that can be blocked by Enhanced Tracking Protection -->
    <string name="etp_cryptominers_description">Կանխում է չարամիտ սկրիպտները, որոնք մուտք են ունենում ձեր սարքին՝ թվային արժույթի հայթայթման համար:</string>
    <!-- Category of trackers (fingerprinters) that can be blocked by Enhanced Tracking Protection -->
    <string name="etp_fingerprinters_title">Մատնահետքեր</string>
    <!-- Description of fingerprinters that can be blocked by Enhanced Tracking Protection -->
    <string name="etp_fingerprinters_description">Դադարեցնում է եզակի ճանաչելի տվյալներ ձեր սարքի մասին հավաքագրվելուց, որոնք կարող են օգտագործվել հետագծման նպատակով:</string>
    <!-- Category of trackers (tracking content) that can be blocked by Enhanced Tracking Protection -->
    <string name="etp_tracking_content_title">Հետագծող բովանդակություն</string>
    <!-- Description of tracking content that can be blocked by Enhanced Tracking Protection -->
    <string name="etp_tracking_content_description">Դադարեցվում է արտաքին գովազդի, տեսանյութերի և այլ բովանդակության բեռնումը, որը պարունակում է հետագծման կոդ: Կարող է ազդել կայքի որոշ գործառությունների վրա:</string>
    <!-- Enhanced Tracking Protection Onboarding Message shown in a dialog above the toolbar. The first parameter is the name of the application (For example: Fenix) -->
    <string moz:removedIn="93" name="etp_onboarding_cfr_message" tools:ignore="UnusedResources">Ամեն անգամ, երբ վահանը մանուշակագույն է, ուրեմն %s-ն արգելափակել է հետագծիչները այս կայքում: Հպեք՝ տեղեկությունների համար:</string>
    <!-- Enhanced Tracking Protection message that protection is currently on for this site -->
    <string name="etp_panel_on">Պաշտպանությունը միացված է այս կայքի համար</string>
    <!-- Enhanced Tracking Protection message that protection is currently off for this site -->
    <string name="etp_panel_off">Պաշտպանությունները անջատված են այս կայքի համար</string>
    <!-- Header for exceptions list for which sites enhanced tracking protection is always off -->
    <string name="enhanced_tracking_protection_exceptions">Ընդլայնված Հետագծման պաշտպանությունը անջատված է այս կայքերի համար</string>
    <!-- Content description (not visible, for screen readers etc.): Navigate
    back from ETP details (Ex: Tracking content) -->
    <string name="etp_back_button_content_description">Նավարկեք հետ</string>
    <!-- About page Your rights link text -->
    <string name="about_your_rights">Ձեր իրավունքները</string>
    <!-- About page link text to open open source licenses screen -->
    <string name="about_open_source_licenses">Մեր կողմից օգտագործվող բաց աղբյուր գրադարանները</string>
    <!-- About page link text to open what's new link -->
    <string name="about_whats_new">Ինչն է նոր %s-ում</string>
    <!-- Open source licenses page title
    The first parameter is the app name -->
    <string name="open_source_licenses_title">%s | OSS գրադարաններ</string>

    <!-- Category of trackers (redirect trackers) that can be blocked by Enhanced Tracking Protection -->
    <string name="etp_redirect_trackers_title">Վերաուղղորդել հետագծիչները</string>
    <!-- Description of redirect tracker cookies that can be blocked by Enhanced Tracking Protection -->
    <string name="etp_redirect_trackers_description">Վերաուղղորդմամբ կայված՝ մաքրում է թխուկները հայտնի հետագծիչ կայքերից:</string>

    <!-- Description of the SmartBlock Enhanced Tracking Protection feature. The * symbol is intentionally hardcoded here,
         as we use it on the UI to indicate which trackers have been partially unblocked.  -->
    <string name="preference_etp_smartblock_description">Ստորև նշված որոշ հետագծիչներ մասնակի ապակողպվել են, քանի որ դուք առնչվել եք դրանց հետ *:</string>
    <!-- Text displayed that links to website about enhanced tracking protection SmartBlock -->
    <string name="preference_etp_smartblock_learn_more">Իմանալ ավելին</string>

    <!-- About page link text to open support link -->
    <string name="about_support">Աջակցում</string>
    <!-- About page link text to list of past crashes (like about:crashes on desktop) -->
    <string name="about_crashes">Վթարներ</string>
    <!-- About page link text to open privacy notice link -->
    <string name="about_privacy_notice">Գաղտնիության ծանուցում</string>
    <!-- About page link text to open know your rights link -->
    <string name="about_know_your_rights">Իմացե՛ք Ձեր իրավունքները</string>
    <!-- About page link text to open licensing information link -->
    <string name="about_licensing_information">Արտոնագրի տեղեկություն</string>
    <!-- About page link text to open a screen with libraries that are used -->
    <string name="about_other_open_source_libraries">Գրադարաններ, որոնք մենք օգտագործում ենք</string>

    <!-- Toast shown to the user when they are activating the secret dev menu
        The first parameter is number of long clicks left to enable the menu -->
    <string name="about_debug_menu_toast_progress">Վրիպազերծման ցանկ. %1$d կտտացում(ներ) է մնացել միացնելու համար</string>
    <string name="about_debug_menu_toast_done">Վրիպազերծման ցանկը միացված է</string>

    <!-- Content description of the tab counter toolbar button when one tab is open -->
    <string name="tab_counter_content_description_one_tab">1 ներդիր</string>
    <!-- Content description of the tab counter toolbar button when multiple tabs are open. First parameter will be replaced with the number of tabs (always more than one) -->
    <string name="tab_counter_content_description_multi_tab">%d ներդիրներ</string>

    <!-- Browser long press popup menu -->
    <!-- Copy the current url -->
    <string name="browser_toolbar_long_press_popup_copy">Պատճենել</string>
    <!-- Paste & go the text in the clipboard. '&amp;' is replaced with the ampersand symbol: & -->
    <string name="browser_toolbar_long_press_popup_paste_and_go">Տեղադրել ևառաջ</string>
    <!-- Paste the text in the clipboard -->
    <string name="browser_toolbar_long_press_popup_paste">Տեղադրել</string>
    <!-- Snackbar message shown after an URL has been copied to clipboard. -->
    <string name="browser_toolbar_url_copied_to_clipboard_snackbar">URL-ն պատճենվել է սեղմնատախտակ</string>

    <!-- Title text for the Add To Homescreen dialog -->
    <string name="add_to_homescreen_title">Ավելացնել Տնային էկրանին</string>
    <!-- Cancel button text for the Add to Homescreen dialog -->
    <string name="add_to_homescreen_cancel">Չեղարկել</string>
    <!-- Add button text for the Add to Homescreen dialog -->
    <string name="add_to_homescreen_add">Ավելացնել</string>
    <!-- Continue to website button text for the first-time Add to Homescreen dialog -->
    <string name="add_to_homescreen_continue">Շարունակել կայքում</string>
    <!-- Placeholder text for the TextView in the Add to Homescreen dialog -->
    <string name="add_to_homescreen_text_placeholder">Դյուրանցման անունը</string>

    <!-- Describes the add to homescreen functionality -->
    <string name="add_to_homescreen_description_2">Հեշտությամբ կարող եք ավելացնել այս կայքը ձեր հեռախոսի Տնային էկրանին՝ ակնթարթորեն մատչելու և արագ դիտարկելու համար:</string>

    <!-- Preference for managing the settings for logins and passwords in Fenix -->
    <string name="preferences_passwords_logins_and_passwords">Մուտքանուններ և գաղտնաբառեր</string>
    <!-- Preference for managing the saving of logins and passwords in Fenix -->
    <string name="preferences_passwords_save_logins">Պահպանել մուտքանունները և գաղտնաբառերը</string>
    <!-- Preference option for asking to save passwords in Fenix -->
    <string name="preferences_passwords_save_logins_ask_to_save">Հարցնել պահպանելիս</string>
    <!-- Preference option for never saving passwords in Fenix -->
    <string name="preferences_passwords_save_logins_never_save">Երբեք չպահպանել</string>
    <!-- Preference for autofilling saved logins in Fenix -->
    <string moz:removedIn="93" name="preferences_passwords_autofill" tools:ignore="UnusedResources">Ինքնալցնում</string>
    <!-- Preference for autofilling saved logins in Firefox (in web content), %1$s will be replaced with the app name -->
    <string name="preferences_passwords_autofill2">Ինքնալցնել %1$s-ում</string>
    <!-- Description for the preference for autofilling saved logins in Firefox (in web content), %1$s will be replaced with the app name -->
    <string name="preferences_passwords_autofill_description">%1$s-ը օգտագործելիս կայքերում լցրեք և պահեք օգտվողի անունները և գաղտնաբառերը:</string>
    <!-- Preference for autofilling logins from Fenix in other apps (e.g. autofilling the Twitter app) -->
    <string name="preferences_android_autofill">Ինքնալցնել այլ հավելվածներում</string>
    <!-- Description for the preference for autofilling logins from Fenix in other apps (e.g. autofilling the Twitter app) -->
    <string name="preferences_android_autofill_description">Լցրեք օգտվողի անուններն ու գաղտնաբառերը ձեր սարքի այլ հավելվածներում:</string>

    <!-- Preference option for adding a login -->
    <string name="preferences_logins_add_login">Ավելացնել մուտքագրում</string>

    <!-- Preference for syncing saved logins in Fenix -->
    <string name="preferences_passwords_sync_logins">Համաժամեցնել մուտքանունները</string>
    <!-- Preference for syncing saved logins in Fenix, when not signed in-->
    <string name="preferences_passwords_sync_logins_across_devices">Համաժամեցնել մուտքագրումները սարքերի միջև</string>
    <!-- Syncing saved logins in Fenix needs reconnect to sync -->
    <string name="preferences_passwords_sync_logins_reconnect">Վերակապակցել</string>
    <!-- Syncing saved logins in Fenix needs login -->
    <string name="preferences_passwords_sync_logins_sign_in">Մուտք գործեք՝ համաժամեցնելու համար</string>
    <!-- Preference to access list of saved logins -->
    <string name="preferences_passwords_saved_logins">Պահպանված մուտքանուններ</string>
    <!-- Description of empty list of saved passwords. Placeholder is replaced with app name.  -->
    <string name="preferences_passwords_saved_logins_description_empty_text">Ձեր պահպանած կամ համաժամեցրած մուտքանունները կցուցադրվեն այստեղ:</string>
    <!-- Preference to access list of saved logins -->
    <string name="preferences_passwords_saved_logins_description_empty_learn_more_link">Իմանալ ավելին համաժամեցման մասին:</string>
    <!-- Preference to access list of login exceptions that we never save logins for -->
    <string name="preferences_passwords_exceptions">Բացառություններ</string>
    <!-- Empty description of list of login exceptions that we never save logins for -->
    <string name="preferences_passwords_exceptions_description_empty">Մուտքանունները և գաղտնաբառերը, որոնք չեն պահպանվել, կցուցադրվեն այստեղ:</string>
    <!-- Description of list of login exceptions that we never save logins for -->
    <string name="preferences_passwords_exceptions_description">Մուտքանունները և գաղտնաբառերը չեն պահպանվի այս կայքերի համար:</string>
    <!-- Text on button to remove all saved login exceptions -->
    <string name="preferences_passwords_exceptions_remove_all">Ջնջել բոլոր բացառությունները</string>
    <!-- Hint for search box in logins list -->
    <string name="preferences_passwords_saved_logins_search">Որոնել մուտքանուններ</string>
    <!-- Option to sort logins list A-Z, alphabetically -->
    <string name="preferences_passwords_saved_logins_alphabetically">Այբբենական</string>
    <!-- Option to sort logins list by most recently used -->
    <string name="preferences_passwords_saved_logins_recently_used">Վերջերս օգտագործված</string>
    <!-- The header for the site that a login is for -->
    <string name="preferences_passwords_saved_logins_site">Կայք</string>

    <!-- The header for the username for a login -->
    <string name="preferences_passwords_saved_logins_username">Օգտվողի անուն</string>
    <!-- The header for the password for a login -->
    <string name="preferences_passwords_saved_logins_password">Գաղտնաբառ</string>
    <!-- Message displayed in security prompt to reenter a secret pin to access saved logins -->
    <string name="preferences_passwords_saved_logins_enter_pin">Կրկին մուտքագրեք ձեր PIN-ը</string>
    <!-- Message displayed in security prompt to access saved logins -->
    <string name="preferences_passwords_saved_logins_enter_pin_description">Ապակողպեք՝ դիտելու համար պահպանված մուտքանունները</string>
    <!-- Message displayed when a connection is insecure and we detect the user is entering a password -->
    <string name="logins_insecure_connection_warning">Այս կապակցումն անվտանգ չէ։ Այստեղ մուտքագրված տվյալները կարող են բացահայտվել:</string>
    <!-- Learn more link that will link to a page with more information displayed when a connection is insecure and we detect the user is entering a password -->
    <string name="logins_insecure_connection_warning_learn_more">Իմանալ ավելին</string>
    <!-- Prompt message displayed when Fenix detects a user has entered a password and user decides if Fenix should save it. The first parameter is the name of the application (For example: Fenix)  -->
    <string name="logins_doorhanger_save">Ցանկանո՞ւմ եք, որ %s-ը պահպանի այս մուտքանունը:</string>
    <!-- Positive confirmation that Fenix should save the new or updated login -->
    <string name="logins_doorhanger_save_confirmation">Պահպանել</string>
    <!-- Negative confirmation that Fenix should not save the new or updated login -->
    <string name="logins_doorhanger_save_dont_save">Չպահպանել</string>
    <!-- Shown in snackbar to tell user that the password has been copied -->
    <string name="logins_password_copied">Գաղտնաբառը պատճենված է</string>
    <!-- Shown in snackbar to tell user that the username has been copied -->
    <string name="logins_username_copied">Օգտվողի անունը պատճենված է</string>
    <!-- Shown in snackbar to tell user that the site has been copied -->
    <string name="logins_site_copied">Կայքը պատճենված է</string>
    <!-- Content Description (for screenreaders etc) read for the button to copy a password in logins-->
    <string name="saved_logins_copy_password">Պատճենել գաղտնաբառը</string>
    <!-- Content Description (for screenreaders etc) read for the button to clear a password while editing a login-->
    <string name="saved_logins_clear_password">Մաքրել գաղտնաբառը</string>
    <!-- Content Description (for screenreaders etc) read for the button to copy a username in logins -->
    <string name="saved_login_copy_username">Պատճենել օգտվողի անունը</string>
    <!-- Content Description (for screenreaders etc) read for the button to clear a username while editing a login -->
    <string name="saved_login_clear_username">Մաքրել օգտվողի անունը</string>
    <!-- Content Description (for screenreaders etc) read for the button to clear the hostname field while creating a login -->
    <string name="saved_login_clear_hostname">Մաքրել հոսթի անունը</string>
    <!-- Content Description (for screenreaders etc) read for the button to copy a site in logins -->
    <string name="saved_login_copy_site">Պատճենել կայքը</string>
    <!-- Content Description (for screenreaders etc) read for the button to open a site in logins -->
    <string name="saved_login_open_site">Բացել կայքը դիտարկիչում</string>
    <!-- Content Description (for screenreaders etc) read for the button to reveal a password in logins -->
    <string name="saved_login_reveal_password">Ցուցադրել գաղտնաբառը</string>
    <!-- Content Description (for screenreaders etc) read for the button to hide a password in logins -->
    <string name="saved_login_hide_password">Թաքցնել գաղտնաբառը</string>
    <!-- Message displayed in biometric prompt displayed for authentication before allowing users to view their logins -->
    <string name="logins_biometric_prompt_message">Ապակողպեք՝ դիտելու համար պահպանված մուտքանունները</string>
    <!-- Title of warning dialog if users have no device authentication set up -->
    <string name="logins_warning_dialog_title">Անվտանգ դարձրեք ձեր մուտքանունները և գաղտնաբառերը</string>
    <!-- Message of warning dialog if users have no device authentication set up -->
    <string name="logins_warning_dialog_message">Ստեղծեք սարքի կողպեքի նմուշ, PIN կամ գաղտնաբառ՝ ձեր պահպանված մուտքանունները և գաղտնաբառերը մուտք գործելուց պաշտպանելու համար, եթե ձեր սարքը ուրիշի ձեռքն ընկնի:</string>
    <!-- Negative button to ignore warning dialog if users have no device authentication set up -->
    <string name="logins_warning_dialog_later">Հետո</string>
    <!-- Positive button to send users to set up a pin of warning dialog if users have no device authentication set up -->
    <string name="logins_warning_dialog_set_up_now">Տեղակայել հիմա</string>
    <!-- Title of PIN verification dialog to direct users to re-enter their device credentials to access their logins -->
    <string name="logins_biometric_prompt_message_pin">Ապակողպել ձեր սարքը</string>
    <!-- Title for Accessibility Force Enable Zoom Preference -->
    <string name="preference_accessibility_force_enable_zoom">Մեծացնել բոլոր կայքերը</string>

    <!-- Summary for Accessibility Force Enable Zoom Preference -->
    <string name="preference_accessibility_force_enable_zoom_summary">Միացրեք՝ թույլատրելու համար պտղունցումը և չափափոխումը, նույնիսկ այն կայքերում, որոնք կանխում են այս ժեստը:</string>

    <!-- Saved logins sorting strategy menu item -by name- (if selected, it will sort saved logins alphabetically) -->
    <string name="saved_logins_sort_strategy_alphabetically">Անվան (Ա-Ֆ)</string>
    <!-- Saved logins sorting strategy menu item -by last used- (if selected, it will sort saved logins by last used) -->
    <string name="saved_logins_sort_strategy_last_used">Վերջին օգտագործվածը</string>
    <!-- Content description (not visible, for screen readers etc.): Sort saved logins dropdown menu chevron icon -->
    <string name="saved_logins_menu_dropdown_chevron_icon_content_description">Տեսակավորել մուտագրումների ցանկը</string>

    <!-- Credit Cards Autofill -->
    <!-- Preference and title for managing the settings for credit cards -->
    <string name="preferences_credit_cards">Բանկային քարտեր</string>
    <!-- Preference for saving and autofilling credit cards -->
    <string name="preferences_credit_cards_save_and_autofill_cards">Պահել և ինքնալրացնել քարտերը</string>
    <!-- Preference summary for saving and autofilling credit card data -->
    <string name="preferences_credit_cards_save_and_autofill_cards_summary">Տվյալները գաղտնագրված են</string>
    <!-- Preference option for syncing credit cards across devices. This is displayed when the user is not signed into sync -->
    <string name="preferences_credit_cards_sync_cards_across_devices">Համաժամեցնել քարտերը սարքերի միջև</string>
    <!-- Preference option for syncing credit cards across devices. This is displayed when the user is signed into sync -->
    <string name="preferences_credit_cards_sync_cards">Համաժամեցնել քարտերը</string>
    <!-- Preference option for adding a credit card -->
    <string name="preferences_credit_cards_add_credit_card">Ավելացնել բանկային քարտ</string>
    <!-- Preference option for managing saved credit cards -->
    <string name="preferences_credit_cards_manage_saved_cards">Կառավարել պահված քարտերը</string>
    <!-- Title of the "Add card" screen -->
    <string name="credit_cards_add_card">Ավելացնել քարտ</string>
    <!-- Title of the "Edit card" screen -->
    <string name="credit_cards_edit_card">Խմբագրել քարտը</string>
    <!-- The header for the card number of a credit card -->
    <string name="credit_cards_card_number">Քարտի համարը</string>
    <!-- The header for the expiration date of a credit card -->
    <string name="credit_cards_expiration_date">Քարտի ժամկետը</string>
    <!-- The label for the expiration date month of a credit card to be used by a11y services-->
    <string name="credit_cards_expiration_date_month">Ժամկետի ամսաթվի ամիսը</string>
    <!-- The label for the expiration date year of a credit card to be used by a11y services-->
    <string name="credit_cards_expiration_date_year">Ժամկետի ամսաթվի տարին</string>
    <!-- The header for the name on the credit card -->
    <string name="credit_cards_name_on_card">Քարտի վրա ձեր անունը</string>
    <!-- The header for the nickname for a credit card -->
    <string name="credit_cards_card_nickname">Քարտի անունը</string>
    <!-- The text for the "Delete card" menu item for deleting a credit card -->
    <string name="credit_cards_menu_delete_card">Ջնջել քարտը</string>
    <!-- The text for the "Delete card" button for deleting a credit card -->
    <string name="credit_cards_delete_card_button">Ջնջել քարտը</string>
    <!-- The title for the "Save" menu item for saving a credit card -->
    <string name="credit_cards_menu_save">Պահպանել</string>
    <!-- The text for the "Save" button for saving a credit card -->
    <string name="credit_cards_save_button">Պահպանել </string>
    <!-- The text for the "Cancel" button for cancelling adding or updating a credit card -->
    <string name="credit_cards_cancel_button">Չեղարկել</string>

    <!-- Title of the "Saved cards" screen -->
    <string name="credit_cards_saved_cards">Պահպանված քարտեր</string>

    <!-- Error message for credit card number validation -->
    <string name="credit_cards_number_validation_error_message">Մուտքագրեք բանկային վավեր քարտի համար</string>

    <!-- Error message for credit card name on card validation -->
    <string name="credit_cards_name_on_card_validation_error_message">Լրացրեք այս դաշտը</string>
    <!-- Message displayed in biometric prompt displayed for authentication before allowing users to view their saved credit cards -->
    <string name="credit_cards_biometric_prompt_message">Ապակողպեք՝ դիտելու համար պահպանված քարտերը</string>
    <!-- Title of warning dialog if users have no device authentication set up -->
    <string name="credit_cards_warning_dialog_title">Անվտանգ դարձրեք ձեր բանկային քարտերը</string>
    <!-- Message of warning dialog if users have no device authentication set up -->
    <string name="credit_cards_warning_dialog_message">Տեղակայեք սարքի կողպման նախշ, PIN կամ գաղտնաբառ՝ պաշտպանելու պահված բանկային քարտերը այն դեպքում, եթե որևէ մեկը ևս մուտք ունի Ձեր սարքին:</string>
    <!-- Positive button to send users to set up a pin of warning dialog if users have no device authentication set up -->
    <string name="credit_cards_warning_dialog_set_up_now">Տեղակայել հիմա</string>
    <!-- Negative button to ignore warning dialog if users have no device authentication set up -->
    <string name="credit_cards_warning_dialog_later">Ավելի ուշ</string>
    <!-- Title of PIN verification dialog to direct users to re-enter their device credentials to access their credit cards -->
    <string name="credit_cards_biometric_prompt_message_pin">Ապակողպեք ձեր սարքը</string>
    <!-- Message displayed in biometric prompt for authentication, before allowing users to use their stored credit card information -->
    <string name="credit_cards_biometric_prompt_unlock_message">Ապակողպեք՝ օգտագործելու համար բանկային քարտերի պահված տեղեկությունները</string>

    <!-- Title of the Add search engine screen -->
    <string name="search_engine_add_custom_search_engine_title">Ավելացնել որոնիչ</string>
    <!-- Title of the Edit search engine screen -->
    <string name="search_engine_edit_custom_search_engine_title">Խմբագրել որոնիչը</string>
    <!-- Content description (not visible, for screen readers etc.): Title for the button to add a search engine in the action bar -->
    <string name="search_engine_add_button_content_description">Ավելացնել</string>
    <!-- Content description (not visible, for screen readers etc.): Title for the button to save a search engine in the action bar -->
    <string name="search_engine_add_custom_search_engine_edit_button_content_description">Պահպանել</string>
    <!-- Text for the menu button to edit a search engine -->
    <string name="search_engine_edit">Խմբագրել</string>
    <!-- Text for the menu button to delete a search engine -->
    <string name="search_engine_delete">Ջնջել</string>

    <!-- Text for the button to create a custom search engine on the Add search engine screen -->
    <string name="search_add_custom_engine_label_other">Այլ</string>
    <!-- Placeholder text shown in the Search Engine Name TextField before a user enters text -->
    <string name="search_add_custom_engine_name_hint">Անուն</string>
    <!-- Placeholder text shown in the Search String TextField before a user enters text -->
    <string name="search_add_custom_engine_search_string_hint">Օգտագործվող որոնման տողը </string>
    <!-- Description text for the Search String TextField. The %s is part of the string -->
    <string formatted="false" name="search_add_custom_engine_search_string_example">Հարցումը փոխարինել “%s”-ով: Օրինակ՝ \nhttps://www.google.com/search?q=%s</string>
    <!-- Text for the button to learn more about adding a custom search engine -->
    <string name="search_add_custom_engine_learn_more_label">Իմանալ ավելին</string>
    <!-- Accessibility description for the form in which details about the custom search engine are entered -->
    <string name="search_add_custom_engine_form_description">Հարմարեցված որոնիչի մանրամասներ</string>
    <!-- Accessibility description for the 'Learn more' link -->
    <string name="search_add_custom_engine_learn_more_description">Իմացեք ավելին հղում</string>

    <!-- Text shown when a user leaves the name field empty -->
    <string name="search_add_custom_engine_error_empty_name">Մուտքագրել որոնիչի անունը</string>
    <!-- Text shown when a user tries to add a search engine that already exists -->
    <string name="search_add_custom_engine_error_existing_name">«%s» անունով որոնիչ արդեն գոյություն ունի:</string>
    <!-- Text shown when a user leaves the search string field empty -->
    <string name="search_add_custom_engine_error_empty_search_string">Մուտքագրեք որոնման տող</string>
    <!-- Text shown when a user leaves out the required template string -->
    <string name="search_add_custom_engine_error_missing_template">Ստուգեք, որ որոնման տողը համապատասխանում է օրինակի ձևաչափին</string>
    <!-- Text shown when we aren't able to validate the custom search query. The first parameter is the url of the custom search engine -->
    <string name="search_add_custom_engine_error_cannot_reach">“%s”-ին կապակցվելու սխալ</string>
    <!-- Text shown when a user creates a new search engine -->
    <string name="search_add_custom_engine_success_message">%s-ը ստեղծվել է</string>
    <!-- Text shown when a user successfully edits a custom search engine -->
    <string name="search_edit_custom_engine_success_message">%s-ը պահպանվել է</string>
    <!-- Text shown when a user successfully deletes a custom search engine -->
    <string name="search_delete_search_engine_success_message">%s-ը ջնջվել է</string>

    <!-- Title text shown for the migration screen to the new browser. Placeholder replaced with app name -->
    <string name="migration_title">Բարի գալուստ նոր %s</string>

    <!-- Description text followed by a list of things migrating (e.g. Bookmarks, History). Placeholder replaced with app name-->
    <string name="migration_description">Ամբողջովին վերափոխված դիտարկիչը Ձեզ է սպասում՝ բարելավված արտադրողականությամբ և յուրահատկություններով, որոնք կօգնեն անել ավելին առցանց:\n\nԽնդրում ենք սպասել, մինչ մենք կթարմացնենք %s-ի հետևյալ բաղադրիչները՝</string>
    <!-- Text on the disabled button while in progress. Placeholder replaced with app name -->
    <string name="migration_updating_app_button_text">%s-ը արդիացվում է…</string>
    <!-- Text on the enabled button. Placeholder replaced with app name-->
    <string name="migration_update_app_button">Մեկնարկել %s-ը</string>
    <!-- Accessibility description text for a completed migration item -->
    <string name="migration_icon_description">Տեղափոխումը ավարտված է</string>
    <!--Text on list of migrated items (e.g. Settings, History, etc.)-->
    <string name="migration_text_passwords">Գաղտնաբառեր</string>

    <!-- Heading for the instructions to allow a permission -->
    <string name="phone_feature_blocked_intro">Այն թույլատրելու համար՝</string>
    <!-- First step for the allowing a permission -->
    <string name="phone_feature_blocked_step_settings">1. Անցեք Android-ի Կարգավորումներ</string>
    <!-- Second step for the allowing a permission -->
    <string name="phone_feature_blocked_step_permissions"><![CDATA[2. Հպեք <b> Թույլտվություններ</b>]]></string>
    <!-- Third step for the allowing a permission (Fore example: Camera) -->
    <string name="phone_feature_blocked_step_feature"><![CDATA[3. Փոխարկեք <b>%1$s</b>-ը Միաց.]]></string>

    <!-- Label that indicates a site is using a secure connection -->
    <string name="quick_settings_sheet_secure_connection_2">Կապակցումն անվտանգ է</string>
    <!-- Label that indicates a site is using a insecure connection -->
    <string name="quick_settings_sheet_insecure_connection_2">Կապակցումն անվտանգ չէ</string>
    <!-- Label that indicates a site is using a secure connection -->
    <string moz:removedIn="94" name="quick_settings_sheet_secure_connection" tools:ignore="UnusedResources">Անվտանգ կապակցում</string>
    <!-- Label that indicates a site is using a insecure connection -->
    <string moz:removedIn="94" name="quick_settings_sheet_insecure_connection" tools:ignore="UnusedResources">Ոչ անվտանգ կապակցում</string>
    <!-- Confirmation message for a dialog confirming if the user wants to delete all the permissions for all sites-->
    <string name="confirm_clear_permissions_on_all_sites">Համոզվա՞ծ եք, որ ցանկանում եք մաքրել բոլոր թույլտվությունները բոլոր կայքերում:</string>
    <!-- Confirmation message for a dialog confirming if the user wants to delete all the permissions for a site-->
    <string name="confirm_clear_permissions_site">Համոզվա՞ծ եք, որ ցանկանում եք մաքրել բոլոր թույլտվությունները այս կայքում:</string>
    <!-- Confirmation message for a dialog confirming if the user wants to set default value a permission for a site-->
    <string name="confirm_clear_permission_site">Համոզվա՞ծ եք, որ ցանկանում եք մաքրել այս թույլտվությունը այս կայքում:</string>
    <!-- label shown when there are not site exceptions to show in the site exception settings -->
    <string name="no_site_exceptions">Բացառություններ չկան</string>
    <!-- Label for the Pocket default top site -->
    <string name="pocket_top_articles">Լավագույն հոդվածներ</string>
    <!-- Bookmark deletion confirmation -->
    <string name="bookmark_deletion_confirmation">Համոզվա՞ծ եք, որ ցանկանում եք ջնջել այս էջանիշը:</string>
    <!-- Browser menu button that adds a top site to the home fragment -->
    <string name="browser_menu_add_to_top_sites">Ավելացնել ընտրյալ կայքերին</string>
    <!-- text shown before the issuer name to indicate who its verified by, parameter is the name of
     the certificate authority that verified the ticket-->
    <string name="certificate_info_verified_by">Ստուգված է %1$s-ի կողմից</string>
    <!-- Login overflow menu delete button -->
    <string name="login_menu_delete_button">Ջնջել</string>
    <!-- Login overflow menu edit button -->
    <string name="login_menu_edit_button">Խմբագրել</string>
    <!-- Message in delete confirmation dialog for logins -->
    <string name="login_deletion_confirmation">Համոզվա՞ծ եք, որ ցանկանում եք ջնջել այս մուտքանունը:</string>
    <!-- Positive action of a dialog asking to delete  -->
    <string name="dialog_delete_positive">Ջնջել</string>
    <!--  The saved login options menu description. -->
    <string name="login_options_menu">Մուտքի ընտրանքներ</string>
    <!--  The editable text field for a login's web address. -->
    <string name="saved_login_hostname_description">Խմբագրելի տեքստի դաշտը մուտքի վեբ հասցեի համար:</string>
    <!--  The editable text field for a login's username. -->
    <string name="saved_login_username_description">Խմբագրելի տեքստի դաշտը մուտք գործողի համար:</string>
    <!--  The editable text field for a login's password. -->
    <string name="saved_login_password_description">Խմբագրելի տեքստի դաշտը մուտքի գաղտնաբառի համար:</string>
    <!--  The button description to save changes to an edited login. -->
    <string name="save_changes_to_login">Պահպանել փոփոխությունները մուտքագրման համար:</string>
    <!--  The button description to discard changes to an edited login. -->
    <string name="discard_changes">Հրաժարվել փոփոխություններից</string>
    <!--  The page title for editing a saved login. -->
    <string name="edit">Խմբագրել</string>
    <!--  The page title for adding new login. -->
    <string name="add_login">Հավելել նոր մուտքագրում</string>
    <!--  The error message in add/edit login view when password field is blank. -->
    <string name="saved_login_password_required">Գաղտնաբառ է պահանջվում</string>
    <!--  The error message in add login view when username field is blank. -->
    <string name="saved_login_username_required">Օգտվողի անունը պարտադիր է</string>
    <!--  The error message in add login view when hostname field is blank. -->
    <string name="saved_login_hostname_required" tools:ignore="UnusedResources">Հոսթի անունը պարտադիր է</string>
    <!-- Voice search button content description  -->
    <string name="voice_search_content_description">Ձայնային որոնում</string>
    <!-- Voice search prompt description displayed after the user presses the voice search button -->
    <string name="voice_search_explainer">Խոսել</string>

    <!--  The error message in edit login view when a duplicate username exists. -->
    <string name="saved_login_duplicate">Այդ անունով մուտքանուն արդեն գոյություն ունի</string>

    <!-- This is the hint text that is shown inline on the hostname field of the create new login page. 'https://www.example.com' intentionally hardcoded here -->
    <string name="add_login_hostname_hint_text">https://www.example.com</string>
    <!-- This is an error message shown below the hostname field of the add login page when a hostname does not contain http or https. -->
    <string moz:removedIn="94" name="add_login_hostname_invalid_text_1" tools:ignore="UnusedResources">Վեբ հասցեն պետք է պարունակի &quot;https://&quot; կամ &quot;http://&quot;</string>
    <!-- This is an error message shown below the hostname field of the add login page when a hostname does not contain http or https. -->
    <string name="add_login_hostname_invalid_text_3">Վեբ հասցեն պետք է պարունակի &quot;https://&quot; կամ &quot;http://&quot;</string>
    <!-- This is an error message shown below the hostname field of the add login page when a hostname is invalid. -->
    <string name="add_login_hostname_invalid_text_2">Վավեր հոսթի անուն է պահանջվում</string>

    <!-- Synced Tabs -->
    <!-- Text displayed to ask user to connect another device as no devices found with account -->
    <string name="synced_tabs_connect_another_device">Կապակցել այլ սարքի:</string>
    <!-- Text displayed asking user to re-authenticate -->
    <string name="synced_tabs_reauth">Խնդրում ենք վերահաստատել:</string>
    <!-- Text displayed when user has disabled tab syncing in Firefox Sync Account -->
    <string name="synced_tabs_enable_tab_syncing">Խնդրում ենք միացնել ներդիրի համաժամացումը:</string>

    <!-- Text displayed when user has no tabs that have been synced -->
    <string name="synced_tabs_no_tabs">Դուք չունեք բացված որևէ ներդիր Firefox-ի ձեր մյուս սարքերում:</string>
    <!-- Text displayed in the synced tabs screen when a user is not signed in to Firefox Sync describing Synced Tabs -->
    <string name="synced_tabs_sign_in_message">Դիտեք այլ սարքերում ձեր ներդիրների ցանկը:</string>
    <!-- Text displayed on a button in the synced tabs screen to link users to sign in when a user is not signed in to Firefox Sync -->
    <string name="synced_tabs_sign_in_button">Մուտք գործեք՝ համաժամեցնելու համար</string>

    <!-- The text displayed when a synced device has no tabs to show in the list of Synced Tabs. -->
    <string name="synced_tabs_no_open_tabs">Չկան բացված ներդիրներ</string>

    <!-- Top Sites -->
    <!-- Title text displayed in the dialog when top sites limit is reached. -->
    <string name="top_sites_max_limit_title">Լավագույն կայքերի ցանկը լրացել է</string>
    <!-- Content description text displayed in the dialog when top sites limit is reached. -->
    <string name="top_sites_max_limit_content_2">Նոր լավագույն կայքի ավելացման համար հեռացրեք մեկը: Հպեք և սեղմած պահեք կայքը և ընտրեք հեռացնել:</string>
    <!-- Confirmation dialog button text when top sites limit is reached. -->
    <string name="top_sites_max_limit_confirmation_button">Հասկանալի է</string>

    <!-- Label for the preference to show the most visited top sites on the homepage -->
    <string name="top_sites_toggle_top_recent_sites_3">Ամենաշատ այցելված լավագույն կայքերը</string>
    <!-- Label for the show most visited top sites preference -->
    <string moz:removedIn="94" name="top_sites_toggle_top_frecent_sites_2" tools:ignore="UnusedResources">Ցուցադրել ամենաշատ այցելված կայքերը</string>
    <!-- Label for the show most visited sites preference -->
    <string moz:removedIn="93" name="top_sites_toggle_top_frecent_sites" tools:ignore="UnusedResources">Ցուցադրել ամենաշատ այցելվող կայքերը</string>

    <!-- Title text displayed in the rename top site dialog. -->
	<string name="top_sites_rename_dialog_title">Անուն</string>
	<!-- Hint for renaming title of a top site -->
	<string name="top_site_name_hint">Ընտրյալ կայքի անունը</string>
	<!-- Button caption to confirm the renaming of the top site. -->
	<string name="top_sites_rename_dialog_ok">Լավ</string>
	<!-- Dialog button text for canceling the rename top site prompt. -->
	<string name="top_sites_rename_dialog_cancel">Չեղարկել</string>

    <!-- Inactive tabs in the tabs tray -->
    <!-- Title text displayed in the tabs tray when a tab has been unused for 14 days. -->
    <string name="inactive_tabs_title">Ոչ ակտիվ ներդիրներ</string>
    <!-- Content description for closing all inactive tabs -->
    <string name="inactive_tabs_delete_all">Փակել բոլոր անգործուն ներդիրները</string>
    <!-- A description below the section of "inactive" tabs to notify the user when those tabs will be closed, if appropriate. See strings inactive_tabs_30_days and inactive_tabs_7_days for placeholders options. -->
    <string moz:removedIn="95" name="inactive_tabs_description" tools:ignore="UnusedResources">Ներդիրներն այստեղ հասանելի են %s: Այդ ժամանակից հետո ներդիրներն ինքնաբար կփակվեն:</string>
    <!-- The amount of time until a tab in the "inactive" section of the tabs tray will be closed. See string inactive_tabs_description as well -->
    <string moz:removedIn="95" name="inactive_tabs_30_days" tools:ignore="UnusedResources">30 օր</string>
    <!-- The amount of time until a tab in the "inactive" section of the tabs tray will be closed. See string inactive_tabs_description as well -->
    <string moz:removedIn="95" name="inactive_tabs_7_days" tools:ignore="UnusedResources">1 շաբաթ</string>

    <!-- Inactive tabs auto-close message in the tabs tray -->
    <!-- The header text of the auto-close message when the user is asked if they want to turn on the auto-closing of inactive tabs. -->
    <string name="inactive_tabs_auto_close_message_header" tools:ignore="UnusedResources">Ինքնափակե՞լ մեկ ամսից:</string>
    <!-- A description below the header to notify the user what the inactive tabs auto-close feature is. -->
    <string name="inactive_tabs_auto_close_message_description" tools:ignore="UnusedResources">Firefox-ը կարող է փակել ներդիրները, որոնք չեք դիտել վերջին ամսում:</string>
    <!-- A call to action below the description to allow the user to turn on the auto closing of inactive tabs. -->
    <string name="inactive_tabs_auto_close_message_action" tools:ignore="UnusedResources">ՄԻԱՑՆԵԼ ԻՆՔՆԱՓԱԿՈՒՄԸ</string>

    <!-- Text for the snackbar to confirm auto-close is enabled for inactive tabs -->
    <string name="inactive_tabs_auto_close_message_snackbar">Ինքնափակումը միացված է</string>

    <!-- Inactive tabs survey -->
    <!-- Header text for the inactive tabs survey asking for feedback to improve the inactive tabs feature. -->
    <string moz:removedIn="95" name="inactive_tabs_survey_header" tools:ignore="UnusedResources">Օգնեք մեզ բարելավել</string>
    <!-- Header text for the inactive tabs survey asking for feedback to improve the inactive tabs feature. -->
    <string name="inactive_tabs_survey_header_1">Օգնեք բարելավել Firefox-ը</string>

    <!-- Content text for the inactive tabs survey asking the primary survey feedback question. -->
    <string name="inactive_tabs_survey_content">Ինչու՞ եք անջատել անգործուն ներդիրները:</string>
    <!-- One of the feedback option that can be selected as a responses to the inactive tabs survey question. -->
    <string name="inactive_tabs_survey_do_not_understand">Ես չեմ հասկանում, թե ինչպես է դա աշխատում</string>
    <!-- One of the feedback option that can be selected as a responses to the inactive tabs survey question. -->
    <string name="inactive_tabs_survey_do_it_myself">Ես ինքս սիրում եմ մաքրել հին ներդիրները</string>
    <!-- One of the feedback option that can be selected as a responses to the inactive tabs survey question. -->
    <string moz:removedIn="95" name="inactive_tabs_survey_time_too_long_option" tools:ignore="UnusedResources">Անգործունության ժամանակը երկար է</string>
    <!-- One of the feedback option that can be selected as a responses to the inactive tabs survey question. -->
    <string name="inactive_tabs_survey_time_too_long_option_1">Երկշաբաթյա ժամկետը չափազանց երկար է</string>
    <!-- One of the feedback option that can be selected as a responses to the inactive tabs survey question. -->
    <string moz:removedIn="95" name="inactive_tabs_survey_time_too_short_option" tools:ignore="UnusedResources">Անգործունության ժամանակը կարճ է</string>
    <!-- One of the feedback option that can be selected as a responses to the inactive tabs survey question. -->
    <string name="inactive_tabs_survey_time_too_short_option_1">Երկշաբաթյա ժամկետը չափազանց կարճ է</string>
    <!-- Confirmation button text to submit the feedback for the inactive tabs survey. -->
    <string name="inactive_tabs_survey_send_button">Ուղարկել</string>
    <!-- Content description for inactive tabs survey close button -->
    <string name="inactive_tabs_survey_close_button_content_description">Փակել</string>

    <!-- Inactive tabs auto-close message in the tabs tray -->
    <!-- The header text of the auto-close message when the user is asked if they want to turn on the auto-closing of inactive tabs. -->
    <string name="inactive_tabs_auto_close_message_header" tools:ignore="UnusedResources">Ինքնափակե՞լ մեկ ամսից:</string>
    <!-- A description below the header to notify the user what the inactive tabs auto-close feature is. -->
    <string name="inactive_tabs_auto_close_message_description" tools:ignore="UnusedResources">Firefox-ը կարող է փակել ներդիրները, որոնք չեք դիտել վերջին ամսում:</string>
    <!-- A call to action below the description to allow the user to turn on the auto closing of inactive tabs. -->
    <string name="inactive_tabs_auto_close_message_action" tools:ignore="UnusedResources">ՄԻԱՑՆԵԼ ԻՆՔՆԱՓԱԿՈՒՄԸ</string>

    <!-- Inactive tabs survey -->
    <!-- Header text for the inactive tabs survey asking for feedback to improve the inactive tabs feature. -->
    <string name="inactive_tabs_survey_header" tools:ignore="UnusedResources">Օգնեք մեզ բարելավել</string>
    <!-- Content text for the inactive tabs survey asking the primary survey feedback question. -->
    <string name="inactive_tabs_survey_content" tools:ignore="UnusedResources">Ինչու՞ եք անջատել անգործուն ներդիրները:</string>
    <!-- One of the feedback option that can be selected as a responses to the inactive tabs survey question. -->
    <string name="inactive_tabs_survey_not_interested_option" tools:ignore="UnusedResources">Հետաքրքրված չեմ</string>
    <!-- One of the feedback option that can be selected as a responses to the inactive tabs survey question. -->
    <string name="inactive_tabs_survey_time_too_long_option" tools:ignore="UnusedResources">Անգործունության ժամանակը երկար է</string>
    <!-- One of the feedback option that can be selected as a responses to the inactive tabs survey question. -->
    <string name="inactive_tabs_survey_time_too_short_option" tools:ignore="UnusedResources">Անգործունության ժամանակը կարճ է</string>
    <!-- Confirmation button text to submit the feedback for the inactive tabs survey. -->
    <string name="inactive_tabs_survey_send_button" tools:ignore="UnusedResources">Ուղարկել</string>
    <!-- Content description for inactive tabs survey close button -->
    <string name="inactive_tabs_survey_close_button_content_description" tools:ignore="UnusedResources">Փակել</string>

    <!-- Default browser experiment -->
    <string name="default_browser_experiment_card_text">Կայեք հղումներ կայքերից, էլ. նամակներից և հաղորդագրություններից, որոնք ինքնաբար կերպով կբացվեն Firefox-ում:</string>

    <!-- Content description for close button in collection placeholder. -->
    <string name="remove_home_collection_placeholder_content_description">Հեռացնել</string>

    <!-- Content description radio buttons with a link to more information -->
    <string name="radio_preference_info_content_description">Սեղմեք` մանրամասների համար</string>

    <!-- Content description for the action bar "up" button -->
    <string name="action_bar_up_description">Նավարկել վերև</string>

    <!-- Content description for privacy content close button -->
    <string name="privacy_content_close_button_content_description">Փակել</string>

    <!-- Pocket recommended stories -->
    <!-- Header text for a section on the home screen. -->
    <string moz:removedIn="94" name="pocket_stories_header" tools:ignore="UnusedResources">Մտահանգման պատմություններ</string>
    <!-- Header text for a section on the home screen. -->
    <string name="pocket_stories_header_1">Մտահանգման պատմություններով</string>
    <!-- Header text for a section on the home screen. -->
    <string name="pocket_stories_categories_header">Պատմություններ ըստ թեմայի</string>
    <!-- Text of a button allowing users to access an external url for more Pocket recommendations. -->
    <string name="pocket_stories_placeholder_text">Բացահայտի՛ր ավելին</string>
    <!-- Title of an app feature. Smaller than a heading.-->
    <string name="pocket_stories_feature_title">Pocket-ի կողմից:</string>
    <!-- Caption for describing a certain feature. The placeholder is for a clickable text (eg: Learn more) which will load an url in a new tab when clicked.  -->
    <string name="pocket_stories_feature_caption">Firefox ընտանիքի մի մասը: %s</string>
    <!-- Clickable text for opening an external link for more information about Pocket. -->
    <string name="pocket_stories_feature_learn_more">Իմանալ ավելին</string>
</resources><|MERGE_RESOLUTION|>--- conflicted
+++ resolved
@@ -108,11 +108,6 @@
     <string name="tab_tray_close_tabs_banner_negative_button_text">Բաց թողնել</string>
 
     <!-- Text for the banner message to tell users about our inactive tabs feature. -->
-<<<<<<< HEAD
-    <string name="tab_tray_inactive_onboarding_message" tools:ignore="UnusedResources">Երկու շաբաթ չնայած էջանիշերը տեղափոխվում են այստեղ:</string>
-    <!-- Text for the action link to go to Settings for inactive tabs. -->
-    <string name="tab_tray_inactive_onboarding_button_text" tools:ignore="UnusedResources">Անջատել կարգավորումներում</string>
-=======
     <string name="tab_tray_inactive_onboarding_message">Երկու շաբաթ չնայած էջանիշերը տեղափոխվում են այստեղ:</string>
     <!-- Text for the action link to go to Settings for inactive tabs. -->
     <string name="tab_tray_inactive_onboarding_button_text">Անջատել կարգավորումներում</string>
@@ -129,7 +124,6 @@
     <!-- Text for turn on auto close tabs button in the auto-close dialog of the inactive tabs. -->
     <string name="tab_tray_inactive_turn_on_auto_close_button_2">Միացնել ինքնափակումը</string>
 
->>>>>>> c72675e6
 
     <!-- Home screen icons - Long press shortcuts -->
     <!-- Shortcut action to open new tab -->
@@ -717,11 +711,7 @@
     <!-- Title of preference that allows a user to specify the auto-close settings for open tabs -->
     <string name="preference_auto_close_tabs" tools:ignore="UnusedResources">Ինքնափակել բաց ներդիրները</string>
 
-<<<<<<< HEAD
-    <!-- Start on Home -->
-=======
     <!-- Opening screen -->
->>>>>>> c72675e6
     <!-- Title of a preference that allows a user to indicate after a specified amount of time when the app should start on the home screen -->
     <string moz:removedIn="94" name="preferences_start_on_home" tools:ignore="UnusedResources">Սկսել տնից</string>
     <!-- Title of a preference that allows a user to choose what screen to show after opening the app -->
@@ -2056,30 +2046,6 @@
     <!-- Content description for inactive tabs survey close button -->
     <string name="inactive_tabs_survey_close_button_content_description">Փակել</string>
 
-    <!-- Inactive tabs auto-close message in the tabs tray -->
-    <!-- The header text of the auto-close message when the user is asked if they want to turn on the auto-closing of inactive tabs. -->
-    <string name="inactive_tabs_auto_close_message_header" tools:ignore="UnusedResources">Ինքնափակե՞լ մեկ ամսից:</string>
-    <!-- A description below the header to notify the user what the inactive tabs auto-close feature is. -->
-    <string name="inactive_tabs_auto_close_message_description" tools:ignore="UnusedResources">Firefox-ը կարող է փակել ներդիրները, որոնք չեք դիտել վերջին ամսում:</string>
-    <!-- A call to action below the description to allow the user to turn on the auto closing of inactive tabs. -->
-    <string name="inactive_tabs_auto_close_message_action" tools:ignore="UnusedResources">ՄԻԱՑՆԵԼ ԻՆՔՆԱՓԱԿՈՒՄԸ</string>
-
-    <!-- Inactive tabs survey -->
-    <!-- Header text for the inactive tabs survey asking for feedback to improve the inactive tabs feature. -->
-    <string name="inactive_tabs_survey_header" tools:ignore="UnusedResources">Օգնեք մեզ բարելավել</string>
-    <!-- Content text for the inactive tabs survey asking the primary survey feedback question. -->
-    <string name="inactive_tabs_survey_content" tools:ignore="UnusedResources">Ինչու՞ եք անջատել անգործուն ներդիրները:</string>
-    <!-- One of the feedback option that can be selected as a responses to the inactive tabs survey question. -->
-    <string name="inactive_tabs_survey_not_interested_option" tools:ignore="UnusedResources">Հետաքրքրված չեմ</string>
-    <!-- One of the feedback option that can be selected as a responses to the inactive tabs survey question. -->
-    <string name="inactive_tabs_survey_time_too_long_option" tools:ignore="UnusedResources">Անգործունության ժամանակը երկար է</string>
-    <!-- One of the feedback option that can be selected as a responses to the inactive tabs survey question. -->
-    <string name="inactive_tabs_survey_time_too_short_option" tools:ignore="UnusedResources">Անգործունության ժամանակը կարճ է</string>
-    <!-- Confirmation button text to submit the feedback for the inactive tabs survey. -->
-    <string name="inactive_tabs_survey_send_button" tools:ignore="UnusedResources">Ուղարկել</string>
-    <!-- Content description for inactive tabs survey close button -->
-    <string name="inactive_tabs_survey_close_button_content_description" tools:ignore="UnusedResources">Փակել</string>
-
     <!-- Default browser experiment -->
     <string name="default_browser_experiment_card_text">Կայեք հղումներ կայքերից, էլ. նամակներից և հաղորդագրություններից, որոնք ինքնաբար կերպով կբացվեն Firefox-ում:</string>
 
