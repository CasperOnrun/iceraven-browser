<?xml version="1.0" encoding="utf-8"?>
<resources xmlns:tools="http://schemas.android.com/tools" xmlns:moz="http://mozac.org/tools">
    <!-- App name for private browsing mode. The first parameter is the name of the app defined in app_name (for example: Fenix)-->
    <string name="app_name_private_5">Մասնավոր %s</string>
    <!-- App name for private browsing mode. The first parameter is the name of the app defined in app_name (for example: Fenix)-->
    <string name="app_name_private_4">%s (մասնավոր)</string>

    <!-- Home Fragment -->
    <!-- Content description (not visible, for screen readers etc.): "Three dot" menu button. -->
    <string name="content_description_menu">Լր. ընտրանքներ</string>

    <!-- Content description (not visible, for screen readers etc.): "Private Browsing" menu button. -->
    <string name="content_description_private_browsing_button">Միացնել գաղտնի դիտարկումը</string>
    <!-- Content description (not visible, for screen readers etc.): "Private Browsing" menu button. -->
    <string name="content_description_disable_private_browsing_button">Անջատել գաղտնի դիտարկումը</string>
    <!-- Placeholder text shown in the search bar before a user enters text -->
    <string name="search_hint">Մուտքագրեք որոնում կամ կայք</string>
    <!-- No Open Tabs Message Description -->
    <string name="no_open_tabs_description">Ձեր բաց ներդիրները կցուցադրվեն այստեղ:</string>

    <!-- No Private Tabs Message Description -->
    <string name="no_private_tabs_description">Ձեր գաղտնի ներդիրները կցուցադրվեն այստեղ:</string>

    <!-- Message announced to the user when tab tray is selected with 1 tab -->
    <string moz:removedIn="96" name="open_tab_tray_single" tools:ignore="UnusedResources">1 բաց ներդիր: Հպեք՝ փոխարկելու համար:</string>
    <!-- Message announced to the user when tab tray is selected with 0 or 2+ tabs -->
    <string moz:removedIn="95" name="open_tab_tray_plural" tools:ignore="UnusedResources">%1$s բաց ներդիրներ: Հպեք՝ փոխարկելու համար:</string>

    <!-- Tab tray multi select title in app bar. The first parameter is the number of tabs selected -->
    <string name="tab_tray_multi_select_title">Ընտրված է %1$d</string>
    <!-- Label of button in create collection dialog for creating a new collection  -->
    <string name="tab_tray_add_new_collection">Ավելացնել նոր հավաքածու</string>
    <!-- Label of editable text in create collection dialog for naming a new collection  -->
    <string name="tab_tray_add_new_collection_name">Անուն</string>
    <!-- Label of button in save to collection dialog for selecting a current collection  -->
    <string name="tab_tray_select_collection">Ընտրել հավաքածուն</string>
    <!-- Content description for close button while in multiselect mode in tab tray -->
    <string name="tab_tray_close_multiselect_content_description">Փակել բազմակի ընտրման կերպը</string>
    <!-- Content description for save to collection button while in multiselect mode in tab tray -->
    <string name="tab_tray_collection_button_multiselect_content_description">Պահպանել ընտրված ներդիրները հավաքածուում</string>
    <!-- Content description for checkmark while tab is selected while in multiselect mode in tab tray. The first parameter is the title of the tab selected -->
    <string moz:removedIn="96" name="tab_tray_item_selected_multiselect_content_description" tools:ignore="UnusedResources">Ընտրված է %1$s-ը</string>
    <!-- Content description when tab is unselected while in multiselect mode in tab tray. The first parameter is the title of the tab unselected -->
    <string moz:removedIn="96" name="tab_tray_item_unselected_multiselect_content_description" tools:ignore="UnusedResources">Չընտրված %1$s</string>
    <!-- Content description announcement when exiting multiselect mode in tab tray -->
    <string moz:removedIn="96" name="tab_tray_exit_multiselect_content_description" tools:ignore="UnusedResources">Փակում է բազմակի ընտրման կերպը</string>
    <!-- Content description announcement when entering multiselect mode in tab tray -->
    <string moz:removedIn="96" name="tab_tray_enter_multiselect_content_description" tools:ignore="UnusedResources">Մուտք բազմակի ընտրման կերպ: Ընտրեք ներդիրներ՝ հավաքածուում պահպանելու համար</string>
    <!-- Content description on checkmark while tab is selected in multiselect mode in tab tray -->
    <string name="tab_tray_multiselect_selected_content_description">Ընտրված</string>

    <!-- Home - Recently saved bookmarks -->
    <!-- Title for the home screen section with recently saved bookmarks. -->
<<<<<<< HEAD
    <string moz:removedIn="94" name="recently_saved_bookmarks" tools:ignore="UnusedResources">Վերջերս պահպանված</string>
    <!-- Title for the home screen section with recently saved bookmarks. -->
    <string moz:removedIn="94" name="recently_bookmarked" tools:ignore="UnusedResources">Վերջերս էջանշված</string>
    <!-- Title for the home screen section with recently saved bookmarks. -->
=======
>>>>>>> 5a685e67
    <string name="recent_bookmarks_title">Վերջին Էջանիշերը</string>
    <!-- Content description for the recently saved bookmarks section on the home screen. -->
    <string name="recently_saved_bookmarks_content_description">Վերջերս պահպանված էջանիշները</string>
    <!-- Title for the button which navigates the user to show all of their saved bookmarks. -->
    <string name="recently_saved_show_all">Ցուցադրել բոլորը</string>
    <!-- Content description for the button which navigates the user to show all of their saved bookmarks. -->
    <string name="recently_saved_show_all_content_description">Ցուցադրել բոլոր պահպանված էջանիշների կոճակը</string>

    <!-- About content. The first parameter is the name of the application. (For example: Fenix) -->
    <string name="about_content">%1$s-ը մշակված է Mozilla-ի կողմից:</string>

    <!-- Private Browsing -->
    <!-- Title for private session option -->
    <string moz:removedIn="96" name="private_browsing_title" tools:ignore="UnusedResources">Դուք Գաղտնի դիտարկման մեջ եք</string>

    <!-- Explanation for private browsing displayed to users on home view when they first enable private mode
        The first parameter is the name of the app defined in app_name (for example: Fenix) -->
    <string name="private_browsing_placeholder_description_2">%1$s-ը մաքրում է որոնման և զննարկման պատմությունը, երբ փակում եք ներդիրը կամ դուրս եք գալիս հավելվածից: Չնայած դա ձեզ անանուն չի դարձնում կայքերի կամ ձեր համացանցի ծառայություններ մատուցողի համար, այն ավելի հեշտ է դարձնում ձեր առցանց ակտիվության գաղտնիությունը այն դեպքում, եթե մեկ ուրիշը ևս օգտագործում է տվյալ սարքը:</string>
    <string name="private_browsing_common_myths">Տարածված առասպելներ գաղտնի դիտարկման վերաբերյալ</string>
    <!-- Delete session button to erase your history in a private session -->
    <string moz:removedIn="96" name="private_browsing_delete_session" tools:ignore="UnusedResources">Ջնջել աշխատաշրջանը</string>

    <!-- Private mode shortcut "contextual feature recommendation" (CFR) -->
    <!-- Text for the main message -->
    <string name="cfr_message">Ավելացնել դյուրանցում՝ Տնային էկրանից գաղտնի ներդիրները բացելու համար:</string>
    <!-- Text for the positive button -->
    <string name="cfr_pos_button_text">Ավելացնել դյուրանցում</string>
    <!-- Text for the negative button -->
    <string name="cfr_neg_button_text">Ոչ, շնորհակալ եմ</string>

    <!-- Open in App "contextual feature recommendation" (CFR) -->
    <!-- Text for the info message. 'Firefox' intentionally hardcoded here.-->
    <string name="open_in_app_cfr_info_message">Դուք կարող եք կայել Firefox-ը ինքնաշխատ բացել հղումները հավելվածներում:</string>
    <!-- Text for the positive action button -->
    <string name="open_in_app_cfr_positive_button_text">Անցնել Կարգավորումներին</string>
    <!-- Text for the negative action button -->
    <string name="open_in_app_cfr_negative_button_text">Բաց թողնել</string>

    <!-- Text for the info dialog when camera permissions have been denied but user tries to access a camera feature. -->
    <string name="camera_permissions_needed_message">Անհրաժեշտ է տեսախցիկի մատչում: Անցեք Android-ի կարգավորումներ, հպեք թույլտվություններին և հպեք թույլատրել:</string>
    <!-- Text for the positive action button to go to Android Settings to grant permissions. -->
    <string name="camera_permissions_needed_positive_button_text">Անցնել Կարգավորումներին</string>
    <!-- Text for the negative action button to dismiss the dialog. -->
    <string name="camera_permissions_needed_negative_button_text">Բաց թողնել</string>

    <!-- Text for the banner message to tell users about our auto close feature. -->
    <string name="tab_tray_close_tabs_banner_message">Կայեք բացված ներդիրների ինքնաբար փակումը, որոնք վերջին մեկ օրում, շաբաթում կամ ամսում չեն դիտվել:</string>
    <!-- Text for the positive action button to go to Settings for auto close tabs. -->
    <string name="tab_tray_close_tabs_banner_positive_button_text">Դիտել ընտրանքները</string>
    <!-- Text for the negative action button to dismiss the Close Tabs Banner. -->
    <string name="tab_tray_close_tabs_banner_negative_button_text">Բաց թողնել</string>

    <!-- Text for the banner message to tell users about our inactive tabs feature. -->
<<<<<<< HEAD
    <string name="tab_tray_inactive_onboarding_message" tools:ignore="UnusedResources">Երկու շաբաթ չնայած էջանիշերը տեղափոխվում են այստեղ:</string>
    <!-- Text for the action link to go to Settings for inactive tabs. -->
    <string name="tab_tray_inactive_onboarding_button_text" tools:ignore="UnusedResources">Անջատել կարգավորումներում</string>
=======
    <string name="tab_tray_inactive_onboarding_message">Երկու շաբաթ չնայած էջանիշերը տեղափոխվում են այստեղ:</string>
    <!-- Text for the action link to go to Settings for inactive tabs. -->
    <string name="tab_tray_inactive_onboarding_button_text">Անջատել կարգավորումներում</string>

    <!-- Text for title for the auto-close dialog of the inactive tabs. -->
    <string name="tab_tray_inactive_auto_close_title">Ինքնափակե՞լ մեկ ամսից:</string>
    <!-- Text for the body for the auto-close dialog of the inactive tabs. -->
    <string name="tab_tray_inactive_auto_close_body">Firefox-ը կարող է փակել ներդիրները, որոնք չեք դիտել վերջին ամսում:</string>
    <!-- Content description for close button in the auto-close dialog of the inactive tabs. -->
    <string name="tab_tray_inactive_auto_close_button_content_description">Փակել</string>
    <!-- Text for turn on auto close tabs button in the auto-close dialog of the inactive tabs. -->
    <string moz:removedIn="95" name="tab_tray_inactive_turn_on_auto_close_button" tools:ignore="UnusedResources">Միացնել ինքնափակումը</string>

    <!-- Text for turn on auto close tabs button in the auto-close dialog of the inactive tabs. -->
    <string name="tab_tray_inactive_turn_on_auto_close_button_2">Միացնել ինքնափակումը</string>

>>>>>>> 5a685e67

    <!-- Home screen icons - Long press shortcuts -->
    <!-- Shortcut action to open new tab -->
    <string name="home_screen_shortcut_open_new_tab_2">Նոր ներդիր</string>

    <!-- Shortcut action to open new private tab -->
    <string name="home_screen_shortcut_open_new_private_tab_2">Նոր գաղտնի ներդիր</string>

    <!-- Heading for the Top Sites block -->
    <string moz:removedIn="95" name="home_screen_top_sites_heading" tools:ignore="UnusedResources">Լավագույն կայքեր</string>

    <!-- Recent Tabs -->
    <!-- Header text for jumping back into the recent tab in the home screen -->
    <string name="recent_tabs_header">Վերադառնալ</string>
    <!-- Button text for showing all the tabs in the tabs tray -->
    <string name="recent_tabs_show_all">Ցուցադրել բոլորը</string>

    <!-- Content description for the button which navigates the user to show all recent tabs in the tabs tray. -->
    <string name="recent_tabs_show_all_content_description">Ցույց տալ բոլոր վերջին ներդիրների կոճակը</string>
    <!-- Title for showing a group item in the 'Jump back in' section of the new tab
        The first parameter is the search term that the user used. (for example: your search for "cat")-->
    <string name="recent_tabs_search_term">Ձեր որոնումը \&quot;%1$s\&quot;-ի համար</string>
    <!-- Text for the number of tabs in a group in the 'Jump back in' section of the new tab
<<<<<<< HEAD
        The first parameter is the count for number of sites in the group.  This number will always be more than one. -->
    <string name="recent_tabs_search_term_count">Կայքեր՝ %1$s</string>
=======
    The first parameter is the count for number of sites in the group.  This number will always be more than one. -->
    <string moz:removedIn="96" name="recent_tabs_search_term_count" tools:ignore="UnusedResources">Կայքեր՝ %1$s</string>

    <!-- Text for the number of tabs in a group in the 'Jump back in' section of the new tab
        %d is a placeholder for the number of sites in the group. This number will always be more than one. -->
    <string name="recent_tabs_search_term_count_2">%d կայքեր</string>
>>>>>>> 5a685e67

    <!-- History Metadata -->
    <!-- Header text for a section on the home screen that displays grouped highlights from the
         user's browsing history, such as topics they have researched or explored on the web -->
    <string name="history_metadata_header_2">Վերջերս այցելած</string>
    <!-- Header text for a section on the home screen that displays grouped highlights from the
         user's browsing history, such as topics they have researched or explored on the web -->
<<<<<<< HEAD
    <string moz:removedIn="94" name="history_metadata_header_2" tools:ignore="UnusedResources">Վերջերս այցելած</string>
    <!-- Header text for a section on the home screen that displays grouped highlights from the
         user's browsing history, such as topics they have researched or explored on the web -->
    <string name="history_metadata_header_3">Վերջին որոնումները</string>
=======
    <string moz:removedIn="96" name="history_metadata_header_3" tools:ignore="UnusedResources">Վերջին որոնումները</string>
>>>>>>> 5a685e67
    <!-- Text for the menu button to remove a grouped highlight from the user's browsing history
         in the Recently visited section -->
    <string name="recently_visited_menu_item_remove">Հեռացնել</string>

    <!-- Content description for the button which navigates the user to show all of their history. -->
    <string name="past_explorations_show_all_content_description">Ցույց տալ բոլոր անցած հետազոտությունների կոճակը</string>

    <!-- Browser Fragment -->
    <!-- Content description (not visible, for screen readers etc.): Navigate to open tabs -->
    <string moz:removedIn="96" name="browser_tabs_button" tools:ignore="UnusedResources">Բաց ներդիրներ</string>
    <!-- Content description (not visible, for screen readers etc.): Navigate backward (browsing history) -->
    <string name="browser_menu_back">Վերադառնալ</string>
    <!-- Content description (not visible, for screen readers etc.): Navigate forward (browsing history) -->
    <string name="browser_menu_forward">Փոխանցել</string>
    <!-- Content description (not visible, for screen readers etc.): Refresh current website -->
    <string name="browser_menu_refresh">Թարմացնել</string>
    <!-- Content description (not visible, for screen readers etc.): Stop loading current website -->
    <string name="browser_menu_stop">Կանգնեցնել</string>
    <!-- Content description (not visible, for screen readers etc.): Bookmark the current page -->
    <string moz:removedIn="95" name="browser_menu_bookmark" tools:ignore="UnusedResources">Էջանիշ</string>
    <!-- Content description (not visible, for screen readers etc.): Un-bookmark the current page -->
    <string moz:removedIn="96" name="browser_menu_edit_bookmark" tools:ignore="UnusedResources">Խմբագրել Էջանիշը</string>
    <!-- Browser menu button that opens the addon manager -->
    <string name="browser_menu_add_ons">Հավելումներ</string>
    <!-- Browser menu button that opens the addon extensions manager -->
    <string moz:removedIn="96" name="browser_menu_extensions" tools:ignore="UnusedResources">Ընդլայնումներ</string>
    <!-- Text displayed when there are no add-ons to be shown -->
    <string name="no_add_ons">Հավելումներ չկան</string>
    <!-- Browser menu button that sends a user to help articles -->
    <string name="browser_menu_help">Օգնություն</string>
    <!-- Browser menu button that sends a to a the what's new article -->
    <string name="browser_menu_whats_new">Ի՞նչն է նոր</string>
    <!-- Browser menu button that opens the settings menu -->
    <string name="browser_menu_settings">Կարգավորումներ</string>
    <!-- Browser menu button that opens a user's library -->
    <string name="browser_menu_library">Գրադարան</string>
    <!-- Browser menu toggle that requests a desktop site -->
    <string name="browser_menu_desktop_site">Դեսքթոփ տարբերակ</string>
    <!-- Browser menu toggle that adds a shortcut to the site on the device home screen. -->
    <string name="browser_menu_add_to_homescreen">Ավելացնել Տնային էկրանին</string>
    <!-- Browser menu toggle that installs a Progressive Web App shortcut to the site on the device home screen. -->
    <string name="browser_menu_install_on_homescreen">Տեղադրել</string>

    <!-- Menu option on the toolbar that takes you to synced tabs page-->
    <string name="synced_tabs">Համաժամեցված ներդիրներ</string>
    <!-- Content description (not visible, for screen readers etc.) for the Resync tabs button -->
    <string name="resync_button_content_description">Կրկնահամաժամեցում</string>
    <!-- Browser menu button that opens the find in page menu -->
    <string name="browser_menu_find_in_page">Գտնել էջում</string>
    <!-- Browser menu button that creates a private tab -->
    <string moz:removedIn="96" name="browser_menu_private_tab" tools:ignore="UnusedResources">Գաղտնի ներդիր</string>
    <!-- Browser menu button that saves the current tab to a collection -->
    <string name="browser_menu_save_to_collection_2">Պահպանել հավաքածուում</string>
    <!-- Browser menu button that open a share menu to share the current site -->
    <string name="browser_menu_share">Համօգտագործել</string>
    <!-- Share menu title, displayed when a user is sharing their current site -->
    <string moz:removedIn="96" name="menu_share_with" tools:ignore="UnusedResources">Կիսվել հետևյալի հետ՝</string>
    <!-- Browser menu button shown in custom tabs that opens the current tab in Fenix
        The first parameter is the name of the app defined in app_name (for example: Fenix) -->
    <string name="browser_menu_open_in_fenix">Բացել %1$s-ում</string>
    <!-- Browser menu text shown in custom tabs to indicate this is a Fenix tab
        The first parameter is the name of the app defined in app_name (for example: Fenix) -->
    <string name="browser_menu_powered_by">%1$s-Ի ԿՈՂՄԻՑ</string>
    <!-- Browser menu text shown in custom tabs to indicate this is a Fenix tab
        The first parameter is the name of the app defined in app_name (for example: Fenix) -->
    <string name="browser_menu_powered_by2">%1$s-ի կողմից</string>
    <!-- Browser menu button to put the current page in reader mode -->
    <string name="browser_menu_read">Ընթերցողի դիտում</string>
    <!-- Browser menu button content description to close reader mode and return the user to the regular browser -->
    <string name="browser_menu_read_close">Փակել Ընթերցման դիտումը</string>
    <!-- Browser menu button to open the current page in an external app -->
    <string name="browser_menu_open_app_link">Բացել հավելվածում</string>
    <!-- Browser menu button to configure reader mode appearance e.g. the used font type and size -->
    <string moz:removedIn="96" name="browser_menu_read_appearance" tools:ignore="UnusedResources">Տեսք</string>

    <!-- Browser menu button to show reader view appearance controls e.g. the used font type and size -->
    <string name="browser_menu_customize_reader_view">Հարմարեցնել ընթերցման դիտումը</string>
    <!-- Browser menu label for adding a bookmark -->
    <string name="browser_menu_add">Ավելացնել</string>
    <!-- Browser menu label for editing a bookmark -->
    <string name="browser_menu_edit">Խմբագրել</string>

    <!-- Browser menu button that opens the Customize menu -->
    <string name="browser_menu_customize_home">Հարմարեցնել տնայինը</string>
    <!-- Button shown on the home page that opens the Customize home settings -->
    <string name="browser_menu_customize_home_1">Հարմարեցնել տնայինը</string>
    <!-- Browser Toolbar -->
    <!-- Content description for the Home screen button on the browser toolbar -->
    <string name="browser_toolbar_home">Հիմնական էկրան</string>

    <!-- Error message to show when the user tries to access a scheme not
        handled by the app (Ex: blob, tel etc) -->
    <string moz:removedIn="96" name="unknown_scheme_error_message" tools:ignore="UnusedResources">Հնարավոր չէ կապակցվել: Անճանաչելի URL ուրվակազմ:</string>

    <!-- Locale Settings Fragment -->
    <!-- Content description for tick mark on selected language -->
    <string name="a11y_selected_locale_content_description">Ընտրված լեզուն</string>
    <!-- Content description for search icon -->
    <string moz:removedIn="96" name="a11y_search_icon_content_description" tools:ignore="UnusedResources">Որոնել</string>
    <!-- Text for default locale item -->
    <string name="default_locale_text">Հետևել սարքի լեզվին</string>
    <!-- Placeholder text shown in the search bar before a user enters text -->
    <string name="locale_search_hint">Որոնել լեզուներ</string>

    <!-- Search Fragment -->
    <!-- Button in the search view that lets a user search by scanning a QR code -->
    <string name="search_scan_button">Սկանավորել</string>
    <!-- Button in the search view that lets a user change their search engine -->
    <string name="search_engine_button">Որոնիչ</string>
    <!-- Button in the search view when shortcuts are displayed that takes a user to the search engine settings -->
    <string name="search_shortcuts_engine_settings">Որոնիչի կարգավորումներ</string>
    <!-- Header displayed when selecting a shortcut search engine -->
    <string moz:removedIn="96" name="search_engines_search_with" tools:ignore="UnusedResources">Այս անգամ որոնել հետևյալով՝</string>
    <!-- Button in the search view that lets a user navigate to the site in their clipboard -->
    <string name="awesomebar_clipboard_title">Լրացնել հղումը սեղմատախտակից</string>
    <!-- Button in the search suggestions onboarding that allows search suggestions in private sessions -->
    <string name="search_suggestions_onboarding_allow_button">Թույլատրել</string>
    <!-- Button in the search suggestions onboarding that does not allow search suggestions in private sessions -->
    <string name="search_suggestions_onboarding_do_not_allow_button">Չթույլատրել</string>
    <!-- Search suggestion onboarding hint title text -->
    <string name="search_suggestions_onboarding_title">Թույլատրել որոնման առաջարկներ մասնավոր աշխատաշրջաններում:</string>
    <!-- Search suggestion onboarding hint description text, first parameter is the name of the app defined in app_name (for example: Fenix)-->
    <string name="search_suggestions_onboarding_text">%s-ը համօգտագործելու է այն ամենը, ինչ մուտքագրում եք հասցեի տողում ձեր սկզբնական որոնիչի հետ:</string>
    <!-- Search suggestion onboarding hint Learn more link text -->
    <string name="search_suggestions_onboarding_learn_more_link">Իմանալ ավելին</string>

    <!-- Search engine suggestion title text. The first parameter is the name of teh suggested engine-->
    <string name="search_engine_suggestions_title">Որոնել %s</string>
    <!-- Search engine suggestion description text -->
    <string name="search_engine_suggestions_description">Որոնել ուղղակիրոեն հասցեագոտուց</string>

    <!-- Home onboarding -->
    <!-- Onboarding home screen dialog title text. Firefox is intentionally hardcoded. -->
    <string name="onboarding_home_screen_title_2">Ինչն է նոր Firefox-ում</string>
    <!-- Onboarding home screen dialog description text. -->
    <string name="onboarding_home_screen_description_2">Այժմ ավելի հեշտ է շարունակել այն տեղից, որտեղ կանգ եք առել:</string>
    <!-- Onboarding home screen dialog title text for the home section. Firefox is intentionally hardcoded. -->
    <string name="onboarding_home_screen_section_home_title_2">Անհատականացված Firefox-ի տնային էջ</string>
    <!-- Onboarding home screen dialog description text for the home section. -->
    <string name="onboarding_home_screen_section_home_description_2">Անցեք ձեր բաց ներդիրներին, էջանիշերին և զննման պատմությանը:</string>
    <!-- Onboarding home screen dialog description text for the tab tray section. -->
    <string name="onboarding_home_screen_section_cleaner_tab_tray_title_2">Մաքուր, կազմակերպված ներդիրներ</string>
    <!-- Onboarding home screen dialog description text for the tab tray section. -->
    <string name="onboarding_home_screen_section_cleaner_tab_tray_description_2">Կարգի բերեք ներդիրները դասավորությունը լավարկելու և ինքնափակելու միջոցով:</string>
    <!-- Onboarding home screen dialog description text for the history section. -->
    <string name="onboarding_home_screen_section_useful_history_title_2">Վերջին որոնումները</string>
    <!-- Onboarding home screen dialog description text for the history section. -->
    <string name="onboarding_home_screen_section_useful_history_description_2">Վերանայեք ձեր վերջին որոնումները ձեր տնային էջից և ներդիրներից:</string>

    <!-- Onboarding home screen popup dialog, shown on top of the Jump back in section. Firefox is intentionally hardcoded. -->
    <string name="onboarding_home_screen_jump_back_contextual_hint" tools:ignore="UnusedResources">Ձեր անհատականացված Firefox-ի տնային էջը այժմ հեշտացնում է աշխատանքը շարունակելու այն կետից, որում կանգնել եք: Գտեք ձեր վերջին ներդիրները, էջանիշերը և որոնման արդյունքները:</string>

    <!-- Search Widget -->
    <!-- Content description for searching with a widget. Firefox is intentionally hardcoded.-->
    <string name="search_widget_content_description">Բացել Firefox-ի նոր ներդիր</string>
    <!-- Text preview for smaller sized widgets -->
    <string name="search_widget_text_short">Որոնել</string>
    <!-- Text preview for larger sized widgets -->
    <string name="search_widget_text_long">Որոնել համացանցում</string>

    <!-- Content description (not visible, for screen readers etc.): Voice search -->
    <string name="search_widget_voice">Ձայնային որոնում</string>

    <!-- Preferences -->
    <!-- Title for the settings page-->
    <string name="settings">Կարգավորումներ</string>
    <!-- Preference category for basic settings -->
    <string moz:removedIn="96" name="preferences_category_basics" tools:ignore="UnusedResources">Հիմունքներ</string>
    <!-- Preference category for general settings -->
    <string name="preferences_category_general">Ընդհանուր</string>
    <!-- Preference category for all links about Fenix -->
    <string name="preferences_category_about">Ծրագրի մասին</string>
    <!-- Preference for settings related to changing the default search engine -->
    <string name="preferences_default_search_engine">Հիմնական որոնիչ</string>
    <!-- Preference for settings related to Search -->
    <string name="preferences_search">Որոնել</string>
    <!-- Preference for settings related to Search address bar -->
    <string name="preferences_search_address_bar">Հասցեագոտի</string>
    <!-- Preference linking to help about Fenix -->
    <string moz:removedIn="96" name="preferences_help" tools:ignore="UnusedResources">Օգնություն</string>
    <!-- Preference link to rating Fenix on the Play Store -->
    <string name="preferences_rate">Գնահատեք Google Play-ում</string>
    <!-- Preference for giving feedback about Fenix -->
    <string moz:removedIn="96" name="preferences_feedback" tools:ignore="UnusedResources">Ձեր արձագանքը</string>
    <!-- Preference linking to about page for Fenix
        The first parameter is the name of the app defined in app_name (for example: Fenix) -->
    <string name="preferences_about">%1$s-ի մասին</string>
    <!-- Preference linking to the your rights SUMO page -->
    <string moz:removedIn="96" name="preferences_your_rights" tools:ignore="UnusedResources">Ձեր իրավունքները</string>
    <!-- Preference for settings related to saved passwords -->
    <string moz:removedIn="96" name="preferences_passwords" tools:ignore="UnusedResources">Գաղտնաբառեր</string>
    <!-- Preference for settings related to saved credit cards and addresses -->
    <string moz:removedIn="96" name="preferences_credit_cards_addresses" tools:ignore="UnusedResources">Վարկային քարտեր և հասցեներ</string>
    <!-- Preference for settings related to changing the default browser -->
    <string name="preferences_set_as_default_browser">Կայել որպես սկզբնադիր դիտարկիչ</string>
    <!-- Preference category for advanced settings -->
    <string name="preferences_category_advanced">Ընդլայնված</string>
    <!-- Preference category for privacy settings -->
    <string moz:removedIn="96" name="preferences_category_privacy" tools:ignore="UnusedResources">Գաղտնիություն</string>
    <!-- Preference category for privacy and security settings -->
    <string name="preferences_category_privacy_security">Գաղտնիություն և անվտանգություն</string>
    <!-- Preference for advanced site permissions -->
    <string name="preferences_site_permissions">Կայքի թույլտվություններ</string>
    <!-- Preference for private browsing options -->
    <string name="preferences_private_browsing_options">Գաղտնի դիտարկում</string>
    <!-- Preference for opening links in a private tab-->
    <string name="preferences_open_links_in_a_private_tab">Բացել հղումը գաղտնի ներդիրում</string>
    <!-- Preference for allowing screenshots to be taken while in a private tab-->
    <string name="preferences_allow_screenshots_in_private_mode">Թույլ տալ էկրանի կորզումը գաղտնի դիտարկումում</string>
    <!-- Will inform the user of the risk of activating Allow screenshots in private browsing option -->
    <string name="preferences_screenshots_in_private_mode_disclaimer">Թույլատրելու դեպքում գաղտնի ներդիրները նույնպես տեսանելի կլինեն, երբ բազմաթիվ հավելվածներ բաց լինեն</string>
    <!-- Preference for adding private browsing shortcut -->
    <string name="preferences_add_private_browsing_shortcut">Ավելացնել գաղտնի դիտարկման դյուրանցում</string>
    <!-- Preference for accessibility -->
    <string name="preferences_accessibility">Մատչելիություն</string>
    <!-- Preference to override the Firefox Account server -->
    <string name="preferences_override_fxa_server">Ընտրովի Firefox հաշվի սերվեր</string>
    <!-- Preference to override the Sync token server -->
    <string name="preferences_override_sync_tokenserver">Ընտրովի համաժամեցման սերվեր</string>
    <!-- Toast shown after updating the FxA/Sync server override preferences -->
    <string name="toast_override_fxa_sync_server_done">Firefox հաշիվը / համաժամեցման սերվերը փոփոխված է: Հայտը դադարեցվում է՝ փոփոխությունները գործադրելու համար…</string>
    <!-- Preference category for account information -->
    <string name="preferences_category_account">Հաշիվ</string>
    <!-- Preference shown on banner to sign into account -->
    <string moz:removedIn="96" name="preferences_sign_in" tools:ignore="UnusedResources">Մուտք գործել</string>
    <!-- Preference for changing where the toolbar is positioned -->
    <string name="preferences_toolbar">Գործիքագոտի</string>
    <!-- Preference for changing default theme to dark or light mode -->
    <string name="preferences_theme">Ոճ</string>
    <!-- Preference for customizing the home screen -->
    <string name="preferences_home_2">Տնային էջ</string>
    <!-- Preference for gestures based actions -->
    <string name="preferences_gestures">Ժեստեր</string>
    <!-- Preference for settings related to visual options -->
    <string name="preferences_customize">Հարմարեցնել</string>
    <!-- Preference description for banner about signing in -->
    <string name="preferences_sign_in_description">Համաժամեցրեք էջանիշները, պատմությունը և ավելին ձեր Firefox հաշվի հետ</string>
    <!-- Preference shown instead of account display name while account profile information isn't available yet. -->
    <string name="preferences_account_default_name">Firefox-ի հաշիվ</string>
    <!-- Preference text for account title when there was an error syncing FxA -->
    <string name="preferences_account_sync_error">Կրկին կապակցվեք՝ համաժամեցումը վերսկսելու համար</string>
    <!-- Preference for language -->
    <string name="preferences_language">Լեզուն</string>

    <!-- Preference for data choices -->
    <string name="preferences_data_choices">Տվյալների ընտրություն</string>
    <!-- Preference for data collection -->
    <string name="preferences_data_collection">Տվյալների հավաքագրում</string>
    <!-- Preference linking to the privacy notice -->
    <string moz:removedIn="96" name="preferences_privacy_link" tools:ignore="UnusedResources">Գաղտնիության ծանուցում</string>
    <!-- Preference category for developer tools -->
    <string moz:removedIn="96" name="developer_tools_category" tools:ignore="UnusedResources">Մշակողի գործիքներ</string>
    <!-- Preference for developers -->
    <string name="preferences_remote_debugging">Հեռակա վրիպազերծում USB-ով</string>
    <!-- Preference title for switch preference to show search engines -->
    <string name="preferences_show_search_engines">Ցուցադրել որոնիչները</string>
    <!-- Preference title for switch preference to show search suggestions -->
    <string name="preferences_show_search_suggestions">Ցուցադրել որոնման հուշումներ</string>

    <!-- Preference title for switch preference to show voice search button -->
    <string name="preferences_show_voice_search">Ցուցադրել ձայնային որոնումը</string>
    <!-- Preference title for switch preference to show search suggestions also in private mode -->
    <string name="preferences_show_search_suggestions_in_private">Ցուցադրել գաղտնի աշխատաշրջաններում</string>
    <!-- Preference title for switch preference to show a clipboard suggestion when searching -->
    <string name="preferences_show_clipboard_suggestions">Ցուցադրել սեղմատախտակի առաջարկները</string>
    <!-- Preference title for switch preference to suggest browsing history when searching -->
    <string name="preferences_search_browsing_history">Որոնել դիտարկումների պատմությունում</string>
    <!-- Preference title for switch preference to suggest bookmarks when searching -->
    <string name="preferences_search_bookmarks">Որոնել էջանիշեր</string>
    <!-- Preference title for switch preference to suggest synced tabs when searching -->
    <string name="preferences_search_synced_tabs">Որոնել համաժամեցված ներդիրները</string>
    <!-- Preference for account settings -->
    <string name="preferences_account_settings">Հաշվի կարգավորումներ</string>
    <!-- Preference for enabling url autocomplete-->
    <string name="preferences_enable_autocomplete_urls">Ինքնալրացում</string>
    <!-- Preference for open links in third party apps -->
    <string name="preferences_open_links_in_apps">Բացել հղումները հավելվածներում</string>
    <!-- Preference for open download with an external download manager app -->
    <string name="preferences_external_download_manager">Ներբեռնումների արտաքին հավելված</string>
    <!-- Preference for add_ons -->
    <string name="preferences_addons">Հավելումներ</string>

    <!-- Preference for notifications -->
    <string name="preferences_notifications">Ծանուցումներ</string>

    <!-- Add-on Preferences -->
    <!-- Preference to customize the configured AMO (addons.mozilla.org) collection -->
    <string name="preferences_customize_amo_collection">Հավելումների հատուկ հավաքածու</string>
    <!-- Button caption to confirm the add-on collection configuration -->
    <string name="customize_addon_collection_ok">Լավ</string>
    <!-- Button caption to abort the add-on collection configuration -->
    <string name="customize_addon_collection_cancel">Չեղարկել</string>
    <!-- Hint displayed on input field for custom collection name -->
    <string name="customize_addon_collection_hint">Հավաքածուի անունը</string>
    <!-- Hint displayed on input field for custom collection user ID-->
    <string name="customize_addon_collection_user_hint">Հավաքածուի սեփականատեր (օգտվողի ID)</string>
    <!-- Toast shown after confirming the custom add-on collection configuration -->
    <string name="toast_customize_addon_collection_done">Հավելումների հավաքածուն փոփոխվել է: Հավելվածը փակելիս փոփոխությունները կգործադրվեն:</string>

    <!-- Customize Home -->
    <!-- Header text for jumping back into the recent tab in customize the home screen -->
    <string name="customize_toggle_jump_back_in">Վերադառնալ հետ</string>
    <!-- Title for the customize home screen section with recently saved bookmarks. -->
<<<<<<< HEAD
    <string moz:removedIn="94" name="customize_toggle_recently_saved_bookmarks" tools:ignore="UnusedResources">Վերջերս պահված</string>
    <!-- Title for the customize home screen section with recently saved bookmarks. -->
    <string moz:removedIn="94" name="customize_toggle_recently_bookmarked" tools:ignore="UnusedResources">Վերջերս էջանշված</string>
    <!-- Title for the customize home screen section with recently saved bookmarks. -->
    <string name="customize_toggle_recent_bookmarks">Վերջին Էջանիշերը</string>
    <!-- Title for the customize home screen section with recently visited. Recently visited is
    a section where users see a list of tabs that they have visited in the past few days -->
    <string moz:removedIn="94" name="customize_toggle_recently_visited" tools:ignore="UnusedResources">Վերջերս այցելած</string>
    <!-- Title for the customize home screen settings section for recent searches. Recent searches
     is a section where users see a list of groups of tabs that they have visited in the past few days -->
    <string name="customize_toggle_recent_searches">Վերջին որոնումները</string>
=======
    <string name="customize_toggle_recent_bookmarks">Վերջին Էջանիշերը</string>
    <!-- Title for the customize home screen section with recently visited. Recently visited is
    a section where users see a list of tabs that they have visited in the past few days -->
    <string name="customize_toggle_recently_visited">Վերջերս այցելած</string>
    <!-- Title for the customize home screen settings section for recent searches. Recent searches
     is a section where users see a list of groups of tabs that they have visited in the past few days -->
    <string moz:removedIn="96" name="customize_toggle_recent_searches" tools:ignore="UnusedResources">Վերջին որոնումները</string>
>>>>>>> 5a685e67
    <!-- Title for the customize home screen section with Pocket. -->
    <string name="customize_toggle_pocket">Pocket</string>

    <!-- Add-on Installation from AMO-->
    <!-- Error displayed when user attempts to install an add-on from AMO (addons.mozilla.org) that is not supported -->
    <string name="addon_not_supported_error">Հավելումը չի աջակցվում</string>
    <!-- Error displayed when user attempts to install an add-on from AMO (addons.mozilla.org) that is already installed -->
    <string name="addon_already_installed">Հավելումն արդեն տեղադրված է</string>

    <!-- Account Preferences -->
    <!-- Preference for triggering sync -->
    <string name="preferences_sync_now">Համաժամեցնել</string>
    <!-- Preference category for sync -->
    <string name="preferences_sync_category">Ընտրեք, թե ինչը համաժամեցնել</string>
    <!-- Preference for syncing history -->
    <string name="preferences_sync_history">Պատմություն</string>
    <!-- Preference for syncing bookmarks -->
    <string name="preferences_sync_bookmarks">Էջանիշեր</string>
    <!-- Preference for syncing logins -->
    <string name="preferences_sync_logins">Մուտքանուններ</string>
    <!-- Preference for syncing tabs -->
    <string name="preferences_sync_tabs_2">Բացել ներդիրներ</string>
    <!-- Preference for signing out -->
    <string name="preferences_sign_out">Դուրս գրվել</string>
    <!-- Preference displays and allows changing current FxA device name -->
    <string name="preferences_sync_device_name">Սարքի անունը</string>
    <!-- Text shown when user enters empty device name -->
    <string name="empty_device_name_error">Սարքի անունը չի կարող դատարկ լինել:</string>
    <!-- Label indicating that sync is in progress -->
    <string name="sync_syncing_in_progress">Համաժամեցում…</string>
    <!-- Label summary indicating that sync failed. The first parameter is the date stamp showing last time it succeeded -->
    <string name="sync_failed_summary">Համաժամեցումը ձախողվեց: Վերջին հաջողությունը՝ %s</string>
    <!-- Label summary showing never synced -->
    <string name="sync_failed_never_synced_summary">Համաժամեցումը ձախողվեց: Վերջին համաժամեցումը՝ երբեք</string>
    <!-- Label summary the date we last synced. The first parameter is date stamp showing last time synced -->
    <string name="sync_last_synced_summary">Վերջին համաժամեցումը. %s</string>
    <!-- Label summary showing never synced -->
    <string name="sync_never_synced_summary">Վերջին համաժամեցումը. երբեք</string>

    <!-- Text for displaying the default device name.
        The first parameter is the application name, the second is the device manufacturer name
        and the third is the device model. -->
    <string name="default_device_name_2">%1$s-ը %2$s %3$s-ում</string>

    <!-- Preference for syncing credit cards -->
    <string name="preferences_sync_credit_cards">Բանկային քարտեր</string>
    <!-- Preference for syncing addresses -->
    <string name="preferences_sync_address">Հասցեներ</string>

    <!-- Send Tab -->
    <!-- Name of the "receive tabs" notification channel. Displayed in the "App notifications" system settings for the app -->
    <string name="fxa_received_tab_channel_name">Ստացված ներդիրներ</string>
    <!-- Description of the "receive tabs" notification channel. Displayed in the "App notifications" system settings for the app -->
    <string name="fxa_received_tab_channel_description">Ծանուցումներ Firefox-ի այլ սարքերից ստացված ներդիրների վերաբերյալ:</string>
    <!--  The body for these is the URL of the tab received  -->
    <string name="fxa_tab_received_notification_name">Ներդիր է ստացվել</string>
    <!-- When multiple tabs have been received -->
    <string moz:removedIn="96" name="fxa_tabs_received_notification_name" tools:ignore="UnusedResources">Ներդիր է ստացվել</string>
    <!-- %s is the device name -->
    <string name="fxa_tab_received_from_notification_name">Ներդիր %s-ից</string>

    <!-- Advanced Preferences -->
    <!-- Preference for tracking protection settings -->
    <string moz:removedIn="96" name="preferences_tracking_protection_settings" tools:ignore="UnusedResources">Հետագծման պաշտպանություն</string>
    <!-- Preference switch for tracking protection -->
    <string moz:removedIn="96" name="preferences_tracking_protection" tools:ignore="UnusedResources">Հետագծման պաշտպանություն</string>
    <!-- Preference switch description for tracking protection -->
    <string moz:removedIn="96" name="preferences_tracking_protection_description" tools:ignore="UnusedResources">Արգելափակել բովանդակությունը և սկրիպտները, որոնք ձեզ հետևում են առցանց</string>
    <!-- Preference for tracking protection exceptions -->
    <string name="preferences_tracking_protection_exceptions">Բացառություններ</string>
    <!-- Preference description for tracking protection exceptions -->
    <string moz:removedIn="96" name="preferences_tracking_protection_exceptions_description" tools:ignore="UnusedResources">Հետագծման պաշտպանությունը անջատված է այս կայքերի համար</string>
    <!-- Button in Exceptions Preference to turn on tracking protection for all sites (remove all exceptions) -->
    <string name="preferences_tracking_protection_exceptions_turn_on_for_all">Միացնել բոլոր կայքերի համար</string>
    <!-- Text displayed when there are no exceptions -->
    <string name="exceptions_empty_message_description">Բացառությունները թույլ են տալիս անջատել հետագծման պաշտպանությունը ընտրված կայքերի համար:</string>
    <!-- Text displayed when there are no exceptions, with learn more link that brings users to a tracking protection SUMO page -->
    <string name="exceptions_empty_message_learn_more_link">Իմանալ ավելին</string>

    <!-- Preference switch for Telemetry -->
    <string moz:removedIn="96" name="preferences_telemetry" tools:ignore="UnusedResources">Telemetry</string>
    <!-- Preference switch for usage and technical data collection -->
    <string name="preference_usage_data">Օգտագործման և տեխնիկական տվյալներ</string>
    <!-- Preference description for usage and technical data collection -->
    <string name="preferences_usage_data_description">Կիսվում է արագագործության, օգտագործման, սարքակազմի և ձեր դիտարկիչի կարգավորումներով Mozilla-ի հետ՝ %1$s-ը էլ ավելի լավը դարձնելու համար</string>
    <!-- Preference switch for marketing data collection -->
    <string name="preferences_marketing_data">Շուկայավարման տվյալներ</string>
    <!-- Preference description for marketing data collection, parameter is the app name (e.g. Firefox) -->
    <string moz:removedIn="96" name="preferences_marketing_data_description" tools:ignore="UnusedResources">Համօգտագործում է տվյալներն այն գործառույթների վերաբերյալ, որոնք դուք օգտագործում եք %1$s-ում Leanplum-ի հետ, բջջային մարկետինգի մեր մատակարարի:</string>
    <!-- Preference description for marketing data collection -->
    <string name="preferences_marketing_data_description2">Օգտագործման հիմնական տվյալները կիսում է Adjust- ի՝ մեր բջջային շուկայավարման մատակարարի հետ</string>
    <!-- Title for studies preferences -->
    <string name="preference_experiments_2">Ուսումնասիրություններ</string>
    <!-- Summary for studies preferences -->
    <string name="preference_experiments_summary_2">Թույլ է տալիս Mozilla-ին տեղադրել և իրականացնել ուսումնասիրություններ</string>
    <!-- Title for experiments preferences -->
    <string moz:removedIn="96" name="preference_experiments" tools:ignore="UnusedResources">Փորձեր</string>
    <!-- Summary for experiments preferences -->
    <string moz:removedIn="96" name="preference_experiments_summary" tools:ignore="UnusedResources">Թույլ է տալիս Mozilla-ին տեղադրել և հավաքել տվյալներ փորձարարական հատկությունների համար</string>
    <!-- Preference switch for crash reporter -->
    <string moz:removedIn="96" name="preferences_crash_reporter" tools:ignore="UnusedResources">Վթարի զեկույց</string>
    <!-- Preference switch for Mozilla location service -->
    <string moz:removedIn="96" name="preferences_mozilla_location_service" tools:ignore="UnusedResources">Mozilla տեղադրության ծառայություն</string>
    <!-- Preference switch for app health report. The first parameter is the name of the application (For example: Fenix) -->
    <string moz:removedIn="96" name="preferences_fenix_health_report" tools:ignore="UnusedResources">%s-ի առողջության հաշվետվություն</string>

    <!-- Turn On Sync Preferences -->
    <!-- Header of the Turn on Sync preference view -->
    <string name="preferences_sync">Միացնել համաժամեցումը</string>
    <!-- Preference for pairing -->
    <string moz:removedIn="95" name="preferences_sync_pair" tools:ignore="UnusedResources">Firefox-ում աշխատասեղանի զուգավորման կոդ սկանավորեք</string>
    <!-- Preference for account login -->
    <string moz:removedIn="96" name="preferences_sync_sign_in" tools:ignore="UnusedResources">Մուտք գործել</string>
    <!-- Preference for reconnecting to FxA sync -->
    <string name="preferences_sync_sign_in_to_reconnect">Մուտք գործեք՝ կրկին կապակցվելու համար</string>

    <!-- Preference for removing FxA account -->
    <string name="preferences_sync_remove_account">Հեռացնել հաշիվը</string>

    <!-- Pairing Feature strings -->
    <!-- Instructions on how to access pairing -->
    <string name="pair_instructions_2"><![CDATA[Սկանացրեք <b>firefox.com/pair</b>-ում ցուցադրված QR կոդը]]></string>
    <!-- Button to open camera for pairing -->
    <string moz:removedIn="96" name="pair_open_camera" tools:ignore="UnusedResources">Բացել տեսախցիկը</string>
    <!-- Button to cancel pairing -->
    <string moz:removedIn="96" name="pair_cancel" tools:ignore="UnusedResources">Չեղարկել</string>

    <!-- Toolbar Preferences -->
    <!-- Preference for using top toolbar -->
    <string name="preference_top_toolbar">Վերևում</string>
    <!-- Preference for using bottom toolbar -->
    <string name="preference_bottom_toolbar">Ներքևում</string>

    <!-- Theme Preferences -->
    <!-- Preference for using light theme -->
    <string name="preference_light_theme">Լուսավոր</string>
    <!-- Preference for using dark theme -->
    <string name="preference_dark_theme">Մուգ</string>
    <!-- Preference for using using dark or light theme automatically set by battery -->
    <string name="preference_auto_battery_theme">Կայված է մարտկոցի խնայարարի միջոցով</string>
    <!-- Preference for using following device theme -->
    <string name="preference_follow_device_theme">Ըստ սարքի ոճի</string>

    <!-- Gestures Preferences-->
    <!-- Preferences for using pull to refresh in a webpage -->
    <string name="preference_gestures_website_pull_to_refresh">Քաշեք՝ թարմացնելու համար</string>
    <!-- Preference for using the dynamic toolbar -->
    <string name="preference_gestures_dynamic_toolbar">Ոլորեք՝ գործիքագոտին թաքցնելու համար</string>
    <!-- Preference for switching tabs by swiping horizontally on the toolbar -->
    <string name="preference_gestures_swipe_toolbar_switch_tabs">Սեղմեք գործիքագոտը կողքից՝ ներդիրներին անցնելու համար</string>
    <!-- Preference for showing the opened tabs by swiping up on the toolbar-->
    <string name="preference_gestures_swipe_toolbar_show_tabs">Սահեցրեք գործիքագոտին վերև՝ ներդիրները բացելու համար</string>

    <!-- Library -->
    <!-- Option in Library to open Sessions page -->
    <string moz:removedIn="96" name="library_sessions" tools:ignore="UnusedResources">Աշխատաշրջաններ</string>
    <!-- Option in Library to open Screenshots page -->
    <string moz:removedIn="96" name="library_screenshots" tools:ignore="UnusedResources">Էկրանի կորզումներ</string>
    <!-- Option in Library to open Downloads page -->
    <string name="library_downloads">Ներբեռնումներ</string>
    <!-- Option in library to open Bookmarks page -->
    <string name="library_bookmarks">Էջանիշեր</string>
    <!-- Option in library to open Desktop Bookmarks root page -->
    <string name="library_desktop_bookmarks_root">Դեսքթոփ Էջանիշեր</string>
    <!-- Option in library to open Desktop Bookmarks "menu" page -->
    <string name="library_desktop_bookmarks_menu">Էջանիշերի ցանկ</string>
    <!-- Option in library to open Desktop Bookmarks "toolbar" page -->
    <string name="library_desktop_bookmarks_toolbar">Էջանիշերի գործիքագոտի</string>
    <!-- Option in library to open Desktop Bookmarks "unfiled" page -->
    <string name="library_desktop_bookmarks_unfiled">Այլ էջանիշեր</string>
    <!-- Option in Library to open History page -->
    <string name="library_history">Պատմություն</string>
    <!-- Option in Library to open a new tab -->
    <string name="library_new_tab">Նոր ներդիր</string>
    <!-- Option in Library to find text in page -->
    <string moz:removedIn="96" name="library_find_in_page" tools:ignore="UnusedResources">Գտնել էջում</string>
    <!-- Option in Library to open Reading List -->
    <string moz:removedIn="96" name="library_reading_list" tools:ignore="UnusedResources">Ընթերցացուցակ</string>
    <!-- Menu Item Label for Search in Library -->
    <string moz:removedIn="96" name="library_search" tools:ignore="UnusedResources">Որոնել</string>
    <!-- Settings Page Title -->
    <string name="settings_title">Կարգավորումներ</string>
    <!-- Content description (not visible, for screen readers etc.): "Menu icon for items on a history item" -->
    <string moz:removedIn="96" name="content_description_history_menu" tools:ignore="UnusedResources">Պատմության միույթի ցանկ</string>
    <!-- Content description (not visible, for screen readers etc.): "Close button for library settings" -->
    <string name="content_description_close_button">Փակել</string>

    <!-- Text to show users they have one site in the history group section of the History fragment.
    %d is a placeholder for the number of sites in the group. -->
    <string name="history_search_group_site">%d կայք</string>
    <!-- Text to show users they have multiple sites in the history group section of the History fragment.
    %d is a placeholder for the number of sites in the group. -->
    <string name="history_search_group_sites">%d կայքեր</string>

    <!-- Option in library for Recently Closed Tabs -->
    <string name="library_recently_closed_tabs">Վերջերս փակված ներդիրներ</string>
    <!-- Option in library to open Recently Closed Tabs page -->
    <string name="recently_closed_show_full_history">Ցուցադրել ամբողջ պատմությունը</string>
    <!-- Text to show users they have multiple tabs saved in the Recently Closed Tabs section of history.
    %d is a placeholder for the number of tabs selected. -->
    <string name="recently_closed_tabs">%d ներդիրներ</string>
    <!-- Text to show users they have one tab saved in the Recently Closed Tabs section of history.
    %d is a placeholder for the number of tabs selected. -->
    <string name="recently_closed_tab">%d ներդիր</string>
    <!-- Recently closed tabs screen message when there are no recently closed tabs -->
    <string name="recently_closed_empty_message">Վերջերս փակված ներդիրներ չկան</string>

    <!-- Tab Management -->
    <!-- Title of preference for tabs management -->
    <string name="preferences_tabs">Ներդիրներ</string>
    <!-- Title of preference that allows a user to specify the tab view -->
    <string name="preferences_tab_view">Ներդիրի տեսք</string>
    <!-- Option for a list tab view -->
    <string name="tab_view_list">Ցանկ</string>
    <!-- Option for a grid tab view -->
    <string name="tab_view_grid">Ցանց</string>
    <!-- Option for search term tab groups -->
    <string name="tab_view_search_term_tab_groups">Որոնել խմբեր</string>
    <!-- Summary text for search term tab groups -->
    <string name="tab_view_search_term_tab_groups_summary">Խմբավորել առնչվող կայքերը միասին</string>
    <!-- Title of preference that allows a user to auto close tabs after a specified amount of time -->
    <string name="preferences_close_tabs">Փակել ներդիրները</string>
    <!-- Option for auto closing tabs that will never auto close tabs, always allows user to manually close tabs -->
    <string name="close_tabs_manually">Ձեռքով</string>
    <!-- Option for auto closing tabs that will auto close tabs after one day -->
    <string name="close_tabs_after_one_day">Մեկ օր անց</string>
    <!-- Option for auto closing tabs that will auto close tabs after one week -->
    <string name="close_tabs_after_one_week">Մեկ շաբաթ անց</string>
    <!-- Option for auto closing tabs that will auto close tabs after one month -->
    <string name="close_tabs_after_one_month">Մեկ ամիս անց</string>

    <!-- Title of preference that allows a user to specify the auto-close settings for open tabs -->
    <string name="preference_auto_close_tabs" tools:ignore="UnusedResources">Ինքնափակել բաց ներդիրները</string>

<<<<<<< HEAD
    <!-- Start on Home -->
    <!-- Title of a preference that allows a user to indicate after a specified amount of time when the app should start on the home screen -->
    <string name="preferences_start_on_home">Սկսել տնից</string>
    <!-- Option for starting on the home screen after after four hours or inactivity -->
    <string name="start_on_home_after_four_hours">Չորս ժամ անց</string>
    <!-- Option for always starting on the home screen -->
    <string name="start_on_home_always">Միշտ</string>
    <!-- Option for never starting on the home screen -->
    <string name="start_on_home_never">Երբեք</string>
=======
    <!-- Opening screen -->
    <!-- Title of a preference that allows a user to choose what screen to show after opening the app -->
    <string name="preferences_opening_screen">Ողջյունի պատուհան</string>
    <!-- Option for always opening the homepage when re-opening the app -->
    <string name="opening_screen_homepage">Տնային էջ</string>
    <!-- Option for always opening the user's last-open tab when re-opening the app -->
    <string name="opening_screen_last_tab">Վերջին ներդիրը</string>
    <!-- Option for always opening the homepage when re-opening the app after four hours of inactivity -->
    <string name="opening_screen_after_four_hours_of_inactivity">Տնային էջը չորս ժամ անգործությունից հետո</string>
>>>>>>> 5a685e67
    <!-- Summary for tabs preference when auto closing tabs setting is set to manual close-->
    <string name="close_tabs_manually_summary">Ձեռքով փակեք</string>
    <!-- Summary for tabs preference when auto closing tabs setting is set to auto close tabs after one day-->
    <string name="close_tabs_after_one_day_summary">Փակել մեկ օր անց</string>
    <!-- Summary for tabs preference when auto closing tabs setting is set to auto close tabs after one week-->
    <string name="close_tabs_after_one_week_summary">Փակել մեկ շաբաթ անց</string>
    <!-- Summary for tabs preference when auto closing tabs setting is set to auto close tabs after one month-->
    <string name="close_tabs_after_one_month_summary">Փակել մեկ ամիս անց</string>

    <!-- Inactive tabs -->
    <!-- Category header of a preference that allows a user to enable or disable the inactive tabs feature -->
    <string name="preferences_inactive_tabs">Տեղափոխել հին ներդիրները անգործուն</string>
    <!-- Title of inactive tabs preference -->
    <string name="preferences_inactive_tabs_title">Ներդիրները, որոնք չեք դիտել երկու շաբաթ, տեղափոխվել են անգործուն հատված:</string>

    <!-- Studies -->
    <!-- Title of the remove studies button -->
    <string name="studies_remove">Հեռացնել</string>
    <!-- Title of the active section on the studies list -->
    <string name="studies_active">Գործուն</string>
    <!-- Description for studies, it indicates why Firefox use studies -->
    <string name="studies_description">Firefox-ը կարող է ժամանակ առ ժամանակ տեղադրել և գործարկել ուսումնասիրություններ:</string>
    <!-- Learn more link for studies, links to an article for more information about studies. -->
    <string name="studies_learn_more">Իմանալ ավելին</string>

    <!-- Dialog message shown after removing a study -->
    <string name="studies_restart_app">Փոփոխությունները գործադրելու համար հավելվածը կվերամեկնարկի</string>
    <!-- Dialog button to confirm the removing a study. -->
    <string name="studies_restart_dialog_ok">Լավ</string>
    <!-- Dialog button text for canceling removing a study. -->
    <string name="studies_restart_dialog_cancel">Չեղարկել</string>
    <!-- Toast shown after turning on/off studies preferences -->
    <string name="studies_toast_quit_application" tools:ignore="UnusedResources">Փոփոխությունները գործադրելու համար դուրս է գալիս հավելվածից…</string>

    <!-- Sessions -->
    <!-- Title for the list of tabs -->
    <string name="tab_header_label">Բաց ներդիրներ</string>
    <!-- Title for the list of tabs in the current private session -->
    <string moz:removedIn="96" name="tabs_header_private_title" tools:ignore="UnusedResources">Գաղտնի աշխատաշրջան</string>
    <!-- Title for the list of tabs in the current private session -->
    <string name="tabs_header_private_tabs_title">Գաղտնի ներդիրներ</string>
    <!-- Title for the list of tabs in the synced tabs -->
    <string name="tabs_header_synced_tabs_title">Համաժամեցված ներդիրներ</string>
    <!-- Content description (not visible, for screen readers etc.): Add tab button. Adds a news tab when pressed -->
    <string name="add_tab">Ավելացնել ներդիր</string>
    <!-- Content description (not visible, for screen readers etc.): Add tab button. Adds a news tab when pressed -->
    <string name="add_private_tab">Հավելել մասնավոր ներդիր</string>
    <!-- Text for the new tab button to indicate adding a new private tab in the tab -->
    <string name="tab_drawer_fab_content">Մասնավոր</string>
    <!-- Text for the new tab button to indicate syncing command on the synced tabs page -->
    <string name="tab_drawer_fab_sync">Համաժամեցում</string>
    <!-- Text shown as the title of the open tab tray -->
    <string moz:removedIn="96" name="tab_tray_title" tools:ignore="UnusedResources">Բացել ներդիրները</string>
    <!-- Text shown in the menu for saving tabs to a collection -->
    <string moz:removedIn="96" name="tab_tray_menu_item_save" tools:ignore="UnusedResources">Պահպանել հավաքածուում</string>
    <!-- Text shown in the menu for the collection selector -->
    <string moz:removedIn="95" name="tab_tray_menu_select" tools:ignore="UnusedResources">Ընտրել</string>
    <!-- Text shown in the menu for sharing all tabs -->
    <string name="tab_tray_menu_item_share">Համօգտագործել ներդիրները</string>
    <!-- Text shown in the menu to view recently closed tabs -->
    <string name="tab_tray_menu_recently_closed">Վերջերս փակված ներդիրներ</string>
    <!-- Text shown in the tabs tray inactive tabs section -->
    <string name="tab_tray_inactive_recently_closed" tools:ignore="UnusedResources">Վերջին փակվածը</string>
    <!-- Text shown in the menu to view account settings -->
    <string name="tab_tray_menu_account_settings">Հաշվի կարգավորումներ</string>
    <!-- Text shown in the menu to view tab settings -->
    <string name="tab_tray_menu_tab_settings">Ներդիրի կարգավորումներ</string>
    <!-- Text shown in the menu for closing all tabs -->
    <string name="tab_tray_menu_item_close">Փակել բոլոր ներդիրները</string>
    <!-- Shortcut action to open new tab -->
    <string moz:removedIn="96" name="tab_tray_menu_open_new_tab" tools:ignore="UnusedResources">Նոր Ներդիր</string>
    <!-- Shortcut action to open the home screen -->
    <string moz:removedIn="96" name="tab_tray_menu_home" tools:ignore="UnusedResources">Անցնել Տուն</string>
    <!-- Shortcut action to toggle private mode -->
    <string moz:removedIn="96" name="tab_tray_menu_toggle" tools:ignore="UnusedResources">Փոխարկել ներդիրի կերպը</string>
    <!-- Text shown in the multiselect menu for bookmarking selected tabs. -->
    <string name="tab_tray_multiselect_menu_item_bookmark">էջանիշ</string>
    <!-- Text shown in the multiselect menu for closing selected tabs. -->
    <string name="tab_tray_multiselect_menu_item_close">Փակել</string>
    <!-- Content description for tabs tray multiselect share button -->
    <string name="tab_tray_multiselect_share_content_description">Համօգտագործել ընտրված ներդիրները</string>
    <!-- Content description for tabs tray multiselect menu -->
    <string name="tab_tray_multiselect_menu_content_description">Ընտրված ներդիրների ցանկը</string>
    <!-- Content description (not visible, for screen readers etc.): Removes tab from collection button. Removes the selected tab from collection when pressed -->
    <string name="remove_tab_from_collection">Հեռացնել ներդիրը հավաքածուից</string>
    <!-- Text for button to enter multiselect mode in tabs tray -->
    <string name="tabs_tray_select_tabs">Ընտրեք ներդիրները</string>
    <!-- Content description (not visible, for screen readers etc.): Close tab button. Closes the current session when pressed -->
    <string name="close_tab">Փակել ներդիրը</string>
    <!-- Content description (not visible, for screen readers etc.): Close tab <title> button. First parameter is tab title  -->
    <string name="close_tab_title">Փակել %s ներդիրը</string>
    <!-- Content description (not visible, for screen readers etc.): Opens the open tabs menu when pressed -->
    <string name="open_tabs_menu">Բացել ներդիրների ցանկը</string>
    <!-- Open tabs menu item to close all tabs -->
    <string moz:removedIn="96" name="tabs_menu_close_all_tabs" tools:ignore="UnusedResources">Փակել բոլոր ներդիրները</string>
    <!-- Open tabs menu item to share all tabs -->
    <string moz:removedIn="96" name="tabs_menu_share_tabs" tools:ignore="UnusedResources">Համօգտագործել ներդիրները</string>
    <!-- Open tabs menu item to save tabs to collection -->
    <string name="tabs_menu_save_to_collection1">Պահպանել ներդիրները հավաքածուում</string>
    <!-- Content description (not visible, for screen readers etc.): Opens the tab menu when pressed -->
    <string name="tab_menu">Ներդիրի ցանկ</string>
    <!-- Tab menu item to share the tab -->
    <string moz:removedIn="96" name="tab_share" tools:ignore="UnusedResources">Համօգտագործել ներդիրը</string>
    <!-- Button in the current session menu. Deletes the session when pressed -->
    <string moz:removedIn="96" name="current_session_delete" tools:ignore="UnusedResources">Ջնջել</string>
    <!-- Button in the current session menu. Saves the session when pressed -->
    <string moz:removedIn="96" name="current_session_save" tools:ignore="UnusedResources">Պահպանել</string>
    <!-- Button in the current session menu. Opens the share menu when pressed -->
    <string moz:removedIn="96" name="current_session_share" tools:ignore="UnusedResources">Համօգտագործել</string>
    <!-- Content description (not visible, for screen readers etc.): Title icon for current session menu -->
    <string moz:removedIn="96" name="current_session_image" tools:ignore="UnusedResources">Ընթացիկ աշխատաշրջանի պատկերը</string>
    <!-- Button to save the current set of tabs into a collection -->
    <string moz:removedIn="96" name="save_to_collection" tools:ignore="UnusedResources">Պահպանել հավաքածուում</string>
    <!-- Text for the menu button to delete a collection -->
    <string name="collection_delete">Ջնջել հավաքածուն</string>
    <!-- Text for the menu button to rename a collection -->
    <string name="collection_rename">Վերանվանել հավաքածուն</string>
    <!-- Text for the button to open tabs of the selected collection -->
    <string name="collection_open_tabs">Բաց ներդիրներ</string>
    <!-- Hint for adding name of a collection -->
    <string name="collection_name_hint">Հավաքածուի անունը</string>
    <!-- Text for the menu button to rename a top site -->
	<string name="rename_top_site">Վերանվանել</string>
	<!-- Text for the menu button to remove a top site -->
	<string name="remove_top_site">Ջնջել</string>

    <!-- Text for the menu button to delete a top site from history -->
    <string name="delete_from_history">Ջնջել Պատմությունից</string>
    <!-- Postfix for private WebApp titles, placeholder is replaced with app name -->
    <string name="pwa_site_controls_title_private">%1$s (Գաղտնի կերպ)</string>

    <!-- Button in the current tab tray header in multiselect mode. Saved the selected tabs to a collection when pressed. -->
    <string moz:removedIn="96" name="tab_tray_save_to_collection" tools:ignore="UnusedResources">Պահպանել</string>

    <!-- Title text for the normal tabs header in the tabs tray which are not part of any tab grouping. -->
<<<<<<< HEAD
    <string moz:removedIn="94" name="tab_tray_header_title" tools:ignore="UnusedResources">Այլ</string>

    <!-- Title text for the normal tabs header in the tabs tray which are not part of any tab grouping. -->
=======
>>>>>>> 5a685e67
    <string name="tab_tray_header_title_1">Այլ ներդիրներ</string>

    <!-- History -->
    <!-- Text for the button to clear all history -->
    <string name="history_delete_all">Ջնջել պատմությունը</string>
    <!-- Text for the dialog to confirm clearing all history -->
    <string moz:removedIn="96" name="history_delete_all_dialog" tools:ignore="UnusedResources">Մաքրե՞լ պատմությունը:</string>
    <!-- Text for the snackbar to confirm that multiple browsing history items has been deleted -->
    <string name="history_delete_multiple_items_snackbar">Պատմությունը ջնջվել է</string>
    <!-- Text for the snackbar to confirm that a single browsing history item has been deleted. The first parameter is the shortened URL of the deleted history item. -->
    <string name="history_delete_single_item_snackbar">%1$s-ը ջնջվել է</string>
    <!-- Text for positive action to delete history in deleting history dialog -->
    <string moz:removedIn="96" name="history_clear_dialog" tools:ignore="UnusedResources">Մաքրել</string>
    <!-- Context description text for the button to delete a single history item -->
    <string name="history_delete_item">Ջնջել</string>
    <!-- History multi select title in app bar
    The first parameter is the number of bookmarks selected -->
    <string name="history_multi_select_title">Ընտրված է %1$d-ը</string>
    <!-- Text for the button to clear selected history items. The first parameter
        is a digit showing the number of items you have selected -->
    <string moz:removedIn="96" name="history_delete_some" tools:ignore="UnusedResources">Ջնջել %1$d միույթները</string>
    <!-- Text for the header that groups the history for today -->
    <string name="history_today">Այսօր</string>
    <!-- Text for the header that groups the history for yesterday -->
    <string name="history_yesterday">Երեկ</string>
    <!-- Text for the header that groups the history for last 24 hours -->
    <string moz:removedIn="96" name="history_24_hours" tools:ignore="UnusedResources">Վերջին 24 ժամ</string>
    <!-- Text for the header that groups the history the past 7 days -->
    <string name="history_7_days">Վերջին 7 օրում</string>
    <!-- Text for the header that groups the history the past 30 days -->
    <string name="history_30_days">Վերջին 30 օրում</string>
    <!-- Text for the header that groups the history older than the last month -->
    <string name="history_older">Ավելի հին</string>
    <!-- Text shown when no history exists -->
    <string name="history_empty_message">Այստեղ պատմություն չկա</string>

    <!-- Downloads -->
    <!-- Text for the snackbar to confirm that multiple downloads items have been removed -->
    <string name="download_delete_multiple_items_snackbar_1">Ներբեռնումները հեռացված են</string>
    <!-- Text for the snackbar to confirm that a single download item has been removed. The first parameter is the name of the download item. -->
    <string name="download_delete_single_item_snackbar">%1$s-ը հեռացված է</string>
    <!-- Text shown when no download exists -->
    <string name="download_empty_message_1">Չկան ներբեռնված ֆայլեր</string>
    <!-- History multi select title in app bar
    The first parameter is the number of downloads selected -->
    <string name="download_multi_select_title">Ընտրված է %1$d-ը</string>

    <!-- History overflow menu open in new tab button -->
    <string moz:removedIn="96" name="download_menu_open" tools:ignore="UnusedResources">Բացել</string>


    <!-- Text for the button to remove a single download item -->
    <string name="download_delete_item_1">Հեռացնել</string>


    <!-- Crashes -->
    <!-- Title text displayed on the tab crash page. This first parameter is the name of the application (For example: Fenix) -->
    <string name="tab_crash_title_2">Ներողություն. %1$s-ը չի կարող բեռնել այդ էջը:</string>
    <!-- Description text displayed on the tab crash page -->
    <string moz:removedIn="96" name="tab_crash_description" tools:ignore="UnusedResources">Կարող եք փորձել վերականգնել կամ փակել այս ներդիրը ներքևում:</string>
    <!-- Send crash report checkbox text on the tab crash page -->
    <string name="tab_crash_send_report">Ուղարկել վթարի զեկույցը Mozilla-ին</string>
    <!-- Close tab button text on the tab crash page -->
    <string name="tab_crash_close">Փակել ներդիրը</string>
    <!-- Restore tab button text on the tab crash page -->
    <string name="tab_crash_restore">Վերականգնել ներդիը</string>

    <!-- Content Description for session item menu button -->
    <string moz:removedIn="96" name="content_description_session_menu" tools:ignore="UnusedResources">Աշխատաշրջանի ընտրանքներ</string>

    <!-- Content Description for session item share button -->
    <string moz:removedIn="96" name="content_description_session_share" tools:ignore="UnusedResources">Համօգտագործել աշխատաշրջանը</string>

    <!-- Bookmarks -->
    <!-- Content description for bookmarks library menu -->
    <string moz:removedIn="96" name="bookmark_menu_content_description" tools:ignore="UnusedResources">Էջանիշերի ցանկ</string>
    <!-- Screen title for editing bookmarks -->
    <string moz:removedIn="95" name="bookmark_edit" tools:ignore="UnusedResources">Խմբագրել Էջանիշը</string>
    <!-- Screen title for selecting a bookmarks folder -->
    <string moz:removedIn="96" name="bookmark_select_folder" tools:ignore="UnusedResources">Ընտրել պանակ</string>
    <!-- Confirmation message for a dialog confirming if the user wants to delete the selected folder -->
    <string name="bookmark_delete_folder_confirmation_dialog">Համոզվա՞ծ եք, որ ցանկանում եք ջնջել այս պանակը:</string>
    <!-- Confirmation message for a dialog confirming if the user wants to delete multiple items including folders. Parameter will be replaced by app name. -->
    <string name="bookmark_delete_multiple_folders_confirmation_dialog">%s-ը կջնջի ընտրված միույթները:</string>
    <!-- Snackbar title shown after a folder has been deleted. This first parameter is the name of the deleted folder -->
    <string moz:removedIn="96" name="bookmark_delete_folder_snackbar" tools:ignore="UnusedResources">%1$s-ը ջնջվել է</string>
    <!-- Screen title for adding a bookmarks folder -->
    <string name="bookmark_add_folder">Ավելացնել պանակ</string>
    <!-- Snackbar title shown after a bookmark has been created. -->
    <string name="bookmark_saved_snackbar">Էջանիշը պահպանվեց:</string>
    <!-- Snackbar edit button shown after a bookmark has been created. -->
    <string name="edit_bookmark_snackbar_action">ԽՄԲԱԳՐԵԼ</string>
    <!-- Bookmark overflow menu edit button -->
    <string name="bookmark_menu_edit_button">Խմբագրել</string>
    <!-- Bookmark overflow menu select button -->
    <string moz:removedIn="96" name="bookmark_menu_select_button" tools:ignore="UnusedResources">Ընտրել</string>
    <!-- Bookmark overflow menu copy button -->
    <string name="bookmark_menu_copy_button">Պատճենել</string>
    <!-- Bookmark overflow menu share button -->
    <string name="bookmark_menu_share_button">Համօգտագործել</string>
    <!-- Bookmark overflow menu open in new tab button -->
    <string name="bookmark_menu_open_in_new_tab_button">Բացել նոր ներդիր</string>
    <!-- Bookmark overflow menu open in private tab button -->
    <string name="bookmark_menu_open_in_private_tab_button">Բացել Գաղտնի ներդիրում</string>
    <!-- Bookmark overflow menu delete button -->
    <string name="bookmark_menu_delete_button">Ջնջել</string>
    <!--Bookmark overflow menu save button -->
    <string name="bookmark_menu_save_button">Պահպանել</string>
    <!-- Bookmark multi select title in app bar
     The first parameter is the number of bookmarks selected -->
    <string name="bookmarks_multi_select_title">Ընտրված է %1$d-ը</string>
    <!-- Bookmark editing screen title -->
    <string name="edit_bookmark_fragment_title">Խմբագրել Էջանիշը</string>

    <!-- Bookmark folder editing screen title -->
    <string name="edit_bookmark_folder_fragment_title">Խմբագրել պանակը</string>
    <!-- Bookmark sign in button message -->
    <string name="bookmark_sign_in_button">Մուտք գործեք՝ համաժամեցված էջանիշերը տեսնելու համար</string>
    <!-- Bookmark URL editing field label -->
    <string name="bookmark_url_label">URL</string>
    <!-- Bookmark FOLDER editing field label -->
    <string name="bookmark_folder_label">ՊԱՆԱԿ</string>
    <!-- Bookmark NAME editing field label -->
    <string name="bookmark_name_label">ԱՆՈՒՆ</string>
    <!-- Bookmark add folder screen title -->
    <string name="bookmark_add_folder_fragment_label">Ավելացնել պանակ</string>
    <!-- Bookmark select folder screen title -->
    <string name="bookmark_select_folder_fragment_label">Ընտրել պանակ</string>
    <!-- Bookmark editing error missing title -->
    <string name="bookmark_empty_title_error">Պետք է անվանում ունենա</string>
    <!-- Bookmark editing error missing or improper URL -->
    <string name="bookmark_invalid_url_error">Անվավեր URL</string>
    <!-- Bookmark screen message for empty bookmarks folder -->
    <string name="bookmarks_empty_message">Այստեղ ոչ մի էջանիշ չկա</string>
    <!-- Bookmark snackbar message on deletion
     The first parameter is the host part of the URL of the bookmark deleted, if any -->
    <string name="bookmark_deletion_snackbar_message">Ջնջվել է %1$s-ը</string>
    <!-- Bookmark snackbar message on deleting multiple bookmarks not including folders-->
    <string name="bookmark_deletion_multiple_snackbar_message_2">Էջանիշը ջնջվեց</string>
    <!-- Bookmark snackbar message on deleting multiple bookmarks including folders-->
    <string name="bookmark_deletion_multiple_snackbar_message_3">Ընտրված պանակների ջնջում</string>
    <!-- Bookmark undo button for deletion snackbar action -->
    <string name="bookmark_undo_deletion">ՀԵՏԱՐԿԵԼ</string>

    <!-- Site Permissions -->
    <!-- Site permissions preferences header -->
    <string moz:removedIn="96" name="permissions_header" tools:ignore="UnusedResources">Թույլտվություններ</string>
    <!-- Button label that take the user to the Android App setting -->
    <string name="phone_feature_go_to_settings">Անցնել Կարգավորումներին</string>
    <!-- Content description (not visible, for screen readers etc.): Quick settings sheet
        to give users access to site specific information / settings. For example:
        Secure settings status and a button to modify site permissions -->
    <string name="quick_settings_sheet">Արագ կարգավորումների թերթիկ</string>
    <!-- Label that indicates that this option it the recommended one -->
    <string name="phone_feature_recommended">Հանձնարարելի</string>
    <!-- button that allows editing site permissions settings -->
    <string moz:removedIn="96" name="quick_settings_sheet_manage_site_permissions" tools:ignore="UnusedResources">Կառավարեք կայքի թույլտվությունները</string>
    <!-- Button label for clearing all the information of site permissions-->
    <string name="clear_permissions">Մաքրել թույլտվությունները</string>
    <!-- Button label for clearing a site permission-->
    <string name="clear_permission">Մաքրել թույլտվությունը</string>

    <!-- Button label for clearing all the information on all sites-->
    <string name="clear_permissions_on_all_sites">Մաքրել թույլտվությունները բոլոր կայքերում</string>
    <!-- Preference for altering video and audio autoplay for all websites -->
    <string name="preference_browser_feature_autoplay">Ինքնանվագարկում</string>
    <!-- Preference for altering the camera access for all websites -->
    <string name="preference_phone_feature_camera">Տեսախցիկ</string>
    <!-- Preference for altering the microphone access for all websites -->
    <string name="preference_phone_feature_microphone">Խոսափող</string>
    <!-- Preference for altering the location access for all websites -->
    <string name="preference_phone_feature_location">Տեղադրություն</string>
    <!-- Preference for altering the notification access for all websites -->
    <string name="preference_phone_feature_notification">Ծանուցում</string>
    <!-- Preference for altering the persistent storage access for all websites -->
    <string name="preference_phone_feature_persistent_storage">Մշտական պահեստ</string>
    <!-- Preference for altering the EME access for all websites -->
    <string name="preference_phone_feature_media_key_system_access">DRM կառավարվող բովանդակություն</string>
    <!-- Label that indicates that a permission must be asked always -->
    <string name="preference_option_phone_feature_ask_to_allow">Խնդրել թույլտվություն</string>
    <!-- Label that indicates that a permission must be blocked -->
    <string name="preference_option_phone_feature_blocked">Արգելափակված</string>
    <!-- Label that indicates that a permission must be allowed -->
    <string name="preference_option_phone_feature_allowed">Թույլատրված</string>
    <!--Label that indicates a permission is by the Android OS-->
    <string name="phone_feature_blocked_by_android">Արգելափակված է Android-ի կողմից</string>
    <!-- Preference for showing a list of websites that the default configurations won't apply to them -->
    <string name="preference_exceptions">Բացառություններ</string>
    <!-- Summary of tracking protection preference if tracking protection is set to on -->
    <string name="tracking_protection_on">Միաց.</string>

    <!-- Summary of tracking protection preference if tracking protection is set to off -->
    <string name="tracking_protection_off">Անջ.</string>
    <!-- Label for global setting that indicates that all video and audio autoplay is allowed -->
    <string name="preference_option_autoplay_allowed2">Թույլատրել ձայնանյութը և տեսանյութը</string>
    <!-- Label for site specific setting that indicates that all video and audio autoplay is allowed -->
    <string name="quick_setting_option_autoplay_allowed">Թույլատրել ձայնանյութը և տեսանյութը</string>
    <!-- Label that indicates that video and audio autoplay is only allowed over Wi-Fi -->
    <string name="preference_option_autoplay_allowed_wifi_only2">Արգելափակել ձայնանյութը և տեսանյութը միայն բջջային տվյալներում</string>
    <!-- Subtext that explains 'autoplay on Wi-Fi only' option -->
    <string name="preference_option_autoplay_allowed_wifi_subtext">Ձայնանյութը և տեսանյութը կնվագարկվեն միայն Wi-Fi-ով</string>
    <!-- Label for global setting that indicates that video autoplay is allowed, but audio autoplay is blocked -->
    <string name="preference_option_autoplay_block_audio2">Արգելափակել միայն ձայնանյութը</string>
    <!-- Label for site specific setting that indicates that video autoplay is allowed, but audio autoplay is blocked -->
    <string name="quick_setting_option_autoplay_block_audio">Արգելափակել միայն ձայնանյութը</string>
    <!-- Label for global setting that indicates that all video and audio autoplay is blocked -->
    <string name="preference_option_autoplay_blocked3">Արգելափակել ձայնանյութը և տեսանյութը</string>
    <!-- Label for site specific setting that indicates that all video and audio autoplay is blocked -->
    <string name="quick_setting_option_autoplay_blocked">Արգելափակել ձայնանյութը և տեսանյութը</string>
    <!-- Summary of delete browsing data on quit preference if it is set to on -->
    <string name="delete_browsing_data_quit_on">Միաց.</string>
    <!-- Summary of delete browsing data on quit preference if it is set to off -->
    <string name="delete_browsing_data_quit_off">Անջ.</string>

    <!-- Summary of studies preference if it is set to on -->
    <string name="studies_on">Միաց.</string>
    <!-- Summary of studies data on quit preference if it is set to off -->
    <string name="studies_off">Անջ.</string>

    <!-- Collections -->
    <!-- Collections header on home fragment -->
    <string name="collections_header">Հավաքածուներ</string>
    <!-- Content description (not visible, for screen readers etc.): Opens the collection menu when pressed -->
    <string name="collection_menu_button_content_description">Հավաքածուի ցանկ</string>
    <!-- Label to describe what collections are to a new user without any collections -->
    <string name="no_collections_description2">Հավաքեք ձեզ համար կարևոր բաները:\nԽմբավորեք համանման որոնումները, կայքերը և ներդիրները՝ հետո ավելի արագ մատչելու համար:</string>
    <!-- Title for the "select tabs" step of the collection creator -->
    <string name="create_collection_select_tabs">Ընտրեք ներդիրները</string>
    <!-- Title for the "select collection" step of the collection creator -->
    <string name="create_collection_select_collection">Ընտրեք հավաքածուն</string>
    <!-- Title for the "name collection" step of the collection creator -->
    <string name="create_collection_name_collection">Հավաքածուի անունը</string>
    <!-- Button to add new collection for the "select collection" step of the collection creator -->
    <string name="create_collection_add_new_collection">Ավելացնել նոր հավաքածու</string>
    <!-- Button to select all tabs in the "select tabs" step of the collection creator -->
    <string name="create_collection_select_all">Նշել բոլորը</string>
    <!-- Button to deselect all tabs in the "select tabs" step of the collection creator -->
    <string name="create_collection_deselect_all">Ապանշել բոլորը</string>
    <!-- Text to prompt users to select the tabs to save in the "select tabs" step of the collection creator -->
    <string name="create_collection_save_to_collection_empty">Ընտրեք ներդիրներ՝ պահպանելու համար</string>
    <!-- Text to show users how many tabs they have selected in the "select tabs" step of the collection creator.
     %d is a placeholder for the number of tabs selected. -->
    <string name="create_collection_save_to_collection_tabs_selected">%d ներդիր է ընտրված</string>
    <!-- Text to show users they have one tab selected in the "select tabs" step of the collection creator.
    %d is a placeholder for the number of tabs selected. -->
    <string name="create_collection_save_to_collection_tab_selected">%d ներդիր է ընտրված</string>
    <!-- Text shown in snackbar when multiple tabs have been saved in a collection -->
    <string name="create_collection_tabs_saved">Ներդիրները պահպանված են:</string>
    <!-- Text shown in snackbar when one or multiple tabs have been saved in a new collection -->
    <string name="create_collection_tabs_saved_new_collection">Հավաքածուն պահպանվել է</string>
    <!-- Text shown in snackbar when one tab has been saved in a collection -->
    <string name="create_collection_tab_saved">Ներդիրը պահպանված է:</string>
    <!-- Content description (not visible, for screen readers etc.): button to close the collection creator -->
    <string name="create_collection_close">Փակել</string>
    <!-- Button to save currently selected tabs in the "select tabs" step of the collection creator-->
    <string name="create_collection_save">Պահպանել</string>

    <!-- Snackbar action to view the collection the user just created or updated -->
    <string name="create_collection_view">Դիտել</string>

    <!-- Default name for a new collection in "name new collection" step of the collection creator. %d is a placeholder for the number of collections-->
    <string name="create_collection_default_name">Հավաքածու %d</string>

    <!-- Share -->
    <!-- Share screen header -->
    <string moz:removedIn="96" name="share_header" tools:ignore="UnusedResources">Ուղարկիր և համօգտագործել</string>
    <!-- Share screen header -->
    <string name="share_header_2">Համօգտագործել</string>
    <!-- Content description (not visible, for screen readers etc.):
        "Share" button. Opens the share menu when pressed. -->
    <string name="share_button_content_description">Համօգտագործել</string>
    <!-- Sub-header in the dialog to share a link to another app -->
    <string moz:removedIn="96" name="share_link_subheader" tools:ignore="UnusedResources">Համօգտագործել հղումը</string>

    <!-- Sub-header in the dialog to share a link to another sync device -->
    <string name="share_device_subheader">Ուղարկել սարքի</string>
    <!-- Sub-header in the dialog to share a link to an app from the full list -->
    <string name="share_link_all_apps_subheader">Բոլոր գործողությունները</string>
    <!-- Sub-header in the dialog to share a link to an app from the most-recent sorted list -->
    <string name="share_link_recent_apps_subheader">Վերջերս փակված</string>
    <!-- An option from the three dot menu to into sync -->
    <string name="sync_menu_sign_in">Մուտք գործեք՝ համաժամեցնելու համար</string>
    <!-- An option from the share dialog to sign into sync -->
    <string name="sync_sign_in">Մուտք գործել Համաժամեցում</string>
    <!-- An option from the share dialog to send link to all other sync devices -->
    <string name="sync_send_to_all">Ուղարկել բոլոր սարքերին</string>
    <!-- An option from the share dialog to reconnect to sync -->
    <string name="sync_reconnect">Կրկին կապակցվել Համաժամեցմանը</string>
    <!-- Text displayed when sync is offline and cannot be accessed -->
    <string name="sync_offline">Անցանց</string>
    <!-- An option to connect additional devices -->
    <string name="sync_connect_device">Կապակցվել այլ սարքի</string>
    <!-- The dialog text shown when additional devices are not available -->
    <string name="sync_connect_device_dialog">Ներդիր ուղարկելու համար մուտք գործեք Firefox առնվազն մեկ այլ սարքի վրա:</string>
    <!-- Confirmation dialog button -->
    <string name="sync_confirmation_button">Հասկացա</string>
    <!-- Share error message -->
    <string name="share_error_snackbar">Հնարավոր չէ համօգտագործել այս հավելվածին</string>
    <!-- Add new device screen title -->
    <string name="sync_add_new_device_title">Ուղարկել սարքի</string>
    <!-- Text for the warning message on the Add new device screen -->
    <string name="sync_add_new_device_message">Կապակցված սարքեր չկան</string>
    <!-- Text for the button to learn about sending tabs -->
    <string name="sync_add_new_device_learn_button">Իմացեք Ուղարկել ներդիրների մասին...</string>
    <!-- Text for the button to connect another device -->
    <string name="sync_add_new_device_connect_button">Կապակցվել այլ սարք...</string>

    <!-- Notifications -->
    <!-- The user visible name of the "notification channel" (Android 8+ feature) for the ongoing notification shown while a browsing session is active. -->
    <string moz:removedIn="96" name="notification_pbm_channel_name" tools:ignore="UnusedResources">Գաղտնի դիտարկման աշխատաշրջան</string>
    <!-- Text shown in the notification that pops up to remind the user that a private browsing session is active. -->
    <string moz:removedIn="96" name="notification_pbm_delete_text" tools:ignore="UnusedResources">Ջնջել գաղտնի ներդիրները</string>
    <!-- Text shown in the notification that pops up to remind the user that a private browsing session is active. -->
    <string name="notification_pbm_delete_text_2">Փակել գաղտնի ներդիրները</string>
    <!-- Notification action to open Fenix and resume the current browsing session. -->
    <string moz:removedIn="96" name="notification_pbm_action_open" tools:ignore="UnusedResources">Բացել</string>

    <!-- Notification action to delete all current private browsing sessions AND switch to Fenix (bring it to the foreground) -->
    <string moz:removedIn="96" name="notification_pbm_action_delete_and_open" tools:ignore="UnusedResources">Ջնջել և բացել</string>
    <!-- Name of the "Powered by Fenix" notification channel. Displayed in the "App notifications" system settings for the app -->
    <string moz:removedIn="96" name="notification_powered_by_channel_name" tools:ignore="UnusedResources">Օժանդակող`</string>
    <!-- Name of the marketing notification channel. Displayed in the "App notifications" system settings for the app -->
    <string name="notification_marketing_channel_name">Մարկեթինգ</string>
    <!-- Title shown in the notification that pops up to remind the user to set fenix as default browser.
    %1$s is a placeholder that will be replaced by the app name (Fenix). -->
    <string name="notification_default_browser_title">%1$s-ը արագ է և մասնավոր</string>
    <!-- Text shown in the notification that pops up to remind the user to set fenix as default browser.
    %1$s is a placeholder that will be replaced by the app name (Fenix). -->
    <string name="notification_default_browser_text">Դարձրեք %1$s-ը ձեր սկզբնադիր զննիչը</string>

    <!-- Snackbar -->
    <!-- Text shown in snackbar when user deletes a collection -->
    <string name="snackbar_collection_deleted">Հավաքածուն ջնջվեց</string>
    <!-- Text shown in snackbar when user renames a collection -->
    <string name="snackbar_collection_renamed">Հավաքածուն վերանվանվեց</string>
    <!-- Text shown in snackbar when user deletes a tab -->
    <string moz:removedIn="96" name="snackbar_tab_deleted" tools:ignore="UnusedResources">Ներդիրը ջնջված է</string>
    <!-- Text shown in snackbar when user deletes all tabs -->
    <string moz:removedIn="96" name="snackbar_tabs_deleted" tools:ignore="UnusedResources">Ներդիրները ջնջված են</string>
    <!-- Text shown in snackbar when user closes a tab -->
    <string name="snackbar_tab_closed">Ներդիրը փակվեց</string>
    <!-- Text shown in snackbar when user closes all tabs -->
    <string name="snackbar_tabs_closed">Ներդիրները փակվեցին</string>

    <!-- Text shown in snackbar when user closes tabs -->
    <string moz:removedIn="96" name="snackbar_message_tabs_closed" tools:ignore="UnusedResources">Ներդիրները փակ են</string>
    <!-- Text shown in snackbar when user bookmarks a list of tabs -->
    <string name="snackbar_message_bookmarks_saved">Էջանիշները պահված են</string>
    <!-- Text shown in snackbar action for viewing bookmarks -->
    <string moz:removedIn="96" name="snackbar_message_bookmarks_view" tools:ignore="UnusedResources">Տեսք</string>
    <!-- Text shown in snackbar when user adds a site to top sites -->
    <string name="snackbar_added_to_top_sites">Ավելացվել է ընտրյալ կայքերին:</string>
    <!-- Text shown in snackbar when user closes a private tab -->
    <string name="snackbar_private_tab_closed">Գաղտնի ներդիրը փակվեց</string>
    <!-- Text shown in snackbar when user closes all private tabs -->
    <string name="snackbar_private_tabs_closed">Գաղտնի ներդիրները փակվեցին</string>
    <!-- Text shown in snackbar when user deletes all private tabs -->
    <string moz:removedIn="96" name="snackbar_private_tabs_deleted" tools:ignore="UnusedResources">Գաղտնի ներդիրները ջնջվեցին</string>
    <!-- Text shown in snackbar to undo deleting a tab, top site or collection -->
    <string name="snackbar_deleted_undo">ՀԵՏԱՐԿԵԼ</string>
    <!-- Text shown in snackbar when user removes a top site -->
    <string moz:removedIn="96" name="snackbar_top_site_removed" tools:ignore="UnusedResources">Կայքը հեռացված է</string>
    <!-- Text for action to undo deleting a tab or collection shown in a11y dialog -->
    <string moz:removedIn="96" name="a11y_dialog_deleted_undo" tools:ignore="UnusedResources">Հետարկել</string>
    <!-- Text for action to confirm deleting a tab or collection shown in a11y dialog -->
    <string moz:removedIn="96" name="a11y_dialog_deleted_confirm" tools:ignore="UnusedResources">Հաստատել</string>
    <!-- QR code scanner prompt which appears after scanning a code, but before navigating to it
        First parameter is the name of the app, second parameter is the URL or text scanned-->
    <string name="qr_scanner_confirmation_dialog_message">Թույլատրել %1$s-ին բացել %2$s-ը</string>
    <!-- QR code scanner prompt dialog positive option to allow navigation to scanned link -->
    <string name="qr_scanner_dialog_positive">ԹՈՒՅԼԱՏՐԵԼ</string>
    <!-- QR code scanner prompt dialog positive option to deny navigation to scanned link -->
    <string name="qr_scanner_dialog_negative">ԱՐԳԵԼԵԼ</string>
    <!-- QR code scanner prompt dialog error message shown when a hostname does not contain http or https. -->
    <string name="qr_scanner_dialog_invalid">Հասցեն վավեր չէ:</string>
    <!-- QR code scanner prompt dialog positive option when there is an error -->
    <string name="qr_scanner_dialog_invalid_ok">Լավ</string>
    <!-- Tab collection deletion prompt dialog message. Placeholder will be replaced with the collection name -->
    <string name="tab_collection_dialog_message">Համոզվա՞ծ եք, որ ցանկանում եք ջնջել %1$s-ը։</string>
    <!-- Collection and tab deletion prompt dialog message. This will show when the last tab from a collection is deleted -->
    <string name="delete_tab_and_collection_dialog_message">Այս ներդիրի ջնջումը կհեռացնի ամբողջ հավաքածուն: Կարող եք ստեգղծել նոր հավաքածու ցանկացած ժամանակ:</string>
    <!-- Collection and tab deletion prompt dialog title. Placeholder will be replaced with the collection name. This will show when the last tab from a collection is deleted -->
    <string name="delete_tab_and_collection_dialog_title">Ջնջե՞լ %1$s-ը:</string>
    <!-- Tab collection deletion prompt dialog option to delete the collection -->
    <string name="tab_collection_dialog_positive">Ջնջել</string>
    <!-- Text displayed in a notification when the user enters full screen mode -->
    <string name="full_screen_notification">Մուտք լիաէկրան</string>
    <!-- Message for copying the URL via long press on the toolbar -->
    <string name="url_copied">URL-ն պատճենվել է</string>
    <!-- Sample text for accessibility font size -->
    <string name="accessibility_text_size_sample_text_1">Սա ընտրանքային գրվածք է: Այստեղ ցույց է տրված, թե ինչպես կցուցադրվի այն, երբ մեծացնեք կամ փոքրացնեք չափը այս կարգավորումով:</string>
    <!-- Summary for Accessibility Text Size Scaling Preference -->
    <string name="preference_accessibility_text_size_summary">Դարձեք գրվածքները կայքերում ավելի մեծ կամ փոքր</string>
    <!-- Title for Accessibility Text Size Scaling Preference -->
    <string name="preference_accessibility_font_size_title">Տառատեսակի չափ</string>

    <!-- Title for Accessibility Text Automatic Size Scaling Preference -->
    <string name="preference_accessibility_auto_size_2">Տառատեսակի ինքնաշխատ չափում</string>
    <!-- Summary for Accessibility Text Automatic Size Scaling Preference -->
    <string name="preference_accessibility_auto_size_summary">Տառատեսակի չափը կհամապատասխանի ձեր Android-ի կարգավորումներին: Անջատեք՝ տառատեսակի չափը այստեղ կառավարելու համար:</string>

    <!-- Title for the Delete browsing data preference -->
    <string name="preferences_delete_browsing_data">Ջնջել դիտարկման տվյալները</string>
    <!-- Title for the tabs item in Delete browsing data -->
    <string name="preferences_delete_browsing_data_tabs_title_2">Բաց ներդիրներ</string>
    <!-- Subtitle for the tabs item in Delete browsing data, parameter will be replaced with the number of open tabs -->
    <string name="preferences_delete_browsing_data_tabs_subtitle">%d ներդիրներ</string>
    <!-- Title for the data and history items in Delete browsing data -->
    <string name="preferences_delete_browsing_data_browsing_data_title">Դիտարկման պատմություն և կայքերի տվյալներ</string>
    <!-- Subtitle for the data and history items in delete browsing data, parameter will be replaced with the
        number of history items the user has -->
    <string name="preferences_delete_browsing_data_browsing_data_subtitle">%d հասցեներ</string>
    <!-- Title for history items in Delete browsing data -->
    <string moz:removedIn="96" name="preferences_delete_browsing_data_browsing_history_title" tools:ignore="UnusedResources">Պատմություն</string>
    <!-- Subtitle for the history items in delete browsing data, parameter will be replaced with the
        number of history pages the user has -->
    <string moz:removedIn="96" name="preferences_delete_browsing_data_browsing_history_subtitle" tools:ignore="UnusedResources">%d էջեր</string>
    <!-- Title for the cookies item in Delete browsing data -->
    <string name="preferences_delete_browsing_data_cookies">Cookie-ներ</string>
    <!-- Subtitle for the cookies item in Delete browsing data -->
    <string name="preferences_delete_browsing_data_cookies_subtitle">Դուրս կգրվեք կայքերի մեծ մասից</string>
    <!-- Title for the cached images and files item in Delete browsing data -->
    <string name="preferences_delete_browsing_data_cached_files">Շտեմված պատկերներ ու ֆայլեր</string>
    <!-- Subtitle for the cached images and files item in Delete browsing data -->
    <string name="preferences_delete_browsing_data_cached_files_subtitle">Ազատում է պահեստային տարածք</string>
    <!-- Title for the site permissions item in Delete browsing data -->
    <string name="preferences_delete_browsing_data_site_permissions">Կայքերի թույլտվություններ</string>
    <!-- Title for the downloads item in Delete browsing data -->
    <string name="preferences_delete_browsing_data_downloads">Ներբեռնումներ</string>
    <!-- Text for the button to delete browsing data -->
    <string name="preferences_delete_browsing_data_button">Ջնջել դիտարկման տվյալները</string>
    <!-- Title for the Delete browsing data on quit preference -->
    <string name="preferences_delete_browsing_data_on_quit">Ջնջել դիտարկման տվյալները փակելիս</string>
    <!-- Summary for the Delete browsing data on quit preference. "Quit" translation should match delete_browsing_data_on_quit_action translation. -->
    <string moz:removedIn="96" name="preference_summary_delete_browsing_data_on_quit" tools:ignore="UnusedResources">Ինքնաբար ջնջում է դիտարկման տվյալները, երբ հիմնական ցանկից ընտրում եք «Փակել»:</string>
    <!-- Summary for the Delete browsing data on quit preference. "Quit" translation should match delete_browsing_data_on_quit_action translation. -->
    <string name="preference_summary_delete_browsing_data_on_quit_2">Ինքնաբար ջնջում է դիտարկման տվյալները, երբ հիմնական ցանկից ընտրում եք \«Փակել»\:</string>
    <!-- Action item in menu for the Delete browsing data on quit feature -->
    <string name="delete_browsing_data_on_quit_action">Փակել</string>

    <!-- Dialog message to the user asking to delete browsing data. -->
    <string name="delete_browsing_data_prompt_message">Սա կջնջի ձեր դիտարկման բոլոր տվյալները:</string>
    <!-- Dialog message to the user asking to delete browsing data. Parameter will be replaced by app name. -->
    <string name="delete_browsing_data_prompt_message_3">%s-ը կջնջի ընտրված դիտարկման տվյալները:</string>
    <!-- Text for the cancel button for the data deletion dialog -->
    <string name="delete_browsing_data_prompt_cancel">Չեղարկել</string>
    <!-- Text for the allow button for the data deletion dialog -->
    <string name="delete_browsing_data_prompt_allow">Ջնջել</string>
    <!-- Text for the snackbar confirmation that the data was deleted -->
    <string name="preferences_delete_browsing_data_snackbar">Դիտարկման տվյալները ջնջված են</string>
    <!-- Text for the snackbar to show the user that the deletion of browsing data is in progress -->
    <string name="deleting_browsing_data_in_progress">Ջնջել դիտարկման տվյալները…</string>

    <!-- Tips -->
    <!-- text for firefox preview moving tip header "Firefox Preview" and "Firefox Nightly" are intentionally hardcoded -->
    <string name="tip_firefox_preview_moved_header">Firefox Preview-ն այժմ Firefox Nightly-ն է</string>
    <!-- text for firefox preview moving tip description -->
    <string name="tip_firefox_preview_moved_description">Firefox Nightly-ին ամեն երեկո թարմացվում է և ունի նորարարական հնարավորություններ:
        Այնուամենայնիվ, այն կարող է լինել ավելի քիչ կայուն: Ներբեռնեք մեր բետա դիտարկիչը՝ ավելի կայուն փորձի համար:</string>

    <!-- text for firefox preview moving tip button. "Firefox for Android Beta" is intentionally hardcoded -->
    <string name="tip_firefox_preview_moved_button_2">Ստանալ Firefox for Android Beta-ն</string>

    <!-- text for firefox preview moving tip header. "Firefox Nightly" is intentionally hardcoded -->
    <string name="tip_firefox_preview_moved_header_preview_installed">Firefox Nightly-ն հեռացված է</string>
    <!-- text for firefox preview moving tip description -->
    <string name="tip_firefox_preview_moved_description_preview_installed">Այս հավելվածը այլևս չի ստանա անվտանգության թարմացումներ: Դադարեք օգտագործել այս հավելվածը և անցեք նոր Nightly-ին:
        \n\nՁեր էջանիշերը, մուտքերը և պատմությունը այլ հավելված փոխանցելու համար ստեղծել Firefox հաշիվ:</string>
    <!-- text for firefox preview moving tip button  -->
    <string name="tip_firefox_preview_moved_button_preview_installed">Անցում կատարեք նոր Nightly-ին</string>

    <!-- text for firefox preview moving tip header. "Firefox Nightly" is intentionally hardcoded -->
    <string name="tip_firefox_preview_moved_header_preview_not_installed">Firefox Nightly-ն հեռացված է</string>
    <!-- text for firefox preview moving tip description -->
    <string name="tip_firefox_preview_moved_description_preview_not_installed">Այս հավելվածը այլևս չի ստանա անվտանգության թարմացումներ: Դադարեք օգտագործել այս հավելվածը և անցեք նոր Nightly-ին:
        \n\nՁեր էջանիշերը, մուտքերը և պատմությունը այլ հավելված փոխանցելու համար ստեղծել Firefox հաշիվ:</string>
    <!-- text for firefox preview moving tip button  -->
    <string name="tip_firefox_preview_moved_button_preview_not_installed">Ստացեք նոր Nightly-ին</string>

    <!-- Onboarding -->
    <!-- Text for onboarding welcome message
    The first parameter is the name of the app (e.g. Firefox Preview) -->
    <string name="onboarding_header">Բարի գալուստ %s:</string>
    <!-- text for the Firefox Accounts section header -->
    <string moz:removedIn="96" name="onboarding_fxa_section_header" tools:ignore="UnusedResources">Արդեն ունե՞ք հաշիվ</string>

    <!-- text for the Firefox account onboarding sign in card header. The word "Firefox" should not be translated -->
    <string name="onboarding_account_sign_in_header_1">Համաժամեցնել Firefox-ը</string>
    <!-- Text for the button to learn more about signing in to your Firefox account -->
    <string name="onboarding_manual_sign_in_description">Բերեք էջանիշերը, պատմությունը և գաղտնաբառերը Firefox՝ այս սարքում:</string>
    <!-- text for the firefox account onboarding card header when we detect you're already signed in to
        another Firefox browser. (The word `Firefox` should not be translated)
        The first parameter is the email of the detected user's account -->
    <string moz:removedIn="96" name="onboarding_firefox_account_auto_signin_header_3" tools:ignore="UnusedResources">Դուք մուտք եք գործել որպես %s տվյալ սարքից այլ Firefox դիտարկիչում: Ցանկանո՞ւմ եք մուտք գործել այս հաշիվ:</string>
    <!-- text for the button to confirm automatic sign-in -->
    <string moz:removedIn="96" name="onboarding_firefox_account_auto_signin_confirm" tools:ignore="UnusedResources">Այո, գրանցեք ինձ</string>
    <!-- text for the automatic sign-in button while signing in is in process -->
    <string moz:removedIn="96" name="onboarding_firefox_account_signing_in" tools:ignore="UnusedResources">Մուտք է գործում...</string>
    <!-- text for the button to manually sign into Firefox account. -->
    <string name="onboarding_firefox_account_sign_in_1">Գրանցվել</string>
    <!-- text for the button to stay signed out when presented with an option to automatically sign-in. -->
    <string moz:removedIn="96" name="onboarding_firefox_account_stay_signed_out" tools:ignore="UnusedResources">Մնացեք դուրս գրված</string>
    <!-- text to display in the snackbar once account is signed-in -->
    <string name="onboarding_firefox_account_sync_is_on">Համաժամեցումը միացված է</string>
    <!-- text to display in the snackbar if automatic sign-in fails. user may try again -->
    <string moz:removedIn="96" name="onboarding_firefox_account_automatic_signin_failed" tools:ignore="UnusedResources">Չհաջողվեց մուտք գործել</string>
    <!-- text for the tracking protection onboarding card header -->
    <string name="onboarding_tracking_protection_header_3">Միշտ գաղտնիություն</string>
    <!-- text for the tracking protection card description. 'Firefox' intentionally hardcoded here -->
    <string name="onboarding_tracking_protection_description_3">Firefox-ը ինքնաշխատ կանգնեցնում է ընկերությունների՝ հետևելու Ձեզ առցանց:</string>
    <!-- text for tracking protection radio button option for standard level of blocking -->
    <string name="onboarding_tracking_protection_standard_button_2">Ստանդարտ (սկզբնադիր)</string>
    <!-- text for standard blocking option button description -->
    <string name="onboarding_tracking_protection_standard_button_description_3">Հավասարակշռված է գաղտնիության և արտադրողականության միջև: Էջերը նորմալ են բեռնվում:</string>
    <!-- text for tracking protection radio button option for strict level of blocking -->
    <string moz:removedIn="96" name="onboarding_tracking_protection_strict_button" tools:ignore="UnusedResources">Խիստ (հանձնարարելի)</string>
    <!-- text for tracking protection radio button option for strict level of blocking -->
    <string name="onboarding_tracking_protection_strict_option">Խիստ</string>
    <!-- text for strict blocking option button description -->
    <string name="onboarding_tracking_protection_strict_button_description_3">Արգելափակում է ավելի շատ հետագծիչներ, որ էջերը արագ բեռնվեն, բայց էջի որոշ գործույթներ կարող են ընդհատվեն:</string>
    <!-- text for the toolbar position card header  -->
    <string name="onboarding_toolbar_placement_header_1">Ընտրեք գործիքագոտու տեղը</string>
    <!-- text for the toolbar position card description -->
    <string name="onboarding_toolbar_placement_description_1">Գործիքագոտին դրեք հեշտ հասանելի տեղ: Պահեք այն ներքևում կամ տեղափոխեք վերև:</string>
    <!-- text for the privacy notice onboarding card header -->
    <string name="onboarding_privacy_notice_header">Ձեր գաղտնիությունը</string>

    <!-- text for the privacy notice onboarding card description
    The first parameter is the name of the app (e.g. Firefox Preview) Substitute %s for long browser name. -->
    <string name="onboarding_privacy_notice_description2">Մենք պատրաստել ենք %s-ը, որպեսզի դուք կառավարեք այն, ինչ համօգտագործում եք առցանց և թե ինչով եք կիսվում մեզ հետ:</string>
    <!-- Text for the button to read the privacy notice -->
    <string name="onboarding_privacy_notice_read_button">Կարդացեք մեր գաղտնիության ծանուցումը</string>

    <!-- text for the button to finish onboarding -->
    <string name="onboarding_finish">Սկսել դիտարկումը</string>

    <!-- Onboarding theme -->
    <!-- text for the theme picker onboarding card header -->
    <string name="onboarding_theme_picker_header">Ընտրեք ձեր ոճը</string>
    <!-- text for the theme picker onboarding card description -->
    <string name="onboarding_theme_picker_description_2">Խնայեք մարտկոցը և ձեր տեսողությունը մուգ կերպում:</string>
    <!-- Automatic theme setting (will follow device setting) -->
    <string name="onboarding_theme_automatic_title">Ինքնաշխատ</string>
    <!-- Summary of automatic theme setting (will follow device setting) -->
    <string name="onboarding_theme_automatic_summary">Համապատասխանում է ձեր սարքի կարգավորումներին</string>
    <!-- Theme setting for dark mode -->
    <string name="onboarding_theme_dark_title">Մուգ ոճ</string>
    <!-- Theme setting for light mode -->
    <string name="onboarding_theme_light_title">Լուսավոր ոճ</string>

    <!-- Text shown in snackbar when multiple tabs have been sent to device -->
    <string name="sync_sent_tabs_snackbar">Ներդիրներն ուղարկվեցին:</string>
    <!-- Text shown in snackbar when one tab has been sent to device  -->
    <string name="sync_sent_tab_snackbar">Ներդիրն ուղարկվեց:</string>
    <!-- Text shown in snackbar when sharing tabs failed  -->
    <string name="sync_sent_tab_error_snackbar">Անհնար է ուղարկել</string>
    <!-- Text shown in snackbar for the "retry" action that the user has after sharing tabs failed -->
    <string name="sync_sent_tab_error_snackbar_action">ԿՐԿՆԵԼ</string>
    <!-- Title of QR Pairing Fragment -->
    <string name="sync_scan_code">Սկանավորել կոդը</string>
    <!-- Instructions on how to access pairing -->
    <string name="sign_in_instructions"><![CDATA[Ձեր համակարգչում բացեք Firefox-ը և անցեք <b>https://firefox.com/pair</b>]]></string>
    <!-- Text shown for sign in pairing when ready -->
    <string name="sign_in_ready_for_scan">Պատրաստ է սկանավորել</string>
    <!-- Text shown for settings option for sign with pairing -->
    <string name="sign_in_with_camera">Մուտք գործեք ձեր տեսախցիկի հետ</string>
    <!-- Text shown for settings option for sign with email -->
    <string name="sign_in_with_email">Փոխարենը օգտ. էլ. փոստ</string>
    <!-- Text shown for settings option for create new account text.'Firefox' intentionally hardcoded here.-->
    <string name="sign_in_create_account_text"><![CDATA[Չունե՞ք հաշիվ: <u>Ստեղծեք նորը</u>՝ Firefox-ը տարբեր սարքերի միջև համաժամեցնելու համար:]]></string>
    <!-- Text shown in confirmation dialog to sign out of account -->
    <string moz:removedIn="96" name="sign_out_confirmation_message" tools:ignore="UnusedResources">Firefox-ը կկանգնեցնի համաժամացումը ձեր հաշվի հետ, բայց չի ջնջվի այս սարքում ձեր դիտարկման որևէ տվյալ։</string>
    <!-- Text shown in confirmation dialog to sign out of account. The first parameter is the name of the app (e.g. Firefox Preview) -->
    <string name="sign_out_confirmation_message_2">%s-ը կդադարեցնի համաժամացումը ձեր հաշվի հետ, բայց չի ջնջի այս սարքի ձեր զննարկման որևէ տվյալ։</string>
    <!-- Option to continue signing out of account shown in confirmation dialog to sign out of account -->
    <string name="sign_out_disconnect">Ապակապակցել</string>
    <!-- Option to cancel signing out shown in confirmation dialog to sign out of account -->
    <string name="sign_out_cancel">Չեղարկել</string>
    <!-- Error message snackbar shown after the user tried to select a default folder which cannot be altered -->
    <string name="bookmark_cannot_edit_root">Հնարավոր չէ խմբագրել կանխադրված պանակները</string>

    <!-- Enhanced Tracking Protection -->
    <!-- Link displayed in enhanced tracking protection panel to access tracking protection settings -->
    <string name="etp_settings">Պաշտպանության կարգավորումներ</string>
    <!-- Preference title for enhanced tracking protection settings -->
    <string name="preference_enhanced_tracking_protection">Ուժեղացված հետագծման պաշտպանություն</string>
    <!-- Title for the description of enhanced tracking protection -->
    <string name="preference_enhanced_tracking_protection_explanation_title">Դիտարկեք առանց Ձեզ հետևելու</string>
    <!-- Description of enhanced tracking protection. The first parameter is the name of the application (For example: Fenix) -->
    <string name="preference_enhanced_tracking_protection_explanation">Ձեր տվյալները պահեք ձեզ մոտ: %s-ը պաշտպանում է ամենատարածված հետագծիչներից, որոնք հետևում են այն ամենին, ինչ որ անում եք առցանց:</string>
    <!-- Text displayed that links to website about enhanced tracking protection -->
    <string name="preference_enhanced_tracking_protection_explanation_learn_more">Իմանալ ավելին</string>
    <!-- Preference for enhanced tracking protection for the standard protection settings -->
    <string name="preference_enhanced_tracking_protection_standard_default_1">Ստանդարտ (սկզբնադիր)</string>
    <!-- Preference description for enhanced tracking protection for the standard protection settings -->
    <string name="preference_enhanced_tracking_protection_standard_description_4">Հավասարակշռված է գաղտնիության և արտադրողականության միջև: Էջերը նորմալ են բեռնվում:</string>
    <!--  Accessibility text for the Standard protection information icon  -->
    <string name="preference_enhanced_tracking_protection_standard_info_button">Ինչն է արգելափակված հետագծման ստանդարտ պաշտպանությամբ</string>
    <!-- Preference for enhanced tracking protection for the strict protection settings -->
    <string name="preference_enhanced_tracking_protection_strict">Խիստ</string>

    <!-- Preference description for enhanced tracking protection for the strict protection settings -->
    <string name="preference_enhanced_tracking_protection_strict_description_3">Արգելափակում է ավելի շատ հետագծիչներ, որ էջերը արագ բեռնվեն, բայց էջի որոշ գործույթներ կարող են ընդհատվեն:</string>
    <!--  Accessibility text for the Strict protection information icon  -->
    <string name="preference_enhanced_tracking_protection_strict_info_button">Ինչն է արգելափակված խիստ հետագծման պաշտպանությամբ</string>
    <!-- Preference for enhanced tracking protection for the custom protection settings -->
    <string name="preference_enhanced_tracking_protection_custom">Հարմարեցված</string>
    <!-- Preference description for enhanced tracking protection for the strict protection settings -->
    <string name="preference_enhanced_tracking_protection_custom_description_2">Ընտրեք, թե որ հետագծիչները և սկրիպտները արգելափակել։</string>
    <!--  Accessibility text for the Strict protection information icon  -->
    <string name="preference_enhanced_tracking_protection_custom_info_button">Ինչն է արգելափակված հարմարեցված հետագծման պաշտպանությամբ</string>
    <!-- Header for categories that are being blocked by current Enhanced Tracking Protection settings -->
    <!-- Preference for enhanced tracking protection for the custom protection settings for cookies-->
    <string name="preference_enhanced_tracking_protection_custom_cookies">Cookie-ներ</string>
    <!-- Option for enhanced tracking protection for the custom protection settings for cookies-->
    <string name="preference_enhanced_tracking_protection_custom_cookies_1">Խաչաձև կայքի և սոցիալական մեդիայի հետագծչներ</string>
    <!-- Option for enhanced tracking protection for the custom protection settings for cookies-->
    <string name="preference_enhanced_tracking_protection_custom_cookies_2">Cookie-ներ չայցելված կայքերից</string>
    <!-- Option for enhanced tracking protection for the custom protection settings for cookies-->
    <string name="preference_enhanced_tracking_protection_custom_cookies_3">Բոլոր երրորդ կողմերի cookie-ները (կարող են վեբ կայքերի ընդհատման պատճառ լինել)</string>
    <!-- Option for enhanced tracking protection for the custom protection settings for cookies-->
    <string name="preference_enhanced_tracking_protection_custom_cookies_4">Բոլոր cookie-ները (վեբ կայքերի ընդհատման պատճառ կլինեն)</string>
    <!-- Preference for enhanced tracking protection for the custom protection settings for tracking content -->
    <string name="preference_enhanced_tracking_protection_custom_tracking_content">Հետագծվող բովանդակություն</string>
    <!-- Option for enhanced tracking protection for the custom protection settings for tracking content-->
    <string name="preference_enhanced_tracking_protection_custom_tracking_content_1">Բոլոր ներդիրներում</string>
    <!-- Option for enhanced tracking protection for the custom protection settings for tracking content-->
    <string name="preference_enhanced_tracking_protection_custom_tracking_content_2">Միայն Գաղտնի ներդիրներում</string>
    <!-- Option for enhanced tracking protection for the custom protection settings for tracking content-->
    <string moz:removedIn="96" name="preference_enhanced_tracking_protection_custom_tracking_content_3" tools:ignore="UnusedResources">Միայն Հարմարեցված ներդիրներում</string>
    <!-- Preference for enhanced tracking protection for the custom protection settings -->
    <string name="preference_enhanced_tracking_protection_custom_cryptominers">Գաղտնազերծիչներ</string>
    <!-- Preference for enhanced tracking protection for the custom protection settings -->
    <string name="preference_enhanced_tracking_protection_custom_fingerprinters">Մատնահետքեր</string>
    <!-- Button label for navigating to the Enhanced Tracking Protection details -->
    <string name="enhanced_tracking_protection_details">Մանրամասներ</string>
    <!-- Header for categories that are being being blocked by current Enhanced Tracking Protection settings -->
    <string name="enhanced_tracking_protection_blocked">Արգելափակված</string>
    <!-- Header for categories that are being not being blocked by current Enhanced Tracking Protection settings -->
    <string name="enhanced_tracking_protection_allowed">Թույլատրված</string>
    <!-- Category of trackers (social media trackers) that can be blocked by Enhanced Tracking Protection -->
    <string name="etp_social_media_trackers_title">Սոցալիական մեդիայի հետագծումներ</string>
    <!-- Description of social media trackers that can be blocked by Enhanced Tracking Protection -->
    <string name="etp_social_media_trackers_description">Սահմանափակում է սոցիալական ցանցերի ունակությունը՝ հետագծելու ձեր դիտարկվող ակտիվությունը համացանցում:</string>
    <!-- Category of trackers (cross-site tracking cookies) that can be blocked by Enhanced Tracking Protection -->
    <string name="etp_cookies_title">Միջակայքային հետագծման Cookie-ներ</string>
    <!-- Description of cross-site tracking cookies that can be blocked by Enhanced Tracking Protection -->
    <string name="etp_cookies_description">Արգելափակում է cookie-ները, որոնք օգտագործում են գովազդային ցանցերը և վերլուծական ընկերությունները`կազմելու համար ձեր դիտարկումների տվյալները շատ կայքերում:</string>
    <!-- Category of trackers (cryptominers) that can be blocked by Enhanced Tracking Protection -->
    <string name="etp_cryptominers_title">Գաղտնազերծիչներ</string>

    <!-- Description of cryptominers that can be blocked by Enhanced Tracking Protection -->
    <string name="etp_cryptominers_description">Կանխում է չարամիտ սկրիպտները, որոնք մուտք են ունենում ձեր սարքին՝ թվային արժույթի հայթայթման համար:</string>
    <!-- Category of trackers (fingerprinters) that can be blocked by Enhanced Tracking Protection -->
    <string name="etp_fingerprinters_title">Մատնահետքեր</string>
    <!-- Description of fingerprinters that can be blocked by Enhanced Tracking Protection -->
    <string name="etp_fingerprinters_description">Դադարեցնում է եզակի ճանաչելի տվյալներ ձեր սարքի մասին հավաքագրվելուց, որոնք կարող են օգտագործվել հետագծման նպատակով:</string>
    <!-- Category of trackers (tracking content) that can be blocked by Enhanced Tracking Protection -->
    <string name="etp_tracking_content_title">Հետագծող բովանդակություն</string>
    <!-- Description of tracking content that can be blocked by Enhanced Tracking Protection -->
    <string name="etp_tracking_content_description">Դադարեցվում է արտաքին գովազդի, տեսանյութերի և այլ բովանդակության բեռնումը, որը պարունակում է հետագծման կոդ: Կարող է ազդել կայքի որոշ գործառությունների վրա:</string>
    <!-- Enhanced Tracking Protection message that protection is currently on for this site -->
    <string name="etp_panel_on">Պաշտպանությունը միացված է այս կայքի համար</string>
    <!-- Enhanced Tracking Protection message that protection is currently off for this site -->
    <string name="etp_panel_off">Պաշտպանությունները անջատված են այս կայքի համար</string>
    <!-- Header for exceptions list for which sites enhanced tracking protection is always off -->
    <string name="enhanced_tracking_protection_exceptions">Ուժեղացված Հետագծման պաշտպանությունը անջատված է այս կայքերի համար</string>
    <!-- Content description (not visible, for screen readers etc.): Navigate
    back from ETP details (Ex: Tracking content) -->
    <string name="etp_back_button_content_description">Նավարկեք հետ</string>
    <!-- About page Your rights link text -->
    <string moz:removedIn="96" name="about_your_rights" tools:ignore="UnusedResources">Ձեր իրավունքները</string>
    <!-- About page link text to open open source licenses screen -->
    <string moz:removedIn="96" name="about_open_source_licenses" tools:ignore="UnusedResources">Մեր կողմից օգտագործվող բաց աղբյուր գրադարանները</string>
    <!-- About page link text to open what's new link -->
    <string name="about_whats_new">Ինչն է նոր %s-ում</string>
    <!-- Open source licenses page title
    The first parameter is the app name -->
    <string name="open_source_licenses_title">%s | OSS գրադարաններ</string>

    <!-- Category of trackers (redirect trackers) that can be blocked by Enhanced Tracking Protection -->
    <string name="etp_redirect_trackers_title">Վերաուղղորդել հետագծիչները</string>
    <!-- Description of redirect tracker cookies that can be blocked by Enhanced Tracking Protection -->
    <string name="etp_redirect_trackers_description">Վերաուղղորդմամբ կայված՝ մաքրում է թխուկները հայտնի հետագծիչ կայքերից:</string>

    <!-- Description of the SmartBlock Enhanced Tracking Protection feature. The * symbol is intentionally hardcoded here,
         as we use it on the UI to indicate which trackers have been partially unblocked.  -->
    <string name="preference_etp_smartblock_description">Ստորև նշված որոշ հետագծիչներ մասնակի ապակողպվել են, քանի որ դուք առնչվել եք դրանց հետ *:</string>
    <!-- Text displayed that links to website about enhanced tracking protection SmartBlock -->
    <string name="preference_etp_smartblock_learn_more">Իմանալ ավելին</string>

    <!-- About page link text to open support link -->
    <string name="about_support">Աջակցում</string>
    <!-- About page link text to list of past crashes (like about:crashes on desktop) -->
    <string name="about_crashes">Վթարներ</string>
    <!-- About page link text to open privacy notice link -->
    <string name="about_privacy_notice">Գաղտնիության ծանուցում</string>
    <!-- About page link text to open know your rights link -->
    <string name="about_know_your_rights">Իմացե՛ք Ձեր իրավունքները</string>
    <!-- About page link text to open licensing information link -->
    <string name="about_licensing_information">Արտոնագրի տեղեկություն</string>
    <!-- About page link text to open a screen with libraries that are used -->
    <string name="about_other_open_source_libraries">Գրադարաններ, որոնք մենք օգտագործում ենք</string>

    <!-- Toast shown to the user when they are activating the secret dev menu
        The first parameter is number of long clicks left to enable the menu -->
    <string name="about_debug_menu_toast_progress">Վրիպազերծման ցանկ. %1$d կտտացում(ներ) է մնացել միացնելու համար</string>
    <string name="about_debug_menu_toast_done">Վրիպազերծման ցանկը միացված է</string>

    <!-- Content description of the tab counter toolbar button when one tab is open -->
    <string moz:removedIn="96" name="tab_counter_content_description_one_tab" tools:ignore="UnusedResources">1 ներդիր</string>
    <!-- Content description of the tab counter toolbar button when multiple tabs are open. First parameter will be replaced with the number of tabs (always more than one) -->
    <string moz:removedIn="96" name="tab_counter_content_description_multi_tab" tools:ignore="UnusedResources">%d ներդիրներ</string>

    <!-- Browser long press popup menu -->
    <!-- Copy the current url -->
    <string name="browser_toolbar_long_press_popup_copy">Պատճենել</string>
    <!-- Paste & go the text in the clipboard. '&amp;' is replaced with the ampersand symbol: & -->
    <string name="browser_toolbar_long_press_popup_paste_and_go">Տեղադրել ևառաջ</string>
    <!-- Paste the text in the clipboard -->
    <string name="browser_toolbar_long_press_popup_paste">Տեղադրել</string>
    <!-- Snackbar message shown after an URL has been copied to clipboard. -->
    <string name="browser_toolbar_url_copied_to_clipboard_snackbar">URL-ն պատճենվել է սեղմնատախտակ</string>

    <!-- Title text for the Add To Homescreen dialog -->
    <string name="add_to_homescreen_title">Ավելացնել Տնային էկրանին</string>
    <!-- Cancel button text for the Add to Homescreen dialog -->
    <string name="add_to_homescreen_cancel">Չեղարկել</string>
    <!-- Add button text for the Add to Homescreen dialog -->
    <string name="add_to_homescreen_add">Ավելացնել</string>
    <!-- Continue to website button text for the first-time Add to Homescreen dialog -->
    <string name="add_to_homescreen_continue">Շարունակել կայքում</string>
    <!-- Placeholder text for the TextView in the Add to Homescreen dialog -->
    <string name="add_to_homescreen_text_placeholder">Դյուրանցման անունը</string>

    <!-- Describes the add to homescreen functionality -->
    <string name="add_to_homescreen_description_2">Հեշտությամբ կարող եք ավելացնել այս կայքը ձեր հեռախոսի Տնային էկրանին՝ ակնթարթորեն մատչելու և արագ դիտարկելու համար:</string>

    <!-- Preference for managing the settings for logins and passwords in Fenix -->
    <string name="preferences_passwords_logins_and_passwords">Մուտքանուններ և գաղտնաբառեր</string>
    <!-- Preference for managing the saving of logins and passwords in Fenix -->
    <string name="preferences_passwords_save_logins">Պահպանել մուտքանունները և գաղտնաբառերը</string>
    <!-- Preference option for asking to save passwords in Fenix -->
    <string name="preferences_passwords_save_logins_ask_to_save">Հարցնել պահպանելիս</string>
    <!-- Preference option for never saving passwords in Fenix -->
    <string name="preferences_passwords_save_logins_never_save">Երբեք չպահպանել</string>
    <!-- Preference for autofilling saved logins in Firefox (in web content), %1$s will be replaced with the app name -->
    <string name="preferences_passwords_autofill2">Ինքնալցնել %1$s-ում</string>
    <!-- Description for the preference for autofilling saved logins in Firefox (in web content), %1$s will be replaced with the app name -->
    <string name="preferences_passwords_autofill_description">%1$s-ը օգտագործելիս կայքերում լցրեք և պահեք օգտվողի անունները և գաղտնաբառերը:</string>
    <!-- Preference for autofilling logins from Fenix in other apps (e.g. autofilling the Twitter app) -->
    <string name="preferences_android_autofill">Ինքնալցնել այլ հավելվածներում</string>
    <!-- Description for the preference for autofilling logins from Fenix in other apps (e.g. autofilling the Twitter app) -->
    <string name="preferences_android_autofill_description">Լցրեք օգտվողի անուններն ու գաղտնաբառերը ձեր սարքի այլ հավելվածներում:</string>

    <!-- Preference option for adding a login -->
    <string name="preferences_logins_add_login">Ավելացնել մուտքագրում</string>

    <!-- Preference for syncing saved logins in Fenix -->
    <string name="preferences_passwords_sync_logins">Համաժամեցնել մուտքանունները</string>
    <!-- Preference for syncing saved logins in Fenix, when not signed in-->
    <string name="preferences_passwords_sync_logins_across_devices">Համաժամեցնել մուտքագրումները սարքերի միջև</string>
    <!-- Syncing saved logins in Fenix needs reconnect to sync -->
    <string moz:removedIn="96" name="preferences_passwords_sync_logins_reconnect" tools:ignore="UnusedResources">Վերակապակցել</string>
    <!-- Syncing saved logins in Fenix needs login -->
    <string moz:removedIn="96" name="preferences_passwords_sync_logins_sign_in" tools:ignore="UnusedResources">Մուտք գործեք՝ համաժամեցնելու համար</string>
    <!-- Preference to access list of saved logins -->
    <string name="preferences_passwords_saved_logins">Պահպանված մուտքանուններ</string>
    <!-- Description of empty list of saved passwords. Placeholder is replaced with app name.  -->
    <string name="preferences_passwords_saved_logins_description_empty_text">Ձեր պահպանած կամ համաժամեցրած մուտքանունները կցուցադրվեն այստեղ:</string>
    <!-- Preference to access list of saved logins -->
    <string name="preferences_passwords_saved_logins_description_empty_learn_more_link">Իմանալ ավելին համաժամեցման մասին:</string>
    <!-- Preference to access list of login exceptions that we never save logins for -->
    <string name="preferences_passwords_exceptions">Բացառություններ</string>
    <!-- Empty description of list of login exceptions that we never save logins for -->
    <string name="preferences_passwords_exceptions_description_empty">Մուտքանունները և գաղտնաբառերը, որոնք չեն պահպանվել, կցուցադրվեն այստեղ:</string>
    <!-- Description of list of login exceptions that we never save logins for -->
    <string name="preferences_passwords_exceptions_description">Մուտքանունները և գաղտնաբառերը չեն պահպանվի այս կայքերի համար:</string>
    <!-- Text on button to remove all saved login exceptions -->
    <string name="preferences_passwords_exceptions_remove_all">Ջնջել բոլոր բացառությունները</string>
    <!-- Hint for search box in logins list -->
    <string name="preferences_passwords_saved_logins_search">Որոնել մուտքանուններ</string>
    <!-- Option to sort logins list A-Z, alphabetically -->
    <string moz:removedIn="96" name="preferences_passwords_saved_logins_alphabetically" tools:ignore="UnusedResources">Այբբենական</string>
    <!-- Option to sort logins list by most recently used -->
    <string moz:removedIn="96" name="preferences_passwords_saved_logins_recently_used" tools:ignore="UnusedResources">Վերջերս օգտագործված</string>
    <!-- The header for the site that a login is for -->
    <string name="preferences_passwords_saved_logins_site">Կայք</string>

    <!-- The header for the username for a login -->
    <string name="preferences_passwords_saved_logins_username">Օգտվողի անուն</string>
    <!-- The header for the password for a login -->
    <string name="preferences_passwords_saved_logins_password">Գաղտնաբառ</string>
    <!-- Message displayed in security prompt to reenter a secret pin to access saved logins -->
    <string moz:removedIn="96" name="preferences_passwords_saved_logins_enter_pin" tools:ignore="UnusedResources">Կրկին մուտքագրեք ձեր PIN-ը</string>
    <!-- Message displayed in security prompt to access saved logins -->
    <string moz:removedIn="96" name="preferences_passwords_saved_logins_enter_pin_description" tools:ignore="UnusedResources">Ապակողպեք՝ դիտելու համար պահպանված մուտքանունները</string>
    <!-- Message displayed when a connection is insecure and we detect the user is entering a password -->
    <string moz:removedIn="96" name="logins_insecure_connection_warning" tools:ignore="UnusedResources">Այս կապակցումն անվտանգ չէ։ Այստեղ մուտքագրված տվյալները կարող են բացահայտվել:</string>
    <!-- Learn more link that will link to a page with more information displayed when a connection is insecure and we detect the user is entering a password -->
    <string moz:removedIn="96" name="logins_insecure_connection_warning_learn_more" tools:ignore="UnusedResources">Իմանալ ավելին</string>
    <!-- Prompt message displayed when Fenix detects a user has entered a password and user decides if Fenix should save it. The first parameter is the name of the application (For example: Fenix)  -->
    <string moz:removedIn="96" name="logins_doorhanger_save" tools:ignore="UnusedResources">Ցանկանո՞ւմ եք, որ %s-ը պահպանի այս մուտքանունը:</string>
    <!-- Positive confirmation that Fenix should save the new or updated login -->
    <string moz:removedIn="96" name="logins_doorhanger_save_confirmation" tools:ignore="UnusedResources">Պահպանել</string>
    <!-- Negative confirmation that Fenix should not save the new or updated login -->
    <string moz:removedIn="96" name="logins_doorhanger_save_dont_save" tools:ignore="UnusedResources">Չպահպանել</string>
    <!-- Shown in snackbar to tell user that the password has been copied -->
    <string name="logins_password_copied">Գաղտնաբառը պատճենված է</string>
    <!-- Shown in snackbar to tell user that the username has been copied -->
    <string name="logins_username_copied">Օգտվողի անունը պատճենված է</string>
    <!-- Shown in snackbar to tell user that the site has been copied -->
    <string moz:removedIn="96" name="logins_site_copied" tools:ignore="UnusedResources">Կայքը պատճենված է</string>
    <!-- Content Description (for screenreaders etc) read for the button to copy a password in logins-->
    <string name="saved_logins_copy_password">Պատճենել գաղտնաբառը</string>
    <!-- Content Description (for screenreaders etc) read for the button to clear a password while editing a login-->
    <string name="saved_logins_clear_password">Մաքրել գաղտնաբառը</string>
    <!-- Content Description (for screenreaders etc) read for the button to copy a username in logins -->
    <string name="saved_login_copy_username">Պատճենել օգտվողի անունը</string>
    <!-- Content Description (for screenreaders etc) read for the button to clear a username while editing a login -->
    <string name="saved_login_clear_username">Մաքրել օգտվողի անունը</string>
    <!-- Content Description (for screenreaders etc) read for the button to clear the hostname field while creating a login -->
    <string name="saved_login_clear_hostname">Մաքրել հոսթի անունը</string>
    <!-- Content Description (for screenreaders etc) read for the button to copy a site in logins -->
    <string moz:removedIn="96" name="saved_login_copy_site" tools:ignore="UnusedResources">Պատճենել կայքը</string>
    <!-- Content Description (for screenreaders etc) read for the button to open a site in logins -->
    <string name="saved_login_open_site">Բացել կայքը դիտարկիչում</string>
    <!-- Content Description (for screenreaders etc) read for the button to reveal a password in logins -->
    <string name="saved_login_reveal_password">Ցուցադրել գաղտնաբառը</string>
    <!-- Content Description (for screenreaders etc) read for the button to hide a password in logins -->
    <string name="saved_login_hide_password">Թաքցնել գաղտնաբառը</string>
    <!-- Message displayed in biometric prompt displayed for authentication before allowing users to view their logins -->
    <string name="logins_biometric_prompt_message">Ապակողպեք՝ դիտելու համար պահպանված մուտքանունները</string>
    <!-- Title of warning dialog if users have no device authentication set up -->
    <string name="logins_warning_dialog_title">Անվտանգ դարձրեք ձեր մուտքանունները և գաղտնաբառերը</string>
    <!-- Message of warning dialog if users have no device authentication set up -->
    <string name="logins_warning_dialog_message">Ստեղծեք սարքի կողպեքի նմուշ, PIN կամ գաղտնաբառ՝ ձեր պահպանված մուտքանունները և գաղտնաբառերը մուտք գործելուց պաշտպանելու համար, եթե ձեր սարքը ուրիշի ձեռքն ընկնի:</string>
    <!-- Negative button to ignore warning dialog if users have no device authentication set up -->
    <string name="logins_warning_dialog_later">Հետո</string>
    <!-- Positive button to send users to set up a pin of warning dialog if users have no device authentication set up -->
    <string name="logins_warning_dialog_set_up_now">Տեղակայել հիմա</string>
    <!-- Title of PIN verification dialog to direct users to re-enter their device credentials to access their logins -->
    <string name="logins_biometric_prompt_message_pin">Ապակողպել ձեր սարքը</string>
    <!-- Title for Accessibility Force Enable Zoom Preference -->
    <string name="preference_accessibility_force_enable_zoom">Մեծացնել բոլոր կայքերը</string>

    <!-- Summary for Accessibility Force Enable Zoom Preference -->
    <string name="preference_accessibility_force_enable_zoom_summary">Միացրեք՝ թույլատրելու համար պտղունցումը և չափափոխումը, նույնիսկ այն կայքերում, որոնք կանխում են այս ժեստը:</string>

    <!-- Saved logins sorting strategy menu item -by name- (if selected, it will sort saved logins alphabetically) -->
    <string name="saved_logins_sort_strategy_alphabetically">Անվան (Ա-Ֆ)</string>
    <!-- Saved logins sorting strategy menu item -by last used- (if selected, it will sort saved logins by last used) -->
    <string name="saved_logins_sort_strategy_last_used">Վերջին օգտագործվածը</string>
    <!-- Content description (not visible, for screen readers etc.): Sort saved logins dropdown menu chevron icon -->
    <string name="saved_logins_menu_dropdown_chevron_icon_content_description">Տեսակավորել մուտագրումների ցանկը</string>

    <!-- Credit Cards Autofill -->
    <!-- Preference and title for managing the settings for credit cards -->
    <string name="preferences_credit_cards">Բանկային քարտեր</string>
    <!-- Preference for saving and autofilling credit cards -->
    <string name="preferences_credit_cards_save_and_autofill_cards">Պահել և ինքնալրացնել քարտերը</string>
    <!-- Preference summary for saving and autofilling credit card data -->
    <string name="preferences_credit_cards_save_and_autofill_cards_summary">Տվյալները գաղտնագրված են</string>
    <!-- Preference option for syncing credit cards across devices. This is displayed when the user is not signed into sync -->
    <string name="preferences_credit_cards_sync_cards_across_devices">Համաժամեցնել քարտերը սարքերի միջև</string>
    <!-- Preference option for syncing credit cards across devices. This is displayed when the user is signed into sync -->
    <string name="preferences_credit_cards_sync_cards">Համաժամեցնել քարտերը</string>
    <!-- Preference option for adding a credit card -->
    <string name="preferences_credit_cards_add_credit_card">Ավելացնել բանկային քարտ</string>
    <!-- Preference option for managing saved credit cards -->
    <string name="preferences_credit_cards_manage_saved_cards">Կառավարել պահված քարտերը</string>
    <!-- Title of the "Add card" screen -->
    <string name="credit_cards_add_card">Ավելացնել քարտ</string>
    <!-- Title of the "Edit card" screen -->
    <string name="credit_cards_edit_card">Խմբագրել քարտը</string>
    <!-- The header for the card number of a credit card -->
    <string name="credit_cards_card_number">Քարտի համարը</string>
    <!-- The header for the expiration date of a credit card -->
    <string name="credit_cards_expiration_date">Քարտի ժամկետը</string>
    <!-- The label for the expiration date month of a credit card to be used by a11y services-->
    <string name="credit_cards_expiration_date_month">Ժամկետի ամսաթվի ամիսը</string>
    <!-- The label for the expiration date year of a credit card to be used by a11y services-->
    <string name="credit_cards_expiration_date_year">Ժամկետի ամսաթվի տարին</string>
    <!-- The header for the name on the credit card -->
    <string name="credit_cards_name_on_card">Քարտի վրա ձեր անունը</string>
    <!-- The header for the nickname for a credit card -->
    <string moz:removedIn="96" name="credit_cards_card_nickname" tools:ignore="UnusedResources">Քարտի անունը</string>
    <!-- The text for the "Delete card" menu item for deleting a credit card -->
    <string name="credit_cards_menu_delete_card">Ջնջել քարտը</string>
    <!-- The text for the "Delete card" button for deleting a credit card -->
    <string name="credit_cards_delete_card_button">Ջնջել քարտը</string>
    <!-- The title for the "Save" menu item for saving a credit card -->
    <string name="credit_cards_menu_save">Պահպանել</string>
    <!-- The text for the "Save" button for saving a credit card -->
    <string name="credit_cards_save_button">Պահպանել </string>
    <!-- The text for the "Cancel" button for cancelling adding or updating a credit card -->
    <string name="credit_cards_cancel_button">Չեղարկել</string>

    <!-- Title of the "Saved cards" screen -->
    <string name="credit_cards_saved_cards">Պահպանված քարտեր</string>

    <!-- Error message for credit card number validation -->
    <string name="credit_cards_number_validation_error_message">Մուտքագրեք բանկային վավեր քարտի համար</string>

    <!-- Error message for credit card name on card validation -->
    <string name="credit_cards_name_on_card_validation_error_message">Լրացրեք այս դաշտը</string>
    <!-- Message displayed in biometric prompt displayed for authentication before allowing users to view their saved credit cards -->
    <string name="credit_cards_biometric_prompt_message">Ապակողպեք՝ դիտելու համար պահպանված քարտերը</string>
    <!-- Title of warning dialog if users have no device authentication set up -->
    <string name="credit_cards_warning_dialog_title">Անվտանգ դարձրեք ձեր բանկային քարտերը</string>
    <!-- Message of warning dialog if users have no device authentication set up -->
    <string name="credit_cards_warning_dialog_message">Տեղակայեք սարքի կողպման նախշ, PIN կամ գաղտնաբառ՝ պաշտպանելու պահված բանկային քարտերը այն դեպքում, եթե որևէ մեկը ևս մուտք ունի Ձեր սարքին:</string>
    <!-- Positive button to send users to set up a pin of warning dialog if users have no device authentication set up -->
    <string name="credit_cards_warning_dialog_set_up_now">Տեղակայել հիմա</string>
    <!-- Negative button to ignore warning dialog if users have no device authentication set up -->
    <string name="credit_cards_warning_dialog_later">Ավելի ուշ</string>
    <!-- Title of PIN verification dialog to direct users to re-enter their device credentials to access their credit cards -->
    <string name="credit_cards_biometric_prompt_message_pin">Ապակողպեք ձեր սարքը</string>
    <!-- Message displayed in biometric prompt for authentication, before allowing users to use their stored credit card information -->
    <string name="credit_cards_biometric_prompt_unlock_message">Ապակողպեք՝ օգտագործելու համար բանկային քարտերի պահված տեղեկությունները</string>

    <!-- Title of the Add search engine screen -->
    <string name="search_engine_add_custom_search_engine_title">Ավելացնել որոնիչ</string>
    <!-- Title of the Edit search engine screen -->
    <string name="search_engine_edit_custom_search_engine_title">Խմբագրել որոնիչը</string>
    <!-- Content description (not visible, for screen readers etc.): Title for the button to add a search engine in the action bar -->
    <string name="search_engine_add_button_content_description">Ավելացնել</string>
    <!-- Content description (not visible, for screen readers etc.): Title for the button to save a search engine in the action bar -->
    <string name="search_engine_add_custom_search_engine_edit_button_content_description">Պահպանել</string>
    <!-- Text for the menu button to edit a search engine -->
    <string name="search_engine_edit">Խմբագրել</string>
    <!-- Text for the menu button to delete a search engine -->
    <string name="search_engine_delete">Ջնջել</string>

    <!-- Text for the button to create a custom search engine on the Add search engine screen -->
    <string name="search_add_custom_engine_label_other">Այլ</string>
    <!-- Placeholder text shown in the Search Engine Name TextField before a user enters text -->
    <string name="search_add_custom_engine_name_hint">Անուն</string>
    <!-- Placeholder text shown in the Search String TextField before a user enters text -->
    <string name="search_add_custom_engine_search_string_hint">Օգտագործվող որոնման տողը </string>
    <!-- Description text for the Search String TextField. The %s is part of the string -->
    <string formatted="false" name="search_add_custom_engine_search_string_example">Հարցումը փոխարինել “%s”-ով: Օրինակ՝ \nhttps://www.google.com/search?q=%s</string>
    <!-- Text for the button to learn more about adding a custom search engine -->
    <string moz:removedIn="96" name="search_add_custom_engine_learn_more_label" tools:ignore="UnusedResources">Իմանալ ավելին</string>
    <!-- Accessibility description for the form in which details about the custom search engine are entered -->
    <string name="search_add_custom_engine_form_description">Հարմարեցված որոնիչի մանրամասներ</string>
    <!-- Accessibility description for the 'Learn more' link -->
    <string moz:removedIn="96" name="search_add_custom_engine_learn_more_description" tools:ignore="UnusedResources">Իմացեք ավելին հղում</string>

    <!-- Text shown when a user leaves the name field empty -->
    <string name="search_add_custom_engine_error_empty_name">Մուտքագրել որոնիչի անունը</string>
    <!-- Text shown when a user tries to add a search engine that already exists -->
    <string moz:removedIn="96" name="search_add_custom_engine_error_existing_name" tools:ignore="UnusedResources">«%s» անունով որոնիչ արդեն գոյություն ունի:</string>
    <!-- Text shown when a user leaves the search string field empty -->
    <string name="search_add_custom_engine_error_empty_search_string">Մուտքագրեք որոնման տող</string>
    <!-- Text shown when a user leaves out the required template string -->
    <string name="search_add_custom_engine_error_missing_template">Ստուգեք, որ որոնման տողը համապատասխանում է օրինակի ձևաչափին</string>
    <!-- Text shown when we aren't able to validate the custom search query. The first parameter is the url of the custom search engine -->
    <string name="search_add_custom_engine_error_cannot_reach">“%s”-ին կապակցվելու սխալ</string>
    <!-- Text shown when a user creates a new search engine -->
    <string name="search_add_custom_engine_success_message">%s-ը ստեղծվել է</string>
    <!-- Text shown when a user successfully edits a custom search engine -->
    <string name="search_edit_custom_engine_success_message">%s-ը պահպանվել է</string>
    <!-- Text shown when a user successfully deletes a custom search engine -->
    <string name="search_delete_search_engine_success_message">%s-ը ջնջվել է</string>

    <!-- Title text shown for the migration screen to the new browser. Placeholder replaced with app name -->
    <string name="migration_title">Բարի գալուստ նոր %s</string>

    <!-- Description text followed by a list of things migrating (e.g. Bookmarks, History). Placeholder replaced with app name-->
    <string name="migration_description">Ամբողջովին վերափոխված դիտարկիչը Ձեզ է սպասում՝ բարելավված արտադրողականությամբ և յուրահատկություններով, որոնք կօգնեն անել ավելին առցանց:\n\nԽնդրում ենք սպասել, մինչ մենք կթարմացնենք %s-ի հետևյալ բաղադրիչները՝</string>
    <!-- Text on the disabled button while in progress. Placeholder replaced with app name -->
    <string name="migration_updating_app_button_text">%s-ը արդիացվում է…</string>
    <!-- Text on the enabled button. Placeholder replaced with app name-->
    <string name="migration_update_app_button">Մեկնարկել %s-ը</string>
    <!-- Accessibility description text for a completed migration item -->
    <string name="migration_icon_description">Տեղափոխումը ավարտված է</string>
    <!--Text on list of migrated items (e.g. Settings, History, etc.)-->
    <string name="migration_text_passwords">Գաղտնաբառեր</string>

    <!-- Heading for the instructions to allow a permission -->
    <string name="phone_feature_blocked_intro">Այն թույլատրելու համար՝</string>
    <!-- First step for the allowing a permission -->
    <string name="phone_feature_blocked_step_settings">1. Անցեք Android-ի Կարգավորումներ</string>
    <!-- Second step for the allowing a permission -->
    <string name="phone_feature_blocked_step_permissions"><![CDATA[2. Հպեք <b> Թույլտվություններ</b>]]></string>
    <!-- Third step for the allowing a permission (Fore example: Camera) -->
    <string name="phone_feature_blocked_step_feature"><![CDATA[3. Փոխարկեք <b>%1$s</b>-ը Միաց.]]></string>

    <!-- Label that indicates a site is using a secure connection -->
    <string name="quick_settings_sheet_secure_connection_2">Կապակցումն անվտանգ է</string>
    <!-- Label that indicates a site is using a insecure connection -->
    <string name="quick_settings_sheet_insecure_connection_2">Կապակցումն անվտանգ չէ</string>
    <!-- Label to clear site data -->
    <string name="clear_site_data">Մաքրել թխուկները և կայքի տվյալները</string>
    <!-- Confirmation message for a dialog confirming if the user wants to delete all data for current site -->
    <string name="confirm_clear_site_data"><![CDATA[Համոզվա՞ծ եք, որ ցանկանում եք մաքրել բոլոր թխուկները և տվյալները <b>%s</b> կայքի համար:]]></string>
    <!-- Confirmation message for a dialog confirming if the user wants to delete all the permissions for all sites-->
    <string name="confirm_clear_permissions_on_all_sites">Համոզվա՞ծ եք, որ ցանկանում եք մաքրել բոլոր թույլտվությունները բոլոր կայքերում:</string>
    <!-- Confirmation message for a dialog confirming if the user wants to delete all the permissions for a site-->
    <string name="confirm_clear_permissions_site">Համոզվա՞ծ եք, որ ցանկանում եք մաքրել բոլոր թույլտվությունները այս կայքում:</string>
    <!-- Confirmation message for a dialog confirming if the user wants to set default value a permission for a site-->
    <string name="confirm_clear_permission_site">Համոզվա՞ծ եք, որ ցանկանում եք մաքրել այս թույլտվությունը այս կայքում:</string>
    <!-- label shown when there are not site exceptions to show in the site exception settings -->
    <string name="no_site_exceptions">Բացառություններ չկան</string>
    <!-- Label for the Pocket default top site -->
    <string moz:removedIn="96" name="pocket_top_articles" tools:ignore="UnusedResources">Լավագույն հոդվածներ</string>
    <!-- Bookmark deletion confirmation -->
    <string name="bookmark_deletion_confirmation">Համոզվա՞ծ եք, որ ցանկանում եք ջնջել այս էջանիշը:</string>
    <!-- Browser menu button that adds a top site to the home fragment -->
    <string name="browser_menu_add_to_top_sites">Ավելացնել ընտրյալ կայքերին</string>
    <!-- text shown before the issuer name to indicate who its verified by, parameter is the name of
     the certificate authority that verified the ticket-->
    <string name="certificate_info_verified_by">Ստուգված է %1$s-ի կողմից</string>
    <!-- Login overflow menu delete button -->
    <string name="login_menu_delete_button">Ջնջել</string>
    <!-- Login overflow menu edit button -->
    <string name="login_menu_edit_button">Խմբագրել</string>
    <!-- Message in delete confirmation dialog for logins -->
    <string name="login_deletion_confirmation">Համոզվա՞ծ եք, որ ցանկանում եք ջնջել այս մուտքանունը:</string>
    <!-- Positive action of a dialog asking to delete  -->
    <string name="dialog_delete_positive">Ջնջել</string>
    <!--  The saved login options menu description. -->
    <string name="login_options_menu">Մուտքի ընտրանքներ</string>
    <!--  The editable text field for a login's web address. -->
    <string name="saved_login_hostname_description">Խմբագրելի տեքստի դաշտը մուտքի վեբ հասցեի համար:</string>
    <!--  The editable text field for a login's username. -->
    <string name="saved_login_username_description">Խմբագրելի տեքստի դաշտը մուտք գործողի համար:</string>
    <!--  The editable text field for a login's password. -->
    <string name="saved_login_password_description">Խմբագրելի տեքստի դաշտը մուտքի գաղտնաբառի համար:</string>
    <!--  The button description to save changes to an edited login. -->
    <string name="save_changes_to_login">Պահպանել փոփոխությունները մուտքագրման համար:</string>
    <!--  The button description to discard changes to an edited login. -->
    <string moz:removedIn="96" name="discard_changes" tools:ignore="UnusedResources">Հրաժարվել փոփոխություններից</string>
    <!--  The page title for editing a saved login. -->
    <string name="edit">Խմբագրել</string>
    <!--  The page title for adding new login. -->
    <string name="add_login">Հավելել նոր մուտքագրում</string>
    <!--  The error message in add/edit login view when password field is blank. -->
    <string name="saved_login_password_required">Գաղտնաբառ է պահանջվում</string>
    <!--  The error message in add login view when username field is blank. -->
    <string name="saved_login_username_required">Օգտվողի անունը պարտադիր է</string>
    <!--  The error message in add login view when hostname field is blank. -->
    <string name="saved_login_hostname_required" tools:ignore="UnusedResources">Հոսթի անունը պարտադիր է</string>
    <!-- Voice search button content description  -->
    <string name="voice_search_content_description">Ձայնային որոնում</string>
    <!-- Voice search prompt description displayed after the user presses the voice search button -->
    <string name="voice_search_explainer">Խոսել</string>

    <!--  The error message in edit login view when a duplicate username exists. -->
    <string name="saved_login_duplicate">Այդ անունով մուտքանուն արդեն գոյություն ունի</string>

    <!-- This is the hint text that is shown inline on the hostname field of the create new login page. 'https://www.example.com' intentionally hardcoded here -->
    <string name="add_login_hostname_hint_text">https://www.example.com</string>
    <!-- This is an error message shown below the hostname field of the add login page when a hostname does not contain http or https. -->
    <string name="add_login_hostname_invalid_text_3">Վեբ հասցեն պետք է պարունակի &quot;https://&quot; կամ &quot;http://&quot;</string>
    <!-- This is an error message shown below the hostname field of the add login page when a hostname is invalid. -->
    <string name="add_login_hostname_invalid_text_2">Վավեր հոսթի անուն է պահանջվում</string>

    <!-- Synced Tabs -->
    <!-- Text displayed to ask user to connect another device as no devices found with account -->
    <string name="synced_tabs_connect_another_device">Կապակցել այլ սարքի:</string>
    <!-- Text displayed asking user to re-authenticate -->
    <string name="synced_tabs_reauth">Խնդրում ենք վերահաստատել:</string>
    <!-- Text displayed when user has disabled tab syncing in Firefox Sync Account -->
    <string name="synced_tabs_enable_tab_syncing">Խնդրում ենք միացնել ներդիրի համաժամացումը:</string>

    <!-- Text displayed when user has no tabs that have been synced -->
    <string name="synced_tabs_no_tabs">Դուք չունեք բացված որևէ ներդիր Firefox-ի ձեր մյուս սարքերում:</string>
    <!-- Text displayed in the synced tabs screen when a user is not signed in to Firefox Sync describing Synced Tabs -->
    <string name="synced_tabs_sign_in_message">Դիտեք այլ սարքերում ձեր ներդիրների ցանկը:</string>
    <!-- Text displayed on a button in the synced tabs screen to link users to sign in when a user is not signed in to Firefox Sync -->
    <string name="synced_tabs_sign_in_button">Մուտք գործեք՝ համաժամեցնելու համար</string>

    <!-- The text displayed when a synced device has no tabs to show in the list of Synced Tabs. -->
    <string name="synced_tabs_no_open_tabs">Չկան բացված ներդիրներ</string>

    <!-- Top Sites -->
    <!-- Title text displayed in the dialog when top sites limit is reached. -->
    <string name="top_sites_max_limit_title">Լավագույն կայքերի ցանկը լրացել է</string>
    <!-- Content description text displayed in the dialog when top sites limit is reached. -->
    <string name="top_sites_max_limit_content_2">Նոր լավագույն կայքի ավելացման համար հեռացրեք մեկը: Հպեք և սեղմած պահեք կայքը և ընտրեք հեռացնել:</string>
    <!-- Confirmation dialog button text when top sites limit is reached. -->
    <string name="top_sites_max_limit_confirmation_button">Հասկանալի է</string>

    <!-- Label for the preference to show the most visited top sites on the homepage -->
    <string name="top_sites_toggle_top_recent_sites_3">Ամենաշատ այցելված լավագույն կայքերը</string>

    <!-- Title text displayed in the rename top site dialog. -->
	<string name="top_sites_rename_dialog_title">Անուն</string>
	<!-- Hint for renaming title of a top site -->
	<string name="top_site_name_hint">Ընտրյալ կայքի անունը</string>
	<!-- Button caption to confirm the renaming of the top site. -->
	<string name="top_sites_rename_dialog_ok">Լավ</string>
	<!-- Dialog button text for canceling the rename top site prompt. -->
	<string name="top_sites_rename_dialog_cancel">Չեղարկել</string>

    <!-- Inactive tabs in the tabs tray -->
    <!-- Title text displayed in the tabs tray when a tab has been unused for 14 days. -->
    <string name="inactive_tabs_title">Ոչ ակտիվ ներդիրներ</string>
    <!-- Content description for closing all inactive tabs -->
    <string name="inactive_tabs_delete_all">Փակել բոլոր անգործուն ներդիրները</string>
    <!-- A description below the section of "inactive" tabs to notify the user when those tabs will be closed, if appropriate. See strings inactive_tabs_30_days and inactive_tabs_7_days for placeholders options. -->
    <string moz:removedIn="95" name="inactive_tabs_description" tools:ignore="UnusedResources">Ներդիրներն այստեղ հասանելի են %s: Այդ ժամանակից հետո ներդիրներն ինքնաբար կփակվեն:</string>
    <!-- The amount of time until a tab in the "inactive" section of the tabs tray will be closed. See string inactive_tabs_description as well -->
    <string moz:removedIn="95" name="inactive_tabs_30_days" tools:ignore="UnusedResources">30 օր</string>
    <!-- The amount of time until a tab in the "inactive" section of the tabs tray will be closed. See string inactive_tabs_description as well -->
    <string moz:removedIn="95" name="inactive_tabs_7_days" tools:ignore="UnusedResources">1 շաբաթ</string>

    <!-- Inactive tabs auto-close message in the tabs tray -->
    <!-- The header text of the auto-close message when the user is asked if they want to turn on the auto-closing of inactive tabs. -->
    <string name="inactive_tabs_auto_close_message_header" tools:ignore="UnusedResources">Ինքնափակե՞լ մեկ ամսից:</string>
    <!-- A description below the header to notify the user what the inactive tabs auto-close feature is. -->
    <string name="inactive_tabs_auto_close_message_description" tools:ignore="UnusedResources">Firefox-ը կարող է փակել ներդիրները, որոնք չեք դիտել վերջին ամսում:</string>
    <!-- A call to action below the description to allow the user to turn on the auto closing of inactive tabs. -->
    <string name="inactive_tabs_auto_close_message_action" tools:ignore="UnusedResources">ՄԻԱՑՆԵԼ ԻՆՔՆԱՓԱԿՈՒՄԸ</string>

    <!-- Text for the snackbar to confirm auto-close is enabled for inactive tabs -->
    <string name="inactive_tabs_auto_close_message_snackbar">Ինքնափակումը միացված է</string>

    <!-- Inactive tabs survey -->
    <!-- Header text for the inactive tabs survey asking for feedback to improve the inactive tabs feature. -->
    <string moz:removedIn="95" name="inactive_tabs_survey_header" tools:ignore="UnusedResources">Օգնեք մեզ բարելավել</string>
    <!-- Header text for the inactive tabs survey asking for feedback to improve the inactive tabs feature. -->
    <string name="inactive_tabs_survey_header_1">Օգնեք բարելավել Firefox-ը</string>

    <!-- Content text for the inactive tabs survey asking the primary survey feedback question. -->
    <string name="inactive_tabs_survey_content">Ինչու՞ եք անջատել անգործուն ներդիրները:</string>
    <!-- One of the feedback option that can be selected as a responses to the inactive tabs survey question. -->
    <string name="inactive_tabs_survey_do_not_understand">Ես չեմ հասկանում, թե ինչպես է դա աշխատում</string>
    <!-- One of the feedback option that can be selected as a responses to the inactive tabs survey question. -->
    <string name="inactive_tabs_survey_do_it_myself">Ես ինքս սիրում եմ մաքրել հին ներդիրները</string>
    <!-- One of the feedback option that can be selected as a responses to the inactive tabs survey question. -->
    <string moz:removedIn="95" name="inactive_tabs_survey_time_too_long_option" tools:ignore="UnusedResources">Անգործունության ժամանակը երկար է</string>
    <!-- One of the feedback option that can be selected as a responses to the inactive tabs survey question. -->
    <string name="inactive_tabs_survey_time_too_long_option_1">Երկշաբաթյա ժամկետը չափազանց երկար է</string>
    <!-- One of the feedback option that can be selected as a responses to the inactive tabs survey question. -->
    <string moz:removedIn="95" name="inactive_tabs_survey_time_too_short_option" tools:ignore="UnusedResources">Անգործունության ժամանակը կարճ է</string>
    <!-- One of the feedback option that can be selected as a responses to the inactive tabs survey question. -->
    <string name="inactive_tabs_survey_time_too_short_option_1">Երկշաբաթյա ժամկետը չափազանց կարճ է</string>
    <!-- Confirmation button text to submit the feedback for the inactive tabs survey. -->
    <string name="inactive_tabs_survey_send_button">Ուղարկել</string>
    <!-- Content description for inactive tabs survey close button -->
    <string name="inactive_tabs_survey_close_button_content_description">Փակել</string>

    <!-- Inactive tabs auto-close message in the tabs tray -->
    <!-- The header text of the auto-close message when the user is asked if they want to turn on the auto-closing of inactive tabs. -->
    <string name="inactive_tabs_auto_close_message_header" tools:ignore="UnusedResources">Ինքնափակե՞լ մեկ ամսից:</string>
    <!-- A description below the header to notify the user what the inactive tabs auto-close feature is. -->
    <string name="inactive_tabs_auto_close_message_description" tools:ignore="UnusedResources">Firefox-ը կարող է փակել ներդիրները, որոնք չեք դիտել վերջին ամսում:</string>
    <!-- A call to action below the description to allow the user to turn on the auto closing of inactive tabs. -->
    <string name="inactive_tabs_auto_close_message_action" tools:ignore="UnusedResources">ՄԻԱՑՆԵԼ ԻՆՔՆԱՓԱԿՈՒՄԸ</string>

    <!-- Inactive tabs survey -->
    <!-- Header text for the inactive tabs survey asking for feedback to improve the inactive tabs feature. -->
    <string name="inactive_tabs_survey_header" tools:ignore="UnusedResources">Օգնեք մեզ բարելավել</string>
    <!-- Content text for the inactive tabs survey asking the primary survey feedback question. -->
    <string name="inactive_tabs_survey_content" tools:ignore="UnusedResources">Ինչու՞ եք անջատել անգործուն ներդիրները:</string>
    <!-- One of the feedback option that can be selected as a responses to the inactive tabs survey question. -->
    <string name="inactive_tabs_survey_not_interested_option" tools:ignore="UnusedResources">Հետաքրքրված չեմ</string>
    <!-- One of the feedback option that can be selected as a responses to the inactive tabs survey question. -->
    <string name="inactive_tabs_survey_time_too_long_option" tools:ignore="UnusedResources">Անգործունության ժամանակը երկար է</string>
    <!-- One of the feedback option that can be selected as a responses to the inactive tabs survey question. -->
    <string name="inactive_tabs_survey_time_too_short_option" tools:ignore="UnusedResources">Անգործունության ժամանակը կարճ է</string>
    <!-- Confirmation button text to submit the feedback for the inactive tabs survey. -->
    <string name="inactive_tabs_survey_send_button" tools:ignore="UnusedResources">Ուղարկել</string>
    <!-- Content description for inactive tabs survey close button -->
    <string name="inactive_tabs_survey_close_button_content_description" tools:ignore="UnusedResources">Փակել</string>

    <!-- Default browser experiment -->
    <string name="default_browser_experiment_card_text">Կայեք հղումներ կայքերից, էլ. նամակներից և հաղորդագրություններից, որոնք ինքնաբար կերպով կբացվեն Firefox-ում:</string>

    <!-- Content description for close button in collection placeholder. -->
    <string name="remove_home_collection_placeholder_content_description">Հեռացնել</string>

    <!-- Content description radio buttons with a link to more information -->
    <string name="radio_preference_info_content_description">Սեղմեք` մանրամասների համար</string>

    <!-- Content description for the action bar "up" button -->
    <string name="action_bar_up_description">Նավարկել վերև</string>

    <!-- Content description for privacy content close button -->
    <string name="privacy_content_close_button_content_description">Փակել</string>

    <!-- Pocket recommended stories -->
    <!-- Header text for a section on the home screen. -->
<<<<<<< HEAD
    <string moz:removedIn="94" name="pocket_stories_header" tools:ignore="UnusedResources">Մտահանգման պատմություններ</string>
    <!-- Header text for a section on the home screen. -->
=======
>>>>>>> 5a685e67
    <string name="pocket_stories_header_1">Մտահանգման պատմություններով</string>
    <!-- Header text for a section on the home screen. -->
    <string name="pocket_stories_categories_header">Պատմություններ ըստ թեմայի</string>
    <!-- Text of a button allowing users to access an external url for more Pocket recommendations. -->
    <string name="pocket_stories_placeholder_text">Բացահայտի՛ր ավելին</string>
    <!-- Title of an app feature. Smaller than a heading.-->
    <string name="pocket_stories_feature_title">Pocket-ի կողմից:</string>
    <!-- Caption for describing a certain feature. The placeholder is for a clickable text (eg: Learn more) which will load an url in a new tab when clicked.  -->
    <string name="pocket_stories_feature_caption">Firefox ընտանիքի մի մասը: %s</string>
    <!-- Clickable text for opening an external link for more information about Pocket. -->
    <string name="pocket_stories_feature_learn_more">Իմանալ ավելին</string>
</resources><|MERGE_RESOLUTION|>--- conflicted
+++ resolved
@@ -51,13 +51,6 @@
 
     <!-- Home - Recently saved bookmarks -->
     <!-- Title for the home screen section with recently saved bookmarks. -->
-<<<<<<< HEAD
-    <string moz:removedIn="94" name="recently_saved_bookmarks" tools:ignore="UnusedResources">Վերջերս պահպանված</string>
-    <!-- Title for the home screen section with recently saved bookmarks. -->
-    <string moz:removedIn="94" name="recently_bookmarked" tools:ignore="UnusedResources">Վերջերս էջանշված</string>
-    <!-- Title for the home screen section with recently saved bookmarks. -->
-=======
->>>>>>> 5a685e67
     <string name="recent_bookmarks_title">Վերջին Էջանիշերը</string>
     <!-- Content description for the recently saved bookmarks section on the home screen. -->
     <string name="recently_saved_bookmarks_content_description">Վերջերս պահպանված էջանիշները</string>
@@ -111,11 +104,6 @@
     <string name="tab_tray_close_tabs_banner_negative_button_text">Բաց թողնել</string>
 
     <!-- Text for the banner message to tell users about our inactive tabs feature. -->
-<<<<<<< HEAD
-    <string name="tab_tray_inactive_onboarding_message" tools:ignore="UnusedResources">Երկու շաբաթ չնայած էջանիշերը տեղափոխվում են այստեղ:</string>
-    <!-- Text for the action link to go to Settings for inactive tabs. -->
-    <string name="tab_tray_inactive_onboarding_button_text" tools:ignore="UnusedResources">Անջատել կարգավորումներում</string>
-=======
     <string name="tab_tray_inactive_onboarding_message">Երկու շաբաթ չնայած էջանիշերը տեղափոխվում են այստեղ:</string>
     <!-- Text for the action link to go to Settings for inactive tabs. -->
     <string name="tab_tray_inactive_onboarding_button_text">Անջատել կարգավորումներում</string>
@@ -132,7 +120,6 @@
     <!-- Text for turn on auto close tabs button in the auto-close dialog of the inactive tabs. -->
     <string name="tab_tray_inactive_turn_on_auto_close_button_2">Միացնել ինքնափակումը</string>
 
->>>>>>> 5a685e67
 
     <!-- Home screen icons - Long press shortcuts -->
     <!-- Shortcut action to open new tab -->
@@ -156,17 +143,12 @@
         The first parameter is the search term that the user used. (for example: your search for "cat")-->
     <string name="recent_tabs_search_term">Ձեր որոնումը \&quot;%1$s\&quot;-ի համար</string>
     <!-- Text for the number of tabs in a group in the 'Jump back in' section of the new tab
-<<<<<<< HEAD
-        The first parameter is the count for number of sites in the group.  This number will always be more than one. -->
-    <string name="recent_tabs_search_term_count">Կայքեր՝ %1$s</string>
-=======
     The first parameter is the count for number of sites in the group.  This number will always be more than one. -->
     <string moz:removedIn="96" name="recent_tabs_search_term_count" tools:ignore="UnusedResources">Կայքեր՝ %1$s</string>
 
     <!-- Text for the number of tabs in a group in the 'Jump back in' section of the new tab
         %d is a placeholder for the number of sites in the group. This number will always be more than one. -->
     <string name="recent_tabs_search_term_count_2">%d կայքեր</string>
->>>>>>> 5a685e67
 
     <!-- History Metadata -->
     <!-- Header text for a section on the home screen that displays grouped highlights from the
@@ -174,14 +156,7 @@
     <string name="history_metadata_header_2">Վերջերս այցելած</string>
     <!-- Header text for a section on the home screen that displays grouped highlights from the
          user's browsing history, such as topics they have researched or explored on the web -->
-<<<<<<< HEAD
-    <string moz:removedIn="94" name="history_metadata_header_2" tools:ignore="UnusedResources">Վերջերս այցելած</string>
-    <!-- Header text for a section on the home screen that displays grouped highlights from the
-         user's browsing history, such as topics they have researched or explored on the web -->
-    <string name="history_metadata_header_3">Վերջին որոնումները</string>
-=======
     <string moz:removedIn="96" name="history_metadata_header_3" tools:ignore="UnusedResources">Վերջին որոնումները</string>
->>>>>>> 5a685e67
     <!-- Text for the menu button to remove a grouped highlight from the user's browsing history
          in the Recently visited section -->
     <string name="recently_visited_menu_item_remove">Հեռացնել</string>
@@ -485,19 +460,6 @@
     <!-- Header text for jumping back into the recent tab in customize the home screen -->
     <string name="customize_toggle_jump_back_in">Վերադառնալ հետ</string>
     <!-- Title for the customize home screen section with recently saved bookmarks. -->
-<<<<<<< HEAD
-    <string moz:removedIn="94" name="customize_toggle_recently_saved_bookmarks" tools:ignore="UnusedResources">Վերջերս պահված</string>
-    <!-- Title for the customize home screen section with recently saved bookmarks. -->
-    <string moz:removedIn="94" name="customize_toggle_recently_bookmarked" tools:ignore="UnusedResources">Վերջերս էջանշված</string>
-    <!-- Title for the customize home screen section with recently saved bookmarks. -->
-    <string name="customize_toggle_recent_bookmarks">Վերջին Էջանիշերը</string>
-    <!-- Title for the customize home screen section with recently visited. Recently visited is
-    a section where users see a list of tabs that they have visited in the past few days -->
-    <string moz:removedIn="94" name="customize_toggle_recently_visited" tools:ignore="UnusedResources">Վերջերս այցելած</string>
-    <!-- Title for the customize home screen settings section for recent searches. Recent searches
-     is a section where users see a list of groups of tabs that they have visited in the past few days -->
-    <string name="customize_toggle_recent_searches">Վերջին որոնումները</string>
-=======
     <string name="customize_toggle_recent_bookmarks">Վերջին Էջանիշերը</string>
     <!-- Title for the customize home screen section with recently visited. Recently visited is
     a section where users see a list of tabs that they have visited in the past few days -->
@@ -505,7 +467,6 @@
     <!-- Title for the customize home screen settings section for recent searches. Recent searches
      is a section where users see a list of groups of tabs that they have visited in the past few days -->
     <string moz:removedIn="96" name="customize_toggle_recent_searches" tools:ignore="UnusedResources">Վերջին որոնումները</string>
->>>>>>> 5a685e67
     <!-- Title for the customize home screen section with Pocket. -->
     <string name="customize_toggle_pocket">Pocket</string>
 
@@ -740,17 +701,6 @@
     <!-- Title of preference that allows a user to specify the auto-close settings for open tabs -->
     <string name="preference_auto_close_tabs" tools:ignore="UnusedResources">Ինքնափակել բաց ներդիրները</string>
 
-<<<<<<< HEAD
-    <!-- Start on Home -->
-    <!-- Title of a preference that allows a user to indicate after a specified amount of time when the app should start on the home screen -->
-    <string name="preferences_start_on_home">Սկսել տնից</string>
-    <!-- Option for starting on the home screen after after four hours or inactivity -->
-    <string name="start_on_home_after_four_hours">Չորս ժամ անց</string>
-    <!-- Option for always starting on the home screen -->
-    <string name="start_on_home_always">Միշտ</string>
-    <!-- Option for never starting on the home screen -->
-    <string name="start_on_home_never">Երբեք</string>
-=======
     <!-- Opening screen -->
     <!-- Title of a preference that allows a user to choose what screen to show after opening the app -->
     <string name="preferences_opening_screen">Ողջյունի պատուհան</string>
@@ -760,7 +710,6 @@
     <string name="opening_screen_last_tab">Վերջին ներդիրը</string>
     <!-- Option for always opening the homepage when re-opening the app after four hours of inactivity -->
     <string name="opening_screen_after_four_hours_of_inactivity">Տնային էջը չորս ժամ անգործությունից հետո</string>
->>>>>>> 5a685e67
     <!-- Summary for tabs preference when auto closing tabs setting is set to manual close-->
     <string name="close_tabs_manually_summary">Ձեռքով փակեք</string>
     <!-- Summary for tabs preference when auto closing tabs setting is set to auto close tabs after one day-->
@@ -896,12 +845,6 @@
     <string moz:removedIn="96" name="tab_tray_save_to_collection" tools:ignore="UnusedResources">Պահպանել</string>
 
     <!-- Title text for the normal tabs header in the tabs tray which are not part of any tab grouping. -->
-<<<<<<< HEAD
-    <string moz:removedIn="94" name="tab_tray_header_title" tools:ignore="UnusedResources">Այլ</string>
-
-    <!-- Title text for the normal tabs header in the tabs tray which are not part of any tab grouping. -->
-=======
->>>>>>> 5a685e67
     <string name="tab_tray_header_title_1">Այլ ներդիրներ</string>
 
     <!-- History -->
@@ -2047,30 +1990,6 @@
     <!-- Content description for inactive tabs survey close button -->
     <string name="inactive_tabs_survey_close_button_content_description">Փակել</string>
 
-    <!-- Inactive tabs auto-close message in the tabs tray -->
-    <!-- The header text of the auto-close message when the user is asked if they want to turn on the auto-closing of inactive tabs. -->
-    <string name="inactive_tabs_auto_close_message_header" tools:ignore="UnusedResources">Ինքնափակե՞լ մեկ ամսից:</string>
-    <!-- A description below the header to notify the user what the inactive tabs auto-close feature is. -->
-    <string name="inactive_tabs_auto_close_message_description" tools:ignore="UnusedResources">Firefox-ը կարող է փակել ներդիրները, որոնք չեք դիտել վերջին ամսում:</string>
-    <!-- A call to action below the description to allow the user to turn on the auto closing of inactive tabs. -->
-    <string name="inactive_tabs_auto_close_message_action" tools:ignore="UnusedResources">ՄԻԱՑՆԵԼ ԻՆՔՆԱՓԱԿՈՒՄԸ</string>
-
-    <!-- Inactive tabs survey -->
-    <!-- Header text for the inactive tabs survey asking for feedback to improve the inactive tabs feature. -->
-    <string name="inactive_tabs_survey_header" tools:ignore="UnusedResources">Օգնեք մեզ բարելավել</string>
-    <!-- Content text for the inactive tabs survey asking the primary survey feedback question. -->
-    <string name="inactive_tabs_survey_content" tools:ignore="UnusedResources">Ինչու՞ եք անջատել անգործուն ներդիրները:</string>
-    <!-- One of the feedback option that can be selected as a responses to the inactive tabs survey question. -->
-    <string name="inactive_tabs_survey_not_interested_option" tools:ignore="UnusedResources">Հետաքրքրված չեմ</string>
-    <!-- One of the feedback option that can be selected as a responses to the inactive tabs survey question. -->
-    <string name="inactive_tabs_survey_time_too_long_option" tools:ignore="UnusedResources">Անգործունության ժամանակը երկար է</string>
-    <!-- One of the feedback option that can be selected as a responses to the inactive tabs survey question. -->
-    <string name="inactive_tabs_survey_time_too_short_option" tools:ignore="UnusedResources">Անգործունության ժամանակը կարճ է</string>
-    <!-- Confirmation button text to submit the feedback for the inactive tabs survey. -->
-    <string name="inactive_tabs_survey_send_button" tools:ignore="UnusedResources">Ուղարկել</string>
-    <!-- Content description for inactive tabs survey close button -->
-    <string name="inactive_tabs_survey_close_button_content_description" tools:ignore="UnusedResources">Փակել</string>
-
     <!-- Default browser experiment -->
     <string name="default_browser_experiment_card_text">Կայեք հղումներ կայքերից, էլ. նամակներից և հաղորդագրություններից, որոնք ինքնաբար կերպով կբացվեն Firefox-ում:</string>
 
@@ -2088,11 +2007,6 @@
 
     <!-- Pocket recommended stories -->
     <!-- Header text for a section on the home screen. -->
-<<<<<<< HEAD
-    <string moz:removedIn="94" name="pocket_stories_header" tools:ignore="UnusedResources">Մտահանգման պատմություններ</string>
-    <!-- Header text for a section on the home screen. -->
-=======
->>>>>>> 5a685e67
     <string name="pocket_stories_header_1">Մտահանգման պատմություններով</string>
     <!-- Header text for a section on the home screen. -->
     <string name="pocket_stories_categories_header">Պատմություններ ըստ թեմայի</string>
