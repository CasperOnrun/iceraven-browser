--- conflicted
+++ resolved
@@ -444,11 +444,6 @@
     <string name="reduce_cookie_banner_details_panel_description_on_for_site_2">%1$s reynir að hafna sjálfkrafa beiðnum um vefkökur á þeim vefsvæðum þar sem það er hægt.</string>
     <!-- Title text for the cookie banner re-engagement dialog. The first parameter is the application name. -->
     <string name="reduce_cookie_banner_dialog_title">Leyfa %1$s að hafna vefkökuborðum?</string>
-<<<<<<< HEAD
-    <!-- Body text for the dialog use on the control branch of the experiment to determine which context users engaged the most.The first parameter is the application name -->
-    <string name="reduce_cookie_banner_control_experiment_dialog_body_2" moz:RemovedIn="112" tools:ignore="UnusedResources">Leyfa %1$s að hafna sjálfkrafa beiðnum um vefkökur, þegar mögulegt er?</string>
-=======
->>>>>>> fa51e99d
     <!-- Body text for the cookie banner re-engagement dialog use. The first parameter is the application name. -->
     <string name="reduce_cookie_banner_dialog_body">%1$s getur reynt að hafna sjálfkrafa beiðnum um vefkökur.</string>
     <!-- Remind me later text button for the onboarding dialog -->
