--- conflicted
+++ resolved
@@ -26,7 +26,7 @@
     <string moz:removedIn="95" name="open_tab_tray_plural" tools:ignore="UnusedResources">%1$s opnir flipar. Snertu til að skipta um flipa.</string>
 
     <!-- About content. The first parameter is the name of the application. (For example: Fenix) -->
-    <string name="about_content">%1$s er framleitt af @fork-maintainers.</string>
+    <string name="about_content">%1$s er framleitt af Mozilla.</string>
 
     <!-- Private Browsing -->
     <!-- Title for private session option -->
@@ -48,13 +48,10 @@
     <!-- Text for the negative button -->
     <string name="cfr_neg_button_text">Nei takk</string>
 
-<<<<<<< HEAD
-=======
     <!-- Content description for close button in the auto-close dialog of the inactive tabs. -->
     <string name="tab_tray_inactive_auto_close_button_content_description">Loka</string>
 
 
->>>>>>> 5a685e67
     <!-- Home screen icons - Long press shortcuts -->
     <!-- Shortcut action to open new tab -->
     <string name="home_screen_shortcut_open_new_tab_2">Nýr flipi</string>
@@ -63,8 +60,6 @@
 
     <!-- Heading for the Top Sites block -->
     <string moz:removedIn="95" name="home_screen_top_sites_heading" tools:ignore="UnusedResources">Vinsælustu svæðin</string>
-<<<<<<< HEAD
-=======
 
     <!-- Text for the number of tabs in a group in the 'Jump back in' section of the new tab
     The first parameter is the count for number of sites in the group.  This number will always be more than one. -->
@@ -83,7 +78,6 @@
     <!-- Text for the menu button to remove a grouped highlight from the user's browsing history
          in the Recently visited section -->
     <string name="recently_visited_menu_item_remove">Fjarlægja</string>
->>>>>>> 5a685e67
 
     <!-- Browser Fragment -->
     <!-- Content description (not visible, for screen readers etc.): Navigate to open tabs -->
@@ -124,11 +118,7 @@
     <!-- Browser menu button that opens the find in page menu -->
     <string name="browser_menu_find_in_page">Finna á síðu</string>
     <!-- Browser menu button that creates a private tab -->
-<<<<<<< HEAD
-    <string name="browser_menu_private_tab">Einkaflipi</string>
-=======
     <string moz:removedIn="96" name="browser_menu_private_tab" tools:ignore="UnusedResources">Einkaflipi</string>
->>>>>>> 5a685e67
     <!-- Browser menu button that saves the current tab to a collection -->
     <string name="browser_menu_save_to_collection_2">Vista í safn</string>
     <!-- Browser menu button that open a share menu to share the current site -->
@@ -171,11 +161,8 @@
     <!-- Search Fragment -->
     <!-- Button in the search view that lets a user search by scanning a QR code -->
     <string name="search_scan_button">Skanna</string>
-<<<<<<< HEAD
-=======
     <!-- Button in the search view that lets a user change their search engine -->
     <string name="search_engine_button">Leitarvél</string>
->>>>>>> 5a685e67
     <!-- Button in the search view when shortcuts are displayed that takes a user to the search engine settings -->
     <string name="search_shortcuts_engine_settings">Leitarvélastillingar</string>
     <!-- Button in the search view that lets a user navigate to the site in their clipboard -->
@@ -191,12 +178,9 @@
     <!-- Search suggestion onboarding hint Learn more link text -->
     <string name="search_suggestions_onboarding_learn_more_link">Fræðast meira</string>
 
-<<<<<<< HEAD
-=======
     <!-- Search engine suggestion title text. The first parameter is the name of teh suggested engine-->
     <string name="search_engine_suggestions_title">Leita með %s</string>
 
->>>>>>> 5a685e67
     <!-- Text preview for smaller sized widgets -->
     <string name="search_widget_text_short">Leita</string>
 
@@ -544,23 +528,9 @@
     <!-- Text for the snackbar to confirm that a single browsing history item has been deleted. The first parameter is the shortened URL of the deleted history item. -->
     <string name="history_delete_single_item_snackbar">Eyða %1$s</string>
     <!-- Text for positive action to delete history in deleting history dialog -->
-<<<<<<< HEAD
-    <string name="history_clear_dialog">Hreinsa</string>
-    <!-- History overflow menu copy button -->
-    <string moz:removedIn="94" name="history_menu_copy_button" tools:ignore="UnusedResources">Afrita</string>
-    <!-- History overflow menu share button -->
-    <string moz:removedIn="94" name="history_menu_share_button" tools:ignore="UnusedResources">Deila</string>
-    <!-- History overflow menu open in new tab button -->
-    <string moz:removedIn="94" name="history_menu_open_in_new_tab_button" tools:ignore="UnusedResources">Opna nýjan flipa</string>
-    <!-- History overflow menu open in private tab button -->
-    <string moz:removedIn="94" name="history_menu_open_in_private_tab_button" tools:ignore="UnusedResources">Opna í einkaflipa</string>
-    <!-- Text for the button to delete a single history item -->
-    <string moz:removedIn="94" name="history_delete_item" tools:ignore="UnusedResources">Eyða</string>
-=======
     <string moz:removedIn="96" name="history_clear_dialog" tools:ignore="UnusedResources">Hreinsa</string>
     <!-- Context description text for the button to delete a single history item -->
     <string name="history_delete_item">Eyða</string>
->>>>>>> 5a685e67
     <!-- History multi select title in app bar
     The first parameter is the number of bookmarks selected -->
     <string name="history_multi_select_title">%1$d valið</string>
@@ -815,11 +785,7 @@
     <!-- Notification action to delete all current private browsing sessions AND switch to Fenix (bring it to the foreground) -->
     <string moz:removedIn="96" name="notification_pbm_action_delete_and_open" tools:ignore="UnusedResources">Eyða og opna</string>
     <!-- Name of the "Powered by Fenix" notification channel. Displayed in the "App notifications" system settings for the app -->
-<<<<<<< HEAD
-    <string name="notification_powered_by_channel_name">Knúið af</string>
-=======
     <string moz:removedIn="96" name="notification_powered_by_channel_name" tools:ignore="UnusedResources">Knúið af</string>
->>>>>>> 5a685e67
 
     <!-- Snackbar -->
     <!-- Text shown in snackbar when user deletes a collection -->
@@ -862,11 +828,6 @@
     <string name="tab_collection_dialog_message">Ertu viss um að þú viljir eyða %1$s?</string>
     <!-- Tab collection deletion prompt dialog option to delete the collection -->
     <string name="tab_collection_dialog_positive">Eyða</string>
-<<<<<<< HEAD
-    <!-- Tab collection deletion prompt dialog option to cancel deleting the collection -->
-    <string moz:removedIn="93" name="tab_collection_dialog_negative" tools:ignore="UnusedResources">Hætta við</string>
-=======
->>>>>>> 5a685e67
     <!-- Text displayed in a notification when the user enters full screen mode -->
     <string name="full_screen_notification">Fara í fullan skjá</string>
     <!-- Message for copying the URL via long press on the toolbar -->
@@ -967,68 +928,30 @@
     The first parameter is the name of the app (e.g. Firefox Preview) -->
     <string name="onboarding_header">Velkomin í %s!</string>
     <!-- text for the Firefox Accounts section header -->
-<<<<<<< HEAD
-    <string name="onboarding_fxa_section_header">Ertu þegar með reikning?</string>
-    <!-- text for the "What's New" onboarding card header -->
-    <string moz:removedIn="94" name="onboarding_whats_new_header1" tools:ignore="UnusedResources">Hvað er nýtt!</string>
-    <!-- text for the "what's new" onboarding card description
-    The first parameter is the short name of the app (e.g. Firefox) -->
-    <string moz:removedIn="94" name="onboarding_whats_new_description" tools:ignore="UnusedResources">Ertu með spurningar um hið endurhannaða %s? Viltu vita hvað hefur breyst?</string>
-    <!-- text for underlined clickable link that is part of "what's new" onboarding card description that links to an FAQ -->
-    <string moz:removedIn="94" name="onboarding_whats_new_description_linktext" tools:ignore="UnusedResources">Fáðu svör hér</string>
-=======
     <string moz:removedIn="96" name="onboarding_fxa_section_header" tools:ignore="UnusedResources">Ertu þegar með reikning?</string>
->>>>>>> 5a685e67
 
     <!-- text for the button to confirm automatic sign-in -->
     <string moz:removedIn="96" name="onboarding_firefox_account_auto_signin_confirm" tools:ignore="UnusedResources">Já, skráðu mig inn</string>
     <!-- text for the automatic sign-in button while signing in is in process -->
-<<<<<<< HEAD
-    <string name="onboarding_firefox_account_signing_in">Skrái inn…</string>
-=======
     <string moz:removedIn="96" name="onboarding_firefox_account_signing_in" tools:ignore="UnusedResources">Skrái inn…</string>
->>>>>>> 5a685e67
     <!-- text for the button to stay signed out when presented with an option to automatically sign-in. -->
     <string moz:removedIn="96" name="onboarding_firefox_account_stay_signed_out" tools:ignore="UnusedResources">Vera útskráður</string>
     <!-- text to display in the snackbar once account is signed-in -->
     <string name="onboarding_firefox_account_sync_is_on">Kveikt er á samstillingu</string>
     <!-- text to display in the snackbar if automatic sign-in fails. user may try again -->
-<<<<<<< HEAD
-    <string name="onboarding_firefox_account_automatic_signin_failed">Innskráning mistókst</string>
-=======
     <string moz:removedIn="96" name="onboarding_firefox_account_automatic_signin_failed" tools:ignore="UnusedResources">Innskráning mistókst</string>
->>>>>>> 5a685e67
     <!-- text for tracking protection radio button option for standard level of blocking -->
     <string name="onboarding_tracking_protection_standard_button_2">Staðlað (sjálfgefið)</string>
     <!-- text for tracking protection radio button option for strict level of blocking -->
     <string moz:removedIn="96" name="onboarding_tracking_protection_strict_button" tools:ignore="UnusedResources">Strangt (mælt með)</string>
     <!-- text for tracking protection radio button option for strict level of blocking -->
     <string name="onboarding_tracking_protection_strict_option">Strangt</string>
-<<<<<<< HEAD
-    <!-- text for the private browsing onboarding card header -->
-    <string moz:removedIn="94" name="onboarding_private_browsing_header" tools:ignore="UnusedResources">Huliðsvöfrun</string>
-    <!-- text for the private browsing onboarding card description
-    The first parameter is an icon that represents private browsing -->
-    <string moz:removedIn="94" name="onboarding_private_browsing_description1" tools:ignore="UnusedResources">Opna huliðsflipa einu sinni: Snertu %s táknið.</string>
-    <!-- text for the private browsing onboarding card description, explaining how to always using private browsing -->
-    <string moz:removedIn="94" name="onboarding_private_browsing_always_description" tools:ignore="UnusedResources">Opna huliðsflipa í hvert sinn: Uppfærðu huliðsstillingarnar þínar.</string>
-
-    <!-- text for the private browsing onbording card button, that launches settings -->
-    <string moz:removedIn="94" name="onboarding_private_browsing_button" tools:ignore="UnusedResources">Opna stillingar</string>
-=======
-
->>>>>>> 5a685e67
+
     <!-- text for the privacy notice onboarding card header -->
     <string name="onboarding_privacy_notice_header">Persónuvernd þín</string>
     <!-- Text for the button to read the privacy notice -->
     <string name="onboarding_privacy_notice_read_button">Lestu persónuverndartilkynningu okkar</string>
 
-<<<<<<< HEAD
-    <!-- Content description (not visible, for screen readers etc.): Close onboarding screen -->
-    <string moz:removedIn="93" name="onboarding_close" tools:ignore="UnusedResources">Loka</string>
-
-=======
->>>>>>> 5a685e67
     <!-- text for the button to finish onboarding -->
     <string name="onboarding_finish">Fara að vafra</string>
 
@@ -1146,11 +1069,6 @@
     <string name="etp_tracking_content_title">Rakið efni</string>
     <!-- Description of tracking content that can be blocked by Enhanced Tracking Protection -->
     <string name="etp_tracking_content_description">Stöðvar utanaðkomandi auglýsingar myndbönd og annað efni sem inniheldur kóða til að rekja hegðun frá því að hlaðast. Getur haft áhrif á virkni vefsetra.</string>
-<<<<<<< HEAD
-    <!-- Enhanced Tracking Protection Onboarding Message shown in a dialog above the toolbar. The first parameter is the name of the application (For example: Fenix) -->
-    <string moz:removedIn="93" name="etp_onboarding_cfr_message" tools:ignore="UnusedResources">Í hvert skipti sem skjöldurinn er fjólublár þá hefur %s lokað fyrir rekjara á vefsetrinu. Snertu til að fá meiri upplýsingar.</string>
-=======
->>>>>>> 5a685e67
     <!-- Enhanced Tracking Protection message that protection is currently on for this site -->
     <string name="etp_panel_on">Kveikt er á vörn fyrir þetta vefsvæði</string>
     <!-- Enhanced Tracking Protection message that protection is currently off for this site -->
@@ -1224,11 +1142,6 @@
     <string name="preferences_passwords_save_logins_ask_to_save">Biðja um að vista</string>
     <!-- Preference option for never saving passwords in Fenix -->
     <string name="preferences_passwords_save_logins_never_save">Aldrei vista</string>
-<<<<<<< HEAD
-    <!-- Preference for autofilling saved logins in Fenix -->
-    <string moz:removedIn="93" name="preferences_passwords_autofill" tools:ignore="UnusedResources">Sjálfvirk útfylling</string>
-=======
->>>>>>> 5a685e67
 
     <!-- Preference for syncing saved logins in Fenix -->
     <string name="preferences_passwords_sync_logins">Samstilla innskráningar</string>
@@ -1384,13 +1297,6 @@
     <!-- Third step for the allowing a permission (Fore example: Camera) -->
     <string name="phone_feature_blocked_step_feature"><![CDATA[3. Breyttu <b>%1$s</b> yfir í VIRKT]]></string>
 
-<<<<<<< HEAD
-    <!-- Label that indicates a site is using a secure connection -->
-    <string moz:removedIn="94" name="quick_settings_sheet_secure_connection" tools:ignore="UnusedResources">Örugg tenging</string>
-    <!-- Label that indicates a site is using a insecure connection -->
-    <string moz:removedIn="94" name="quick_settings_sheet_insecure_connection" tools:ignore="UnusedResources">Óörugg tenging</string>
-=======
->>>>>>> 5a685e67
     <!-- Confirmation message for a dialog confirming if the user wants to delete all the permissions for all sites-->
     <string name="confirm_clear_permissions_on_all_sites">Ertu viss um að þú viljir hreinsa allar heimildir á öllum vefsvæðum?</string>
     <!-- Confirmation message for a dialog confirming if the user wants to delete all the permissions for a site-->
