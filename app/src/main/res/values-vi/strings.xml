<?xml version="1.0" encoding="utf-8"?>
<resources xmlns:tools="http://schemas.android.com/tools" xmlns:moz="http://mozac.org/tools">

    <!-- App name for private browsing mode. The first parameter is the name of the app defined in app_name (for example: Fenix)-->
    <string name="app_name_private_5">%s riêng tư</string>
    <!-- App name for private browsing mode. The first parameter is the name of the app defined in app_name (for example: Fenix)-->
    <string name="app_name_private_4">%s (Riêng tư)</string>

    <!-- Home Fragment -->
    <!-- Content description (not visible, for screen readers etc.): "Three dot" menu button. -->
    <string name="content_description_menu">Tùy chọn khác</string>
    <!-- Content description (not visible, for screen readers etc.): "Private Browsing" menu button. -->
    <string name="content_description_private_browsing_button">Bật duyệt web riêng tư</string>
    <!-- Content description (not visible, for screen readers etc.): "Private Browsing" menu button. -->
    <string name="content_description_disable_private_browsing_button">Tắt duyệt web riêng tư</string>
    <!-- Placeholder text shown in the search bar before a user enters text -->
    <string name="search_hint">Tìm kiếm hoặc nhập địa chỉ</string>
    <!-- Placeholder text shown in search bar when using history search -->
    <string name="history_search_hint">Tìm kiếm lịch sử</string>
    <!-- Placeholder text shown in search bar when using bookmarks search -->
    <string name="bookmark_search_hint">Tìm kiếm dấu trang</string>
    <!-- Placeholder text shown in search bar when using tabs search -->
    <string name="tab_search_hint">Tìm kiếm thẻ</string>
    <!-- Placeholder text shown in the search bar when using application search engines -->
    <string name="application_search_hint">Nhập từ tìm kiếm</string>
    <!-- No Open Tabs Message Description -->
    <string name="no_open_tabs_description">Các thẻ đang mở của bạn sẽ được hiển thị ở đây.</string>

    <!-- No Private Tabs Message Description -->
    <string name="no_private_tabs_description">Các thẻ riêng tư của bạn sẽ được hiển thị ở đây.</string>

    <!-- Tab tray multi select title in app bar. The first parameter is the number of tabs selected -->
    <string name="tab_tray_multi_select_title">%1$d đã chọn</string>
    <!-- Label of button in create collection dialog for creating a new collection  -->
    <string name="tab_tray_add_new_collection">Thêm bộ sưu tập mới</string>
    <!-- Label of editable text in create collection dialog for naming a new collection  -->
    <string name="tab_tray_add_new_collection_name">Tên</string>
    <!-- Label of button in save to collection dialog for selecting a current collection  -->
    <string name="tab_tray_select_collection">Chọn bộ sưu tập</string>
    <!-- Content description for close button while in multiselect mode in tab tray -->
    <string name="tab_tray_close_multiselect_content_description">Thoát chế độ nhiều lựa chọn</string>
    <!-- Content description for save to collection button while in multiselect mode in tab tray -->
    <string name="tab_tray_collection_button_multiselect_content_description">Lưu các thẻ đã chọn vào bộ sưu tập</string>
    <!-- Content description on checkmark while tab is selected in multiselect mode in tab tray -->
    <string name="tab_tray_multiselect_selected_content_description">Đã chọn</string>

    <!-- Home - Recently saved bookmarks -->
    <!-- Title for the home screen section with recently saved bookmarks. -->
    <string name="recently_saved_title">Đã lưu gần đây</string>
    <!-- Content description for the button which navigates the user to show all of their saved bookmarks. -->
    <string name="recently_saved_show_all_content_description_2">Hiển thị tất cả các dấu trang đã lưu</string>

    <!-- Text for the menu button to remove a recently saved bookmark from the user's home screen -->
    <string name="recently_saved_menu_item_remove">Xóa</string>

    <!-- About content. The first parameter is the name of the application. (For example: Fenix) -->
    <string name="about_content">%1$s được sản xuất bởi @fork-maintainers.</string>

    <!-- Private Browsing -->
    <!-- Explanation for private browsing displayed to users on home view when they first enable private mode
        The first parameter is the name of the app defined in app_name (for example: Fenix) -->
    <string name="private_browsing_placeholder_description_2">%1$s xóa lịch sử tìm kiếm và duyệt web của bạn khỏi các thẻ riêng tư khi bạn đóng chúng hoặc thoát khỏi ứng dụng. Mặc dù điều này không làm cho bạn ẩn danh với các trang web hoặc nhà cung cấp dịch vụ internet của bạn, nhưng nó giúp bạn dễ dàng giữ những gì bạn làm trực tuyến riêng tư với bất kỳ ai khác sử dụng thiết bị này.</string>
    <string name="private_browsing_common_myths">
       Những lầm tưởng phổ biến về duyệt web riêng tư
    </string>

    <!-- Private mode shortcut "contextual feature recommendation" (CFR) -->
    <!-- Text for the main message -->
    <string moz:removedIn="109" name="cfr_message" tools:ignore="UnusedResources">Thêm lối tắt để mở các thẻ riêng tư từ màn hình chính của bạn.</string>
    <!-- Text for the Private mode shortcut CFR message for adding a private mode shortcut to open private tabs from the Home screen -->
    <string name="private_mode_cfr_message">Khởi chạy thẻ riêng tư tiếp theo chỉ bằng một lần nhấn.</string>
    <!-- Text for the positive button -->
    <string moz:removedIn="109" name="cfr_pos_button_text" tools:ignore="UnusedResources">Thêm lối tắt</string>
    <!-- Text for the positive button to accept adding a Private Browsing shortcut to the Home screen -->
    <string name="private_mode_cfr_pos_button_text">Thêm vào màn hình chính</string>
    <!-- Text for the negative button to decline adding a Private Browsing shortcut to the Home screen -->
    <string name="cfr_neg_button_text">Không, cảm ơn</string>

    <!-- Open in App "contextual feature recommendation" (CFR) -->
    <!-- Text for the info message. The first parameter is the name of the application.-->
    <string name="open_in_app_cfr_info_message_2">Bạn có thể đặt %1$s để tự động mở các liên kết trong ứng dụng.</string>
    <!-- Text for the positive action button -->
    <string name="open_in_app_cfr_positive_button_text">Đi đến cài đặt</string>
    <!-- Text for the negative action button -->
    <string name="open_in_app_cfr_negative_button_text">Bỏ qua</string>

    <!-- Content description for close button used in "contextual feature recommendation" (CFR) popups -->
    <string name="cfr_dismiss_button_default_content_description">Bỏ qua</string>

    <!-- Total cookie protection "contextual feature recommendation" (CFR) -->
    <!-- Text for the message displayed in the contextual feature recommendation popup promoting the total cookie protection feature. -->
    <string name="tcp_cfr_message">Tính năng bảo mật mạnh mẽ nhất của chúng tôi nhưng vẫn tách biệt các trình theo dõi trên nhiều trang web.</string>
    <!-- Text displayed that links to website containing documentation about the "Total cookie protection" feature. -->
    <string name="tcp_cfr_learn_more">Tìm hiểu về trình chống cookie chung</string>

    <!-- Text for the info dialog when camera permissions have been denied but user tries to access a camera feature. -->
    <string name="camera_permissions_needed_message">Cần có quyền truy cập máy ảnh. Đi tới cài đặt Android, chạm vào quyền và chạm cho phép.</string>
    <!-- Text for the positive action button to go to Android Settings to grant permissions. -->
    <string name="camera_permissions_needed_positive_button_text">Đi đến cài đặt</string>
    <!-- Text for the negative action button to dismiss the dialog. -->
    <string name="camera_permissions_needed_negative_button_text">Bỏ qua</string>

    <!-- Text for the banner message to tell users about our auto close feature. -->
    <string name="tab_tray_close_tabs_banner_message">Đặt các thẻ đang mở để tự động đóng mà bạn chưa xem trong ngày, tuần hoặc tháng trước.</string>
    <!-- Text for the positive action button to go to Settings for auto close tabs. -->
    <string name="tab_tray_close_tabs_banner_positive_button_text">Xem tùy chọn</string>
    <!-- Text for the negative action button to dismiss the Close Tabs Banner. -->
    <string name="tab_tray_close_tabs_banner_negative_button_text">Bỏ qua</string>

    <!-- Text for the banner message to tell users about our inactive tabs feature. -->
    <string name="tab_tray_inactive_onboarding_message">Các thẻ bạn đã không xem trong hai tuần sẽ được chuyển đến đây.</string>
    <!-- Text for the action link to go to Settings for inactive tabs. -->
    <string name="tab_tray_inactive_onboarding_button_text">Tắt trong cài đặt</string>

    <!-- Text for title for the auto-close dialog of the inactive tabs. -->
    <string name="tab_tray_inactive_auto_close_title">Tự động đóng sau một tháng?</string>
    <!-- Text for the body for the auto-close dialog of the inactive tabs.
        The first parameter is the name of the application.-->
    <string name="tab_tray_inactive_auto_close_body_2">%1$s có thể đóng các thẻ bạn chưa xem trong tháng qua.</string>
    <!-- Content description for close button in the auto-close dialog of the inactive tabs. -->
    <string name="tab_tray_inactive_auto_close_button_content_description">Đóng</string>

    <!-- Text for turn on auto close tabs button in the auto-close dialog of the inactive tabs. -->
    <string name="tab_tray_inactive_turn_on_auto_close_button_2">Bật tự động đóng</string>


    <!-- Home screen icons - Long press shortcuts -->
    <!-- Shortcut action to open new tab -->
    <string name="home_screen_shortcut_open_new_tab_2">Thẻ mới</string>
    <!-- Shortcut action to open new private tab -->
    <string name="home_screen_shortcut_open_new_private_tab_2">Thẻ riêng tư mới</string>

    <!-- Recent Tabs -->
    <!-- Header text for jumping back into the recent tab in the home screen -->
    <string name="recent_tabs_header">Trang đã xem gần đây</string>
    <!-- Button text for showing all the tabs in the tabs tray -->
    <string name="recent_tabs_show_all">Hiển thị tất cả</string>

    <!-- Content description for the button which navigates the user to show all recent tabs in the tabs tray. -->
    <string name="recent_tabs_show_all_content_description_2">Hiển thị nút tất cả các thẻ gần đây</string>

    <!-- Text for button in synced tab card that opens synced tabs tray -->
    <string name="recent_tabs_see_all_synced_tabs_button_text">Xem các thẻ đã đồng bộ hóa</string>
    <!-- Accessibility description for device icon used for recent synced tab -->
    <string name="recent_tabs_synced_device_icon_content_description">Thiết bị được đồng bộ hóa</string>
    <!-- Text for the dropdown menu to remove a recent synced tab from the homescreen -->
    <string name="recent_synced_tab_menu_item_remove">Xóa</string>
    <!-- Text for the menu button to remove a grouped highlight from the user's browsing history
         in the Recently visited section -->
    <string name="recent_tab_menu_item_remove">Xóa</string>

    <!-- History Metadata -->
    <!-- Header text for a section on the home screen that displays grouped highlights from the
         user's browsing history, such as topics they have researched or explored on the web -->
    <string name="history_metadata_header_2">Đã xem gần đây</string>
    <!-- Text for the menu button to remove a grouped highlight from the user's browsing history
         in the Recently visited section -->
    <string name="recently_visited_menu_item_remove">Xóa</string>

    <!-- Content description for the button which navigates the user to show all of their history. -->
    <string name="past_explorations_show_all_content_description_2">Hiển thị tất cả các khám phá trong quá khứ</string>

    <!-- Browser Fragment -->
    <!-- Content description (not visible, for screen readers etc.): Navigate backward (browsing history) -->
    <string name="browser_menu_back">Quay lại</string>
    <!-- Content description (not visible, for screen readers etc.): Navigate forward (browsing history) -->
    <string name="browser_menu_forward">Tiến</string>
    <!-- Content description (not visible, for screen readers etc.): Refresh current website -->
    <string name="browser_menu_refresh">Làm mới</string>
    <!-- Content description (not visible, for screen readers etc.): Stop loading current website -->
    <string name="browser_menu_stop">Dừng</string>
    <!-- Browser menu button that opens the addon manager -->
    <string name="browser_menu_add_ons">Tiện ích</string>
    <!-- Text displayed when there are no add-ons to be shown -->
    <string name="no_add_ons">Không có tiện ích nào ở đây</string>
    <!-- Browser menu button that sends a user to help articles -->
    <string name="browser_menu_help">Trợ giúp</string>
    <!-- Browser menu button that sends a to a the what's new article -->
    <string name="browser_menu_whats_new">Có gì mới</string>
    <!-- Browser menu button that opens the settings menu -->
    <string name="browser_menu_settings">Cài đặt</string>
    <!-- Browser menu button that opens a user's library -->
    <string name="browser_menu_library">Thư viện</string>
    <!-- Browser menu toggle that requests a desktop site -->
    <string name="browser_menu_desktop_site">Trang web cho máy tính</string>
    <!-- Browser menu toggle that adds a shortcut to the site on the device home screen. -->
    <string name="browser_menu_add_to_homescreen">Thêm vào màn hình chính</string>
    <!-- Browser menu toggle that installs a Progressive Web App shortcut to the site on the device home screen. -->
    <string name="browser_menu_install_on_homescreen">Cài đặt</string>
    <!-- Content description (not visible, for screen readers etc.) for the Resync tabs button -->
    <string name="resync_button_content_description">Đồng bộ hóa lại</string>
    <!-- Browser menu button that opens the find in page menu -->
    <string name="browser_menu_find_in_page">Tìm trong trang</string>
    <!-- Browser menu button that saves the current tab to a collection -->
    <string name="browser_menu_save_to_collection_2">Lưu vào bộ sưu tập</string>
    <!-- Browser menu button that open a share menu to share the current site -->
    <string name="browser_menu_share">Chia sẻ</string>
    <!-- Browser menu button shown in custom tabs that opens the current tab in Fenix
        The first parameter is the name of the app defined in app_name (for example: Fenix) -->
    <string name="browser_menu_open_in_fenix">Mở bằng %1$s</string>
    <!-- Browser menu text shown in custom tabs to indicate this is a Fenix tab
        The first parameter is the name of the app defined in app_name (for example: Fenix) -->
    <string name="browser_menu_powered_by">ĐƯỢC HỖ TRỢ BỞI %1$s</string>
    <!-- Browser menu text shown in custom tabs to indicate this is a Fenix tab
        The first parameter is the name of the app defined in app_name (for example: Fenix) -->
    <string name="browser_menu_powered_by2">Được hỗ trợ bởi %1$s</string>
    <!-- Browser menu button to put the current page in reader mode -->
    <string name="browser_menu_read">Chế độ đọc sách</string>
    <!-- Browser menu button content description to close reader mode and return the user to the regular browser -->
    <string name="browser_menu_read_close">Đóng chế độ đọc sách</string>
    <!-- Browser menu button to open the current page in an external app -->
    <string name="browser_menu_open_app_link">Mở trong ứng dụng</string>

    <!-- Browser menu button to show reader view appearance controls e.g. the used font type and size -->
    <string name="browser_menu_customize_reader_view">Tùy chỉnh chế độ đọc</string>
    <!-- Browser menu label for adding a bookmark -->
    <string name="browser_menu_add">Thêm</string>
    <!-- Browser menu label for editing a bookmark -->
    <string name="browser_menu_edit">Chỉnh sửa</string>

    <!-- Button shown on the home page that opens the Customize home settings -->
    <string name="browser_menu_customize_home_1">Tùy chỉnh trang chủ</string>
    <!-- Browser Toolbar -->
    <!-- Content description for the Home screen button on the browser toolbar -->
    <string name="browser_toolbar_home">Màn hình chính</string>

    <!-- Locale Settings Fragment -->
    <!-- Content description for tick mark on selected language -->
    <string name="a11y_selected_locale_content_description">Ngôn ngữ được chọn</string>
    <!-- Text for default locale item -->
    <string name="default_locale_text">Theo ngôn ngữ thiết bị</string>
    <!-- Placeholder text shown in the search bar before a user enters text -->
    <string name="locale_search_hint">Tìm kiếm ngôn ngữ</string>

    <!-- Search Fragment -->
    <!-- Button in the search view that lets a user search by scanning a QR code -->
    <string name="search_scan_button">Quét</string>
    <!-- Button in the search view that lets a user change their search engine -->
    <string name="search_engine_button">Công cụ tìm kiếm</string>
    <!-- Button in the search view when shortcuts are displayed that takes a user to the search engine settings -->
    <string name="search_shortcuts_engine_settings">Cài đặt công cụ tìm kiếm</string>
    <!-- Button in the search view that lets a user navigate to the site in their clipboard -->
    <string name="awesomebar_clipboard_title">Điền liên kết từ khay nhớ tạm</string>
    <!-- Button in the search suggestions onboarding that allows search suggestions in private sessions -->
    <string name="search_suggestions_onboarding_allow_button">Cho phép</string>
    <!-- Button in the search suggestions onboarding that does not allow search suggestions in private sessions -->
    <string name="search_suggestions_onboarding_do_not_allow_button">Không cho phép</string>
    <!-- Search suggestion onboarding hint title text -->
    <string name="search_suggestions_onboarding_title">Cho phép đề xuất tìm kiếm trong phiên riêng tư?</string>
    <!-- Search suggestion onboarding hint description text, first parameter is the name of the app defined in app_name (for example: Fenix)-->
    <string name="search_suggestions_onboarding_text">%s sẽ chia sẻ mọi thứ bạn nhập vào thanh địa chỉ với công cụ tìm kiếm mặc định của bạn.</string>

    <!-- Search engine suggestion title text. The first parameter is the name of teh suggested engine-->
    <string name="search_engine_suggestions_title">Tìm kiếm %s</string>
    <!-- Search engine suggestion description text -->
    <string name="search_engine_suggestions_description">Tìm kiếm trực tiếp từ thanh địa chỉ</string>

    <!-- Menu option in the search selector menu to open the search settings -->
    <string name="search_settings_menu_item">Cài đặt tìm kiếm</string>

    <!-- Header text for the search selector menu -->
    <string moz:RemovedIn="109" name="search_header_menu_item" tools:ignore="UnusedResources">Lần này tìm kiếm:</string>

    <!-- Header text for the search selector menu -->
    <string name="search_header_menu_item_2">Lần này tìm kiếm trong:</string>

    <!-- Home onboarding -->
    <!-- Onboarding home screen popup dialog, shown on top of the Jump back in section. -->
    <string name="onboarding_home_screen_jump_back_contextual_hint_2">Gặp gỡ trang chủ được cá nhân hóa của bạn. Các thẻ, dấu trang và kết quả tìm kiếm gần đây sẽ xuất hiện ở đây.</string>
    <!-- Home onboarding dialog welcome screen title text. -->
    <string name="onboarding_home_welcome_title_2">Chào mừng bạn đến với một Internet cá nhân hơn</string>
    <!-- Home onboarding dialog welcome screen description text. -->
    <string name="onboarding_home_welcome_description">Màu sắc mới. Riêng tư hơn. Cùng cam kết với mọi người vì lợi nhuận.</string>
    <!-- Home onboarding dialog sign into sync screen title text. -->
    <string name="onboarding_home_sync_title_3">Chuyển đổi màn hình dễ dàng hơn bao giờ hết</string>
    <!-- Home onboarding dialog sign into sync screen description text. -->
    <string name="onboarding_home_sync_description">Tiếp tục nơi bạn đã dừng lại với các thẻ từ các thiết bị khác ngay bây giờ trên trang chủ của bạn.</string>
    <!-- Text for the button to continue the onboarding on the home onboarding dialog. -->
    <string name="onboarding_home_get_started_button">Bắt đầu</string>
    <!-- Text for the button to navigate to the sync sign in screen on the home onboarding dialog. -->
    <string name="onboarding_home_sign_in_button">Đăng nhập</string>
    <!-- Text for the button to skip the onboarding on the home onboarding dialog. -->
    <string name="onboarding_home_skip_button">Bỏ qua</string>

    <!-- Onboarding home screen sync popup dialog message, shown on top of Recent Synced Tabs in the Jump back in section. -->
    <string name="sync_cfr_message">Các thẻ của bạn đang đồng bộ hóa! Tiếp tục nơi bạn đã dừng lại trên thiết bị khác của mình.</string>

    <!-- Content description (not visible, for screen readers etc.): Close button for the home onboarding dialog -->
    <string name="onboarding_home_content_description_close_button">Đóng</string>

    <!-- Search Widget -->
    <!-- Content description for searching with a widget. The first parameter is the name of the application.-->
    <string name="search_widget_content_description_2">Mở thẻ %1$s mới</string>
    <!-- Text preview for smaller sized widgets -->
    <string name="search_widget_text_short">Tìm kiếm</string>
    <!-- Text preview for larger sized widgets -->
    <string name="search_widget_text_long">Tìm kiếm trên mạng</string>

    <!-- Content description (not visible, for screen readers etc.): Voice search -->
    <string name="search_widget_voice">Tìm kiếm bằng giọng nói</string>

    <!-- Preferences -->
    <!-- Title for the settings page-->
    <string name="settings">Cài đặt</string>
    <!-- Preference category for general settings -->
    <string name="preferences_category_general">Tổng quát</string>
    <!-- Preference category for all links about Fenix -->
    <string name="preferences_category_about">Giới thiệu</string>
    <!-- Preference for settings related to changing the default search engine -->
    <string name="preferences_default_search_engine">Công cụ tìm kiếm mặc định</string>
    <!-- Preference for settings related to Search -->
    <string name="preferences_search">Tìm kiếm</string>
    <!-- Preference for settings related to Search address bar -->
    <string name="preferences_search_address_bar">Thanh địa chỉ</string>
    <!-- Preference link to rating Fenix on the Play Store -->
    <string name="preferences_rate">Đánh giá trên Google Play</string>
    <!-- Preference linking to about page for Fenix
        The first parameter is the name of the app defined in app_name (for example: Fenix) -->
    <string name="preferences_about">Về %1$s</string>
    <!-- Preference for settings related to changing the default browser -->
    <string name="preferences_set_as_default_browser">Đặt làm trình duyệt mặc định</string>
    <!-- Preference category for advanced settings -->
    <string name="preferences_category_advanced">Nâng cao</string>
    <!-- Preference category for privacy and security settings -->
    <string name="preferences_category_privacy_security">Riêng tư và bảo mật</string>
    <!-- Preference for advanced site permissions -->
    <string name="preferences_site_permissions">Quyền hạn trang web</string>
    <!-- Preference for private browsing options -->
    <string name="preferences_private_browsing_options">Duyệt web riêng tư</string>
    <!-- Preference for opening links in a private tab-->
    <string name="preferences_open_links_in_a_private_tab">Mở liên kết trong thẻ riêng tư</string>
    <!-- Preference for allowing screenshots to be taken while in a private tab-->
    <string name="preferences_allow_screenshots_in_private_mode">Cho phép chụp ảnh màn hình trong trình duyệt riêng tư</string>
    <!-- Will inform the user of the risk of activating Allow screenshots in private browsing option -->
    <string name="preferences_screenshots_in_private_mode_disclaimer">Nếu được phép, các thẻ riêng tư cũng sẽ hiển thị khi nhiều ứng dụng đang mở</string>
    <!-- Preference for adding private browsing shortcut -->
    <string name="preferences_add_private_browsing_shortcut">Thêm lối tắt duyệt web riêng tư</string>
    <!-- Preference for enabling "HTTPS-Only" mode -->
    <string name="preferences_https_only_title">Chế độ chỉ HTTPS</string>

    <!-- Preference for removing cookie/consent banners from sites automatically. See reduce_cookie_banner_summary for additional context. -->
    <string name="preferences_cookie_banner_reduction">Giảm biểu ngữ cookie</string>
    <!-- Preference for rejecting or removing as many cookie/consent banners as possible on sites. See reduce_cookie_banner_summary for additional context. -->
    <string name="reduce_cookie_banner_option">Giảm biểu ngữ cookie</string>
    <!-- Summary for the preference for rejecting all cookies whenever possible. -->
    <string name="reduce_cookie_banner_summary">Firefox tự động cố gắng từ chối yêu cầu cookie trên biểu ngữ cookie. Nếu không có tùy chọn từ chối, Firefox có thể chấp nhận tất cả cookie để loại bỏ biểu ngữ.</string>

<<<<<<< HEAD
=======
    <!-- Text for indicating cookie banner handling is off this site, this is shown as part of the protections panel with the tracking protection toggle -->
    <string name="reduce_cookie_banner_off_for_site">Tắt cho trang web này</string>
    <!-- Text for indicating cookie banner handling is on this site, this is shown as part of the protections panel with the tracking protection toggle -->
    <string name="reduce_cookie_banner_on_for_site">Bật cho trang web này</string>
    <!-- Title text for a detail explanation indicating cookie banner handling is on this site, this is shown as part of the cookie banner panel in the toolbar. The first parameter is a shortened URL of the current site-->
    <string name="reduce_cookie_banner_details_panel_title_on_for_site">Bật giảm biểu ngữ cookie cho %1$s?</string>
    <!-- Title text for a detail explanation indicating cookie banner handling is off this site, this is shown as part of the cookie banner panel in the toolbar. The first parameter is a shortened URL of the current site-->
    <string name="reduce_cookie_banner_details_panel_title_off_for_site">Tắt giảm biểu ngữ cookie cho %1$s?</string>
    <!-- Long text for a detail explanation indicating what will happen if cookie banner handling is off for a site, this is shown as part of the cookie banner panel in the toolbar. The first parameter is the application name -->
    <string name="reduce_cookie_banner_details_panel_description_off_for_site">%1$s sẽ xóa cookie của trang web này và làm mới trang. Xóa tất cả cookie có thể khiến bạn đăng xuất hoặc làm trống giỏ hàng.</string>
    <!-- Long text for a detail explanation indicating what will happen if cookie banner handling is on for a site, this is shown as part of the cookie banner panel in the toolbar. The first and second parameter are the application name -->
    <string name="reduce_cookie_banner_details_panel_description_on_for_site">%1$s có thể thử tự động từ chối yêu cầu cookie. Nếu không có tùy chọn từ chối, %2$s có thể chấp nhận tất cả cookie để loại bỏ biểu ngữ.</string>

>>>>>>> 8f4899e3
    <!-- Description of the preference to enable "HTTPS-Only" mode. -->
    <string name="preferences_https_only_summary">Tự động cố gắng kết nối với các trang web bằng giao thức mã hóa HTTPS để tăng cường bảo mật.</string>
    <!-- Summary of tracking protection preference if tracking protection is set to on -->
    <string name="preferences_https_only_on">Bật</string>
    <!-- Summary of tracking protection preference if tracking protection is set to off -->
    <string name="preferences_https_only_off">Tắt</string>
    <!-- Text displayed that links to website containing documentation about "HTTPS-Only" mode -->
    <string name="preferences_http_only_learn_more">Tìm hiểu thêm</string>
    <!-- Option for the https only setting -->
    <string name="preferences_https_only_in_all_tabs">Bật trong tất cả các thẻ</string>
    <!-- Option for the https only setting -->
    <string name="preferences_https_only_in_private_tabs">Chỉ bật trong thẻ riêng tư</string>
    <!-- Title shown in the error page for when trying to access a http website while https only mode is enabled. -->
    <string name="errorpage_httpsonly_title">Trang web an toàn không khả dụng</string>
    <!-- Message shown in the error page for when trying to access a http website while https only mode is enabled. The message has two paragraphs. This is the first. -->
    <string name="errorpage_httpsonly_message_title">Rất có thể, trang web chỉ đơn giản là không hỗ trợ HTTPs.</string>
    <!-- Message shown in the error page for when trying to access a http website while https only mode is enabled. The message has two paragraphs. This is the second. -->
    <string name="errorpage_httpsonly_message_summary">Tuy nhiên, cũng có thể có kẻ tấn công tham gia. Nếu bạn tiếp tục vào trang web, bạn không nên nhập bất kỳ thông tin nhạy cảm nào. Nếu bạn tiếp tục, chế độ chỉ HTTPS sẽ tạm thời bị tắt cho trang web.</string>
    <!-- Preference for accessibility -->
    <string name="preferences_accessibility">Khả năng truy cập</string>
    <!-- Preference to override the Firefox Account server -->
    <string name="preferences_override_fxa_server">Tùy chỉnh máy chủ tài khoản Firefox</string>
    <!-- Preference to override the Sync token server -->
    <string name="preferences_override_sync_tokenserver">Tùy chỉnh máy chủ đồng bộ hóa</string>
    <!-- Toast shown after updating the FxA/Sync server override preferences -->
    <string name="toast_override_fxa_sync_server_done">Tài khoản máy chủ Firefox/đồng bộ hóa đã thay đổi. Thoát ứng dụng để áp dụng thay đổi…</string>
    <!-- Preference category for account information -->
    <string name="preferences_category_account">Tài khoản</string>
    <!-- Preference for changing where the toolbar is positioned -->
    <string name="preferences_toolbar">Thanh công cụ</string>
    <!-- Preference for changing default theme to dark or light mode -->
    <string name="preferences_theme">Chủ đề</string>
    <!-- Preference for customizing the home screen -->
    <string name="preferences_home_2">Trang chủ</string>
    <!-- Preference for gestures based actions -->
    <string name="preferences_gestures">Cử chỉ</string>
    <!-- Preference for settings related to visual options -->
    <string name="preferences_customize">Tùy biến</string>
    <!-- Preference description for banner about signing in -->
    <string name="preferences_sign_in_description_2">Đăng nhập để đồng bộ các thẻ, dấu trang, mật khẩu, v.v.</string>
    <!-- Preference shown instead of account display name while account profile information isn't available yet. -->
    <string name="preferences_account_default_name">Tài khoản Firefox</string>
    <!-- Preference text for account title when there was an error syncing FxA -->
    <string name="preferences_account_sync_error">Kết nối lại để tiếp tục đồng bộ hóa</string>
    <!-- Preference for language -->
    <string name="preferences_language">Ngôn ngữ</string>
    <!-- Preference for data choices -->
    <string name="preferences_data_choices">Lựa chọn dữ liệu</string>
    <!-- Preference for data collection -->
    <string name="preferences_data_collection">Thu thập dữ liệu</string>
    <!-- Preference for developers -->
    <string name="preferences_remote_debugging">Gỡ lỗi từ xa qua USB</string>
    <!-- Preference title for switch preference to show search engines -->
    <string name="preferences_show_search_engines">Hiển thị công cụ tìm kiếm</string>
    <!-- Preference title for switch preference to show search suggestions -->
    <string name="preferences_show_search_suggestions">Hiển thị đề xuất tìm kiếm</string>
    <!-- Preference title for switch preference to show voice search button -->
    <string name="preferences_show_voice_search">Hiển thị tìm kiếm bằng giọng nói</string>
    <!-- Preference title for switch preference to show search suggestions also in private mode -->
    <string name="preferences_show_search_suggestions_in_private">Hiển thị trong phiên riêng tư</string>
    <!-- Preference title for switch preference to show a clipboard suggestion when searching -->
    <string name="preferences_show_clipboard_suggestions">Hiển thị đề xuất khay nhớ tạm</string>
    <!-- Preference title for switch preference to suggest browsing history when searching -->
    <string name="preferences_search_browsing_history">Tìm kiếm lịch sử duyệt web</string>
    <!-- Preference title for switch preference to suggest bookmarks when searching -->
    <string name="preferences_search_bookmarks">Tìm kiếm dấu trang</string>
    <!-- Preference title for switch preference to suggest synced tabs when searching -->
    <string name="preferences_search_synced_tabs">Tìm kiếm các thẻ đã đồng bộ hóa</string>
    <!-- Preference for account settings -->
    <string name="preferences_account_settings">Cài đặt tài khoản</string>
    <!-- Preference for enabling url autocomplete-->
    <string name="preferences_enable_autocomplete_urls">Tự động điền URL</string>
    <!-- Preference for open links in third party apps -->
    <string name="preferences_open_links_in_apps">Mở liên kết trong ứng dụng</string>

    <!-- Preference for open download with an external download manager app -->
    <string name="preferences_external_download_manager">Trình quản lý tải xuống bên ngoài</string>
    <!-- Preference for add_ons -->
    <string name="preferences_addons">Tiện ích</string>

    <!-- Preference for notifications -->
    <string name="preferences_notifications">Thông báo</string>

    <!-- Add-on Preferences -->
    <!-- Preference to customize the configured AMO (addons.mozilla.org) collection -->
    <string name="preferences_customize_amo_collection">Bộ sưu tập tiện ích tùy chỉnh</string>
    <!-- Button caption to confirm the add-on collection configuration -->
    <string name="customize_addon_collection_ok">OK</string>
    <!-- Button caption to abort the add-on collection configuration -->
    <string name="customize_addon_collection_cancel">Hủy bỏ</string>
    <!-- Hint displayed on input field for custom collection name -->
    <string name="customize_addon_collection_hint">Tên bộ sưu tập</string>
    <!-- Hint displayed on input field for custom collection user ID-->
    <string name="customize_addon_collection_user_hint">Chủ sở hữu bộ sưu tập (ID người dùng)</string>
    <!-- Toast shown after confirming the custom add-on collection configuration -->
    <string name="toast_customize_addon_collection_done">Đã sửa đổi bộ sưu tập tiện ích mở rộng. Thoát ứng dụng để áp dụng các thay đổi…</string>

    <!-- Customize Home -->
    <!-- Header text for jumping back into the recent tab in customize the home screen -->
    <string name="customize_toggle_jump_back_in">Trang đã xem gần đây</string>
    <!-- Title for the customize home screen section with recently saved bookmarks. -->
    <string name="customize_toggle_recent_bookmarks">Dấu trang gần đây</string>
    <!-- Title for the customize home screen section with recently visited. Recently visited is
    a section where users see a list of tabs that they have visited in the past few days -->
    <string name="customize_toggle_recently_visited">Đã xem gần đây</string>
    <!-- Title for the customize home screen section with Pocket. -->
    <string moz:RemovedIn="108" name="customize_toggle_pocket" tools:ignore="UnusedResources">Pocket</string>

    <!-- Title for the customize home screen section with Pocket. -->
    <string name="customize_toggle_pocket_2">Những câu chuyện kích động tư tưởng</string>
    <!-- Summary for the customize home screen section with Pocket. The first parameter is product name Pocket -->
    <string name="customize_toggle_pocket_summary">Các bài báo được cung cấp bởi %s</string>
    <!-- Title for the customize home screen section with sponsored Pocket stories. -->
    <string name="customize_toggle_pocket_sponsored">Câu chuyện được tài trợ</string>
    <!-- Title for the opening wallpaper settings screen -->
    <string name="customize_wallpapers">Hình nền</string>
    <!-- Title for the customize home screen section with sponsored shortcuts. -->
    <string name="customize_toggle_contile">Các lối tắt được tài trợ</string>

    <!-- Wallpapers -->
    <!-- Content description for various wallpapers. The first parameter is the name of the wallpaper -->
    <string name="wallpapers_item_name_content_description">Mục hình nền: %1$s</string>
    <!-- Snackbar message for when wallpaper is selected -->
    <string name="wallpaper_updated_snackbar_message">Đã cập nhật hình nền!</string>
    <!-- Snackbar label for action to view selected wallpaper -->
    <string name="wallpaper_updated_snackbar_action">Hiển thị</string>
    <!-- Snackbar message for when wallpaper couldn't be downloaded -->
    <string name="wallpaper_download_error_snackbar_message">Không thể tải xuống hình nền</string>
    <!-- Snackbar label for action to retry downloading the wallpaper -->
    <string name="wallpaper_download_error_snackbar_action">Thử lại</string>
    <!-- Snackbar message for when wallpaper couldn't be selected because of the disk error -->
    <string name="wallpaper_select_error_snackbar_message">Không thể thay đổi hình nền</string>
    <!-- Text displayed that links to website containing documentation about the "Limited Edition" wallpapers. -->
    <string name="wallpaper_learn_more">Tìm hiểu thêm</string>

    <!-- Text for classic wallpapers title. The first parameter is the Firefox name. -->
    <string name="wallpaper_classic_title">%s cổ điển</string>
    <!-- Text for limited edition wallpapers title. -->
    <string name="wallpaper_limited_edition_title">Phiên bản giới hạn</string>
    <!-- Description text for the limited edition wallpapers with learn more link. The first parameter is the learn more string defined in wallpaper_learn_more-->
    <string name="wallpaper_limited_edition_description_with_learn_more">Bộ sưu tập Tiếng nói độc lập mới. %s</string>
    <!-- Description text for the limited edition wallpapers. -->
    <string name="wallpaper_limited_edition_description">Bộ sưu tập Tiếng nói độc lập mới.</string>
    <!-- Wallpaper onboarding dialog header text. -->
    <string name="wallpapers_onboarding_dialog_title_text">Thử một chút màu sắc</string>
    <!-- Wallpaper onboarding dialog body text. -->
    <string name="wallpapers_onboarding_dialog_body_text">Chọn một hình nền nói lên bạn.</string>
    <!-- Wallpaper onboarding dialog learn more button text. The button navigates to the wallpaper settings screen. -->
    <string name="wallpapers_onboarding_dialog_explore_more_button_text">Khám phá các hình nền khác</string>

    <!-- Add-on Installation from AMO-->
    <!-- Error displayed when user attempts to install an add-on from AMO (addons.mozilla.org) that is not supported -->
    <string name="addon_not_supported_error">Tiện ích mở rộng không được hỗ trợ</string>
    <!-- Error displayed when user attempts to install an add-on from AMO (addons.mozilla.org) that is already installed -->
    <string name="addon_already_installed">Tiện ích mở rộng đã được cài đặt trước đó</string>

    <!-- Account Preferences -->
    <!-- Preference for triggering sync -->
    <string name="preferences_sync_now">Đồng bộ ngay</string>
    <!-- Preference category for sync -->
    <string name="preferences_sync_category">Chọn những gì để đồng bộ hóa</string>
    <!-- Preference for syncing history -->
    <string name="preferences_sync_history">Lịch sử</string>
    <!-- Preference for syncing bookmarks -->
    <string name="preferences_sync_bookmarks">Dấu trang</string>
    <!-- Preference for syncing logins -->
    <string name="preferences_sync_logins">Đăng nhập</string>
    <!-- Preference for syncing tabs -->
    <string name="preferences_sync_tabs_2">Các thẻ đang mở</string>
    <!-- Preference for signing out -->
    <string name="preferences_sign_out">Đăng xuất</string>
    <!-- Preference displays and allows changing current FxA device name -->
    <string name="preferences_sync_device_name">Tên thiết bị</string>
    <!-- Text shown when user enters empty device name -->
    <string name="empty_device_name_error">Tên thiết bị không được để trống.</string>
    <!-- Label indicating that sync is in progress -->
    <string name="sync_syncing_in_progress">Đang đồng bộ hóa…</string>
    <!-- Label summary indicating that sync failed. The first parameter is the date stamp showing last time it succeeded -->
    <string name="sync_failed_summary">Đồng bộ hóa thất bại. Thành công lần cuối: %s</string>
    <!-- Label summary showing never synced -->
    <string name="sync_failed_never_synced_summary">Đồng bộ hóa thất bại. Đồng bộ hóa lần cuối: không rõ</string>
    <!-- Label summary the date we last synced. The first parameter is date stamp showing last time synced -->
    <string name="sync_last_synced_summary">Đồng bộ hóa lần cuối: %s</string>
    <!-- Label summary showing never synced -->
    <string name="sync_never_synced_summary">Đồng bộ hóa lần cuối: không rõ</string>

    <!-- Text for displaying the default device name.
        The first parameter is the application name, the second is the device manufacturer name
        and the third is the device model. -->
    <string name="default_device_name_2">%1$s trên %2$s %3$s</string>

    <!-- Preference for syncing credit cards -->
    <string name="preferences_sync_credit_cards">Thẻ tín dụng</string>
    <!-- Preference for syncing addresses -->
    <string name="preferences_sync_address">Địa chỉ</string>

    <!-- Send Tab -->
    <!-- Name of the "receive tabs" notification channel. Displayed in the "App notifications" system settings for the app -->
    <string name="fxa_received_tab_channel_name">Các thẻ đã nhận</string>
    <!-- Description of the "receive tabs" notification channel. Displayed in the "App notifications" system settings for the app -->
    <string name="fxa_received_tab_channel_description">Thông báo các thẻ nhận được từ các thiết bị Firefox khác.</string>
    <!--  The body for these is the URL of the tab received  -->
    <string name="fxa_tab_received_notification_name">Thẻ đã nhận</string>

    <!-- %s is the device name -->
    <string name="fxa_tab_received_from_notification_name">Thẻ từ %s</string>

    <!-- Advanced Preferences -->
    <!-- Preference for tracking protection exceptions -->
    <string name="preferences_tracking_protection_exceptions">Ngoại trừ</string>
    <!-- Button in Exceptions Preference to turn on tracking protection for all sites (remove all exceptions) -->
    <string name="preferences_tracking_protection_exceptions_turn_on_for_all">Bật cho tất cả các trang web</string>
    <!-- Text displayed when there are no exceptions -->
    <string name="exceptions_empty_message_description">Các ngoại lệ cho phép bạn vô hiệu hóa bảo vệ theo dõi cho các trang web được chọn.</string>
    <!-- Text displayed when there are no exceptions, with learn more link that brings users to a tracking protection SUMO page -->
    <string name="exceptions_empty_message_learn_more_link">Tìm hiểu thêm</string>

    <!-- Preference switch for usage and technical data collection -->
    <string name="preference_usage_data">Sử dụng và dữ liệu kỹ thuật</string>
    <!-- Preference description for usage and technical data collection -->
    <string name="preferences_usage_data_description">Chia sẻ hiệu năng, cách sử dụng, phần cứng và dữ liệu tùy biến liên quan đến trình duyệt của bạn với Mozilla để giúp chúng tôi tạo ra %1$s tốt hơn</string>
    <!-- Preference switch for marketing data collection -->
    <string name="preferences_marketing_data">Dữ liệu tiếp thị</string>
    <!-- Preference description for marketing data collection -->
    <string name="preferences_marketing_data_description2">Chia sẻ dữ liệu sử dụng cơ bản với Adjust, nhà cung cấp tiếp thị di động của chúng tôi</string>
    <!-- Title for studies preferences -->
    <string name="preference_experiments_2">Nghiên cứu</string>
    <!-- Summary for studies preferences -->
    <string name="preference_experiments_summary_2">Cho phép Mozilla cài đặt và chạy các nghiên cứu</string>

    <!-- Turn On Sync Preferences -->
    <!-- Header of the Sync and save your data preference view -->
    <string name="preferences_sync_2">Đồng bộ hóa và lưu dữ liệu của bạn</string>
    <!-- Preference for reconnecting to FxA sync -->
    <string name="preferences_sync_sign_in_to_reconnect">Đăng nhập để kết nối lại</string>
    <!-- Preference for removing FxA account -->
    <string name="preferences_sync_remove_account">Gỡ bỏ tài khoản</string>

    <!-- Pairing Feature strings -->
    <!-- Instructions on how to access pairing -->
    <string name="pair_instructions_2"><![CDATA[Quét mã QR được hiển thị tại <b>firefox.com/pair</b>]]></string>

    <!-- Toolbar Preferences -->
    <!-- Preference for using top toolbar -->
    <string name="preference_top_toolbar">Trên cùng</string>
    <!-- Preference for using bottom toolbar -->
    <string name="preference_bottom_toolbar">Dưới cùng</string>

    <!-- Theme Preferences -->
    <!-- Preference for using light theme -->
    <string name="preference_light_theme">Sáng</string>
    <!-- Preference for using dark theme -->
    <string name="preference_dark_theme">Tối</string>
    <!-- Preference for using using dark or light theme automatically set by battery -->
    <string name="preference_auto_battery_theme">Đặt theo trình tiết kiệm pin</string>
    <!-- Preference for using following device theme -->
    <string name="preference_follow_device_theme">Đặt theo chủ đề thiết bị</string>

    <!-- Gestures Preferences-->
    <!-- Preferences for using pull to refresh in a webpage -->
    <string name="preference_gestures_website_pull_to_refresh">Kéo để làm mới</string>
    <!-- Preference for using the dynamic toolbar -->
    <string name="preference_gestures_dynamic_toolbar">Cuộn để ẩn thanh công cụ</string>
    <!-- Preference for switching tabs by swiping horizontally on the toolbar -->
    <string name="preference_gestures_swipe_toolbar_switch_tabs">Vuốt thanh công cụ sang hai bên để chuyển đổi các thẻ</string>
    <!-- Preference for showing the opened tabs by swiping up on the toolbar-->
    <string name="preference_gestures_swipe_toolbar_show_tabs">Vuốt thanh công cụ lên để mở các thẻ</string>

    <!-- Library -->
    <!-- Option in Library to open Downloads page -->
    <string name="library_downloads">Tải xuống</string>
    <!-- Option in library to open Bookmarks page -->
    <string name="library_bookmarks">Dấu trang</string>
    <!-- Option in library to open Desktop Bookmarks root page -->
    <string name="library_desktop_bookmarks_root">Dấu trang Desktop</string>
    <!-- Option in library to open Desktop Bookmarks "menu" page -->
    <string name="library_desktop_bookmarks_menu">Trình đơn dấu trang</string>
    <!-- Option in library to open Desktop Bookmarks "toolbar" page -->
    <string name="library_desktop_bookmarks_toolbar">Thanh dấu trang</string>
    <!-- Option in library to open Desktop Bookmarks "unfiled" page -->
    <string name="library_desktop_bookmarks_unfiled">Dấu trang khác</string>
    <!-- Option in Library to open History page -->
    <string name="library_history">Lịch sử</string>
    <!-- Option in Library to open a new tab -->
    <string name="library_new_tab">Thẻ mới</string>
    <!-- Settings Page Title -->
    <string name="settings_title">Cài đặt</string>
    <!-- Content description (not visible, for screen readers etc.): "Close button for library settings" -->
    <string name="content_description_close_button">Đóng</string>

    <!-- Title to show in alert when a lot of tabs are to be opened
    %d is a placeholder for the number of tabs that will be opened -->
    <string name="open_all_warning_title">Mở %d thẻ?</string>
    <!-- Message to warn users that a large number of tabs will be opened
    %s will be replaced by app name. -->
    <string name="open_all_warning_message">Việc mở nhiều thẻ này có thể làm chậm %s trong khi các trang đang tải. Bạn có chắc chắn muốn tiếp tục không?</string>
    <!-- Dialog button text for confirming open all tabs -->
    <string name="open_all_warning_confirm">Mở các thẻ</string>
    <!-- Dialog button text for canceling open all tabs -->
    <string name="open_all_warning_cancel">Hủy bỏ</string>

    <!-- Text to show users they have one site in the history group section of the History fragment.
    %d is a placeholder for the number of sites in the group. -->
    <string name="history_search_group_site">%d trang web</string>
    <!-- Text to show users they have multiple sites in the history group section of the History fragment.
    %d is a placeholder for the number of sites in the group. -->
    <string name="history_search_group_sites">%d trang web</string>

    <!-- Option in library for Recently Closed Tabs -->
    <string name="library_recently_closed_tabs">Các thẻ đã đóng gần đây</string>
    <!-- Option in library to open Recently Closed Tabs page -->
    <string name="recently_closed_show_full_history">Hiển thị toàn bộ lịch sử</string>
    <!-- Text to show users they have multiple tabs saved in the Recently Closed Tabs section of history.
    %d is a placeholder for the number of tabs selected. -->
    <string name="recently_closed_tabs">%d thẻ</string>
    <!-- Text to show users they have one tab saved in the Recently Closed Tabs section of history.
    %d is a placeholder for the number of tabs selected. -->
    <string name="recently_closed_tab">%d thẻ</string>
    <!-- Recently closed tabs screen message when there are no recently closed tabs -->
    <string name="recently_closed_empty_message">Không có thẻ nào đã đóng gần đây ở đây</string>

    <!-- Tab Management -->
    <!-- Title of preference for tabs management -->
    <string name="preferences_tabs">Thẻ</string>
    <!-- Title of preference that allows a user to specify the tab view -->
    <string name="preferences_tab_view">Chế độ xem thẻ</string>
    <!-- Option for a list tab view -->
    <string name="tab_view_list">Danh sách</string>
    <!-- Option for a grid tab view -->
    <string name="tab_view_grid">Lưới</string>
    <!-- Title of preference that allows a user to auto close tabs after a specified amount of time -->
    <string name="preferences_close_tabs">Đóng thẻ</string>
    <!-- Option for auto closing tabs that will never auto close tabs, always allows user to manually close tabs -->
    <string name="close_tabs_manually">Thủ công</string>
    <!-- Option for auto closing tabs that will auto close tabs after one day -->
    <string name="close_tabs_after_one_day">Sau một ngày</string>
    <!-- Option for auto closing tabs that will auto close tabs after one week -->
    <string name="close_tabs_after_one_week">Sau một tuần</string>
    <!-- Option for auto closing tabs that will auto close tabs after one month -->
    <string name="close_tabs_after_one_month">Sau một tháng</string>

    <!-- Title of preference that allows a user to specify the auto-close settings for open tabs -->
    <string name="preference_auto_close_tabs" tools:ignore="UnusedResources">Tự động đóng các thẻ đang mở</string>

    <!-- Opening screen -->
    <!-- Title of a preference that allows a user to choose what screen to show after opening the app -->
    <string name="preferences_opening_screen">Khi mở ứng dụng, hãy vào</string>
    <!-- Option for always opening the homepage when re-opening the app -->
    <string name="opening_screen_homepage">Trang chủ</string>
    <!-- Option for always opening the user's last-open tab when re-opening the app -->
    <string name="opening_screen_last_tab">Thẻ cuối cùng</string>
    <!-- Option for always opening the homepage when re-opening the app after four hours of inactivity -->
    <string name="opening_screen_after_four_hours_of_inactivity">Trang chủ sau bốn giờ không hoạt động</string>
    <!-- Summary for tabs preference when auto closing tabs setting is set to manual close-->
    <string name="close_tabs_manually_summary">Đóng thủ công</string>
    <!-- Summary for tabs preference when auto closing tabs setting is set to auto close tabs after one day-->
    <string name="close_tabs_after_one_day_summary">Đóng sau một ngày</string>
    <!-- Summary for tabs preference when auto closing tabs setting is set to auto close tabs after one week-->
    <string name="close_tabs_after_one_week_summary">Đóng sau một tuần</string>
    <!-- Summary for tabs preference when auto closing tabs setting is set to auto close tabs after one month-->
    <string name="close_tabs_after_one_month_summary">Đóng sau một tháng</string>

    <!-- Inactive tabs -->
    <!-- Category header of a preference that allows a user to enable or disable the inactive tabs feature -->
    <string name="preferences_inactive_tabs">Chuyển các thẻ cũ sang không hoạt động</string>
    <!-- Title of inactive tabs preference -->
    <string name="preferences_inactive_tabs_title">Các thẻ bạn đã không xem trong hai tuần sẽ được chuyển sang phần không hoạt động.</string>

    <!-- Studies -->
    <!-- Title of the remove studies button -->
    <string name="studies_remove">Xóa</string>
    <!-- Title of the active section on the studies list -->
    <string name="studies_active">Hoạt động</string>
    <!-- Description for studies, it indicates why Firefox use studies. The first parameter is the name of the application. -->
    <string name="studies_description_2">%1$s có thể cài đặt và chạy các nghiên cứu theo thời gian.</string>
    <!-- Learn more link for studies, links to an article for more information about studies. -->
    <string name="studies_learn_more">Tìm hiểu thêm</string>

    <!-- Dialog message shown after removing a study -->
    <string name="studies_restart_app">Ứng dụng sẽ thoát để áp dụng các thay đổi</string>
    <!-- Dialog button to confirm the removing a study. -->
    <string name="studies_restart_dialog_ok">OK</string>
    <!-- Dialog button text for canceling removing a study. -->
    <string name="studies_restart_dialog_cancel">Hủy bỏ</string>
    <!-- Toast shown after turning on/off studies preferences -->
    <string name="studies_toast_quit_application" tools:ignore="UnusedResources">Đang thoát ứng dụng để áp dụng các thay đổi…</string>

    <!-- Sessions -->
    <!-- Title for the list of tabs -->
    <string name="tab_header_label">Các thẻ đang mở</string>
    <!-- Title for the list of tabs in the current private session -->
    <string name="tabs_header_private_tabs_title">Các thẻ riêng tư</string>
    <!-- Title for the list of tabs in the synced tabs -->
    <string name="tabs_header_synced_tabs_title">Các thẻ đã đồng bộ</string>
    <!-- Content description (not visible, for screen readers etc.): Add tab button. Adds a news tab when pressed -->
    <string name="add_tab">Thêm thẻ</string>
    <!-- Content description (not visible, for screen readers etc.): Add tab button. Adds a news tab when pressed -->
    <string name="add_private_tab">Thêm thẻ riêng tư</string>
    <!-- Text for the new tab button to indicate adding a new private tab in the tab -->
    <string name="tab_drawer_fab_content">Riêng tư</string>
    <!-- Text for the new tab button to indicate syncing command on the synced tabs page -->
    <string name="tab_drawer_fab_sync">Đồng bộ hóa</string>
    <!-- Text shown in the menu for sharing all tabs -->
    <string name="tab_tray_menu_item_share">Chia sẻ tất cả các thẻ</string>
    <!-- Text shown in the menu to view recently closed tabs -->
    <string name="tab_tray_menu_recently_closed">Các thẻ đã đóng gần đây</string>
    <!-- Text shown in the tabs tray inactive tabs section -->
    <string name="tab_tray_inactive_recently_closed" tools:ignore="UnusedResources">Đã đóng gần đây</string>
    <!-- Text shown in the menu to view account settings -->
    <string name="tab_tray_menu_account_settings">Cài đặt tài khoản</string>
    <!-- Text shown in the menu to view tab settings -->
    <string name="tab_tray_menu_tab_settings">Cài đặt thẻ</string>
    <!-- Text shown in the menu for closing all tabs -->
    <string name="tab_tray_menu_item_close">Đóng tất cả các thẻ</string>
    <!-- Text shown in the multiselect menu for bookmarking selected tabs. -->
    <string name="tab_tray_multiselect_menu_item_bookmark">Đánh dấu</string>
    <!-- Text shown in the multiselect menu for closing selected tabs. -->
    <string name="tab_tray_multiselect_menu_item_close">Đóng</string>
    <!-- Content description for tabs tray multiselect share button -->
    <string name="tab_tray_multiselect_share_content_description">Chia sẻ các thẻ đã chọn</string>
    <!-- Content description for tabs tray multiselect menu -->
    <string name="tab_tray_multiselect_menu_content_description">Menu thẻ đã chọn</string>
    <!-- Content description (not visible, for screen readers etc.): Removes tab from collection button. Removes the selected tab from collection when pressed -->
    <string name="remove_tab_from_collection">Xóa thẻ khỏi bộ sưu tập</string>
    <!-- Text for button to enter multiselect mode in tabs tray -->
    <string name="tabs_tray_select_tabs">Chọn các thẻ</string>
    <!-- Content description (not visible, for screen readers etc.): Close tab button. Closes the current session when pressed -->
    <string name="close_tab">Đóng thẻ</string>
    <!-- Content description (not visible, for screen readers etc.): Close tab <title> button. First parameter is tab title  -->
    <string name="close_tab_title">Đóng thẻ %s</string>
    <!-- Content description (not visible, for screen readers etc.): Opens the open tabs menu when pressed -->
    <string name="open_tabs_menu">Menu các thẻ đang mở</string>
    <!-- Open tabs menu item to save tabs to collection -->
    <string name="tabs_menu_save_to_collection1">Lưu các thẻ vào bộ sưu tập</string>
    <!-- Text for the menu button to delete a collection -->
    <string name="collection_delete">Xóa bộ sưu tập</string>
    <!-- Text for the menu button to rename a collection -->
    <string name="collection_rename">Đổi tên bộ sưu tập</string>
    <!-- Text for the button to open tabs of the selected collection -->
    <string name="collection_open_tabs">Các thẻ đang mở</string>

    <!-- Hint for adding name of a collection -->
    <string name="collection_name_hint">Tên bộ sưu tập</string>
    <!-- Text for the menu button to rename a top site -->
	<string name="rename_top_site">Đổi tên</string>
	<!-- Text for the menu button to remove a top site -->
	<string name="remove_top_site">Xóa</string>

    <!-- Text for the menu button to delete a top site from history -->
    <string name="delete_from_history">Xóa khỏi lịch sử</string>
    <!-- Postfix for private WebApp titles, placeholder is replaced with app name -->
    <string name="pwa_site_controls_title_private">%1$s (Chế độ riêng tư)</string>

    <!-- History -->
    <!-- Text for the button to search all history -->
    <string name="history_search_1">Nhập từ tìm kiếm</string>
    <!-- Text for the button to clear all history -->
    <string name="history_delete_all">Xóa lịch sử</string>
    <!-- Text for the snackbar to confirm that multiple browsing history items has been deleted -->
    <string name="history_delete_multiple_items_snackbar">Đã xóa lịch sử</string>
    <!-- Text for the snackbar to confirm that a single browsing history item has been deleted. The first parameter is the shortened URL of the deleted history item. -->
    <string name="history_delete_single_item_snackbar">Đã xóa %1$s</string>
    <!-- Context description text for the button to delete a single history item -->
    <string name="history_delete_item">Xóa</string>
    <!-- History multi select title in app bar
    The first parameter is the number of bookmarks selected -->
    <string name="history_multi_select_title">%1$d đã chọn</string>
    <!-- Text for the header that groups the history for today -->
    <string name="history_today">Hôm nay</string>
    <!-- Text for the header that groups the history for yesterday -->
    <string name="history_yesterday">Hôm qua</string>
    <!-- Text for the header that groups the history the past 7 days -->
    <string name="history_7_days">7 ngày qua</string>
    <!-- Text for the header that groups the history the past 30 days -->
    <string name="history_30_days">30 ngày qua</string>
    <!-- Text for the header that groups the history older than the last month -->
    <string name="history_older">Cũ hơn</string>
    <!-- Text shown when no history exists -->
    <string name="history_empty_message">Không có lịch sử ở đây</string>

    <!-- Downloads -->
    <!-- Text for the snackbar to confirm that multiple downloads items have been removed -->
    <string name="download_delete_multiple_items_snackbar_1">Đã xóa tải xuống</string>
    <!-- Text for the snackbar to confirm that a single download item has been removed. The first parameter is the name of the download item. -->
    <string name="download_delete_single_item_snackbar">Đã xóa %1$s</string>
    <!-- Text shown when no download exists -->
    <string name="download_empty_message_1">Không có tập tin đã tải xuống</string>
    <!-- History multi select title in app bar
    The first parameter is the number of downloads selected -->
    <string name="download_multi_select_title">%1$d đã chọn</string>


    <!-- Text for the button to remove a single download item -->
    <string name="download_delete_item_1">Xóa</string>


    <!-- Crashes -->
    <!-- Title text displayed on the tab crash page. This first parameter is the name of the application (For example: Fenix) -->
    <string name="tab_crash_title_2">Xin lỗi. %1$s không thể tải trang đó.</string>
    <!-- Send crash report checkbox text on the tab crash page -->
    <string name="tab_crash_send_report">Gửi báo cáo lỗi đến Mozilla</string>
    <!-- Close tab button text on the tab crash page -->
    <string name="tab_crash_close">Đóng thẻ</string>
    <!-- Restore tab button text on the tab crash page -->
    <string name="tab_crash_restore">Khôi phục thẻ</string>

    <!-- Bookmarks -->
    <!-- Confirmation message for a dialog confirming if the user wants to delete the selected folder -->
    <string name="bookmark_delete_folder_confirmation_dialog">Bạn có chắc chắn muốn xóa thư mục này?</string>
    <!-- Confirmation message for a dialog confirming if the user wants to delete multiple items including folders. Parameter will be replaced by app name. -->
    <string name="bookmark_delete_multiple_folders_confirmation_dialog">%s sẽ xóa các mục đã chọn.</string>
    <!-- Text for the cancel button on delete bookmark dialog -->
    <string name="bookmark_delete_negative">Hủy bỏ</string>
    <!-- Screen title for adding a bookmarks folder -->
    <string name="bookmark_add_folder">Thêm thư mục</string>
    <!-- Snackbar title shown after a bookmark has been created. -->
    <string name="bookmark_saved_snackbar">Đã lưu dấu trang!</string>
    <!-- Snackbar edit button shown after a bookmark has been created. -->
    <string name="edit_bookmark_snackbar_action">CHỈNH SỬA</string>
    <!-- Bookmark overflow menu edit button -->
    <string name="bookmark_menu_edit_button">Chỉnh sửa</string>
    <!-- Bookmark overflow menu copy button -->
    <string name="bookmark_menu_copy_button">Sao chép</string>
    <!-- Bookmark overflow menu share button -->
    <string name="bookmark_menu_share_button">Chia sẻ</string>
    <!-- Bookmark overflow menu open in new tab button -->
    <string name="bookmark_menu_open_in_new_tab_button">Mở trong thẻ mới</string>
    <!-- Bookmark overflow menu open in private tab button -->
    <string name="bookmark_menu_open_in_private_tab_button">Mở trong thẻ riêng tư</string>
    <!-- Bookmark overflow menu open all in tabs button -->
    <string name="bookmark_menu_open_all_in_tabs_button">Mở tất cả trong các thẻ mới</string>
    <!-- Bookmark overflow menu open all in private tabs button -->
    <string name="bookmark_menu_open_all_in_private_tabs_button">Mở tất cả trong các thẻ riêng tư</string>
    <!-- Bookmark overflow menu delete button -->
    <string name="bookmark_menu_delete_button">Xóa</string>
    <!--Bookmark overflow menu save button -->
    <string name="bookmark_menu_save_button">Lưu</string>
    <!-- Bookmark multi select title in app bar
     The first parameter is the number of bookmarks selected -->
    <string name="bookmarks_multi_select_title">%1$d đã chọn</string>
    <!-- Bookmark editing screen title -->
    <string name="edit_bookmark_fragment_title">Chỉnh sửa dấu trang</string>
    <!-- Bookmark folder editing screen title -->
    <string name="edit_bookmark_folder_fragment_title">Chỉnh sửa thư mục</string>
    <!-- Bookmark sign in button message -->
    <string name="bookmark_sign_in_button">Đăng nhập để xem dấu trang được đồng bộ hóa</string>
    <!-- Bookmark URL editing field label -->
    <string name="bookmark_url_label">URL</string>
    <!-- Bookmark FOLDER editing field label -->
    <string name="bookmark_folder_label">THƯ MỤC</string>
    <!-- Bookmark NAME editing field label -->
    <string name="bookmark_name_label">TÊN</string>
    <!-- Bookmark add folder screen title -->
    <string name="bookmark_add_folder_fragment_label">Thêm thư mục</string>
    <!-- Bookmark select folder screen title -->
    <string name="bookmark_select_folder_fragment_label">Chọn thư mục</string>
    <!-- Bookmark editing error missing title -->
    <string name="bookmark_empty_title_error">Phải có tiêu đề</string>
    <!-- Bookmark editing error missing or improper URL -->
    <string name="bookmark_invalid_url_error">URL không hợp lệ</string>
    <!-- Bookmark screen message for empty bookmarks folder -->
    <string name="bookmarks_empty_message">Không có dấu trang ở đây</string>
    <!-- Bookmark snackbar message on deletion
     The first parameter is the host part of the URL of the bookmark deleted, if any -->
    <string name="bookmark_deletion_snackbar_message">Đã xóa %1$s</string>
    <!-- Bookmark snackbar message on deleting multiple bookmarks not including folders-->
    <string name="bookmark_deletion_multiple_snackbar_message_2">Đã xóa dấu trang</string>
    <!-- Bookmark snackbar message on deleting multiple bookmarks including folders-->
    <string name="bookmark_deletion_multiple_snackbar_message_3">Đang xóa các thư mục đã chọn</string>
    <!-- Bookmark undo button for deletion snackbar action -->
    <string name="bookmark_undo_deletion">HOÀN TÁC</string>

    <!-- Text for the button to search all bookmarks -->
    <string name="bookmark_search">Nhập từ tìm kiếm</string>

    <!-- Site Permissions -->
    <!-- Button label that take the user to the Android App setting -->
    <string name="phone_feature_go_to_settings">Đi đến Cài đặt</string>
    <!-- Content description (not visible, for screen readers etc.): Quick settings sheet
        to give users access to site specific information / settings. For example:
        Secure settings status and a button to modify site permissions -->
    <string name="quick_settings_sheet">Bảng cài đặt nhanh</string>
    <!-- Label that indicates that this option it the recommended one -->
    <string name="phone_feature_recommended">Được đề xuất</string>
    <!-- Button label for clearing all the information of site permissions-->
    <string name="clear_permissions">Xóa các quyền</string>
    <!-- Text for the OK button on Clear permissions dialog -->
    <string name="clear_permissions_positive">OK</string>
    <!-- Text for the cancel button on Clear permissions dialog -->
    <string name="clear_permissions_negative">Hủy bỏ</string>
    <!-- Button label for clearing a site permission-->
    <string name="clear_permission">Xóa quyền</string>
    <!-- Text for the OK button on Clear permission dialog -->
    <string name="clear_permission_positive">OK</string>
    <!-- Text for the cancel button on Clear permission dialog -->
    <string name="clear_permission_negative">Hủy bỏ</string>
    <!-- Button label for clearing all the information on all sites-->
    <string name="clear_permissions_on_all_sites">Xóa quyền trên tất cả các trang web</string>
    <!-- Preference for altering video and audio autoplay for all websites -->
    <string name="preference_browser_feature_autoplay">Tự động phát</string>
    <!-- Preference for altering the camera access for all websites -->
    <string name="preference_phone_feature_camera">Máy ảnh</string>
    <!-- Preference for altering the microphone access for all websites -->
    <string name="preference_phone_feature_microphone">Micrô</string>
    <!-- Preference for altering the location access for all websites -->
    <string name="preference_phone_feature_location">Vị trí</string>

    <!-- Preference for altering the notification access for all websites -->
    <string name="preference_phone_feature_notification">Thông báo</string>
    <!-- Preference for altering the persistent storage access for all websites -->
    <string name="preference_phone_feature_persistent_storage">Bộ nhớ liên tục</string>
    <!-- Preference for altering the storage access setting for all websites -->
    <string name="preference_phone_feature_cross_origin_storage_access">Cookie trên nhiều trang web</string>
    <!-- Preference for altering the EME access for all websites -->
    <string name="preference_phone_feature_media_key_system_access">Nội dung DRM được kiểm soát</string>
    <!-- Label that indicates that a permission must be asked always -->
    <string name="preference_option_phone_feature_ask_to_allow">Hỏi để cho phép</string>
    <!-- Label that indicates that a permission must be blocked -->
    <string name="preference_option_phone_feature_blocked">Đã chặn</string>
    <!-- Label that indicates that a permission must be allowed -->
    <string name="preference_option_phone_feature_allowed">Đã cho phép</string>
    <!--Label that indicates a permission is by the Android OS-->
    <string name="phone_feature_blocked_by_android">Bị chặn bởi Android</string>
    <!-- Preference for showing a list of websites that the default configurations won't apply to them -->
    <string name="preference_exceptions">Ngoại trừ</string>
    <!-- Summary of tracking protection preference if tracking protection is set to on -->
    <string name="tracking_protection_on">Bật</string>
    <!-- Summary of tracking protection preference if tracking protection is set to off -->
    <string name="tracking_protection_off">Tắt</string>
    <!-- Label for global setting that indicates that all video and audio autoplay is allowed -->
    <string name="preference_option_autoplay_allowed2">Cho phép âm thanh và video</string>
    <!-- Label for site specific setting that indicates that all video and audio autoplay is allowed -->
    <string name="quick_setting_option_autoplay_allowed">Cho phép âm thanh và video</string>
    <!-- Label that indicates that video and audio autoplay is only allowed over Wi-Fi -->
    <string name="preference_option_autoplay_allowed_wifi_only2">Chỉ chặn âm thanh và video trên dữ liệu di động</string>
    <!-- Subtext that explains 'autoplay on Wi-Fi only' option -->
    <string name="preference_option_autoplay_allowed_wifi_subtext">Âm thanh và video sẽ phát trên Wi-Fi</string>
    <!-- Label for global setting that indicates that video autoplay is allowed, but audio autoplay is blocked -->
    <string name="preference_option_autoplay_block_audio2">Chỉ chặn âm thanh</string>
    <!-- Label for site specific setting that indicates that video autoplay is allowed, but audio autoplay is blocked -->
    <string name="quick_setting_option_autoplay_block_audio">Chỉ chặn âm thanh</string>
    <!-- Label for global setting that indicates that all video and audio autoplay is blocked -->
    <string name="preference_option_autoplay_blocked3">Chặn âm thanh và video</string>
    <!-- Label for site specific setting that indicates that all video and audio autoplay is blocked -->
    <string name="quick_setting_option_autoplay_blocked">Chặn âm thanh và video</string>
    <!-- Summary of delete browsing data on quit preference if it is set to on -->
    <string name="delete_browsing_data_quit_on">Bật</string>
    <!-- Summary of delete browsing data on quit preference if it is set to off -->
    <string name="delete_browsing_data_quit_off">Tắt</string>

    <!-- Summary of studies preference if it is set to on -->
    <string name="studies_on">Bật</string>
    <!-- Summary of studies data on quit preference if it is set to off -->
    <string name="studies_off">Tắt</string>

    <!-- Collections -->
    <!-- Collections header on home fragment -->
    <string name="collections_header">Bộ sưu tập</string>
    <!-- Content description (not visible, for screen readers etc.): Opens the collection menu when pressed -->
    <string name="collection_menu_button_content_description">Menu bộ sưu tập</string>
    <!-- Label to describe what collections are to a new user without any collections -->
    <string name="no_collections_description2">Thu thập những thứ quan trọng đối với bạn.\nNhóm các tìm kiếm, trang web và thẻ tương tự lại với nhau để truy cập nhanh sau này.</string>
    <!-- Title for the "select tabs" step of the collection creator -->
    <string name="create_collection_select_tabs">Chọn các thẻ</string>
    <!-- Title for the "select collection" step of the collection creator -->
    <string name="create_collection_select_collection">Chọn bộ sưu tập</string>
    <!-- Title for the "name collection" step of the collection creator -->
    <string name="create_collection_name_collection">Tên bộ sưu tập</string>
    <!-- Button to add new collection for the "select collection" step of the collection creator -->
    <string name="create_collection_add_new_collection">Thêm bộ sưu tập mới</string>
    <!-- Button to select all tabs in the "select tabs" step of the collection creator -->
    <string name="create_collection_select_all">Chọn tất cả</string>
    <!-- Button to deselect all tabs in the "select tabs" step of the collection creator -->
    <string name="create_collection_deselect_all">Bỏ chọn tất cả</string>
    <!-- Text to prompt users to select the tabs to save in the "select tabs" step of the collection creator -->
    <string name="create_collection_save_to_collection_empty">Chọn các thẻ để lưu</string>
    <!-- Text to show users how many tabs they have selected in the "select tabs" step of the collection creator.
     %d is a placeholder for the number of tabs selected. -->
    <string name="create_collection_save_to_collection_tabs_selected">%d thẻ được chọn</string>
    <!-- Text to show users they have one tab selected in the "select tabs" step of the collection creator.
    %d is a placeholder for the number of tabs selected. -->
    <string name="create_collection_save_to_collection_tab_selected">%d thẻ được chọn</string>
    <!-- Text shown in snackbar when multiple tabs have been saved in a collection -->
    <string name="create_collection_tabs_saved">Đã lưu các thẻ!</string>
    <!-- Text shown in snackbar when one or multiple tabs have been saved in a new collection -->
    <string name="create_collection_tabs_saved_new_collection">Đã lưu bộ sưu tập!</string>
    <!-- Text shown in snackbar when one tab has been saved in a collection -->
    <string name="create_collection_tab_saved">Đã lưu thẻ!</string>
    <!-- Content description (not visible, for screen readers etc.): button to close the collection creator -->
    <string name="create_collection_close">Đóng</string>
    <!-- Button to save currently selected tabs in the "select tabs" step of the collection creator-->
    <string name="create_collection_save">Lưu</string>

    <!-- Snackbar action to view the collection the user just created or updated -->
    <string name="create_collection_view">Xem</string>

    <!-- Text for the OK button from collection dialogs -->
    <string name="create_collection_positive">OK</string>
    <!-- Text for the cancel button from collection dialogs -->
    <string name="create_collection_negative">Hủy bỏ</string>

    <!-- Default name for a new collection in "name new collection" step of the collection creator. %d is a placeholder for the number of collections-->
    <string name="create_collection_default_name">Bộ sưu tập %d</string>

    <!-- Share -->
    <!-- Share screen header -->
    <string name="share_header_2">Chia sẻ</string>
    <!-- Content description (not visible, for screen readers etc.):
        "Share" button. Opens the share menu when pressed. -->
    <string name="share_button_content_description">Chia sẻ</string>
    <!-- Text for the Save to PDF feature in the share menu -->
    <string name="share_save_to_pdf">Lưu dưới dạng PDF</string>
    <!-- Text for error message when generating a PDF file Text for error message when generating a PDF file. -->
    <string name="unable_to_save_to_pdf_error">Không thể tạo PDF</string>
    <!-- Sub-header in the dialog to share a link to another sync device -->
    <string name="share_device_subheader">Gửi đến thiết bị</string>
    <!-- Sub-header in the dialog to share a link to an app from the full list -->
    <string name="share_link_all_apps_subheader">Mọi hành động</string>
    <!-- Sub-header in the dialog to share a link to an app from the most-recent sorted list -->
    <string name="share_link_recent_apps_subheader">Được sử dụng gần đây</string>
    <!-- Text for the copy link action in the share screen. -->
    <string name="share_copy_link_to_clipboard">Sao chép vào khay nhớ tạm</string>
    <!-- Toast shown after copying link to clipboard -->
    <string name="toast_copy_link_to_clipboard">Đã sao chép vào khay nhớ tạm</string>
    <!-- An option from the share dialog to sign into sync -->
    <string name="sync_sign_in">Đăng nhập vào đồng bộ hóa</string>
     <!-- An option from the three dot menu to sync and save data -->
    <string name="sync_menu_sync_and_save_data">Đồng bộ hóa và lưu dữ liệu</string>
    <!-- An option from the share dialog to send link to all other sync devices -->
    <string name="sync_send_to_all">Gửi đến tất cả các thiết bị</string>
    <!-- An option from the share dialog to reconnect to sync -->
    <string name="sync_reconnect">Kết nối lại với Sync</string>
    <!-- Text displayed when sync is offline and cannot be accessed -->
    <string name="sync_offline">Ngoại tuyến</string>
    <!-- An option to connect additional devices -->
    <string name="sync_connect_device">Kết nối thiết bị khác</string>
    <!-- The dialog text shown when additional devices are not available -->
    <string name="sync_connect_device_dialog">Để gửi một thẻ, đăng nhập vào Firefox trên ít nhất một thiết bị khác.</string>
    <!-- Confirmation dialog button -->
    <string name="sync_confirmation_button">Đã hiểu</string>
    <!-- Share error message -->
    <string name="share_error_snackbar">Không thể chia sẻ với ứng dụng này</string>
    <!-- Add new device screen title -->
    <string name="sync_add_new_device_title">Gửi đến thiết bị</string>
    <!-- Text for the warning message on the Add new device screen -->
    <string name="sync_add_new_device_message">Không có thiết bị nào được kết nối</string>
    <!-- Text for the button to learn about sending tabs -->
    <string name="sync_add_new_device_learn_button">Tìm hiểu thêm về việc gửi các thẻ…</string>
    <!-- Text for the button to connect another device -->
    <string name="sync_add_new_device_connect_button">Kết nối thiết bị khác…</string>

    <!-- Notifications -->
    <!-- Text shown in the notification that pops up to remind the user that a private browsing session is active. -->
    <string name="notification_pbm_delete_text_2">Đóng các thẻ riêng tư</string>
    <!-- Name of the marketing notification channel. Displayed in the "App notifications" system settings for the app -->
    <string name="notification_marketing_channel_name">Tiếp thị</string>
    <!-- Title shown in the notification that pops up to remind the user to set fenix as default browser.
    %1$s is a placeholder that will be replaced by the app name (Fenix). -->
    <string name="notification_default_browser_title">%1$s nhanh và riêng tư</string>
    <!-- Text shown in the notification that pops up to remind the user to set fenix as default browser.
    %1$s is a placeholder that will be replaced by the app name (Fenix). -->
    <string name="notification_default_browser_text">Đặt %1$s làm trình duyệt mặc định của bạn</string>

    <!-- Title shown in the notification that pops up to re-engage the user -->
    <string name="notification_re_engagement_title">Thử duyệt web riêng tư</string>
    <!-- Text shown in the notification that pops up to re-engage the user.
    %1$s is a placeholder that will be replaced by the app name. -->
    <string name="notification_re_engagement_text">Duyệt mà không để lại lịch sử hoặc cookie trong %1$s</string>

    <!-- Snackbar -->
    <!-- Text shown in snackbar when user deletes a collection -->
    <string name="snackbar_collection_deleted">Đã xóa bộ sưu tập</string>
    <!-- Text shown in snackbar when user renames a collection -->
    <string name="snackbar_collection_renamed">Đã đổi tên bộ sưu tập</string>
    <!-- Text shown in snackbar when user closes a tab -->
    <string name="snackbar_tab_closed">Đã đóng thẻ</string>
    <!-- Text shown in snackbar when user closes all tabs -->
    <string name="snackbar_tabs_closed">Đã đóng các thẻ</string>
    <!-- Text shown in snackbar when user bookmarks a list of tabs -->
    <string name="snackbar_message_bookmarks_saved">Đã lưu dấu trang!</string>
    <!-- Text shown in snackbar when user adds a site to shortcuts -->
    <string name="snackbar_added_to_shortcuts">Đã thêm vào lối tắt!</string>
    <!-- Text shown in snackbar when user closes a private tab -->
    <string name="snackbar_private_tab_closed">Đã đóng thẻ riêng tư</string>
    <!-- Text shown in snackbar when user closes all private tabs -->
    <string name="snackbar_private_tabs_closed">Đã đóng các thẻ riêng tư</string>
    <!-- Text shown in snackbar to undo deleting a tab, top site or collection -->
    <string name="snackbar_deleted_undo">HOÀN TÁC</string>
    <!-- Text shown in snackbar when user removes a top site -->
    <string name="snackbar_top_site_removed">Đã xóa trang</string>
    <!-- QR code scanner prompt which appears after scanning a code, but before navigating to it
        First parameter is the name of the app, second parameter is the URL or text scanned-->
    <string name="qr_scanner_confirmation_dialog_message">Cho phép %1$s để mở %2$s</string>
    <!-- QR code scanner prompt dialog positive option to allow navigation to scanned link -->
    <string name="qr_scanner_dialog_positive">CHO PHÉP</string>
    <!-- QR code scanner prompt dialog positive option to deny navigation to scanned link -->
    <string name="qr_scanner_dialog_negative">TỪ CHỐI</string>
    <!-- QR code scanner prompt dialog error message shown when a hostname does not contain http or https. -->
    <string name="qr_scanner_dialog_invalid">Địa chỉ web không hợp lệ.</string>
    <!-- QR code scanner prompt dialog positive option when there is an error -->
    <string name="qr_scanner_dialog_invalid_ok">OK</string>
    <!-- Tab collection deletion prompt dialog message. Placeholder will be replaced with the collection name -->
    <string name="tab_collection_dialog_message">Bạn có chắc chắn muốn xóa %1$s không?</string>
    <!-- Collection and tab deletion prompt dialog message. This will show when the last tab from a collection is deleted -->
    <string name="delete_tab_and_collection_dialog_message">Xóa thẻ này sẽ xóa bộ sưu tập này. Bạn có thể tạo bộ sưu tập mới bất cứ lúc nào.</string>
    <!-- Collection and tab deletion prompt dialog title. Placeholder will be replaced with the collection name. This will show when the last tab from a collection is deleted -->
    <string name="delete_tab_and_collection_dialog_title">Xóa %1$s?</string>
    <!-- Tab collection deletion prompt dialog option to delete the collection -->
    <string name="tab_collection_dialog_positive">Xóa</string>
    <!-- Text displayed in a notification when the user enters full screen mode -->
    <string name="full_screen_notification">Đã vào chế độ toàn màn hình</string>
    <!-- Message for copying the URL via long press on the toolbar -->
    <string name="url_copied">Đã sao chép URL</string>
    <!-- Sample text for accessibility font size -->
    <string name="accessibility_text_size_sample_text_1">Đây là văn bản mẫu. Ở đây sẽ hiển thị cách văn bản sẽ xuất hiện khi bạn tăng hoặc giảm kích thước với cài đặt này.</string>
    <!-- Summary for Accessibility Text Size Scaling Preference -->
    <string name="preference_accessibility_text_size_summary">Làm cho văn bản trên các trang web lớn hơn hoặc nhỏ hơn</string>
    <!-- Title for Accessibility Text Size Scaling Preference -->
    <string name="preference_accessibility_font_size_title">Cỡ chữ</string>

    <!-- Title for Accessibility Text Automatic Size Scaling Preference -->
    <string name="preference_accessibility_auto_size_2">Định cỡ phông chữ tự động</string>
    <!-- Summary for Accessibility Text Automatic Size Scaling Preference -->
    <string name="preference_accessibility_auto_size_summary">Cỡ chữ sẽ phù hợp với cài đặt Android của bạn. Vô hiệu hóa để quản lý kích thước phông chữ ở đây.</string>

    <!-- Title for the Delete browsing data preference -->
    <string name="preferences_delete_browsing_data">Xóa dữ liệu duyệt web</string>
    <!-- Title for the tabs item in Delete browsing data -->
    <string name="preferences_delete_browsing_data_tabs_title_2">Các thẻ đang mở</string>
    <!-- Subtitle for the tabs item in Delete browsing data, parameter will be replaced with the number of open tabs -->
    <string name="preferences_delete_browsing_data_tabs_subtitle">%d thẻ</string>
    <!-- Title for the data and history items in Delete browsing data -->
    <string name="preferences_delete_browsing_data_browsing_data_title">Lịch sử duyệt web và dữ liệu trang web</string>
    <!-- Subtitle for the data and history items in delete browsing data, parameter will be replaced with the
        number of history items the user has -->
    <string name="preferences_delete_browsing_data_browsing_data_subtitle">%d địa chỉ</string>
    <!-- Title for the cookies item in Delete browsing data -->
    <string name="preferences_delete_browsing_data_cookies">Cookie</string>
    <!-- Subtitle for the cookies item in Delete browsing data -->
    <string name="preferences_delete_browsing_data_cookies_subtitle">Bạn sẽ bị đăng xuất khỏi hầu hết các trang web</string>
    <!-- Title for the cached images and files item in Delete browsing data -->
    <string name="preferences_delete_browsing_data_cached_files">Hình ảnh và tập tin đã lưu trong bộ nhớ đệm</string>
    <!-- Subtitle for the cached images and files item in Delete browsing data -->
    <string name="preferences_delete_browsing_data_cached_files_subtitle">Giải phóng không gian lưu trữ</string>
    <!-- Title for the site permissions item in Delete browsing data -->
    <string name="preferences_delete_browsing_data_site_permissions">Quyền hạn trang web</string>
    <!-- Title for the downloads item in Delete browsing data -->
    <string name="preferences_delete_browsing_data_downloads">Tải xuống</string>
    <!-- Text for the button to delete browsing data -->
    <string name="preferences_delete_browsing_data_button">Xóa dữ liệu duyệt web</string>
    <!-- Title for the Delete browsing data on quit preference -->
    <string name="preferences_delete_browsing_data_on_quit">Xóa dữ liệu duyệt web khi thoát</string>
    <!-- Summary for the Delete browsing data on quit preference. "Quit" translation should match delete_browsing_data_on_quit_action translation. -->
    <string name="preference_summary_delete_browsing_data_on_quit_2">Tự động xóa dữ liệu duyệt khi bạn chọn \&quot;Thoát\&quot; từ menu chính</string>
    <!-- Action item in menu for the Delete browsing data on quit feature -->
    <string name="delete_browsing_data_on_quit_action">Thoát</string>

    <!-- Title text of a delete browsing data dialog. -->
    <string name="delete_history_prompt_title">Khoảng thời gian để xóa</string>
    <!-- Body text of a delete browsing data dialog. -->
    <string name="delete_history_prompt_body">Xóa lịch sử (bao gồm cả lịch sử được đồng bộ hóa từ các thiết bị khác), cookie và dữ liệu duyệt web khác.</string>
    <!-- Radio button in the delete browsing data dialog to delete history items for the last hour. -->
    <string name="delete_history_prompt_button_last_hour">Một tiếng gần đây</string>
    <!-- Radio button in the delete browsing data dialog to delete history items for today and yesterday. -->
    <string name="delete_history_prompt_button_today_and_yesterday">Hôm nay và hôm qua</string>
    <!-- Radio button in the delete browsing data dialog to delete all history. -->
    <string name="delete_history_prompt_button_everything">Mọi thứ</string>

    <!-- Dialog message to the user asking to delete browsing data. Parameter will be replaced by app name. -->
    <string name="delete_browsing_data_prompt_message_3">%s sẽ xóa dữ liệu duyệt đã chọn.</string>
    <!-- Text for the cancel button for the data deletion dialog -->
    <string name="delete_browsing_data_prompt_cancel">Hủy bỏ</string>
    <!-- Text for the allow button for the data deletion dialog -->
    <string name="delete_browsing_data_prompt_allow">Xóa</string>
    <!-- Text for the snackbar confirmation that the data was deleted -->
    <string name="preferences_delete_browsing_data_snackbar">Đã xóa dữ liệu duyệt web</string>
    <!-- Text for the snackbar to show the user that the deletion of browsing data is in progress -->
    <string name="deleting_browsing_data_in_progress">Đang xóa dữ liệu duyệt web…</string>

    <!-- Dialog message to the user asking to delete all history items inside the opened group. Parameter will be replaced by a history group name. -->
    <string name="delete_all_history_group_prompt_message">Xóa tất cả trang web trong “%s”</string>
    <!-- Text for the cancel button for the history group deletion dialog -->
    <string name="delete_history_group_prompt_cancel">Hủy bỏ</string>
    <!-- Text for the allow button for the history group dialog -->
    <string name="delete_history_group_prompt_allow">Xóa</string>
    <!-- Text for the snackbar confirmation that the history group was deleted -->
    <string name="delete_history_group_snackbar">Đã xóa nhóm</string>

    <!-- Onboarding -->
    <!-- Text for onboarding welcome header. -->
    <string name="onboarding_header_2">Chào mừng bạn đến với một internet tốt hơn</string>
    <!-- Text for the onboarding welcome message. -->
    <string name="onboarding_message">Một trình duyệt được xây dựng cho mọi người, không vì lợi nhuận.</string>
    <!-- Text for the Firefox account onboarding sign in card header. -->
    <string name="onboarding_account_sign_in_header">Tiếp tục trang mà bạn vừa rời khỏi</string>
    <!-- Text for the button to learn more about signing in to your Firefox account. -->
    <string name="onboarding_manual_sign_in_description">Đồng bộ hóa các thẻ và mật khẩu trên các thiết bị để chuyển đổi màn hình liền mạch.</string>
    <!-- Text for the button to manually sign into Firefox account. -->
    <string name="onboarding_firefox_account_sign_in">Đăng nhập</string>
    <!-- text to display in the snackbar once account is signed-in -->
    <string name="onboarding_firefox_account_sync_is_on">Đồng bộ hóa được bật</string>
    <!-- Text for the tracking protection onboarding card header -->
    <string name="onboarding_tracking_protection_header">Bảo vệ quyền riêng tư theo mặc định</string>
    <!-- Text for the tracking protection card description. -->
    <string name="onboarding_tracking_protection_description">Trình chống cookie chung ngăn trình theo dõi sử dụng cookie để theo dõi bạn trên các trang web.</string>
    <!-- text for tracking protection radio button option for standard level of blocking -->
    <string name="onboarding_tracking_protection_standard_button_2">Tiêu chuẩn (mặc định)</string>
    <!-- text for standard blocking option button description -->
    <string name="onboarding_tracking_protection_standard_button_description_3">Cân bằng cho sự riêng tư và hiệu suất. Các trang tải bình thường.</string>
    <!-- text for tracking protection radio button option for strict level of blocking -->
    <string name="onboarding_tracking_protection_strict_option">Nghiêm ngặt</string>
    <!-- text for strict blocking option button description -->
    <string name="onboarding_tracking_protection_strict_button_description_3">Chặn nhiều trình theo dõi hơn để các trang tải nhanh hơn, nhưng một số trên trang có thể bị hỏng về mặt chức năng.</string>
    <!-- text for the toolbar position card header  -->
    <string name="onboarding_toolbar_placement_header_1">Chọn vị trí thanh công cụ của bạn</string>
    <!-- Text for the toolbar position card description -->
    <string name="onboarding_toolbar_placement_description">Giữ nó ở dưới cùng hoặc di chuyển nó lên trên cùng.</string>
    <!-- Text for the privacy notice onboarding card header -->
    <string name="onboarding_privacy_notice_header_1">Bạn kiểm soát dữ liệu của mình</string>
    <!-- Text for the privacy notice onboarding card description. -->
    <string name="onboarding_privacy_notice_description">Firefox cho phép bạn kiểm soát những gì bạn chia sẻ trực tuyến và những gì bạn chia sẻ với chúng tôi.</string>
    <!-- Text for the button to read the privacy notice -->
    <string name="onboarding_privacy_notice_read_button">Đọc thông báo bảo mật của chúng tôi</string>

    <!-- Text for the conclusion onboarding message -->
    <string name="onboarding_conclusion_header">Sẵn sàng để mở ra một internet tuyệt vời?</string>
    <!-- text for the button to finish onboarding -->
    <string name="onboarding_finish">Bắt đầu duyệt web</string>

    <!-- Onboarding theme -->
    <!-- text for the theme picker onboarding card header -->
    <string name="onboarding_theme_picker_header">Chọn chủ đề của bạn</string>
    <!-- text for the theme picker onboarding card description -->
    <string name="onboarding_theme_picker_description_2">Tiết kiệm pin và thị lực của bạn với chế độ tối.</string>
    <!-- Automatic theme setting (will follow device setting) -->
    <string name="onboarding_theme_automatic_title">Tự động</string>

    <!-- Summary of automatic theme setting (will follow device setting) -->
    <string name="onboarding_theme_automatic_summary">Áp dụng theo cài đặt thiết bị của bạn</string>
    <!-- Theme setting for dark mode -->
    <string name="onboarding_theme_dark_title">Chủ đề tối</string>
    <!-- Theme setting for light mode -->
    <string name="onboarding_theme_light_title">Chủ đề sáng</string>

    <!-- Text shown in snackbar when multiple tabs have been sent to device -->
    <string name="sync_sent_tabs_snackbar">Đã gửi các thẻ!</string>
    <!-- Text shown in snackbar when one tab has been sent to device  -->
    <string name="sync_sent_tab_snackbar">Đã gửi thẻ!</string>
    <!-- Text shown in snackbar when sharing tabs failed  -->
    <string name="sync_sent_tab_error_snackbar">Không thể gửi</string>
    <!-- Text shown in snackbar for the "retry" action that the user has after sharing tabs failed -->
    <string name="sync_sent_tab_error_snackbar_action">THỬ LẠI</string>
    <!-- Title of QR Pairing Fragment -->
    <string name="sync_scan_code">Quét mã</string>
    <!-- Instructions on how to access pairing -->
    <string name="sign_in_instructions"><![CDATA[Trên máy tính của bạn, hãy mở Firefox và truy cập <b>https://firefox.com/pair</b>]]></string>
    <!-- Text shown for sign in pairing when ready -->
    <string name="sign_in_ready_for_scan">Sẵn sàng để quét</string>
    <!-- Text shown for settings option for sign with pairing -->
    <string name="sign_in_with_camera">Đăng nhập bằng máy ảnh của bạn</string>
    <!-- Text shown for settings option for sign with email -->
    <string name="sign_in_with_email">Sử dụng email thay thế</string>
    <!-- Text shown for settings option for create new account text.'Firefox' intentionally hardcoded here.-->
    <string name="sign_in_create_account_text"><![CDATA[Không có tài khoản? <u>Tạo một cái</u> để đồng bộ hóa Firefox giữa các thiết bị.]]></string>
    <!-- Text shown in confirmation dialog to sign out of account. The first parameter is the name of the app (e.g. Firefox Preview) -->
    <string name="sign_out_confirmation_message_2">%s sẽ ngừng đồng bộ hóa với tài khoản của bạn, nhưng sẽ không xóa bất kỳ dữ liệu duyệt web nào của bạn trên thiết bị này.</string>
    <!-- Option to continue signing out of account shown in confirmation dialog to sign out of account -->
    <string name="sign_out_disconnect">Ngắt kết nối</string>
    <!-- Option to cancel signing out shown in confirmation dialog to sign out of account -->
    <string name="sign_out_cancel">Hủy bỏ</string>
    <!-- Error message snackbar shown after the user tried to select a default folder which cannot be altered -->
    <string name="bookmark_cannot_edit_root">Không thể chỉnh sửa các thư mục mặc định</string>

    <!-- Enhanced Tracking Protection -->
    <!-- Link displayed in enhanced tracking protection panel to access tracking protection settings -->
    <string name="etp_settings">Cài đặt bảo vệ</string>
    <!-- Preference title for enhanced tracking protection settings -->
    <string name="preference_enhanced_tracking_protection">Trình chống theo dõi nâng cao</string>
    <!-- Title for the description of enhanced tracking protection -->
    <string name="preference_enhanced_tracking_protection_explanation_title">Duyệt mà không bị theo dõi</string>
    <!-- Description of enhanced tracking protection. The first parameter is the name of the application (For example: Fenix) -->
    <string name="preference_enhanced_tracking_protection_explanation">Giữ dữ liệu của bạn cho chính mình. %s bảo vệ bạn khỏi nhiều trình theo dõi phổ biến nhất theo dõi những gì bạn làm trực tuyến.</string>
    <!-- Text displayed that links to website about enhanced tracking protection -->
    <string name="preference_enhanced_tracking_protection_explanation_learn_more">Tìm hiểu thêm</string>
    <!-- Preference for enhanced tracking protection for the standard protection settings -->
    <string name="preference_enhanced_tracking_protection_standard_default_1">Tiêu chuẩn (mặc định)</string>
    <!-- Preference description for enhanced tracking protection for the standard protection settings -->
    <string name="preference_enhanced_tracking_protection_standard_description_4">Cân bằng cho sự riêng tư và hiệu suất. Các trang tải bình thường.</string>
    <!--  Accessibility text for the Standard protection information icon  -->
    <string name="preference_enhanced_tracking_protection_standard_info_button">Những gì bị chặn bởi trình chống theo dõi tiêu chuẩn</string>
    <!-- Preference for enhanced tracking protection for the strict protection settings -->
    <string name="preference_enhanced_tracking_protection_strict">Nghiêm ngặt</string>
    <!-- Preference description for enhanced tracking protection for the strict protection settings -->
    <string name="preference_enhanced_tracking_protection_strict_description_3">Chặn nhiều trình theo dõi hơn để các trang tải nhanh hơn, nhưng một số chức năng trên trang có thể bị hỏng.</string>
    <!--  Accessibility text for the Strict protection information icon  -->
    <string name="preference_enhanced_tracking_protection_strict_info_button">Những gì bị chặn bởi trình chống theo dõi nghiêm ngặt</string>
    <!-- Preference for enhanced tracking protection for the custom protection settings -->
    <string name="preference_enhanced_tracking_protection_custom">Tùy chỉnh</string>
    <!-- Preference description for enhanced tracking protection for the strict protection settings -->
    <string name="preference_enhanced_tracking_protection_custom_description_2">Chọn trình theo dõi và tập lệnh để chặn.</string>
    <!--  Accessibility text for the Strict protection information icon  -->
    <string name="preference_enhanced_tracking_protection_custom_info_button">Những gì bị chặn bởi trình chống theo dõi tùy chỉnh</string>
    <!-- Header for categories that are being blocked by current Enhanced Tracking Protection settings -->
    <!-- Preference for enhanced tracking protection for the custom protection settings for cookies-->
    <string name="preference_enhanced_tracking_protection_custom_cookies">Cookie</string>
    <!-- Option for enhanced tracking protection for the custom protection settings for cookies-->
    <string name="preference_enhanced_tracking_protection_custom_cookies_1">Trình theo dõi chéo và truyền thông xã hội</string>
    <!-- Option for enhanced tracking protection for the custom protection settings for cookies-->
    <string name="preference_enhanced_tracking_protection_custom_cookies_2">Cookie từ các trang không mong muốn</string>
    <!-- Option for enhanced tracking protection for the custom protection settings for cookies-->
    <string name="preference_enhanced_tracking_protection_custom_cookies_3">Tất cả cookie của bên thứ ba (có thể khiến các trang web bị hỏng)</string>
    <!-- Option for enhanced tracking protection for the custom protection settings for cookies-->
    <string name="preference_enhanced_tracking_protection_custom_cookies_4">Tất cả các cookie (có thể khiến các trang web bị hỏng)</string>
    <!-- Option for enhanced tracking protection for the custom protection settings for cookies-->
    <string name="preference_enhanced_tracking_protection_custom_cookies_5">Cô lập cookie trên nhiều trang web</string>
    <!-- Preference for enhanced tracking protection for the custom protection settings for tracking content -->
    <string name="preference_enhanced_tracking_protection_custom_tracking_content">Trình theo dõi nội dung</string>
    <!-- Option for enhanced tracking protection for the custom protection settings for tracking content-->
    <string name="preference_enhanced_tracking_protection_custom_tracking_content_1">Trong tất cả các thẻ</string>
    <!-- Option for enhanced tracking protection for the custom protection settings for tracking content-->
    <string name="preference_enhanced_tracking_protection_custom_tracking_content_2">Chỉ trong thẻ riêng tư</string>
    <!-- Preference for enhanced tracking protection for the custom protection settings -->
    <string name="preference_enhanced_tracking_protection_custom_cryptominers">Tiền điện tử</string>
    <!-- Preference for enhanced tracking protection for the custom protection settings -->
    <string name="preference_enhanced_tracking_protection_custom_fingerprinters">Vân tay</string>
    <!-- Button label for navigating to the Enhanced Tracking Protection details -->
    <string name="enhanced_tracking_protection_details">Chi tiết</string>
    <!-- Header for categories that are being being blocked by current Enhanced Tracking Protection settings -->
    <string name="enhanced_tracking_protection_blocked">Đã chặn</string>
    <!-- Header for categories that are being not being blocked by current Enhanced Tracking Protection settings -->
    <string name="enhanced_tracking_protection_allowed">Đã cho phép</string>
    <!-- Category of trackers (social media trackers) that can be blocked by Enhanced Tracking Protection -->
    <string name="etp_social_media_trackers_title">Trình theo dõi truyền thông xã hội</string>
    <!-- Description of social media trackers that can be blocked by Enhanced Tracking Protection -->
    <string name="etp_social_media_trackers_description">Hạn chế khả năng của các mạng xã hội mà nó theo dõi hoạt động duyệt web của bạn trên web.</string>
    <!-- Category of trackers (cross-site tracking cookies) that can be blocked by Enhanced Tracking Protection -->
    <string name="etp_cookies_title">Cookie theo dõi chéo trang web</string>
    <!-- Category of trackers (cross-site tracking cookies) that can be blocked by Enhanced Tracking Protection -->
    <string name="etp_cookies_title_2">Cookie trên nhiều trang web</string>
    <!-- Description of cross-site tracking cookies that can be blocked by Enhanced Tracking Protection -->
    <string name="etp_cookies_description">Chặn cookie mà các mạng quảng cáo và công ty phân tích sử dụng mà nó biên dịch dữ liệu duyệt web của bạn trên nhiều trang web.</string>
    <!-- Description of cross-site tracking cookies that can be blocked by Enhanced Tracking Protection -->
    <string name="etp_cookies_description_2">Trình chống cookie chung cô lập các cookie với trang web mà bạn đang truy cập, do đó, những người theo dõi như mạng quảng cáo không thể sử dụng chúng để theo dõi bạn trên các trang web.</string>
    <!-- Category of trackers (cryptominers) that can be blocked by Enhanced Tracking Protection -->
    <string name="etp_cryptominers_title">Tiền điện tử</string>
    <!-- Description of cryptominers that can be blocked by Enhanced Tracking Protection -->
    <string name="etp_cryptominers_description">Ngăn chặn các tập lệnh độc hại có quyền truy cập vào thiết bị của bạn mà nó khai thác tiền kỹ thuật số.</string>
    <!-- Category of trackers (fingerprinters) that can be blocked by Enhanced Tracking Protection -->
    <string name="etp_fingerprinters_title">Vân tay</string>
    <!-- Description of fingerprinters that can be blocked by Enhanced Tracking Protection -->
    <string name="etp_fingerprinters_description">Dừng dữ liệu nhận dạng duy nhất khỏi bị thu thập về thiết bị của bạn có thể được sử dụng cho mục đích theo dõi.</string>
    <!-- Category of trackers (tracking content) that can be blocked by Enhanced Tracking Protection -->
    <string name="etp_tracking_content_title">Trình theo dõi nội dung</string>
    <!-- Description of tracking content that can be blocked by Enhanced Tracking Protection -->
    <string name="etp_tracking_content_description">Dừng quảng cáo bên ngoài, video và nội dung khác từ tải có chứa mã theo dõi. Có thể ảnh hưởng đến một số chức năng trang web.</string>
    <!-- Enhanced Tracking Protection message that protection is currently on for this site -->
    <string name="etp_panel_on">Bảo vệ đã BẬT cho trang web này</string>
    <!-- Enhanced Tracking Protection message that protection is currently off for this site -->
    <string name="etp_panel_off">Bảo vệ đã TẮT cho trang web này</string>
    <!-- Header for exceptions list for which sites enhanced tracking protection is always off -->
    <string name="enhanced_tracking_protection_exceptions">Trình chống theo dõi nâng cao đã bị tắt cho các trang web này</string>
    <!-- Content description (not visible, for screen readers etc.): Navigate
    back from ETP details (Ex: Tracking content) -->
    <string name="etp_back_button_content_description">Điều hướng quay lại</string>
    <!-- About page link text to open what's new link -->
    <string name="about_whats_new">Có gì mới trong %s</string>
    <!-- Open source licenses page title
    The first parameter is the app name -->
    <string name="open_source_licenses_title">%s | Thư viện OSS</string>

    <!-- Category of trackers (redirect trackers) that can be blocked by Enhanced Tracking Protection -->
    <string name="etp_redirect_trackers_title">Trình theo dõi chuyển hướng</string>
    <!-- Description of redirect tracker cookies that can be blocked by Enhanced Tracking Protection -->
    <string name="etp_redirect_trackers_description">Xóa cookie được đặt bởi chuyển hướng đến các trang web theo dõi đã biết.</string>

    <!-- Description of the SmartBlock Enhanced Tracking Protection feature. The * symbol is intentionally hardcoded here,
         as we use it on the UI to indicate which trackers have been partially unblocked.  -->
    <string name="preference_etp_smartblock_description">Một số trình theo dõi được đánh dấu bên dưới đã được bỏ chặn một phần trên trang này vì bạn đã tương tác với chúng *.</string>
    <!-- Text displayed that links to website about enhanced tracking protection SmartBlock -->
    <string name="preference_etp_smartblock_learn_more">Tìm hiểu thêm</string>

    <!-- About page link text to open support link -->
    <string name="about_support">Hỗ trợ</string>
    <!-- About page link text to list of past crashes (like about:crashes on desktop) -->
    <string name="about_crashes">Sự cố</string>
    <!-- About page link text to open privacy notice link -->
    <string name="about_privacy_notice">Thông báo bảo mật</string>
    <!-- About page link text to open know your rights link -->
    <string name="about_know_your_rights">Biết về quyền lợi của bạn</string>
    <!-- About page link text to open licensing information link -->
    <string name="about_licensing_information">Thông tin giấy phép</string>
    <!-- About page link text to open a screen with libraries that are used -->
    <string name="about_other_open_source_libraries">Thư viện mà chúng tôi sử dụng</string>

    <!-- Toast shown to the user when they are activating the secret dev menu
        The first parameter is number of long clicks left to enable the menu -->
    <string name="about_debug_menu_toast_progress">Menu gỡ lỗi: chạm %1$d lần nữa để bật</string>
    <string name="about_debug_menu_toast_done">Menu gỡ lỗi đã được kích hoạt</string>

    <!-- Browser long press popup menu -->
    <!-- Copy the current url -->
    <string name="browser_toolbar_long_press_popup_copy">Sao chép</string>
    <!-- Paste & go the text in the clipboard. '&amp;' is replaced with the ampersand symbol: & -->
    <string name="browser_toolbar_long_press_popup_paste_and_go">Dán &amp; mở đường dẫn</string>
    <!-- Paste the text in the clipboard -->
    <string name="browser_toolbar_long_press_popup_paste">Dán</string>
    <!-- Snackbar message shown after an URL has been copied to clipboard. -->
    <string name="browser_toolbar_url_copied_to_clipboard_snackbar">Đã sao chép URL vào bộ nhớ tạm</string>

    <!-- Title text for the Add To Homescreen dialog -->
    <string name="add_to_homescreen_title">Thêm vào màn hình chính</string>
    <!-- Cancel button text for the Add to Homescreen dialog -->
    <string name="add_to_homescreen_cancel">Hủy bỏ</string>
    <!-- Add button text for the Add to Homescreen dialog -->
    <string name="add_to_homescreen_add">Thêm</string>
    <!-- Continue to website button text for the first-time Add to Homescreen dialog -->
    <string name="add_to_homescreen_continue">Tiếp tục với trang web</string>
    <!-- Placeholder text for the TextView in the Add to Homescreen dialog -->
    <string name="add_to_homescreen_text_placeholder">Tên lối tắt</string>

    <!-- Describes the add to homescreen functionality -->
    <string name="add_to_homescreen_description_2">Bạn có thể dễ dàng thêm trang web vào màn hình chính thiết bị của bạn để có thể truy cập và duyệt web nhanh hơn với trải nghiệm giống như trên ứng dụng.</string>

    <!-- Preference for managing the settings for logins and passwords in Fenix -->
    <string name="preferences_passwords_logins_and_passwords">Thông tin đăng nhập và mật khẩu</string>
    <!-- Preference for managing the saving of logins and passwords in Fenix -->
    <string name="preferences_passwords_save_logins">Lưu thông tin đăng nhập và mật khẩu</string>
    <!-- Preference option for asking to save passwords in Fenix -->
    <string name="preferences_passwords_save_logins_ask_to_save">Yêu cầu để lưu</string>
    <!-- Preference option for never saving passwords in Fenix -->
    <string name="preferences_passwords_save_logins_never_save">Không bao giờ lưu</string>
    <!-- Preference for autofilling saved logins in Firefox (in web content), %1$s will be replaced with the app name -->
    <string name="preferences_passwords_autofill2">Tự động điền trong %1$s</string>
    <!-- Description for the preference for autofilling saved logins in Firefox (in web content), %1$s will be replaced with the app name -->
    <string name="preferences_passwords_autofill_description">Điền và lưu tên người dùng và mật khẩu trong các trang web khi sử dụng %1$s.</string>
    <!-- Preference for autofilling logins from Fenix in other apps (e.g. autofilling the Twitter app) -->
    <string name="preferences_android_autofill">Tự động điền vào các ứng dụng khác</string>
    <!-- Description for the preference for autofilling logins from Fenix in other apps (e.g. autofilling the Twitter app) -->
    <string name="preferences_android_autofill_description">Điền tên người dùng và mật khẩu vào các ứng dụng khác trên thiết bị của bạn.</string>

    <!-- Preference option for adding a login -->
    <string name="preferences_logins_add_login">Thêm thông tin đăng nhập</string>

    <!-- Preference for syncing saved logins in Fenix -->
    <string name="preferences_passwords_sync_logins">Đồng bộ hóa thông tin đăng nhập</string>
    <!-- Preference for syncing saved logins in Fenix, when not signed in-->
    <string name="preferences_passwords_sync_logins_across_devices">Đồng bộ hóa thông tin đăng nhập trên các thiết bị</string>
    <!-- Preference to access list of saved logins -->
    <string name="preferences_passwords_saved_logins">Thông tin đăng nhập đã lưu</string>
    <!-- Description of empty list of saved passwords. Placeholder is replaced with app name.  -->
    <string name="preferences_passwords_saved_logins_description_empty_text">Thông tin đăng nhập bạn lưu hoặc đồng bộ hóa với %s sẽ hiển thị tại đây.</string>
    <!-- Preference to access list of saved logins -->
    <string name="preferences_passwords_saved_logins_description_empty_learn_more_link">Tìm hiểu thêm về đồng bộ hóa.</string>
    <!-- Preference to access list of login exceptions that we never save logins for -->
    <string name="preferences_passwords_exceptions">Ngoại trừ</string>
    <!-- Empty description of list of login exceptions that we never save logins for -->
    <string name="preferences_passwords_exceptions_description_empty">Thông tin đăng nhập và mật khẩu không được lưu sẽ được hiển thị ở đây.</string>
    <!-- Description of list of login exceptions that we never save logins for -->
    <string name="preferences_passwords_exceptions_description">Thông tin đăng nhập và mật khẩu sẽ không được lưu cho các trang web này.</string>
    <!-- Text on button to remove all saved login exceptions -->
    <string name="preferences_passwords_exceptions_remove_all">Xóa tất cả các ngoại lệ</string>
    <!-- Hint for search box in logins list -->
    <string name="preferences_passwords_saved_logins_search">Tìm thông tin đăng nhập</string>
    <!-- The header for the site that a login is for -->
    <string name="preferences_passwords_saved_logins_site">Trang</string>
    <!-- The header for the username for a login -->
    <string name="preferences_passwords_saved_logins_username">Tên đăng nhập</string>
    <!-- The header for the password for a login -->
    <string name="preferences_passwords_saved_logins_password">Mật khẩu</string>
    <!-- Shown in snackbar to tell user that the password has been copied -->
    <string name="logins_password_copied">Đã sao chép mật khẩu vào bộ nhớ tạm</string>
    <!-- Shown in snackbar to tell user that the username has been copied -->
    <string name="logins_username_copied">Đã sao chép tên người dùng vào bộ nhớ tạm</string>
    <!-- Content Description (for screenreaders etc) read for the button to copy a password in logins-->
    <string name="saved_logins_copy_password">Sao chép mật khẩu</string>
    <!-- Content Description (for screenreaders etc) read for the button to clear a password while editing a login-->
    <string name="saved_logins_clear_password">Xóa mật khẩu</string>
    <!-- Content Description (for screenreaders etc) read for the button to copy a username in logins -->
    <string name="saved_login_copy_username">Sao chép tên người dùng</string>
    <!-- Content Description (for screenreaders etc) read for the button to clear a username while editing a login -->
    <string name="saved_login_clear_username">Xóa tên người dùng</string>
    <!-- Content Description (for screenreaders etc) read for the button to clear the hostname field while creating a login -->
    <string name="saved_login_clear_hostname">Xóa tên máy chủ</string>
    <!-- Content Description (for screenreaders etc) read for the button to open a site in logins -->
    <string name="saved_login_open_site">Mở trang web trong trình duyệt</string>
    <!-- Content Description (for screenreaders etc) read for the button to reveal a password in logins -->
    <string name="saved_login_reveal_password">Hiện mật khẩu</string>
    <!-- Content Description (for screenreaders etc) read for the button to hide a password in logins -->
    <string name="saved_login_hide_password">Ẩn mật khẩu</string>
    <!-- Message displayed in biometric prompt displayed for authentication before allowing users to view their logins -->
    <string name="logins_biometric_prompt_message">Mở khóa để xem thông tin đăng nhập đã lưu của bạn</string>
    <!-- Title of warning dialog if users have no device authentication set up -->
    <string name="logins_warning_dialog_title">Bảo mật thông tin đăng nhập và mật khẩu của bạn</string>
    <!-- Message of warning dialog if users have no device authentication set up -->
    <string name="logins_warning_dialog_message">Thiết lập mẫu khóa thiết bị, mã PIN hoặc mật khẩu để bảo vệ thông tin đăng nhập và mật khẩu đã lưu của bạn khỏi bị truy cập nếu người khác lấy được thiết bị của bạn.</string>
    <!-- Negative button to ignore warning dialog if users have no device authentication set up -->
    <string name="logins_warning_dialog_later">Để sau</string>
    <!-- Positive button to send users to set up a pin of warning dialog if users have no device authentication set up -->
    <string name="logins_warning_dialog_set_up_now">Thiết lập ngay</string>
    <!-- Title of PIN verification dialog to direct users to re-enter their device credentials to access their logins -->
    <string name="logins_biometric_prompt_message_pin">Mở khóa thiết bị của bạn</string>
    <!-- Title for Accessibility Force Enable Zoom Preference -->
    <string name="preference_accessibility_force_enable_zoom">Phóng to tất cả các trang web</string>
    <!-- Summary for Accessibility Force Enable Zoom Preference -->
    <string name="preference_accessibility_force_enable_zoom_summary">Cho phép để chụm và thu phóng, ngay cả trên các trang web ngăn chặn cử chỉ này.</string>

    <!-- Saved logins sorting strategy menu item -by name- (if selected, it will sort saved logins alphabetically) -->
    <string name="saved_logins_sort_strategy_alphabetically">Tên (A-Z)</string>
    <!-- Saved logins sorting strategy menu item -by last used- (if selected, it will sort saved logins by last used) -->
    <string name="saved_logins_sort_strategy_last_used">Sử dụng lần cuối</string>
    <!-- Content description (not visible, for screen readers etc.): Sort saved logins dropdown menu chevron icon -->
    <string name="saved_logins_menu_dropdown_chevron_icon_content_description">Sắp xếp menu đăng nhập</string>

    <!-- Autofill -->
    <!-- Preference and title for managing the autofill settings -->
    <string name="preferences_autofill">Tự động điền</string>
    <!-- Preference and title for managing the settings for addresses -->
    <string name="preferences_addresses">Địa chỉ</string>
    <!-- Preference and title for managing the settings for credit cards -->
    <string name="preferences_credit_cards">Thẻ tín dụng</string>
    <!-- Preference for saving and autofilling credit cards -->
    <string name="preferences_credit_cards_save_and_autofill_cards">Lưu và tự động điền thẻ tín dụng</string>
    <!-- Preference summary for saving and autofilling credit card data -->
    <string name="preferences_credit_cards_save_and_autofill_cards_summary">Dữ liệu được mã hóa</string>
    <!-- Preference option for syncing credit cards across devices. This is displayed when the user is not signed into sync -->
    <string name="preferences_credit_cards_sync_cards_across_devices">Đồng bộ thông tin thẻ tín dụng trên các thiết bị</string>
    <!-- Preference option for syncing credit cards across devices. This is displayed when the user is signed into sync -->
    <string name="preferences_credit_cards_sync_cards">Đồng bộ hóa thẻ tín dụng</string>
    <!-- Preference option for adding a credit card -->
    <string name="preferences_credit_cards_add_credit_card">Thêm thẻ tín dụng</string>

    <!-- Preference option for managing saved credit cards -->
    <string name="preferences_credit_cards_manage_saved_cards">Quản lý thẻ tín dụng đã lưu</string>
    <!-- Preference option for adding an address -->
    <string name="preferences_addresses_add_address">Thêm địa chỉ</string>
    <!-- Preference option for managing saved addresses -->
    <string name="preferences_addresses_manage_addresses">Quản lý địa chỉ</string>
    <!-- Preference for saving and autofilling addresses -->
    <string name="preferences_addresses_save_and_autofill_addresses">Lưu và tự động điền địa chỉ</string>
    <!-- Preference summary for saving and autofilling address data -->
    <string name="preferences_addresses_save_and_autofill_addresses_summary">Bao gồm thông tin như số, email và địa chỉ giao hàng</string>

    <!-- Title of the "Add card" screen -->
    <string name="credit_cards_add_card">Thêm thẻ</string>
    <!-- Title of the "Edit card" screen -->
    <string name="credit_cards_edit_card">Chỉnh sửa thẻ</string>
    <!-- The header for the card number of a credit card -->
    <string name="credit_cards_card_number">Số thẻ</string>
    <!-- The header for the expiration date of a credit card -->
    <string name="credit_cards_expiration_date">Ngày hết hạn</string>
    <!-- The label for the expiration date month of a credit card to be used by a11y services-->
    <string name="credit_cards_expiration_date_month">Tháng hết hạn</string>
    <!-- The label for the expiration date year of a credit card to be used by a11y services-->
    <string name="credit_cards_expiration_date_year">Năm hết hạn</string>
    <!-- The header for the name on the credit card -->
    <string name="credit_cards_name_on_card">Tên trên thẻ</string>
    <!-- The text for the "Delete card" menu item for deleting a credit card -->
    <string name="credit_cards_menu_delete_card">Xóa thẻ</string>
    <!-- The text for the "Delete card" button for deleting a credit card -->
    <string name="credit_cards_delete_card_button">Xóa thẻ</string>
    <!-- The text for the confirmation message of "Delete card" dialog -->
    <string name="credit_cards_delete_dialog_confirmation">Bạn có chắc chắn muốn xóa thẻ tín dụng này không?</string>
    <!-- The text for the positive button on "Delete card" dialog -->
    <string name="credit_cards_delete_dialog_button">Xóa</string>
    <!-- The title for the "Save" menu item for saving a credit card -->
    <string name="credit_cards_menu_save">Lưu</string>
    <!-- The text for the "Save" button for saving a credit card -->
    <string name="credit_cards_save_button">Lưu</string>
    <!-- The text for the "Cancel" button for cancelling adding, updating or deleting a credit card -->
    <string name="credit_cards_cancel_button">Hủy bỏ</string>

    <!-- Title of the "Saved cards" screen -->
    <string name="credit_cards_saved_cards">Thẻ tín dụng đã lưu</string>

    <!-- Error message for credit card number validation -->
    <string name="credit_cards_number_validation_error_message">Vui lòng nhập số thẻ tín dụng hợp lệ</string>

    <!-- Error message for credit card name on card validation -->
    <string name="credit_cards_name_on_card_validation_error_message">Vui lòng điền vào trường này</string>
    <!-- Message displayed in biometric prompt displayed for authentication before allowing users to view their saved credit cards -->
    <string name="credit_cards_biometric_prompt_message">Mở khóa để xem các thẻ tín dụng đã lưu của bạn</string>
    <!-- Title of warning dialog if users have no device authentication set up -->
    <string name="credit_cards_warning_dialog_title">Bảo mật thẻ tín dụng của bạn</string>
    <!-- Message of warning dialog if users have no device authentication set up -->
    <string name="credit_cards_warning_dialog_message">Thiết lập màn hình khóa thiết bị với mẫu hình, mã PIN hoặc mật khẩu để bảo vệ thẻ tín dụng đã lưu của bạn không bị truy cập nếu người khác có thiết bị của bạn.</string>
    <!-- Positive button to send users to set up a pin of warning dialog if users have no device authentication set up -->
    <string name="credit_cards_warning_dialog_set_up_now">Thiết lập ngay</string>
    <!-- Negative button to ignore warning dialog if users have no device authentication set up -->
    <string name="credit_cards_warning_dialog_later">Để sau</string>
    <!-- Title of PIN verification dialog to direct users to re-enter their device credentials to access their credit cards -->
    <string name="credit_cards_biometric_prompt_message_pin">Mở khóa thiết bị của bạn</string>
    <!-- Message displayed in biometric prompt for authentication, before allowing users to use their stored credit card information -->
    <string name="credit_cards_biometric_prompt_unlock_message">Mở khóa để sử dụng thông tin thẻ tín dụng được lưu trữ</string>

    <!-- Title of the "Add address" screen -->
    <string name="addresses_add_address">Thêm địa chỉ</string>
    <!-- Title of the "Edit address" screen -->
    <string name="addresses_edit_address">Sửa địa chỉ</string>
    <!-- Title of the "Manage addresses" screen -->
    <string name="addresses_manage_addresses">Quản lý địa chỉ</string>
    <!-- The header for the first name of an address -->
    <string name="addresses_first_name">Tên</string>
    <!-- The header for the middle name of an address -->
    <string name="addresses_middle_name">Tên đệm</string>
    <!-- The header for the last name of an address -->
    <string name="addresses_last_name">Họ</string>
    <!-- The header for the street address of an address -->
    <string name="addresses_street_address">Địa chỉ đường phố</string>
    <!-- The header for the city of an address -->
    <string name="addresses_city">Thành phố</string>
    <!-- The header for the subregion of an address when "state" should be used -->
    <string name="addresses_state">Bang</string>
    <!-- The header for the subregion of an address when "province" should be used -->
    <string name="addresses_province">Tỉnh</string>
    <!-- The header for the zip code of an address -->
    <string name="addresses_zip">Zip</string>
    <!-- The header for the country or region of an address -->
    <string name="addresses_country">Quốc gia hoặc khu vực</string>
    <!-- The header for the phone number of an address -->
    <string name="addresses_phone">Điện thoại</string>
    <!-- The header for the email of an address -->
    <string name="addresses_email">Email</string>
    <!-- The text for the "Save" button for saving an address -->
    <string name="addresses_save_button">Lưu</string>
    <!-- The text for the "Cancel" button for cancelling adding, updating or deleting an address -->
    <string name="addresses_cancel_button">Hủy bỏ</string>
    <!-- The text for the "Delete address" button for deleting an address -->
    <string name="addressess_delete_address_button">Xóa địa chỉ</string>

    <!-- The title for the "Delete address" confirmation dialog -->
    <string name="addressess_confirm_dialog_message">Bạn có chắc chắn muốn xóa địa chỉ này không?</string>
    <!-- The text for the positive button on "Delete address" dialog -->
    <string name="addressess_confirm_dialog_ok_button">Xóa</string>
    <!-- The text for the negative button on "Delete address" dialog -->
    <string name="addressess_confirm_dialog_cancel_button">Hủy bỏ</string>
    <!-- The text for the "Save address" menu item for saving an address -->
    <string name="address_menu_save_address">Lưu địa chỉ</string>
    <!-- The text for the "Delete address" menu item for deleting an address -->
    <string name="address_menu_delete_address">Xóa địa chỉ</string>

    <!-- Title of the Add search engine screen -->
    <string name="search_engine_add_custom_search_engine_title">Thêm công cụ tìm kiếm</string>
    <!-- Title of the Edit search engine screen -->
    <string name="search_engine_edit_custom_search_engine_title">Chỉnh sửa công cụ tìm kiếm</string>
    <!-- Content description (not visible, for screen readers etc.): Title for the button to add a search engine in the action bar -->
    <string name="search_engine_add_button_content_description">Thêm</string>
    <!-- Content description (not visible, for screen readers etc.): Title for the button to save a search engine in the action bar -->
    <string name="search_engine_add_custom_search_engine_edit_button_content_description">Lưu</string>
    <!-- Text for the menu button to edit a search engine -->
    <string name="search_engine_edit">Chỉnh sửa</string>
    <!-- Text for the menu button to delete a search engine -->
    <string name="search_engine_delete">Xóa</string>

    <!-- Text for the button to create a custom search engine on the Add search engine screen -->
    <string name="search_add_custom_engine_label_other">Khác</string>
    <!-- Placeholder text shown in the Search Engine Name TextField before a user enters text -->
    <string name="search_add_custom_engine_name_hint">Tên</string>
    <!-- Placeholder text shown in the Search String TextField before a user enters text -->
    <string name="search_add_custom_engine_search_string_hint">Chuỗi tìm kiếm để sử dụng</string>
    <!-- Description text for the Search String TextField. The %s is part of the string -->
    <string formatted="false" name="search_add_custom_engine_search_string_example">Thay thế chuỗi truy vấn thành “%s”. Ví dụ:\nhttps://www.google.com/search?q=%s</string>

    <!-- Accessibility description for the form in which details about the custom search engine are entered -->
    <string name="search_add_custom_engine_form_description">Chi tiết công cụ tìm kiếm tùy chỉnh</string>

    <!-- Text shown when a user leaves the name field empty -->
    <string name="search_add_custom_engine_error_empty_name">Nhập tên công cụ tìm kiếm</string>
    <!-- Text shown when a user leaves the search string field empty -->
    <string name="search_add_custom_engine_error_empty_search_string">Nhập chuỗi tìm kiếm</string>
    <!-- Text shown when a user leaves out the required template string -->
    <string name="search_add_custom_engine_error_missing_template">Kiểm tra xem chuỗi tìm kiếm có đúng với định dạng như ở ví dụ không</string>
    <!-- Text shown when we aren't able to validate the custom search query. The first parameter is the url of the custom search engine -->
    <string name="search_add_custom_engine_error_cannot_reach">Lỗi khi kết nối với “%s”</string>
    <!-- Text shown when a user creates a new search engine -->
    <string name="search_add_custom_engine_success_message">Đã tạo %s</string>
    <!-- Text shown when a user successfully edits a custom search engine -->
    <string name="search_edit_custom_engine_success_message">Đã lưu %s</string>
    <!-- Text shown when a user successfully deletes a custom search engine -->
    <string name="search_delete_search_engine_success_message">Đã xóa %s</string>

    <!-- Heading for the instructions to allow a permission -->
    <string name="phone_feature_blocked_intro">Để cho phép nó:</string>
    <!-- First step for the allowing a permission -->
    <string name="phone_feature_blocked_step_settings">1. Chuyển đến Cài đặt Android</string>
    <!-- Second step for the allowing a permission -->
    <string name="phone_feature_blocked_step_permissions"><![CDATA[2. Chạm <b>Quyền</b>]]></string>
    <!-- Third step for the allowing a permission (Fore example: Camera) -->
    <string name="phone_feature_blocked_step_feature"><![CDATA[3. Gạt công tắc <b>%1$s</b> sang BẬT]]></string>

    <!-- Label that indicates a site is using a secure connection -->
    <string name="quick_settings_sheet_secure_connection_2">Kết nối an toàn</string>
    <!-- Label that indicates a site is using a insecure connection -->
    <string name="quick_settings_sheet_insecure_connection_2">Kết nối không an toàn</string>
    <!-- Label to clear site data -->
    <string name="clear_site_data">Xóa cookie và dữ liệu trang web</string>
    <!-- Confirmation message for a dialog confirming if the user wants to delete all data for current site -->
    <string name="confirm_clear_site_data"><![CDATA[Bạn có chắc chắn muốn xóa tất cả cookie và dữ liệu của trang web <b>%s</b> không?]]></string>
    <!-- Confirmation message for a dialog confirming if the user wants to delete all the permissions for all sites-->
    <string name="confirm_clear_permissions_on_all_sites">Bạn có chắc chắn rằng bạn muốn xóa tất cả các quyền hạn trên tất cả các trang web?</string>
    <!-- Confirmation message for a dialog confirming if the user wants to delete all the permissions for a site-->
    <string name="confirm_clear_permissions_site">Bạn có chắc chắn rằng bạn muốn xóa tất cả các quyền hạn cho trang web này?</string>
    <!-- Confirmation message for a dialog confirming if the user wants to set default value a permission for a site-->
    <string name="confirm_clear_permission_site">Bạn có chắc chắn rằng bạn muốn xóa quyền hạn này cho trang web này?</string>
    <!-- label shown when there are not site exceptions to show in the site exception settings -->
    <string name="no_site_exceptions">Không có ngoại lệ trang web</string>
    <!-- Bookmark deletion confirmation -->
    <string name="bookmark_deletion_confirmation">Bạn có chắc chắn muốn xóa dấu trang này?</string>
    <!-- Browser menu button that adds a shortcut to the home fragment -->
    <string name="browser_menu_add_to_shortcuts">Thêm vào lối tắt</string>
    <!-- Browser menu button that removes a shortcut from the home fragment -->
    <string name="browser_menu_remove_from_shortcuts">Xóa khỏi lối tắt</string>
    <!-- text shown before the issuer name to indicate who its verified by, parameter is the name of
     the certificate authority that verified the ticket-->
    <string name="certificate_info_verified_by">Được xác minh bởi: %1$s </string>
    <!-- Login overflow menu delete button -->
    <string name="login_menu_delete_button">Xóa</string>
    <!-- Login overflow menu edit button -->
    <string name="login_menu_edit_button">Chỉnh sửa</string>
    <!-- Message in delete confirmation dialog for logins -->
    <string name="login_deletion_confirmation">Bạn có chắc chắn muốn xóa thông tin đăng nhập này không?</string>
    <!-- Positive action of a dialog asking to delete  -->
    <string name="dialog_delete_positive">Xóa</string>
    <!-- Negative action of a dialog asking to delete login -->
    <string name="dialog_delete_negative">Hủy bỏ</string>
    <!--  The saved login options menu description. -->
    <string name="login_options_menu">Tùy chọn thông tin đăng nhập</string>
    <!--  The editable text field for a login's web address. -->
    <string name="saved_login_hostname_description">Trường văn bản có thể chỉnh sửa cho địa chỉ web của thông tin đăng nhập.</string>
    <!--  The editable text field for a login's username. -->
    <string name="saved_login_username_description">Trường văn bản có thể chỉnh sửa cho tên người dùng của thông tin đăng nhập.</string>
    <!--  The editable text field for a login's password. -->
    <string name="saved_login_password_description">Trường văn bản có thể chỉnh sửa cho mật khẩu của thông tin đăng nhập.</string>
    <!--  The button description to save changes to an edited login. -->
    <string name="save_changes_to_login">Lưu các thay đổi vào thông tin đăng nhập.</string>
    <!--  The page title for editing a saved login. -->
    <string name="edit">Chỉnh sửa</string>
    <!--  The page title for adding new login. -->
    <string name="add_login">Thêm thông tin đăng nhập mới</string>
    <!--  The error message in add/edit login view when password field is blank. -->
    <string name="saved_login_password_required">Yêu cầu mật khẩu</string>
    <!--  The error message in add login view when username field is blank. -->
    <string name="saved_login_username_required">Yêu cầu tên đăng nhập</string>
    <!--  The error message in add login view when hostname field is blank. -->
    <string name="saved_login_hostname_required" tools:ignore="UnusedResources">Yêu cầu tên máy chủ</string>
    <!-- Voice search button content description  -->
    <string name="voice_search_content_description">Tìm kiếm bằng giọng nói</string>
    <!-- Voice search prompt description displayed after the user presses the voice search button -->
    <string name="voice_search_explainer">Nói bây giờ</string>

    <!--  The error message in edit login view when a duplicate username exists. -->
    <string name="saved_login_duplicate">Một thông tin đăng nhập với tên người dùng đó đã tồn tại</string>

    <!-- This is the hint text that is shown inline on the hostname field of the create new login page. 'https://www.example.com' intentionally hardcoded here -->
    <string name="add_login_hostname_hint_text">https://www.example.com</string>
    <!-- This is an error message shown below the hostname field of the add login page when a hostname does not contain http or https. -->
    <string name="add_login_hostname_invalid_text_3">Địa chỉ trang web phải chứa &quot;https://&quot; hoặc &quot;http://&quot;</string>
    <!-- This is an error message shown below the hostname field of the add login page when a hostname is invalid. -->
    <string name="add_login_hostname_invalid_text_2">Cần có tên máy chủ hợp lệ</string>

    <!-- Synced Tabs -->
    <!-- Text displayed to ask user to connect another device as no devices found with account -->
    <string name="synced_tabs_connect_another_device">Kết nối thiết bị khác.</string>
    <!-- Text displayed asking user to re-authenticate -->
    <string name="synced_tabs_reauth">Vui lòng xác thực lại.</string>
    <!-- Text displayed when user has disabled tab syncing in Firefox Sync Account -->
    <string name="synced_tabs_enable_tab_syncing">Vui lòng kích hoạt đồng bộ hóa thẻ.</string>
    <!-- Text displayed when user has no tabs that have been synced -->
    <string name="synced_tabs_no_tabs">Bạn không có bất kỳ thẻ nào mở trong Firefox trên các thiết bị khác của bạn.</string>
    <!-- Text displayed in the synced tabs screen when a user is not signed in to Firefox Sync describing Synced Tabs -->
    <string name="synced_tabs_sign_in_message">Xem danh sách các thẻ từ các thiết bị khác của bạn.</string>
    <!-- Text displayed on a button in the synced tabs screen to link users to sign in when a user is not signed in to Firefox Sync -->
    <string name="synced_tabs_sign_in_button">Đăng nhập vào đồng bộ hóa</string>

    <!-- The text displayed when a synced device has no tabs to show in the list of Synced Tabs. -->
    <string name="synced_tabs_no_open_tabs">Không có thẻ đang mở</string>

    <!-- Content description for expanding a group of synced tabs. -->
    <string name="synced_tabs_expand_group">Mở rộng nhóm thẻ đã đồng bộ hóa</string>
    <!-- Content description for collapsing a group of synced tabs. -->
    <string name="synced_tabs_collapse_group">Thu gọn nhóm thẻ đã đồng bộ hóa</string>

    <!-- Top Sites -->
    <!-- Title text displayed in the dialog when shortcuts limit is reached. -->
    <string name="shortcut_max_limit_title">Đã đạt đến giới hạn lối tắt</string>
    <!-- Content description text displayed in the dialog when shortcut limit is reached. -->
    <string name="shortcut_max_limit_content">Để thêm một lối tắt mới, hãy xóa một lối tắt. Nhấn và giữ trang web và chọn xóa.</string>
    <!-- Confirmation dialog button text when top sites limit is reached. -->
    <string name="top_sites_max_limit_confirmation_button">OK, đã hiểu</string>

    <!-- Label for the preference to show the shortcuts for the most visited top sites on the homepage -->
    <string name="top_sites_toggle_top_recent_sites_4">Lối tắt</string>
	<!-- Title text displayed in the rename top site dialog. -->
	<string name="top_sites_rename_dialog_title">Tên</string>
    <!-- Hint for renaming title of a shortcut -->
    <string name="shortcut_name_hint">Tên lối tắt</string>
	<!-- Button caption to confirm the renaming of the top site. -->
	<string name="top_sites_rename_dialog_ok">OK</string>
	<!-- Dialog button text for canceling the rename top site prompt. -->
	<string name="top_sites_rename_dialog_cancel">Huỷ bỏ</string>

    <!-- Text for the menu button to open the homepage settings. -->
    <string name="top_sites_menu_settings">Cài đặt</string>
    <!-- Text for the menu button to navigate to sponsors and privacy support articles. '&amp;' is replaced with the ampersand symbol: & -->
    <string name="top_sites_menu_sponsor_privacy">Nhà tài trợ của chúng tôi &amp; sự riêng tư của bạn</string>
    <!-- Label text displayed for a sponsored top site. -->
    <string name="top_sites_sponsored_label">Được tài trợ</string>

    <!-- Inactive tabs in the tabs tray -->
    <!-- Title text displayed in the tabs tray when a tab has been unused for 14 days. -->
    <string name="inactive_tabs_title">Thẻ không hoạt động</string>
    <!-- Content description for closing all inactive tabs -->
    <string name="inactive_tabs_delete_all">Đóng tất cả các thẻ không hoạt động</string>

    <!-- Content description for expanding the inactive tabs section. -->
    <string name="inactive_tabs_expand_content_description">Mở rộng các thẻ không hoạt động</string>
    <!-- Content description for collapsing the inactive tabs section. -->
    <string name="inactive_tabs_collapse_content_description">Thu gọn các thẻ không hoạt động</string>

    <!-- Inactive tabs auto-close message in the tabs tray -->
    <!-- The header text of the auto-close message when the user is asked if they want to turn on the auto-closing of inactive tabs. -->
    <string name="inactive_tabs_auto_close_message_header" tools:ignore="UnusedResources">Tự động đóng sau một tháng?</string>
    <!-- A description below the header to notify the user what the inactive tabs auto-close feature is. -->
    <string name="inactive_tabs_auto_close_message_description" tools:ignore="UnusedResources">Firefox có thể đóng các thẻ bạn không xem trong tháng qua.</string>
    <!-- A call to action below the description to allow the user to turn on the auto closing of inactive tabs. -->
    <string name="inactive_tabs_auto_close_message_action" tools:ignore="UnusedResources">BẬT TỰ ĐỘNG ĐÓNG</string>

    <!-- Text for the snackbar to confirm auto-close is enabled for inactive tabs -->
    <string name="inactive_tabs_auto_close_message_snackbar">Tự động đóng đã bật</string>

    <!-- Awesome bar suggestion's headers -->
    <!-- Search suggestions title for Firefox Suggest. -->
    <string name="firefox_suggest_header">Đề xuất của Firefox</string>

    <!-- Title for search suggestions when Google is the default search suggestion engine. -->
    <string name="google_search_engine_suggestion_header">Tìm kiếm trên Google</string>
    <!-- Title for search suggestions when the default search suggestion engine is anything other than Google. The first parameter is default search engine name. -->
    <string name="other_default_search_engine_suggestion_header">Tìm kiếm trên %s</string>

    <!-- Default browser experiment -->
    <string name="default_browser_experiment_card_text">Đặt các liên kết từ trang web, email và tin nhắn để tự động mở trong Firefox.</string>

    <!-- Content description for close button in collection placeholder. -->
    <string name="remove_home_collection_placeholder_content_description">Xóa</string>

    <!-- Content description radio buttons with a link to more information -->
    <string name="radio_preference_info_content_description">Chạm để biết thêm chi tiết</string>

    <!-- Content description for the action bar "up" button -->
    <string name="action_bar_up_description">Điều hướng lên</string>

    <!-- Content description for privacy content close button -->
    <string name="privacy_content_close_button_content_description">Đóng</string>

    <!-- Pocket recommended stories -->
    <!-- Header text for a section on the home screen. -->
    <string name="pocket_stories_header_1">Những câu chuyện kích động tư tưởng</string>
    <!-- Header text for a section on the home screen. -->
    <string name="pocket_stories_categories_header">Các câu chuyện theo chủ đề</string>
    <!-- Text of a button allowing users to access an external url for more Pocket recommendations. -->
    <string name="pocket_stories_placeholder_text">Khám phá thêm nữa</string>
    <!-- Title of an app feature. Smaller than a heading.-->
    <string moz:removedIn="108" name="pocket_stories_feature_title" tools:ignore="UnusedResources">Được cung cấp bởi Pocket.</string>
    <!-- Title of an app feature. Smaller than a heading. The first parameter is product name Pocket -->
    <string name="pocket_stories_feature_title_2">Được cung cấp bởi %s.</string>
    <!-- Caption for describing a certain feature. The placeholder is for a clickable text (eg: Learn more) which will load an url in a new tab when clicked.  -->
    <string name="pocket_stories_feature_caption">Một phần của gia đình Firefox. %s</string>
    <!-- Clickable text for opening an external link for more information about Pocket. -->
    <string name="pocket_stories_feature_learn_more">Tìm hiểu thêm</string>

    <!-- Text indicating that the Pocket story that also displays this text is a sponsored story by other 3rd party entity. -->
    <string name="pocket_stories_sponsor_indication">Được tài trợ</string>

    <!-- Snackbar message for enrolling in a Nimbus experiment from the secret settings when Studies preference is Off.-->
    <string name="experiments_snackbar">Bật telemetry để gửi dữ liệu.</string>
    <!-- Snackbar button text to navigate to telemetry settings.-->
    <string name="experiments_snackbar_button">Đi đến cài đặt</string>

    <!-- Accessibility services actions labels. These will be appended to accessibility actions like "Double tap to.." but not by or applications but by services like Talkback. -->
    <!-- Action label for elements that can be collapsed if interacting with them. Talkback will append this to say "Double tap to collapse". -->
    <string name="a11y_action_label_collapse">thu gọn</string>
    <!-- Action label for elements that can be expanded if interacting with them. Talkback will append this to say "Double tap to expand". -->
    <string name="a11y_action_label_expand">mở rộng</string>
    <!-- Action label for links to a website containing documentation about a wallpaper collection. Talkback will append this to say "Double tap to open link to learn more about this collection". -->
    <string name="a11y_action_label_wallpaper_collection_learn_more">mở liên kết để tìm hiểu thêm về bộ sưu tập này</string>
    <!-- Action label for links that point to an article. Talkback will append this to say "Double tap to read the article". -->
    <string name="a11y_action_label_read_article">đọc bài viết</string>
</resources><|MERGE_RESOLUTION|>--- conflicted
+++ resolved
@@ -345,8 +345,6 @@
     <!-- Summary for the preference for rejecting all cookies whenever possible. -->
     <string name="reduce_cookie_banner_summary">Firefox tự động cố gắng từ chối yêu cầu cookie trên biểu ngữ cookie. Nếu không có tùy chọn từ chối, Firefox có thể chấp nhận tất cả cookie để loại bỏ biểu ngữ.</string>
 
-<<<<<<< HEAD
-=======
     <!-- Text for indicating cookie banner handling is off this site, this is shown as part of the protections panel with the tracking protection toggle -->
     <string name="reduce_cookie_banner_off_for_site">Tắt cho trang web này</string>
     <!-- Text for indicating cookie banner handling is on this site, this is shown as part of the protections panel with the tracking protection toggle -->
@@ -360,7 +358,6 @@
     <!-- Long text for a detail explanation indicating what will happen if cookie banner handling is on for a site, this is shown as part of the cookie banner panel in the toolbar. The first and second parameter are the application name -->
     <string name="reduce_cookie_banner_details_panel_description_on_for_site">%1$s có thể thử tự động từ chối yêu cầu cookie. Nếu không có tùy chọn từ chối, %2$s có thể chấp nhận tất cả cookie để loại bỏ biểu ngữ.</string>
 
->>>>>>> 8f4899e3
     <!-- Description of the preference to enable "HTTPS-Only" mode. -->
     <string name="preferences_https_only_summary">Tự động cố gắng kết nối với các trang web bằng giao thức mã hóa HTTPS để tăng cường bảo mật.</string>
     <!-- Summary of tracking protection preference if tracking protection is set to on -->
