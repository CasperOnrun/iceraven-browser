--- conflicted
+++ resolved
@@ -60,7 +60,7 @@
     <string name="recently_saved_show_all_content_description">Hiển thị nút tất cả dấu trang đã lưu</string>
 
     <!-- About content. The first parameter is the name of the application. (For example: Fenix) -->
-    <string name="about_content">%1$s được sản xuất bởi @fork-maintainers.</string>
+    <string name="about_content">%1$s được sản xuất bởi Mozilla.</string>
 
     <!-- Private Browsing -->
     <!-- Title for private session option -->
@@ -119,14 +119,11 @@
     <!-- Button text for showing all the tabs in the tabs tray -->
     <string name="recent_tabs_show_all">Hiển thị tất cả</string>
 
-<<<<<<< HEAD
-=======
     <!-- History Metadata -->
     <!-- Header text for a section on the home screen that displays grouped highlights from the
          user's browsing history, such as topics they have researched or explored on the web -->
     <string name="history_metadata_header">Nội dung khám phá trước đây</string>
 
->>>>>>> 637485e2
     <!-- Browser Fragment -->
     <!-- Content description (not visible, for screen readers etc.): Navigate to open tabs -->
     <string name="browser_tabs_button">Các thẻ đang mở</string>
@@ -1638,15 +1635,9 @@
     <string name="credit_cards_card_number">Số thẻ</string>
     <!-- The header for the expiration date of a credit card -->
     <string name="credit_cards_expiration_date">Ngày hết hạn</string>
-<<<<<<< HEAD
-    <!-- The label for the expiration date month of a credit card -->
-    <string name="credit_cards_expiration_date_month">Tháng hết hạn</string>
-    <!-- The label for the expiration date year of a credit card -->
-=======
     <!-- The label for the expiration date month of a credit card to be used by a11y services-->
     <string name="credit_cards_expiration_date_month">Tháng hết hạn</string>
     <!-- The label for the expiration date year of a credit card to be used by a11y services-->
->>>>>>> 637485e2
     <string name="credit_cards_expiration_date_year">Năm hết hạn</string>
     <!-- The header for the name on the credit card -->
     <string name="credit_cards_name_on_card">Tên trên thẻ</string>
