--- conflicted
+++ resolved
@@ -120,15 +120,11 @@
     <!-- Content description for close button in the auto-close dialog of the inactive tabs. -->
     <string name="tab_tray_inactive_auto_close_button_content_description">Đóng</string>
     <!-- Text for turn on auto close tabs button in the auto-close dialog of the inactive tabs. -->
-<<<<<<< HEAD
-    <string name="tab_tray_inactive_turn_on_auto_close_button">Bật tự động đóng</string>
-=======
     <string moz:removedIn="95" name="tab_tray_inactive_turn_on_auto_close_button" tools:ignore="UnusedResources">Bật tự động đóng</string>
 
     <!-- Text for turn on auto close tabs button in the auto-close dialog of the inactive tabs. -->
     <string name="tab_tray_inactive_turn_on_auto_close_button_2">Bật tự động đóng</string>
 
->>>>>>> c72675e6
 
     <!-- Home screen icons - Long press shortcuts -->
     <!-- Shortcut action to open new tab -->
@@ -2002,19 +1998,11 @@
     <!-- Content description for closing all inactive tabs -->
     <string name="inactive_tabs_delete_all">Đóng tất cả các thẻ không hoạt động</string>
     <!-- A description below the section of "inactive" tabs to notify the user when those tabs will be closed, if appropriate. See strings inactive_tabs_30_days and inactive_tabs_7_days for placeholders options. -->
-<<<<<<< HEAD
-    <string moz:removedIn="93" name="inactive_tabs_description" tools:ignore="UnusedResources">Các thẻ có sẵn ở đây trong %s. Sau thời gian đó, các thẻ sẽ tự động bị đóng.</string>
-    <!-- The amount of time until a tab in the "inactive" section of the tabs tray will be closed. See string inactive_tabs_description as well -->
-    <string moz:removedIn="93" name="inactive_tabs_30_days" tools:ignore="UnusedResources">30 ngày</string>
-    <!-- The amount of time until a tab in the "inactive" section of the tabs tray will be closed. See string inactive_tabs_description as well -->
-    <string moz:removedIn="93" name="inactive_tabs_7_days" tools:ignore="UnusedResources">1 tuần</string>
-=======
     <string moz:removedIn="95" name="inactive_tabs_description" tools:ignore="UnusedResources">Các thẻ có sẵn ở đây trong %s. Sau thời gian đó, các thẻ sẽ tự động bị đóng.</string>
     <!-- The amount of time until a tab in the "inactive" section of the tabs tray will be closed. See string inactive_tabs_description as well -->
     <string moz:removedIn="95" name="inactive_tabs_30_days" tools:ignore="UnusedResources">30 ngày</string>
     <!-- The amount of time until a tab in the "inactive" section of the tabs tray will be closed. See string inactive_tabs_description as well -->
     <string moz:removedIn="95" name="inactive_tabs_7_days" tools:ignore="UnusedResources">1 tuần</string>
->>>>>>> c72675e6
 
     <!-- Inactive tabs auto-close message in the tabs tray -->
     <!-- The header text of the auto-close message when the user is asked if they want to turn on the auto-closing of inactive tabs. -->
@@ -2024,23 +2012,6 @@
     <!-- A call to action below the description to allow the user to turn on the auto closing of inactive tabs. -->
     <string name="inactive_tabs_auto_close_message_action" tools:ignore="UnusedResources">BẬT TỰ ĐỘNG ĐÓNG</string>
 
-<<<<<<< HEAD
-    <!-- Inactive tabs survey -->
-    <!-- Header text for the inactive tabs survey asking for feedback to improve the inactive tabs feature. -->
-    <string name="inactive_tabs_survey_header" tools:ignore="UnusedResources">Hãy giúp chúng tôi cải thiện</string>
-    <!-- Content text for the inactive tabs survey asking the primary survey feedback question. -->
-    <string name="inactive_tabs_survey_content" tools:ignore="UnusedResources">Tại sao bạn tắt tính năng các thẻ không hoạt động?</string>
-    <!-- One of the feedback option that can be selected as a responses to the inactive tabs survey question. -->
-    <string name="inactive_tabs_survey_not_interested_option" tools:ignore="UnusedResources">Không quan tâm đến tính năng</string>
-    <!-- One of the feedback option that can be selected as a responses to the inactive tabs survey question. -->
-    <string name="inactive_tabs_survey_time_too_long_option" tools:ignore="UnusedResources">Thời gian đóng thẻ không hoạt động quá lâu</string>
-    <!-- One of the feedback option that can be selected as a responses to the inactive tabs survey question. -->
-    <string name="inactive_tabs_survey_time_too_short_option" tools:ignore="UnusedResources">Thời gian đóng thẻ không hoạt động quá ngắn</string>
-    <!-- Confirmation button text to submit the feedback for the inactive tabs survey. -->
-    <string name="inactive_tabs_survey_send_button" tools:ignore="UnusedResources">Gửi</string>
-    <!-- Content description for inactive tabs survey close button -->
-    <string name="inactive_tabs_survey_close_button_content_description" tools:ignore="UnusedResources">Đóng</string>
-=======
     <!-- Text for the snackbar to confirm auto-close is enabled for inactive tabs -->
     <string name="inactive_tabs_auto_close_message_snackbar">Tự động đóng đã bật</string>
 
@@ -2068,7 +2039,6 @@
     <string name="inactive_tabs_survey_send_button">Gửi</string>
     <!-- Content description for inactive tabs survey close button -->
     <string name="inactive_tabs_survey_close_button_content_description">Đóng</string>
->>>>>>> c72675e6
 
     <!-- Default browser experiment -->
     <string name="default_browser_experiment_card_text">Đặt các liên kết từ trang web, email và tin nhắn để tự động mở trong Firefox.</string>
