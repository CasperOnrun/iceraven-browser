--- conflicted
+++ resolved
@@ -365,15 +365,6 @@
     <!-- Preference category for all links about Fenix -->
     <string name="preferences_category_about">Giới thiệu</string>
     <!-- Preference category for settings related to changing the default search engine -->
-<<<<<<< HEAD
-    <string name="preferences_category_select_default_search_engine" tools:ignore="UnusedResources">Chọn một</string>
-    <!-- Preference for settings related to managing search shortcuts for the quick search menu -->
-    <string name="preferences_manage_search_shortcuts" tools:ignore="UnusedResources">Quản lý lối tắt tìm kiếm</string>
-    <!-- Summary for preference for settings related to managing search shortcuts for the quick search menu -->
-    <string name="preferences_manage_search_shortcuts_summary" tools:ignore="UnusedResources">Chỉnh sửa công cụ tìm kiếm hiển thị trong menu tìm kiếm</string>
-    <!-- Preference category for settings related to managing search shortcuts for the quick search menu -->
-    <string name="preferences_category_engines_in_search_menu" tools:ignore="UnusedResources">Công cụ tìm kiếm hiển thị trong menu tìm kiếm</string>
-=======
     <string name="preferences_category_select_default_search_engine">Chọn một</string>
     <!-- Preference for settings related to managing search shortcuts for the quick search menu -->
     <string name="preferences_manage_search_shortcuts">Quản lý lối tắt tìm kiếm</string>
@@ -381,7 +372,6 @@
     <string name="preferences_manage_search_shortcuts_summary">Chỉnh sửa công cụ tìm kiếm hiển thị trong menu tìm kiếm</string>
     <!-- Preference category for settings related to managing search shortcuts for the quick search menu -->
     <string name="preferences_category_engines_in_search_menu">Công cụ tìm kiếm hiển thị trong menu tìm kiếm</string>
->>>>>>> ae224354
     <!-- Preference for settings related to changing the default search engine -->
     <string name="preferences_default_search_engine">Công cụ tìm kiếm mặc định</string>
     <!-- Preference for settings related to Search -->
@@ -1872,11 +1862,7 @@
     <!-- Title of the Add search engine screen -->
     <string name="search_engine_add_custom_search_engine_title">Thêm công cụ tìm kiếm</string>
     <!-- Content description (not visible, for screen readers etc.): Title for the button that navigates to add new engine screen -->
-<<<<<<< HEAD
-    <string name="search_engine_add_custom_search_engine_button_content_description" tools:ignore="UnusedResources">Thêm công cụ tìm kiếm mới</string>
-=======
     <string name="search_engine_add_custom_search_engine_button_content_description">Thêm công cụ tìm kiếm mới</string>
->>>>>>> ae224354
     <!-- Title of the Edit search engine screen -->
     <string name="search_engine_edit_custom_search_engine_title">Chỉnh sửa công cụ tìm kiếm</string>
     <!-- Content description (not visible, for screen readers etc.): Title for the button to add a search engine in the action bar -->
@@ -1891,19 +1877,6 @@
     <!-- Text for the button to create a custom search engine on the Add search engine screen -->
     <string name="search_add_custom_engine_label_other">Khác</string>
     <!-- Label for the TextField in which user enters custom search engine name -->
-<<<<<<< HEAD
-    <string name="search_add_custom_engine_name_label" tools:ignore="UnusedResources">Tên</string>
-    <!-- Placeholder text shown in the Search Engine Name TextField before a user enters text -->
-    <string name="search_add_custom_engine_name_hint">Tên</string>
-    <!-- Placeholder text shown in the Search Engine Name text field before a user enters text -->
-    <string name="search_add_custom_engine_name_hint_2" tools:ignore="UnusedResources">Tên công cụ tìm kiếm</string>
-    <!-- Label for the TextField in which user enters custom search engine URL -->
-    <string name="search_add_custom_engine_url_label" tools:ignore="UnusedResources">Chuỗi URL tìm kiếm</string>
-    <!-- Placeholder text shown in the Search String TextField before a user enters text -->
-    <string name="search_add_custom_engine_search_string_hint">Chuỗi tìm kiếm để sử dụng</string>
-    <!-- Placeholder text shown in the Search String TextField before a user enters text -->
-    <string name="search_add_custom_engine_search_string_hint_2" tools:ignore="UnusedResources">URL để sử dụng cho tìm kiếm</string>
-=======
     <string name="search_add_custom_engine_name_label">Tên</string>
     <!-- Placeholder text shown in the Search Engine Name TextField before a user enters text -->
     <string name="search_add_custom_engine_name_hint">Tên</string>
@@ -1915,7 +1888,6 @@
     <string name="search_add_custom_engine_search_string_hint">Chuỗi tìm kiếm để sử dụng</string>
     <!-- Placeholder text shown in the Search String TextField before a user enters text -->
     <string name="search_add_custom_engine_search_string_hint_2">URL để sử dụng cho tìm kiếm</string>
->>>>>>> ae224354
     <!-- Description text for the Search String TextField. The %s is part of the string -->
     <string name="search_add_custom_engine_search_string_example" formatted="false">Thay thế chuỗi truy vấn thành “%s”. Ví dụ:\nhttps://www.google.com/search?q=%s</string>
 
@@ -1923,11 +1895,7 @@
     <string name="search_add_custom_engine_form_description">Chi tiết công cụ tìm kiếm tùy chỉnh</string>
 
     <!-- The text for the "Save" button for saving a custom search engine -->
-<<<<<<< HEAD
-    <string name="search_custom_engine_save_button" tools:ignore="UnusedResources">Lưu</string>
-=======
     <string name="search_custom_engine_save_button">Lưu</string>
->>>>>>> ae224354
 
     <!-- Text shown when a user leaves the name field empty -->
     <string name="search_add_custom_engine_error_empty_name">Nhập tên công cụ tìm kiếm</string>
