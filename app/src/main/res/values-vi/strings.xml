--- conflicted
+++ resolved
@@ -264,20 +264,10 @@
     <!-- Onboarding home screen popup dialog, shown on top of the Jump back in section. -->
     <string name="onboarding_home_screen_jump_back_contextual_hint_2">Gặp gỡ trang chủ được cá nhân hóa của bạn. Các thẻ, dấu trang và kết quả tìm kiếm gần đây sẽ xuất hiện ở đây.</string>
     <!-- Home onboarding dialog welcome screen title text. -->
-<<<<<<< HEAD
-    <string moz:RemovedIn="106" name="onboarding_home_welcome_title" tools:ignore="UnusedResources">Chào mừng bạn đến với internet độc lập</string>
-    <!-- Home onboarding dialog welcome screen title text. -->
-=======
->>>>>>> 68970841
     <string name="onboarding_home_welcome_title_2">Chào mừng bạn đến với một Internet cá nhân hơn</string>
     <!-- Home onboarding dialog welcome screen description text. -->
     <string name="onboarding_home_welcome_description">Màu sắc mới. Riêng tư hơn. Cùng cam kết với mọi người vì lợi nhuận.</string>
     <!-- Home onboarding dialog sign into sync screen title text. -->
-<<<<<<< HEAD
-    <string moz:RemovedIn="106" name="onboarding_home_sync_title_2" tools:ignore="UnusedResources">Chuyển từ điện thoại sang máy tính xách tay và ngược lại</string>
-    <!-- Home onboarding dialog sign into sync screen title text. -->
-=======
->>>>>>> 68970841
     <string name="onboarding_home_sync_title_3">Chuyển đổi màn hình dễ dàng hơn bao giờ hết</string>
     <!-- Home onboarding dialog sign into sync screen description text. -->
     <string name="onboarding_home_sync_description">Tiếp tục nơi bạn đã dừng lại với các thẻ từ các thiết bị khác ngay bây giờ trên trang chủ của bạn.</string>
@@ -485,30 +475,6 @@
     <string name="wallpaper_select_error_snackbar_message">Không thể thay đổi hình nền</string>
     <!-- Text displayed that links to website containing documentation about the "Limited Edition" wallpapers. -->
     <string name="wallpaper_learn_more">Tìm hiểu thêm</string>
-<<<<<<< HEAD
-    <!-- Label for switch which toggles the "tap-to-switch" behavior on home screen logo -->
-    <string moz:removedIn="105" name="wallpaper_tap_to_change_switch_label_1" tools:ignore="UnusedResources">Thay đổi hình nền bằng cách nhấn vào biểu trưng trang chủ của Firefox</string>
-
-    <!-- This is the accessibility content description for the wallpapers functionality. Users are
-    able to tap on the app logo in the home screen and can switch to different wallpapers by tapping. -->
-    <string moz:removedIn="105" name="wallpaper_logo_content_description" tools:ignore="UnusedResources">Logo Firefox - thay đổi hình nền, nút</string>
-=======
-
-    <!-- Text for classic wallpapers title. The first parameter is the Firefox name. -->
-    <string name="wallpaper_classic_title">%s cổ điển</string>
-    <!-- Text for limited edition wallpapers title. -->
-    <string name="wallpaper_limited_edition_title">Phiên bản giới hạn</string>
-    <!-- Description text for the limited edition wallpapers with learn more link. The first parameter is the learn more string defined in wallpaper_learn_more-->
-    <string name="wallpaper_limited_edition_description_with_learn_more">Bộ sưu tập Tiếng nói độc lập mới. %s</string>
-    <!-- Description text for the limited edition wallpapers. -->
-    <string name="wallpaper_limited_edition_description">Bộ sưu tập Tiếng nói độc lập mới.</string>
-    <!-- Wallpaper onboarding dialog header text. -->
-    <string name="wallpapers_onboarding_dialog_title_text">Thử một chút màu sắc</string>
-    <!-- Wallpaper onboarding dialog body text. -->
-    <string name="wallpapers_onboarding_dialog_body_text">Chọn một hình nền nói lên bạn.</string>
-    <!-- Wallpaper onboarding dialog learn more button text. The button navigates to the wallpaper settings screen. -->
-    <string name="wallpapers_onboarding_dialog_explore_more_button_text">Khám phá các hình nền khác</string>
->>>>>>> 68970841
 
     <!-- Text for classic wallpapers title. The first parameter is the Firefox name. -->
     <string name="wallpaper_classic_title">%s cổ điển</string>
@@ -1266,48 +1232,20 @@
     <string name="delete_history_group_snackbar">Đã xóa nhóm</string>
 
     <!-- Onboarding -->
-<<<<<<< HEAD
-    <!-- Text for onboarding welcome message
-    The first parameter is the name of the app (e.g. Firefox Preview) -->
-    <string moz:RemovedIn="106" name="onboarding_header" tools:ignore="UnusedResources">Chào mừng đến với %s!</string>
-=======
->>>>>>> 68970841
     <!-- Text for onboarding welcome header. -->
     <string name="onboarding_header_2">Chào mừng bạn đến với một internet tốt hơn</string>
     <!-- Text for the onboarding welcome message. -->
     <string name="onboarding_message">Một trình duyệt được xây dựng cho mọi người, không vì lợi nhuận.</string>
-<<<<<<< HEAD
-    <!-- text for the Firefox account onboarding sign in card header. The word "Firefox" should not be translated -->
-    <string moz:removedIn="106" name="onboarding_account_sign_in_header_1" tools:ignore="UnusedResources">Đồng bộ hóa Firefox giữa các thiết bị</string>
-    <!-- Text for the Firefox account onboarding sign in card header. -->
-    <string name="onboarding_account_sign_in_header">Tiếp tục trang mà bạn vừa rời khỏi</string>
-    <!-- Text for the button to learn more about signing in to your Firefox account. The first parameter is the name of the application.-->
-    <string moz:removedIn="106" name="onboarding_manual_sign_in_description_2" tools:ignore="UnusedResources">Mang dấu trang, lịch sử và mật khẩu vào %1$s trên thiết bị này.</string>
-    <!-- Text for the button to learn more about signing in to your Firefox account. -->
-    <string name="onboarding_manual_sign_in_description">Đồng bộ hóa các thẻ và mật khẩu trên các thiết bị để chuyển đổi màn hình liền mạch.</string>
-    <!-- text for the button to manually sign into Firefox account. -->
-    <string moz:removedIn="106" name="onboarding_firefox_account_sign_in_1" tools:ignore="UnusedResources">Đăng ký</string>
-=======
     <!-- Text for the Firefox account onboarding sign in card header. -->
     <string name="onboarding_account_sign_in_header">Tiếp tục trang mà bạn vừa rời khỏi</string>
     <!-- Text for the button to learn more about signing in to your Firefox account. -->
     <string name="onboarding_manual_sign_in_description">Đồng bộ hóa các thẻ và mật khẩu trên các thiết bị để chuyển đổi màn hình liền mạch.</string>
->>>>>>> 68970841
     <!-- Text for the button to manually sign into Firefox account. -->
     <string name="onboarding_firefox_account_sign_in">Đăng nhập</string>
     <!-- text to display in the snackbar once account is signed-in -->
     <string name="onboarding_firefox_account_sync_is_on">Đồng bộ hóa được bật</string>
-<<<<<<< HEAD
-    <!-- text for the tracking protection onboarding card header -->
-    <string moz:removedIn="106" name="onboarding_tracking_protection_header_3" tools:ignore="UnusedResources">Luôn bảo vệ quyền riêng tư</string>
     <!-- Text for the tracking protection onboarding card header -->
     <string name="onboarding_tracking_protection_header">Bảo vệ quyền riêng tư theo mặc định</string>
-    <!-- text for the tracking protection card description. The first parameter is the name of the application.-->
-    <string moz:removedIn="106" name="onboarding_tracking_protection_description_4" tools:ignore="UnusedResources">%1$s tự động ngăn các công ty bí mật theo dõi bạn trên web.</string>
-=======
-    <!-- Text for the tracking protection onboarding card header -->
-    <string name="onboarding_tracking_protection_header">Bảo vệ quyền riêng tư theo mặc định</string>
->>>>>>> 68970841
     <!-- Text for the tracking protection card description. -->
     <string name="onboarding_tracking_protection_description">Trình chống cookie chung ngăn trình theo dõi sử dụng cookie để theo dõi bạn trên các trang web.</string>
     <!-- text for tracking protection radio button option for standard level of blocking -->
@@ -1320,24 +1258,10 @@
     <string name="onboarding_tracking_protection_strict_button_description_3">Chặn nhiều trình theo dõi hơn để các trang tải nhanh hơn, nhưng một số trên trang có thể bị hỏng về mặt chức năng.</string>
     <!-- text for the toolbar position card header  -->
     <string name="onboarding_toolbar_placement_header_1">Chọn vị trí thanh công cụ của bạn</string>
-<<<<<<< HEAD
-    <!-- text for the toolbar position card description -->
-    <string moz:removedIn="106" name="onboarding_toolbar_placement_description_1" tools:ignore="UnusedResources">Đặt thanh công cụ trong tầm với. Giữ nó ở dưới cùng hoặc di chuyển nó lên trên cùng.</string>
-    <!-- Text for the toolbar position card description -->
-    <string name="onboarding_toolbar_placement_description">Giữ nó ở dưới cùng hoặc di chuyển nó lên trên cùng.</string>
-    <!-- text for the privacy notice onboarding card header -->
-    <string moz:removedIn="106" name="onboarding_privacy_notice_header" tools:ignore="UnusedResources">Quyền riêng tư của bạn</string>
-    <!-- Text for the privacy notice onboarding card header -->
-    <string name="onboarding_privacy_notice_header_1">Bạn kiểm soát dữ liệu của mình</string>
-    <!-- text for the privacy notice onboarding card description
-    The first parameter is the name of the app (e.g. Firefox Preview) Substitute %s for long browser name. -->
-    <string moz:removedIn="106" name="onboarding_privacy_notice_description2" tools:ignore="UnusedResources">Chúng tôi đã thiết kế %s để cung cấp cho bạn quyền kiểm soát những gì bạn chia sẻ trực tuyến và những gì bạn chia sẻ với chúng tôi.</string>
-=======
     <!-- Text for the toolbar position card description -->
     <string name="onboarding_toolbar_placement_description">Giữ nó ở dưới cùng hoặc di chuyển nó lên trên cùng.</string>
     <!-- Text for the privacy notice onboarding card header -->
     <string name="onboarding_privacy_notice_header_1">Bạn kiểm soát dữ liệu của mình</string>
->>>>>>> 68970841
     <!-- Text for the privacy notice onboarding card description. -->
     <string name="onboarding_privacy_notice_description">Firefox cho phép bạn kiểm soát những gì bạn chia sẻ trực tuyến và những gì bạn chia sẻ với chúng tôi.</string>
     <!-- Text for the button to read the privacy notice -->
