--- conflicted
+++ resolved
@@ -1545,12 +1545,9 @@
     <!-- Description for the preference for autofilling logins from Fenix in other apps (e.g. autofilling the Twitter app) -->
     <string name="preferences_android_autofill_description">შეავსეთ სახელები და პაროლები თქვენი მოწყობილობის სხვა პროგრამებში.</string>
 
-<<<<<<< HEAD
-=======
     <!-- Preference option for adding a login -->
     <string name="preferences_logins_add_login">ანგარიშის დამატება</string>
 
->>>>>>> cb5708f8
     <!-- Preference for syncing saved logins in Fenix -->
     <string name="preferences_passwords_sync_logins">ანგარიშების დასინქრონება</string>
     <!-- Preference for syncing saved logins in Fenix, when not signed in-->
