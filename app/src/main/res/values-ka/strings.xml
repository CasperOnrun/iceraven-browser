--- conflicted
+++ resolved
@@ -340,9 +340,6 @@
     <!-- Preference for rejecting or removing as many cookie/consent banners as possible on sites. See reduce_cookie_banner_summary for additional context. -->
     <string name="reduce_cookie_banner_option">შეამცირეთ ფუნთუშის მოთხოვნები</string>
     <!-- Summary for the preference for rejecting all cookies whenever possible. -->
-<<<<<<< HEAD
-    <string name="reduce_cookie_banner_summary">Firefox თავადვე შეეცდება უარყოს ფუნთუშის მოთხოვნები საიტზე ამომხტარ აბრებზე. თუ უარყოფა ვერ მოხერხდება, Firefox შეიძლება ყველა ფუნთუშის მიღებას დათანხმდეს ამომხტომი აბრის მოსაცილებლად.</string>
-=======
     <string name="reduce_cookie_banner_summary">Firefox თავადვე შეეცდება უარყოს ფუნთუშის მოთხოვნები საიტზე ამომხტარ აბრებზე. თუ უარყოფა ვერ ხერხდება, Firefox ყველა ფუნთუშაზე თანხმობით მოიცილებს ამომხტომ აბრას.</string>
 
     <!-- Text for indicating cookie banner handling is off this site, this is shown as part of the protections panel with the tracking protection toggle -->
@@ -357,7 +354,6 @@
     <string name="reduce_cookie_banner_details_panel_description_off_for_site">%1$s გაასუფთავებს ამ საიტის ფუნთუშებს და განაახლებს გვერდს. ყველა ფუნთუშის წაშლით შეიძლება გამოხვიდეთ ანგარიშებიდან და დაცარიელდეს საყიდლების კალათა.</string>
     <!-- Long text for a detail explanation indicating what will happen if cookie banner handling is on for a site, this is shown as part of the cookie banner panel in the toolbar. The first and second parameter are the application name -->
     <string name="reduce_cookie_banner_details_panel_description_on_for_site">%1$s თავადვე შეეცდება უარყოს ფუნთუშის მოთხოვნები. თუ უარყოფა ვერ ხერხდება, %2$s ყველა ფუნთუშაზე თანხმობით მოიცილებს ამომხტომ აბრას.</string>
->>>>>>> 8f4899e3
 
     <!-- Description of the preference to enable "HTTPS-Only" mode. -->
     <string name="preferences_https_only_summary">თავადვე შეეცდება დაუკავშირდეს საიტებს დაშიფრული HTTPS-ოქმით, მეტი უსაფრთხოებისთვის.</string>
