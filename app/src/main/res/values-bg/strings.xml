<?xml version="1.0" encoding="utf-8"?>
<resources>

    <!-- App name for private browsing mode. The first parameter is the name of the app defined in app_name (for example: Fenix)-->
    <string name="app_name_private_5">Поверителен %s</string>
    <!-- App name for private browsing mode. The first parameter is the name of the app defined in app_name (for example: Fenix)-->
    <string name="app_name_private_4">%s (поверителен)</string>

    <!-- Home Fragment -->
    <!-- Content description (not visible, for screen readers etc.): "Three dot" menu button. -->
    <string name="content_description_menu">Повече настройки</string>

    <!-- Content description (not visible, for screen readers etc.): "Private Browsing" menu button. -->
    <string name="content_description_private_browsing_button">Включване на поверително разглеждане</string>
    <!-- Content description (not visible, for screen readers etc.): "Private Browsing" menu button. -->
    <string name="content_description_disable_private_browsing_button">Изключване на поверително разглеждане</string>
    <!-- Placeholder text shown in the search bar before a user enters text -->
    <string name="search_hint">Търсете или въведете адрес</string>
    <!-- No Open Tabs Message Description -->
    <string name="no_open_tabs_description">Отворените раздели ще бъдат показани тук.</string>

    <!-- No Private Tabs Message Description -->
    <string name="no_private_tabs_description">Поверителните раздели ще бъдат показани тук.</string>

    <!-- Message announced to the user when tab tray is selected with 1 tab -->
    <string name="open_tab_tray_single">1 отворен раздел. Докоснете за превключване на раздели.</string>
    <!-- Message announced to the user when tab tray is selected with 0 or 2+ tabs -->
    <string name="open_tab_tray_plural">%1$s отворени раздели. Докоснете за превключване между тях.</string>
    <!-- Tab tray multi select title in app bar. The first parameter is the number of tabs selected -->
    <string name="tab_tray_multi_select_title">%1$d избрани</string>
    <!-- Label of button in create collection dialog for creating a new collection  -->
    <string name="tab_tray_add_new_collection">Създаване на списък</string>
    <!-- Label of editable text in create collection dialog for naming a new collection  -->
    <string name="tab_tray_add_new_collection_name">Име</string>
    <!-- Label of button in save to collection dialog for selecting a current collection  -->
    <string name="tab_tray_select_collection">Избор на списък</string>
    <!-- Content description for close button while in multiselect mode in tab tray -->
    <string name="tab_tray_close_multiselect_content_description">Изход от режим на множествен избор</string>
    <!-- Content description for save to collection button while in multiselect mode in tab tray -->
    <string name="tab_tray_collection_button_multiselect_content_description">Запазване на избраните раздели в списък</string>

    <!-- Content description for checkmark while tab is selected while in multiselect mode in tab tray. The first parameter is the title of the tab selected -->
    <string name="tab_tray_item_selected_multiselect_content_description">Отментат %1$s</string>
    <!-- Content description when tab is unselected while in multiselect mode in tab tray. The first parameter is the title of the tab unselected -->
    <string name="tab_tray_item_unselected_multiselect_content_description">Неотментат %1$s</string>
    <!-- Content description announcement when exiting multiselect mode in tab tray -->
    <string name="tab_tray_exit_multiselect_content_description">Излизане от режим на множествен избор</string>
    <!-- Content description announcement when entering multiselect mode in tab tray -->
    <string name="tab_tray_enter_multiselect_content_description">Режим на множествен избор, изберете раздели за добавяне към списък</string>

    <!-- Content description on checkmark while tab is selected in multiselect mode in tab tray -->
    <string name="tab_tray_multiselect_selected_content_description">Избран</string>

    <!-- Home - Recently saved bookmarks -->
    <!-- Title for the home screen section with recently saved bookmarks. -->
    <string name="recently_saved_bookmarks">Последно запазени</string>
    <!-- Content description for the recently saved bookmarks section on the home screen. -->
    <string name="recently_saved_bookmarks_content_description">Последно запазени отметки</string>
    <!-- Title for the button which navigates the user to show all of their saved bookmarks. -->
    <string name="recently_saved_show_all">Показване на всички</string>
    <!-- Content description for the button which navigates the user to show all of their saved bookmarks. -->
    <string name="recently_saved_show_all_content_description">Бутон за показване на всички запазени отметки</string>

    <!-- About content. The first parameter is the name of the application. (For example: Fenix) -->
    <string name="about_content">%1$s е произведен от @fork-maintainers.</string>

    <!-- Private Browsing -->
    <!-- Title for private session option -->
    <string name="private_browsing_title">Вие сте в поверителен прозорец</string>
    <!-- Explanation for private browsing displayed to users on home view when they first enable private mode
        The first parameter is the name of the app defined in app_name (for example: Fenix) -->
    <string name="private_browsing_placeholder_description_2">%1$s изчиства вашата история на търсене и разглеждане от поверителните раздели, когато ги затворите или излезете от приложението. Това не ви прави невидими за уебсайтовете или мрежовите доставчици, но запазва поверителността на вашата дейност онлайн от други ползватели на същото устройството.</string>
    <string name="private_browsing_common_myths">Разпространени легенди относно поверителното разглеждане</string>
    <!-- Delete session button to erase your history in a private session -->
    <string name="private_browsing_delete_session">Изтриване на сесията</string>

    <!-- Private mode shortcut "contextual feature recommendation" (CFR) -->
    <!-- Text for the main message -->
    <string name="cfr_message">Добавете пряк път за отваряне на поверителни раздели от началния си екран.</string>
    <!-- Text for the positive button -->
    <string name="cfr_pos_button_text">Добавете пряк път</string>

    <!-- Text for the negative button -->
    <string name="cfr_neg_button_text">Не, благодаря</string>

    <!-- Open in App "contextual feature recommendation" (CFR) -->
    <!-- Text for the info message. 'Firefox' intentionally hardcoded here.-->
    <string name="open_in_app_cfr_info_message">Може да настроите Firefox автоматично да отваря препратки в приложения</string>
    <!-- Text for the positive action button -->
    <string name="open_in_app_cfr_positive_button_text">Към настройки</string>
    <!-- Text for the negative action button -->
    <string name="open_in_app_cfr_negative_button_text">Прекратяване</string>

    <!-- Text for the info dialog when camera permissions have been denied but user tries to access a camera feature. -->
    <string name="camera_permissions_needed_message">Необходим е достъп до камерата. Отворете настройките на Android, докоснете разрешения и изберете разрешаване.</string>
    <!-- Text for the positive action button to go to Android Settings to grant permissions. -->
    <string name="camera_permissions_needed_positive_button_text">Към настройки</string>
    <!-- Text for the negative action button to dismiss the dialog. -->
    <string name="camera_permissions_needed_negative_button_text">Прекратяване</string>

    <!-- Text for the banner message to tell users about our auto close feature. -->
    <string name="tab_tray_close_tabs_banner_message">Настройте отворените раздели да бъдат автоматично затваряни ако не са преглеждани през последния ден, седмица или месец.</string>
    <!-- Text for the positive action button to go to Settings for auto close tabs. -->
    <string name="tab_tray_close_tabs_banner_positive_button_text">Настройки</string>
    <!-- Text for the negative action button to dismiss the Close Tabs Banner. -->
    <string name="tab_tray_close_tabs_banner_negative_button_text">Прекратяване</string>

    <!-- Home screen icons - Long press shortcuts -->
    <!-- Shortcut action to open new tab -->
    <string name="home_screen_shortcut_open_new_tab_2">Нов раздел</string>
    <!-- Shortcut action to open new private tab -->
    <string name="home_screen_shortcut_open_new_private_tab_2">Нов поверителен раздел</string>
    <!-- Heading for the Top Sites block -->
    <string name="home_screen_top_sites_heading">Предпочитани страници</string>

    <!-- Recent Tabs -->
    <!-- Header text for jumping back into the recent tab in the home screen -->
    <string name="recent_tabs_header">Върнете се към</string>
    <!-- Button text for showing all the tabs in the tabs tray -->
    <string name="recent_tabs_show_all">Показване на всички</string>

    <!-- Browser Fragment -->
    <!-- Content description (not visible, for screen readers etc.): Navigate to open tabs -->
    <string name="browser_tabs_button">Отворени раздели</string>
    <!-- Content description (not visible, for screen readers etc.): Navigate backward (browsing history) -->
    <string name="browser_menu_back">Назад</string>
    <!-- Content description (not visible, for screen readers etc.): Navigate forward (browsing history) -->
    <string name="browser_menu_forward">Напред</string>
    <!-- Content description (not visible, for screen readers etc.): Refresh current website -->
    <string name="browser_menu_refresh">Обновяване</string>
    <!-- Content description (not visible, for screen readers etc.): Stop loading current website -->
    <string name="browser_menu_stop">Спиране</string>
    <!-- Content description (not visible, for screen readers etc.): Bookmark the current page -->
    <string name="browser_menu_bookmark">Отметка</string>
    <!-- Content description (not visible, for screen readers etc.): Un-bookmark the current page -->
    <string name="browser_menu_edit_bookmark">Редактиране на отметка</string>
    <!-- Browser menu button that opens the addon manager -->
    <string name="browser_menu_add_ons">Добавки</string>
    <!-- Browser menu button that opens the addon extensions manager -->
    <string name="browser_menu_extensions">Разширения</string>
    <!-- Text displayed when there are no add-ons to be shown -->
    <string name="no_add_ons">Няма добавки</string>
    <!-- Browser menu button that sends a user to help articles -->
    <string name="browser_menu_help">Помощ</string>
    <!-- Browser menu button that sends a to a the what's new article -->
    <string name="browser_menu_whats_new">Новото в това издание</string>
    <!-- Browser menu button that opens the settings menu -->
    <string name="browser_menu_settings">Настройки</string>
    <!-- Browser menu button that opens a user's library -->
    <string name="browser_menu_library">Библиотека</string>
    <!-- Browser menu toggle that requests a desktop site -->
    <string name="browser_menu_desktop_site">Настолна версия</string>
    <!-- Browser menu toggle that adds a shortcut to the site on the device home screen. -->
    <string name="browser_menu_add_to_homescreen">Добавяне към екрана</string>
    <!-- Browser menu toggle that installs a Progressive Web App shortcut to the site on the device home screen. -->
    <string name="browser_menu_install_on_homescreen">Инсталиране</string>
    <!-- Menu option on the toolbar that takes you to synced tabs page-->
    <string name="synced_tabs">Синхронизирани раздели</string>
    <!-- Content description (not visible, for screen readers etc.) for the Resync tabs button -->
    <string name="resync_button_content_description">Повторно синхронизиране</string>
    <!-- Browser menu button that opens the find in page menu -->
    <string name="browser_menu_find_in_page">Търсене в страницата</string>
    <!-- Browser menu button that creates a private tab -->
    <string name="browser_menu_private_tab">Поверителен раздел</string>
    <!-- Browser menu button that saves the current tab to a collection -->
    <string name="browser_menu_save_to_collection_2">Добавяне към списък</string>
    <!-- Browser menu button that open a share menu to share the current site -->
    <string name="browser_menu_share">Споделяне</string>
    <!-- Share menu title, displayed when a user is sharing their current site -->
    <string name="menu_share_with">Споделяне чрез…</string>
    <!-- Browser menu button shown in custom tabs that opens the current tab in Fenix
        The first parameter is the name of the app defined in app_name (for example: Fenix) -->
    <string name="browser_menu_open_in_fenix">Отваряне в %1$s</string>
    <!-- Browser menu text shown in custom tabs to indicate this is a Fenix tab
        The first parameter is the name of the app defined in app_name (for example: Fenix) -->
    <string name="browser_menu_powered_by">С ПОДКРЕПАТА НА %1$s</string>
    <!-- Browser menu text shown in custom tabs to indicate this is a Fenix tab
        The first parameter is the name of the app defined in app_name (for example: Fenix) -->
    <string name="browser_menu_powered_by2">С подкрепата на %1$s</string>

    <!-- Browser menu button to put the current page in reader mode -->
    <string name="browser_menu_read">Изглед за четене</string>
    <!-- Browser menu button content description to close reader mode and return the user to the regular browser -->
    <string name="browser_menu_read_close">Изход от изглед за четене</string>
    <!-- Browser menu button to open the current page in an external app -->
    <string name="browser_menu_open_app_link">Отваряне в приложение</string>
    <!-- Browser menu button to configure reader mode appearance e.g. the used font type and size -->
    <string name="browser_menu_read_appearance">Външен вид</string>

    <!-- Browser menu button to show reader view appearance controls e.g. the used font type and size -->
    <string name="browser_menu_customize_reader_view">Настройки на режим за четене</string>

    <!-- Browser menu label for adding a bookmark -->
    <string name="browser_menu_add">Добавяне</string>
    <!-- Browser menu label for editing a bookmark -->
    <string name="browser_menu_edit">Редактиране</string>

    <!-- Browser Toolbar -->
    <!-- Content description for the Home screen button on the browser toolbar -->
    <string name="browser_toolbar_home">Начален екран</string>

    <!-- Error message to show when the user tries to access a scheme not
        handled by the app (Ex: blob, tel etc) -->
    <string name="unknown_scheme_error_message">Грешка при свързване. Неразпознат протокол.</string>

    <!-- Locale Settings Fragment -->
    <!-- Content description for tick mark on selected language -->
    <string name="a11y_selected_locale_content_description">Избран език</string>
    <!-- Content description for search icon -->
    <string name="a11y_search_icon_content_description">Търсене</string>

    <!-- Text for default locale item -->
    <string name="default_locale_text">Използване на системния</string>
    <!-- Placeholder text shown in the search bar before a user enters text -->
    <string name="locale_search_hint">Избиране на език</string>

    <!-- Search Fragment -->
    <!-- Button in the search view that lets a user search by scanning a QR code -->
    <string name="search_scan_button">Сканиране</string>
    <!-- Button in the search view that lets a user change their search engine -->
    <string name="search_engine_button">Търсеща машина</string>
    <!-- Button in the search view when shortcuts are displayed that takes a user to the search engine settings -->
    <string name="search_shortcuts_engine_settings">Настройки на търсачките</string>
    <!-- Header displayed when selecting a shortcut search engine -->
    <string name="search_engines_search_with">Този път търсете с:</string>
    <!-- Button in the search view that lets a user navigate to the site in their clipboard -->
    <string name="awesomebar_clipboard_title">Използване на препратка от буфера</string>
    <!-- Button in the search suggestions onboarding that allows search suggestions in private sessions -->
    <string name="search_suggestions_onboarding_allow_button">Разрешаване</string>
    <!-- Button in the search suggestions onboarding that does not allow search suggestions in private sessions -->
    <string name="search_suggestions_onboarding_do_not_allow_button">Забраняване</string>

    <!-- Search suggestion onboarding hint title text -->
    <string name="search_suggestions_onboarding_title">Показване на предложения за търсене в поверителни раздели?</string>
    <!-- Search suggestion onboarding hint description text, first parameter is the name of the app defined in app_name (for example: Fenix)-->
    <string name="search_suggestions_onboarding_text">%s ще споделя със стандартната търсачката, въвежданото в адресната лента.</string>
    <!-- Search suggestion onboarding hint Learn more link text -->
    <string name="search_suggestions_onboarding_learn_more_link">Научете повече</string>

    <!-- Search engine suggestion title text. The first parameter is the name of teh suggested engine-->
    <string name="search_engine_suggestions_title">Търсене с %s</string>
    <!-- Search engine suggestion description text -->
    <string name="search_engine_suggestions_description">Търсете директно от адресната лента</string>

    <!-- Search Widget -->
    <!-- Content description for searching with a widget. Firefox is intentionally hardcoded.-->
    <string name="search_widget_content_description">Отваряне на раздел във Firefox</string>
    <!-- Text preview for smaller sized widgets -->
    <string name="search_widget_text_short">Търсене</string>

    <!-- Text preview for larger sized widgets -->
    <string name="search_widget_text_long">Търсене в интернет</string>
    <!-- Content description (not visible, for screen readers etc.): Voice search -->
    <string name="search_widget_voice">Гласово търсене</string>

    <!-- Preferences -->
    <!-- Title for the settings page-->
    <string name="settings">Настройки</string>
    <!-- Preference category for basic settings -->
    <string name="preferences_category_basics">Основни</string>
    <!-- Preference category for general settings -->
    <string name="preferences_category_general">Общи</string>
    <!-- Preference category for all links about Fenix -->
    <string name="preferences_category_about">Относно</string>
    <!-- Preference for settings related to changing the default search engine -->
    <string name="preferences_default_search_engine">Стандартна търсеща машина</string>
    <!-- Preference for settings related to Search -->
    <string name="preferences_search">Търсене</string>
    <!-- Preference for settings related to Search address bar -->
    <string name="preferences_search_address_bar">Адресна лента</string>
    <!-- Preference linking to help about Fenix -->
    <string name="preferences_help">Помощ</string>
    <!-- Preference link to rating Fenix on the Play Store -->
    <string name="preferences_rate">Оценете в Google Play</string>
    <!-- Preference for giving feedback about Fenix -->
    <string name="preferences_feedback">Дайте обратна връзка</string>
    <!-- Preference linking to about page for Fenix
        The first parameter is the name of the app defined in app_name (for example: Fenix) -->
    <string name="preferences_about">Относно %1$s</string>
    <!-- Preference linking to the your rights SUMO page -->
    <string name="preferences_your_rights">Вашите права</string>
    <!-- Preference for settings related to saved passwords -->
    <string name="preferences_passwords">Пароли</string>
    <!-- Preference for settings related to saved credit cards and addresses -->
    <string name="preferences_credit_cards_addresses">Банкови карти и адреси</string>
    <!-- Preference for settings related to changing the default browser -->
    <string name="preferences_set_as_default_browser">Четец по подразбиране</string>
    <!-- Preference category for advanced settings -->
    <string name="preferences_category_advanced">Разширени</string>

    <!-- Preference category for privacy settings -->
    <string name="preferences_category_privacy">Поверителност</string>
    <!-- Preference category for privacy and security settings -->
    <string name="preferences_category_privacy_security">Поверителност и сигурност</string>

    <!-- Preference for advanced site permissions -->
    <string name="preferences_site_permissions">Права на страници</string>
    <!-- Preference for private browsing options -->
    <string name="preferences_private_browsing_options">Поверително разглеждане</string>
    <!-- Preference for opening links in a private tab-->
    <string name="preferences_open_links_in_a_private_tab">Отваряне препратки в поверителен раздел</string>
    <!-- Preference for allowing screenshots to be taken while in a private tab-->
    <string name="preferences_allow_screenshots_in_private_mode">Снимки на екрана в поверителен режим</string>
    <!-- Will inform the user of the risk of activating Allow screenshots in private browsing option -->
    <string name="preferences_screenshots_in_private_mode_disclaimer">Ако е включено, поверителните раздели ще са видими от отворените приложения</string>
    <!-- Preference for adding private browsing shortcut -->
    <string name="preferences_add_private_browsing_shortcut">Добавяне на икона за поверителен режим</string>
    <!-- Preference for accessibility -->
    <string name="preferences_accessibility">Достъпност</string>
    <!-- Preference to override the Firefox Account server -->
    <string name="preferences_override_fxa_server">Личен сървър за Firefox Account</string>
    <!-- Preference to override the Sync token server -->
    <string name="preferences_override_sync_tokenserver">Личен сървър за Sync</string>
    <!-- Toast shown after updating the FxA/Sync server override preferences -->
    <string name="toast_override_fxa_sync_server_done">Сървърът на Firefox Account/Sync е променен. Излизане от приложението за прилагане на промените…</string>
    <!-- Preference category for account information -->
    <string name="preferences_category_account">Сметка</string>
    <!-- Preference shown on banner to sign into account -->
    <string name="preferences_sign_in">Вход</string>
    <!-- Preference for changing where the toolbar is positioned -->
    <string name="preferences_toolbar">Лента с инструменти</string>
    <!-- Preference for changing default theme to dark or light mode -->
    <string name="preferences_theme">Тема</string>
    <!-- Preference for customizing the home screen -->
    <string name="preferences_home">Начален екран</string>
    <!-- Preference for gestures based actions -->
    <string name="preferences_gestures">Жестове</string>
    <!-- Preference for settings related to visual options -->
    <string name="preferences_customize">Външен вид</string>
    <!-- Preference description for banner about signing in -->
    <string name="preferences_sign_in_description">Синхронизирайте отметки, пароли и други с вашия Firefox Account</string>
    <!-- Preference shown instead of account display name while account profile information isn't available yet. -->
    <string name="preferences_account_default_name">Firefox Account</string>
    <!-- Preference text for account title when there was an error syncing FxA -->
    <string name="preferences_account_sync_error">Свържете повторно, за да бъде възобновено синхронизирането</string>
    <!-- Preference for language -->
    <string name="preferences_language">Език</string>
    <!-- Preference for data choices -->
    <string name="preferences_data_choices">Избор на данни</string>
    <!-- Preference for data collection -->
    <string name="preferences_data_collection">Събирани данни</string>
    <!-- Preference linking to the privacy notice -->
    <string name="preferences_privacy_link">Политика за личните данни</string>
    <!-- Preference category for developer tools -->
    <string name="developer_tools_category">Развойни инструменти</string>
    <!-- Preference for developers -->
    <string name="preferences_remote_debugging">Отдалечено отстраняване на дефекти през USB</string>
    <!-- Preference title for switch preference to show search engines -->
    <string name="preferences_show_search_engines">Показване на търсещи машини</string>
    <!-- Preference title for switch preference to show search suggestions -->
    <string name="preferences_show_search_suggestions">Показване на предложения</string>
    <!-- Preference title for switch preference to show voice search button -->
    <string name="preferences_show_voice_search">Показване на гласово търсене</string>
    <!-- Preference title for switch preference to show search suggestions also in private mode -->
    <string name="preferences_show_search_suggestions_in_private">В поверителен режим също</string>
    <!-- Preference title for switch preference to show a clipboard suggestion when searching -->
    <string name="preferences_show_clipboard_suggestions">Предложения от буфера</string>
    <!-- Preference title for switch preference to suggest browsing history when searching -->
    <string name="preferences_search_browsing_history">В история на разглеждане</string>
    <!-- Preference title for switch preference to suggest bookmarks when searching -->
    <string name="preferences_search_bookmarks">В отметките</string>
    <!-- Preference title for switch preference to suggest synced tabs when searching -->
    <string name="preferences_search_synced_tabs">В синхронизираните раздели</string>
    <!-- Preference for account settings -->
    <string name="preferences_account_settings">Настройки на сметката</string>
    <!-- Preference for enabling url autocomplete-->
    <string name="preferences_enable_autocomplete_urls">Автоматично довършване на адреси</string>
    <!-- Preference for open links in third party apps -->
    <string name="preferences_open_links_in_apps">Отваряне на препратки в приложения</string>
    <!-- Preference for open download with an external download manager app -->
    <string name="preferences_external_download_manager">Външно приложение за изтегляния</string>
    <!-- Preference for add_ons -->
    <string name="preferences_addons">Добавки</string>

    <!-- Preference for notifications -->
    <string name="preferences_notifications">Известия</string>

    <!-- Add-on Preferences -->
    <!-- Preference to customize the configured AMO (addons.mozilla.org) collection -->
    <string name="preferences_customize_amo_collection">Персонализиран списък от добавки</string>
    <!-- Button caption to confirm the add-on collection configuration -->
    <string name="customize_addon_collection_ok">Добре</string>
    <!-- Button caption to abort the add-on collection configuration -->
    <string name="customize_addon_collection_cancel">Отказ</string>
    <!-- Hint displayed on input field for custom collection name -->
    <string name="customize_addon_collection_hint">Наименование на списък</string>
    <!-- Hint displayed on input field for custom collection user ID-->
    <string name="customize_addon_collection_user_hint">Собственик на списък (User ID)</string>
    <!-- Toast shown after confirming the custom add-on collection configuration -->
    <string name="toast_customize_addon_collection_done">Списъкът с добавки е променен. Излизане от приложението за прилагане на промените…</string>

    <!-- Add-on Installation from AMO-->
    <!-- Error displayed when user attempts to install an add-on from AMO (addons.mozilla.org) that is not supported -->
    <string name="addon_not_supported_error">Добавката не се поддържа</string>
    <!-- Error displayed when user attempts to install an add-on from AMO (addons.mozilla.org) that is already installed -->
    <string name="addon_already_installed">Добавката вече е инсталирана</string>

    <!-- Account Preferences -->
    <!-- Preference for triggering sync -->
    <string name="preferences_sync_now">Синхронизиране</string>
    <!-- Preference category for sync -->
    <string name="preferences_sync_category">Изберете какво да бъде синхронизирано</string>
    <!-- Preference for syncing history -->
    <string name="preferences_sync_history">История</string>
    <!-- Preference for syncing bookmarks -->
    <string name="preferences_sync_bookmarks">Отметки</string>
    <!-- Preference for syncing logins -->
    <string name="preferences_sync_logins">Регистрации</string>
    <!-- Preference for syncing tabs -->
    <string name="preferences_sync_tabs_2">Отворени раздели</string>
    <!-- Preference for signing out -->
    <string name="preferences_sign_out">Изход</string>
    <!-- Preference displays and allows changing current FxA device name -->
    <string name="preferences_sync_device_name">Име на устройството</string>
    <!-- Text shown when user enters empty device name -->
    <string name="empty_device_name_error">Името не може да е празно.</string>
    <!-- Label indicating that sync is in progress -->
    <string name="sync_syncing_in_progress">Синхронизиране…</string>
    <!-- Label summary indicating that sync failed. The first parameter is the date stamp showing last time it succeeded -->
    <string name="sync_failed_summary">Грешка при синхронизиране. Последен успех: %s</string>
    <!-- Label summary showing never synced -->
    <string name="sync_failed_never_synced_summary">Грешка при синхронизиране. Последно синхронизиране: никога</string>
    <!-- Label summary the date we last synced. The first parameter is date stamp showing last time synced -->
    <string name="sync_last_synced_summary">Последно синхронизиране: %s</string>
    <!-- Label summary showing never synced -->
    <string name="sync_never_synced_summary">Последно синхронизиране: никога</string>
    <!-- Text for displaying the default device name.
        The first parameter is the application name, the second is the device manufacturer name
        and the third is the device model. -->
    <string name="default_device_name_2">%1$s на %2$s %3$s</string>

    <!-- Preference for syncing credit cards -->
    <string name="preferences_sync_credit_cards">Банкови карти</string>
    <!-- Preference for syncing addresses -->
    <string name="preferences_sync_address">Адреси</string>

    <!-- Send Tab -->
    <!-- Name of the "receive tabs" notification channel. Displayed in the "App notifications" system settings for the app -->
    <string name="fxa_received_tab_channel_name">Получени раздели</string>
    <!-- Description of the "receive tabs" notification channel. Displayed in the "App notifications" system settings for the app -->
    <string name="fxa_received_tab_channel_description">Известия за раздели, получени от други устройства на Firefox.</string>
    <!--  The body for these is the URL of the tab received  -->
    <string name="fxa_tab_received_notification_name">Получен раздел</string>
    <!-- When multiple tabs have been received -->
    <string name="fxa_tabs_received_notification_name">Получени раздели</string>
    <!-- %s is the device name -->
    <string name="fxa_tab_received_from_notification_name">Раздел от %s</string>

    <!-- Advanced Preferences -->
    <!-- Preference for tracking protection settings -->
    <string name="preferences_tracking_protection_settings">Защита от проследяване</string>
    <!-- Preference switch for tracking protection -->
    <string name="preferences_tracking_protection">Защита от проследяване</string>
    <!-- Preference switch description for tracking protection -->
    <string name="preferences_tracking_protection_description">Спиране на съдържание и скриптове, които ви проследяват</string>
    <!-- Preference for tracking protection exceptions -->
    <string name="preferences_tracking_protection_exceptions">Изключения</string>
    <!-- Preference description for tracking protection exceptions -->
    <string name="preferences_tracking_protection_exceptions_description">Защитата от проследяване е изключена за тези сайтове</string>
    <!-- Button in Exceptions Preference to turn on tracking protection for all sites (remove all exceptions) -->
    <string name="preferences_tracking_protection_exceptions_turn_on_for_all">Включване за всички сайтове</string>
    <!-- Text displayed when there are no exceptions -->
    <string name="exceptions_empty_message_description">Изключенията ви позволяват да спрете защитата от проследяване за избрани сайтове.</string>
    <!-- Text displayed when there are no exceptions, with learn more link that brings users to a tracking protection SUMO page -->
    <string name="exceptions_empty_message_learn_more_link">Научете повече</string>

    <!-- Preference switch for Telemetry -->
    <string name="preferences_telemetry">Телеметрия</string>
    <!-- Preference switch for usage and technical data collection -->
    <string name="preference_usage_data">Употреба и технически данни</string>
    <!-- Preference description for usage and technical data collection -->
    <string name="preferences_usage_data_description">Споделя данни за използването, производителността, хардуера, настройките на четеца с Mozilla, за да ни помогне да направим %1$s по-добър</string>
    <!-- Preference switch for marketing data collection -->
    <string name="preferences_marketing_data">Маркетингови данни</string>
    <!-- Preference description for marketing data collection, parameter is the app name (e.g. Firefox) -->
    <string name="preferences_marketing_data_description">Споделя данни за използваните от вас възможности на %1$s чрез Leanplum, нашият партньор за мобилен маркетинг.</string>
    <!-- Preference description for marketing data collection -->
    <string name="preferences_marketing_data_description2">Споделя данни за употребата с Adjust, нашия доставчик на мобилен маркетинг</string>
    <!-- Title for studies preferences -->
    <string name="preference_experiments_2">Проучвания</string>
    <!-- Summary for studies preferences -->
    <string name="preference_experiments_summary_2">Позволява на Mozilla да инсталира и изпълнява проучвания</string>
    <!-- Title for experiments preferences -->
    <string name="preference_experiments">Експерименти</string>
    <!-- Summary for experiments preferences -->
    <string name="preference_experiments_summary">Позволява на Mozilla да инсталира експериментални възможности и да събира данни за тях</string>
    <!-- Preference switch for crash reporter -->
    <string name="preferences_crash_reporter">Доклади за срив</string>
    <!-- Preference switch for Mozilla location service -->
    <string name="preferences_mozilla_location_service">Услуга за местоположение на Mozilla</string>

    <!-- Preference switch for app health report. The first parameter is the name of the application (For example: Fenix) -->
    <string name="preferences_fenix_health_report">Здравен доклад за %s</string>

    <!-- Turn On Sync Preferences -->
    <!-- Header of the Turn on Sync preference view -->
    <string name="preferences_sync">Включване на Sync</string>
    <!-- Preference for pairing -->
    <string name="preferences_sync_pair">Сканирайте кода за сдвояване в настолен Firefox</string>
    <!-- Preference for account login -->
    <string name="preferences_sync_sign_in">Вход</string>
    <!-- Preference for reconnecting to FxA sync -->
    <string name="preferences_sync_sign_in_to_reconnect">Влезте, за да свържете отново</string>
    <!-- Preference for removing FxA account -->
    <string name="preferences_sync_remove_account">Премахване на сметка</string>

    <!-- Pairing Feature strings -->
    <!-- Instructions on how to access pairing -->
    <string name="pair_instructions_2"><![CDATA[Сканирайте кода на QR, показан на <b>firefox.com/pair</b>]]></string>

    <!-- Button to open camera for pairing -->
    <string name="pair_open_camera">Отваряне на камера</string>
    <!-- Button to cancel pairing -->
    <string name="pair_cancel">Отказ</string>

    <!-- Toolbar Preferences -->
    <!-- Preference for using top toolbar -->
    <string name="preference_top_toolbar">Отгоре</string>
    <!-- Preference for using bottom toolbar -->
    <string name="preference_bottom_toolbar">Отдолу</string>

    <!-- Theme Preferences -->
    <!-- Preference for using light theme -->
    <string name="preference_light_theme">Светла</string>
    <!-- Preference for using dark theme -->
    <string name="preference_dark_theme">Тъмна</string>

    <!-- Preference for using using dark or light theme automatically set by battery -->
    <string name="preference_auto_battery_theme">Зададена от приложение за пестене на батерия</string>
    <!-- Preference for using following device theme -->
    <string name="preference_follow_device_theme">Като темата на устройството</string>

    <!-- Gestures Preferences-->
    <!-- Preferences for using pull to refresh in a webpage -->
    <string name="preference_gestures_website_pull_to_refresh">Издърпване за презареждане</string>

    <!-- Preference for using the dynamic toolbar -->
    <string name="preference_gestures_dynamic_toolbar">Плъзване скрива лентата с инструменти</string>
    <!-- Preference for switching tabs by swiping horizontally on the toolbar -->
    <string name="preference_gestures_swipe_toolbar_switch_tabs">Плъзване на лентата с инструменти настрани сменя раздели</string>

    <!-- Preference for showing the opened tabs by swiping up on the toolbar-->
    <string name="preference_gestures_swipe_toolbar_show_tabs">Плъзване нагоре на лентата с инструменти отваря раздели</string>

    <!-- Library -->
    <!-- Option in Library to open Sessions page -->
    <string name="library_sessions">Сесии</string>
    <!-- Option in Library to open Screenshots page -->
    <string name="library_screenshots">Снимки на екрана</string>
    <!-- Option in Library to open Downloads page -->
    <string name="library_downloads">Изтегляния</string>
    <!-- Option in library to open Bookmarks page -->
    <string name="library_bookmarks">Отметки</string>
    <!-- Option in library to open Desktop Bookmarks root page -->
    <string name="library_desktop_bookmarks_root">Настолни отметки</string>
    <!-- Option in library to open Desktop Bookmarks "menu" page -->
    <string name="library_desktop_bookmarks_menu">Меню с отметки</string>
    <!-- Option in library to open Desktop Bookmarks "toolbar" page -->
    <string name="library_desktop_bookmarks_toolbar">Лента с отметки</string>
    <!-- Option in library to open Desktop Bookmarks "unfiled" page -->
    <string name="library_desktop_bookmarks_unfiled">Други отметки</string>
    <!-- Option in Library to open History page -->
    <string name="library_history">История</string>
    <!-- Option in Library to open a new tab -->
    <string name="library_new_tab">Нов раздел</string>
    <!-- Option in Library to find text in page -->
    <string name="library_find_in_page">Търсене в страницата</string>
    <!-- Option in Library to open Reading List -->
    <string name="library_reading_list">Списък за четене</string>
    <!-- Menu Item Label for Search in Library -->
    <string name="library_search">Търсене</string>
    <!-- Settings Page Title -->
    <string name="settings_title">Настройки</string>
    <!-- Content description (not visible, for screen readers etc.): "Menu icon for items on a history item" -->
    <string name="content_description_history_menu">Меню на елемент от историята</string>
    <!-- Content description (not visible, for screen readers etc.): "Close button for library settings" -->
    <string name="content_description_close_button">Затваряне</string>

    <!-- Option in library for Recently Closed Tabs -->
    <string name="library_recently_closed_tabs">Последно затворени раздели</string>
    <!-- Option in library to open Recently Closed Tabs page -->
    <string name="recently_closed_show_full_history">Цялата история</string>
    <!-- Text to show users they have multiple tabs saved in the Recently Closed Tabs section of history.
    %d is a placeholder for the number of tabs selected. -->
    <string name="recently_closed_tabs">%d раздела</string>
    <!-- Text to show users they have one tab saved in the Recently Closed Tabs section of history.
    %d is a placeholder for the number of tabs selected. -->
    <string name="recently_closed_tab">%d раздел</string>

    <!-- Recently closed tabs screen message when there are no recently closed tabs -->
    <string name="recently_closed_empty_message">Няма затворени раздели</string>

    <!-- Tab Management -->
    <!-- Title of preference for tabs management -->
    <string name="preferences_tabs">Раздели</string>
    <!-- Title of preference that allows a user to specify the tab view -->
    <string name="preferences_tab_view">Изглед на раздели</string>
    <!-- Option for a list tab view -->
    <string name="tab_view_list">Списък</string>
    <!-- Option for a grid tab view -->
    <string name="tab_view_grid">Решетка</string>
    <!-- Title of preference that allows a user to auto close tabs after a specified amount of time -->
    <string name="preferences_close_tabs">Затваряне на раздели</string>
    <!-- Option for auto closing tabs that will never auto close tabs, always allows user to manually close tabs -->
    <string name="close_tabs_manually">Ръчно</string>
    <!-- Option for auto closing tabs that will auto close tabs after one day -->
    <string name="close_tabs_after_one_day">След един ден</string>
    <!-- Option for auto closing tabs that will auto close tabs after one week -->
    <string name="close_tabs_after_one_week">След една седмица</string>
    <!-- Option for auto closing tabs that will auto close tabs after one month -->
    <string name="close_tabs_after_one_month">След един месец</string>

    <!-- Start on Home -->
    <!-- Title of a preference that allows a user to indicate after a specified amount of time when the app should start on the home screen -->
    <string name="preferences_start_on_home">Отваряне на началната страница</string>
    <!-- Option for starting on the home screen after after four hours or inactivity -->
    <string name="start_on_home_after_four_hours">След четири часа</string>
    <!-- Option for always starting on the home screen -->
    <string name="start_on_home_always">Винаги</string>
    <!-- Option for never starting on the home screen -->
    <string name="start_on_home_never">Никога</string>
    <!-- Summary for tabs preference when auto closing tabs setting is set to manual close-->
    <string name="close_tabs_manually_summary">Ръчно затваряне</string>
    <!-- Summary for tabs preference when auto closing tabs setting is set to auto close tabs after one day-->
    <string name="close_tabs_after_one_day_summary">Затваряне след един ден</string>
    <!-- Summary for tabs preference when auto closing tabs setting is set to auto close tabs after one week-->
    <string name="close_tabs_after_one_week_summary">Затваряне след една седмица</string>
    <!-- Summary for tabs preference when auto closing tabs setting is set to auto close tabs after one month-->
    <string name="close_tabs_after_one_month_summary">Затваряне след един месец</string>

    <!-- Sessions -->
    <!-- Title for the list of tabs -->
    <string name="tab_header_label">Отворени раздели</string>
    <!-- Title for the list of tabs in the current private session -->
    <string name="tabs_header_private_title">Поверителни сесии</string>
    <!-- Title for the list of tabs in the current private session -->
    <string name="tabs_header_private_tabs_title">Поверителни раздели</string>
    <!-- Title for the list of tabs in the synced tabs -->
    <string name="tabs_header_synced_tabs_title">Синхронизирани раздели</string>
    <!-- Content description (not visible, for screen readers etc.): Add tab button. Adds a news tab when pressed -->
    <string name="add_tab">Добавяне на раздел</string>
    <!-- Content description (not visible, for screen readers etc.): Add tab button. Adds a news tab when pressed -->
    <string name="add_private_tab">Отваря поверителен раздел</string>
    <!-- Text for the new tab button to indicate adding a new private tab in the tab -->
    <string name="tab_drawer_fab_content">Поверителен</string>
    <!-- Text for the new tab button to indicate syncing command on the synced tabs page -->
    <string name="tab_drawer_fab_sync">Синхронизирани</string>
    <!-- Text shown as the title of the open tab tray -->
    <string name="tab_tray_title">Отворени раздели</string>
    <!-- Text shown in the menu for saving tabs to a collection -->
    <string name="tab_tray_menu_item_save">Добавяне към списък</string>
    <!-- Text shown in the menu for the collection selector -->
    <string name="tab_tray_menu_select">Избиране</string>
    <!-- Text shown in the menu for sharing all tabs -->
    <string name="tab_tray_menu_item_share">Споделяне на всички раздели</string>
    <!-- Text shown in the menu to view recently closed tabs -->
    <string name="tab_tray_menu_recently_closed">Последно затворени раздели</string>
    <!-- Text shown in the menu to view account settings -->
    <string name="tab_tray_menu_account_settings">Настройки на сметката</string>
    <!-- Text shown in the menu to view tab settings -->
    <string name="tab_tray_menu_tab_settings">Настройки на раздели</string>
    <!-- Text shown in the menu for closing all tabs -->
    <string name="tab_tray_menu_item_close">Затваряне на всички раздели</string>
    <!-- Shortcut action to open new tab -->
    <string name="tab_tray_menu_open_new_tab">Нов раздел</string>
    <!-- Shortcut action to open the home screen -->
    <string name="tab_tray_menu_home">Начален екран</string>
    <!-- Shortcut action to toggle private mode -->
    <string name="tab_tray_menu_toggle">Превключване режима на раздела</string>
    <!-- Text shown in the multiselect menu for bookmarking selected tabs. -->
    <string name="tab_tray_multiselect_menu_item_bookmark">Отметка</string>
    <!-- Text shown in the multiselect menu for closing selected tabs. -->
    <string name="tab_tray_multiselect_menu_item_close">Затваряне</string>
    <!-- Content description for tabs tray multiselect share button -->
    <string name="tab_tray_multiselect_share_content_description">Споделяне на избраните раздели</string>
    <!-- Content description for tabs tray multiselect menu -->
    <string name="tab_tray_multiselect_menu_content_description">Меню избрани раздели</string>
    <!-- Content description (not visible, for screen readers etc.): Removes tab from collection button. Removes the selected tab from collection when pressed -->
    <string name="remove_tab_from_collection">Премахване на раздела от спъсъка</string>
    <!-- Text for button to enter multiselect mode in tabs tray -->
    <string name="tabs_tray_select_tabs">Избиране на раздели</string>
    <!-- Content description (not visible, for screen readers etc.): Close tab button. Closes the current session when pressed -->
    <string name="close_tab">Затваряне на раздел</string>
    <!-- Content description (not visible, for screen readers etc.): Close tab <title> button. First parameter is tab title  -->
    <string name="close_tab_title">Затваряне на раздел %s</string>
    <!-- Content description (not visible, for screen readers etc.): Opens the open tabs menu when pressed -->
    <string name="open_tabs_menu">Отваряне на меню Раздели</string>
    <!-- Open tabs menu item to close all tabs -->
    <string name="tabs_menu_close_all_tabs">Затваряне на всички раздели</string>
    <!-- Open tabs menu item to share all tabs -->
    <string name="tabs_menu_share_tabs">Споделяне на раздели</string>
    <!-- Open tabs menu item to save tabs to collection -->
    <string name="tabs_menu_save_to_collection1">Запазване на раздели в списък</string>
    <!-- Content description (not visible, for screen readers etc.): Opens the tab menu when pressed -->
    <string name="tab_menu">Меню Раздели</string>
    <!-- Tab menu item to share the tab -->
    <string name="tab_share">Споделяне на раздел</string>
    <!-- Button in the current session menu. Deletes the session when pressed -->
    <string name="current_session_delete">Изтриване</string>
    <!-- Button in the current session menu. Saves the session when pressed -->
    <string name="current_session_save">Запазване</string>
    <!-- Button in the current session menu. Opens the share menu when pressed -->
    <string name="current_session_share">Споделяне</string>
    <!-- Content description (not visible, for screen readers etc.): Title icon for current session menu -->
    <string name="current_session_image">Заглавна пиктограма на текущото меню на сесия</string>

    <!-- Button to save the current set of tabs into a collection -->
    <string name="save_to_collection">Добавяне към списък</string>
    <!-- Text for the menu button to delete a collection -->
    <string name="collection_delete">Изтриване на списък</string>
    <!-- Text for the menu button to rename a collection -->
    <string name="collection_rename">Преименуване на списък</string>
    <!-- Text for the button to open tabs of the selected collection -->
    <string name="collection_open_tabs">Отваряне на раздели</string>
    <!-- Hint for adding name of a collection -->
    <string name="collection_name_hint">Наименование на списък</string>
	<!-- Text for the menu button to rename a top site -->
	<string name="rename_top_site">Преименуване</string>
	<!-- Text for the menu button to remove a top site -->
	<string name="remove_top_site">Премахване</string>
    <!-- Text for the menu button to delete a top site from history -->
    <string name="delete_from_history">Премахване от историята</string>
    <!-- Postfix for private WebApp titles, placeholder is replaced with app name -->
    <string name="pwa_site_controls_title_private">%1$s (поверителен режим)</string>
    <!-- Button in the current tab tray header in multiselect mode. Saved the selected tabs to a collection when pressed. -->
    <string name="tab_tray_save_to_collection">Запазване</string>

    <!-- History -->
    <!-- Text for the button to clear all history -->
    <string name="history_delete_all">Изчистване на история</string>
    <!-- Text for the dialog to confirm clearing all history -->
    <string name="history_delete_all_dialog">Сигурни ли сте, че желаете да изтриете историята на разглеждане?</string>
    <!-- Text for the snackbar to confirm that multiple browsing history items has been deleted -->
    <string name="history_delete_multiple_items_snackbar">Историята е изчистена</string>
    <!-- Text for the snackbar to confirm that a single browsing history item has been deleted. The first parameter is the shortened URL of the deleted history item. -->
    <string name="history_delete_single_item_snackbar">Изтрито %1$s</string>
    <!-- Text for positive action to delete history in deleting history dialog -->
    <string name="history_clear_dialog">Изчистване</string>
    <!-- History overflow menu copy button -->
    <string name="history_menu_copy_button">Копиране</string>
    <!-- History overflow menu share button -->
    <string name="history_menu_share_button">Споделяне</string>
    <!-- History overflow menu open in new tab button -->
    <string name="history_menu_open_in_new_tab_button">Отваряне в раздел</string>
    <!-- History overflow menu open in private tab button -->
    <string name="history_menu_open_in_private_tab_button">Отваряне в поверителен раздел</string>
    <!-- Text for the button to delete a single history item -->
    <string name="history_delete_item">Изтриване</string>
    <!-- History multi select title in app bar
    The first parameter is the number of bookmarks selected -->
    <string name="history_multi_select_title">%1$d избрани</string>
    <!-- Text for the button to clear selected history items. The first parameter
        is a digit showing the number of items you have selected -->
    <string name="history_delete_some">Изтриване на %1$d записа</string>

    <!-- Text for the header that groups the history for today -->
    <string name="history_today">Днес</string>
    <!-- Text for the header that groups the history for yesterday -->
    <string name="history_yesterday">Вчера</string>
    <!-- Text for the header that groups the history for last 24 hours -->
    <string name="history_24_hours">Последните 24 часа</string>
    <!-- Text for the header that groups the history the past 7 days -->
    <string name="history_7_days">Последните 7 дни</string>
    <!-- Text for the header that groups the history the past 30 days -->
    <string name="history_30_days">Последните 30 дни</string>

    <!-- Text for the header that groups the history older than the last month -->
    <string name="history_older">По-стари</string>
    <!-- Text shown when no history exists -->
    <string name="history_empty_message">Липсва история</string>

    <!-- Downloads -->
    <!-- Text for the button to clear all downloads -->
    <string name="download_delete_all">Изтриване на изтеглени файлове</string>
    <!-- Text for the dialog to confirm clearing all downloads -->
    <string name="download_delete_all_dialog">Сигурни ли сте, че желаете да изтриете изтеглените файлове?</string>
    <!-- Text for the snackbar to confirm that multiple downloads items have been removed -->
    <string name="download_delete_multiple_items_snackbar_1">Изтеглените файлове са премахнати</string>
    <!-- Text for the snackbar to confirm that a single download item has been removed. The first parameter is the name of the download item. -->
    <string name="download_delete_single_item_snackbar">Файлът „%1$s“ е премахнат</string>
    <!-- Text shown when no download exists -->
    <string name="download_empty_message_1">Няма изтеглени файлове</string>
    <!-- History multi select title in app bar
    The first parameter is the number of downloads selected -->
    <string name="download_multi_select_title">%1$d избрани</string>


    <!-- History overflow menu open in new tab button -->
    <string name="download_menu_open">Отваряне</string>


    <!-- Text for the button to remove a single download item -->
    <string name="download_delete_item_1">Премахване</string>


    <!-- Crashes -->
    <!-- Title text displayed on the tab crash page. This first parameter is the name of the application (For example: Fenix) -->
    <string name="tab_crash_title_2">Извинете. %1$s не можа да зареди страницата.</string>
    <!-- Description text displayed on the tab crash page -->
    <string name="tab_crash_description">Oпитайте да възстановите или затворите раздела.</string>
    <!-- Send crash report checkbox text on the tab crash page -->
    <string name="tab_crash_send_report">Изпращане на доклад за срива до Mozilla</string>
    <!-- Close tab button text on the tab crash page -->
    <string name="tab_crash_close">Затваряне на раздел</string>
    <!-- Restore tab button text on the tab crash page -->
    <string name="tab_crash_restore">Възстановяване на раздел</string>

    <!-- Content Description for session item menu button -->
    <string name="content_description_session_menu">Настройки на сесия</string>

    <!-- Content Description for session item share button -->
    <string name="content_description_session_share">Споделяне на сесия</string>

    <!-- Bookmarks -->
    <!-- Content description for bookmarks library menu -->
    <string name="bookmark_menu_content_description">Меню отметки</string>
    <!-- Screen title for editing bookmarks -->
    <string name="bookmark_edit">Промяна на отметка</string>
    <!-- Screen title for selecting a bookmarks folder -->
    <string name="bookmark_select_folder">Избор на папка</string>
    <!-- Confirmation message for a dialog confirming if the user wants to delete the selected folder -->
    <string name="bookmark_delete_folder_confirmation_dialog">Наистина ли искате да изтриете папката?</string>
    <!-- Confirmation message for a dialog confirming if the user wants to delete multiple items including folders. Parameter will be replaced by app name. -->
    <string name="bookmark_delete_multiple_folders_confirmation_dialog">%s ще изтрие избраните елементи.</string>
    <!-- Snackbar title shown after a folder has been deleted. This first parameter is the name of the deleted folder -->
    <string name="bookmark_delete_folder_snackbar">Изтрита %1$s</string>
    <!-- Screen title for adding a bookmarks folder -->
    <string name="bookmark_add_folder">Добавяне на папка</string>
    <!-- Snackbar title shown after a bookmark has been created. -->
    <string name="bookmark_saved_snackbar">Отметката е запазена!</string>
    <!-- Snackbar edit button shown after a bookmark has been created. -->
    <string name="edit_bookmark_snackbar_action">РЕДАКТИРАНЕ</string>
    <!-- Bookmark overflow menu edit button -->
    <string name="bookmark_menu_edit_button">Редактиране</string>
    <!-- Bookmark overflow menu select button -->
    <string name="bookmark_menu_select_button">Избиране</string>
    <!-- Bookmark overflow menu copy button -->
    <string name="bookmark_menu_copy_button">Копиране</string>
    <!-- Bookmark overflow menu share button -->
    <string name="bookmark_menu_share_button">Споделяне</string>
    <!-- Bookmark overflow menu open in new tab button -->
    <string name="bookmark_menu_open_in_new_tab_button">Отваряне в нов раздел</string>
    <!-- Bookmark overflow menu open in private tab button -->
    <string name="bookmark_menu_open_in_private_tab_button">Отваряне в поверителен раздел</string>
    <!-- Bookmark overflow menu delete button -->
    <string name="bookmark_menu_delete_button">Изтриване</string>
    <!--Bookmark overflow menu save button -->
    <string name="bookmark_menu_save_button">Запазване</string>
    <!-- Bookmark multi select title in app bar
     The first parameter is the number of bookmarks selected -->
    <string name="bookmarks_multi_select_title">%1$d избрани</string>
    <!-- Bookmark editing screen title -->
    <string name="edit_bookmark_fragment_title">Промяна на отметка</string>
    <!-- Bookmark folder editing screen title -->
    <string name="edit_bookmark_folder_fragment_title">Промяна на папка</string>
    <!-- Bookmark sign in button message -->
    <string name="bookmark_sign_in_button">Влезте, за да видите синхронизираните отметки</string>
    <!-- Bookmark URL editing field label -->
    <string name="bookmark_url_label">URL</string>
    <!-- Bookmark FOLDER editing field label -->
    <string name="bookmark_folder_label">ПАПКА</string>
    <!-- Bookmark NAME editing field label -->
    <string name="bookmark_name_label">ИМЕ</string>
    <!-- Bookmark add folder screen title -->
    <string name="bookmark_add_folder_fragment_label">Добавяне на папка</string>
    <!-- Bookmark select folder screen title -->
    <string name="bookmark_select_folder_fragment_label">Избиране на папка</string>
    <!-- Bookmark editing error missing title -->
    <string name="bookmark_empty_title_error">Заглавието е задължително</string>
    <!-- Bookmark editing error missing or improper URL -->
    <string name="bookmark_invalid_url_error">Неправилен адрес</string>

    <!-- Bookmark screen message for empty bookmarks folder -->
    <string name="bookmarks_empty_message">Липсват отметки</string>
    <!-- Bookmark snackbar message on deletion
     The first parameter is the host part of the URL of the bookmark deleted, if any -->
    <string name="bookmark_deletion_snackbar_message">Изтрита %1$s</string>
    <!-- Bookmark snackbar message on deleting multiple bookmarks not including folders-->
    <string name="bookmark_deletion_multiple_snackbar_message_2">Отметките са изтрити</string>
    <!-- Bookmark snackbar message on deleting multiple bookmarks including folders-->
    <string name="bookmark_deletion_multiple_snackbar_message_3">Изтриване на избраните папки</string>
    <!-- Bookmark undo button for deletion snackbar action -->
    <string name="bookmark_undo_deletion">ОТМЕНЯНЕ</string>

    <!-- Site Permissions -->
    <!-- Site permissions preferences header -->
    <string name="permissions_header">Права</string>
    <!-- Button label that take the user to the Android App setting -->
    <string name="phone_feature_go_to_settings">Към настройките</string>
    <!-- Content description (not visible, for screen readers etc.): Quick settings sheet
        to give users access to site specific information / settings. For example:
        Secure settings status and a button to modify site permissions -->
    <string name="quick_settings_sheet">Списък с бързи настройки</string>

    <!-- Label that indicates that this option it the recommended one -->
    <string name="phone_feature_recommended">Препоръчително</string>
    <!-- button that allows editing site permissions settings -->
    <string name="quick_settings_sheet_manage_site_permissions">Управление на права на страница</string>
    <!-- Button label for clearing all the information of site permissions-->
    <string name="clear_permissions">Изчистване на правата</string>

    <!-- Button label for clearing a site permission-->
    <string name="clear_permission">Изчистване на правото</string>
    <!-- Button label for clearing all the information on all sites-->
    <string name="clear_permissions_on_all_sites">Изчистване на правата на всички страници</string>
    <!-- Preference for altering video and audio autoplay for all websites -->
    <string name="preference_browser_feature_autoplay">Автоматично възпроизвеждане</string>
    <!-- Preference for altering the camera access for all websites -->
    <string name="preference_phone_feature_camera">Камера</string>
    <!-- Preference for altering the microphone access for all websites -->
    <string name="preference_phone_feature_microphone">Микрофон</string>
    <!-- Preference for altering the location access for all websites -->
    <string name="preference_phone_feature_location">Местоположение</string>
    <!-- Preference for altering the notification access for all websites -->
    <string name="preference_phone_feature_notification">Известия</string>
    <!-- Preference for altering the persistent storage access for all websites -->
    <string name="preference_phone_feature_persistent_storage">Постоянно хранилище</string>
    <!-- Preference for altering the EME access for all websites -->
    <string name="preference_phone_feature_media_key_system_access">Съдържание под DRM</string>
    <!-- Label that indicates that a permission must be asked always -->
    <string name="preference_option_phone_feature_ask_to_allow">Винаги да пита</string>
    <!-- Label that indicates that a permission must be blocked -->
    <string name="preference_option_phone_feature_blocked">Забраняване</string>
    <!-- Label that indicates that a permission must be allowed -->
    <string name="preference_option_phone_feature_allowed">Разрешаване</string>
    <!--Label that indicates a permission is by the Android OS-->
    <string name="phone_feature_blocked_by_android">Забранено от Android</string>
    <!-- Preference for showing a list of websites that the default configurations won't apply to them -->
    <string name="preference_exceptions">Изключения</string>

    <!-- Summary of tracking protection preference if tracking protection is set to on -->
    <string name="tracking_protection_on">Включено</string>
    <!-- Summary of tracking protection preference if tracking protection is set to off -->
    <string name="tracking_protection_off">Изключено</string>
    <!-- Label for global setting that indicates that all video and audio autoplay is allowed -->
    <string name="preference_option_autoplay_allowed2">Разрешаване на звук и видео</string>

    <!-- Label for site specific setting that indicates that all video and audio autoplay is allowed -->
    <string name="quick_setting_option_autoplay_allowed">Разрешаване на звук и видео</string>
    <!-- Label that indicates that video and audio autoplay is only allowed over Wi-Fi -->
    <string name="preference_option_autoplay_allowed_wifi_only2">Без звук и видео през мобилни данни</string>
    <!-- Subtext that explains 'autoplay on Wi-Fi only' option -->
    <string name="preference_option_autoplay_allowed_wifi_subtext">Звук и видео ще бъдат възпроизвеждани само по Wi-Fi</string>
    <!-- Label for global setting that indicates that video autoplay is allowed, but audio autoplay is blocked -->
    <string name="preference_option_autoplay_block_audio2">Само без звук</string>
    <!-- Label for site specific setting that indicates that video autoplay is allowed, but audio autoplay is blocked -->
    <string name="quick_setting_option_autoplay_block_audio">Само без звук</string>
    <!-- Label for global setting that indicates that all video and audio autoplay is blocked -->
    <string name="preference_option_autoplay_blocked3">Без звук и видео</string>
    <!-- Label for site specific setting that indicates that all video and audio autoplay is blocked -->
    <string name="quick_setting_option_autoplay_blocked">Без звук и видео</string>
    <!-- Summary of delete browsing data on quit preference if it is set to on -->
    <string name="delete_browsing_data_quit_on">Включено</string>
    <!-- Summary of delete browsing data on quit preference if it is set to off -->
    <string name="delete_browsing_data_quit_off">Изключено</string>

    <!-- Collections -->
    <!-- Collections header on home fragment -->
    <string name="collections_header">Списъци</string>
    <!-- Content description (not visible, for screen readers etc.): Opens the collection menu when pressed -->
    <string name="collection_menu_button_content_description">Меню Списъци</string>
    <!-- Label to describe what collections are to a new user without any collections -->
    <string name="no_collections_description2">Съберете важните за вас неща.\nГрупирайте търсения, страници и раздели за бърз достъп по-късно.</string>
    <!-- Title for the "select tabs" step of the collection creator -->
    <string name="create_collection_select_tabs">Избиране на раздели</string>
    <!-- Title for the "select collection" step of the collection creator -->
    <string name="create_collection_select_collection">Избор на списък</string>
    <!-- Title for the "name collection" step of the collection creator -->
    <string name="create_collection_name_collection">Наименуване на списък</string>
    <!-- Button to add new collection for the "select collection" step of the collection creator -->
    <string name="create_collection_add_new_collection">Създаване на списък</string>
    <!-- Button to select all tabs in the "select tabs" step of the collection creator -->
    <string name="create_collection_select_all">Избиране на всички</string>
    <!-- Button to deselect all tabs in the "select tabs" step of the collection creator -->
    <string name="create_collection_deselect_all">Отменяне всички</string>
    <!-- Text to prompt users to select the tabs to save in the "select tabs" step of the collection creator -->
    <string name="create_collection_save_to_collection_empty">Изберете раздели за запазване</string>
    <!-- Text to show users how many tabs they have selected in the "select tabs" step of the collection creator.
     %d is a placeholder for the number of tabs selected. -->
    <string name="create_collection_save_to_collection_tabs_selected">%d раздела избрани</string>
    <!-- Text to show users they have one tab selected in the "select tabs" step of the collection creator.
    %d is a placeholder for the number of tabs selected. -->
    <string name="create_collection_save_to_collection_tab_selected">%d раздел избран</string>
    <!-- Text shown in snackbar when multiple tabs have been saved in a collection -->
    <string name="create_collection_tabs_saved">Разделите са запазени!</string>
    <!-- Text shown in snackbar when one or multiple tabs have been saved in a new collection -->
    <string name="create_collection_tabs_saved_new_collection">Колекция запазена!</string>
    <!-- Text shown in snackbar when one tab has been saved in a collection -->
    <string name="create_collection_tab_saved">Разделът е запазен!</string>
    <!-- Content description (not visible, for screen readers etc.): button to close the collection creator -->
    <string name="create_collection_close">Затваряне</string>
    <!-- Button to save currently selected tabs in the "select tabs" step of the collection creator-->
    <string name="create_collection_save">Запазване</string>

    <!-- Snackbar action to view the collection the user just created or updated -->
    <string name="create_collection_view">Преглед</string>

    <!-- Default name for a new collection in "name new collection" step of the collection creator. %d is a placeholder for the number of collections-->
    <string name="create_collection_default_name">Списък %d</string>

    <!-- Share -->
    <!-- Share screen header -->
    <string name="share_header">Изпращане и споделяне</string>
    <!-- Share screen header -->
    <string name="share_header_2">Споделяне</string>
    <!-- Content description (not visible, for screen readers etc.):
        "Share" button. Opens the share menu when pressed. -->
    <string name="share_button_content_description">Споделяне</string>

    <!-- Sub-header in the dialog to share a link to another app -->
    <string name="share_link_subheader">Споделяне на препратка</string>
    <!-- Sub-header in the dialog to share a link to another sync device -->
    <string name="share_device_subheader">Изпращане към устройство</string>
    <!-- Sub-header in the dialog to share a link to an app from the full list -->
    <string name="share_link_all_apps_subheader">Всички действия</string>
    <!-- Sub-header in the dialog to share a link to an app from the most-recent sorted list -->
    <string name="share_link_recent_apps_subheader">Последно използвани</string>
    <!-- An option from the three dot menu to into sync -->
    <string name="sync_menu_sign_in">Вписване в Sync</string>
    <!-- An option from the share dialog to sign into sync -->
    <string name="sync_sign_in">Вписване в Sync</string>
    <!-- An option from the share dialog to send link to all other sync devices -->
    <string name="sync_send_to_all">Изпращане до всички устройства</string>
    <!-- An option from the share dialog to reconnect to sync -->
    <string name="sync_reconnect">Повторно свързване със Sync</string>
    <!-- Text displayed when sync is offline and cannot be accessed -->
    <string name="sync_offline">Без мрежа</string>
    <!-- An option to connect additional devices -->
    <string name="sync_connect_device">Добавяне на устройство</string>
    <!-- The dialog text shown when additional devices are not available -->
    <string name="sync_connect_device_dialog">За да изпращате раздели е необходимо да бъдете вписани във Firefox на поне едно устройство.</string>

    <!-- Confirmation dialog button -->
    <string name="sync_confirmation_button">Разбрах</string>
    <!-- Share error message -->
    <string name="share_error_snackbar">Невъзможно е споделяне с това приложение</string>
    <!-- Add new device screen title -->
    <string name="sync_add_new_device_title">Изпращане към устройство</string>
    <!-- Text for the warning message on the Add new device screen -->
    <string name="sync_add_new_device_message">Няма свързани устройства</string>
    <!-- Text for the button to learn about sending tabs -->
    <string name="sync_add_new_device_learn_button">Повече за изпращане на раздели…</string>
    <!-- Text for the button to connect another device -->
    <string name="sync_add_new_device_connect_button">Добавяне на устройство…</string>

    <!-- Notifications -->
    <!-- The user visible name of the "notification channel" (Android 8+ feature) for the ongoing notification shown while a browsing session is active. -->
    <string name="notification_pbm_channel_name">Поверителна сесия</string>
    <!-- Text shown in the notification that pops up to remind the user that a private browsing session is active. -->
    <string name="notification_pbm_delete_text">Изчистване на поверителни раздели</string>
    <!-- Text shown in the notification that pops up to remind the user that a private browsing session is active. -->
    <string name="notification_pbm_delete_text_2">Затваряне на поверителни раздели</string>
    <!-- Notification action to open Fenix and resume the current browsing session. -->
    <string name="notification_pbm_action_open">Отваряне</string>
    <!-- Notification action to delete all current private browsing sessions AND switch to Fenix (bring it to the foreground) -->
    <string name="notification_pbm_action_delete_and_open">Изчистване и отваряне</string>
    <!-- Name of the "Powered by Fenix" notification channel. Displayed in the "App notifications" system settings for the app -->
    <string name="notification_powered_by_channel_name">С подкрепата на</string>
<<<<<<< HEAD
=======
    <!-- Name of the marketing notification channel. Displayed in the "App notifications" system settings for the app -->
    <string name="notification_marketing_channel_name">Маркетинг</string>
    <!-- Title shown in the notification that pops up to remind the user to set fenix as default browser.
    %1$s is a placeholder that will be replaced by the app name (Fenix). -->
    <string name="notification_default_browser_title">%1$s е бърз и поверителен</string>
    <!-- Text shown in the notification that pops up to remind the user to set fenix as default browser.
    %1$s is a placeholder that will be replaced by the app name (Fenix). -->
    <string name="notification_default_browser_text">Направете %1$s четец по подразбиране</string>

    <!-- Snackbar -->
>>>>>>> 637485e2
    <!-- Text shown in snackbar when user deletes a collection -->
    <string name="snackbar_collection_deleted">Списъкът е изтрит</string>
    <!-- Text shown in snackbar when user renames a collection -->
    <string name="snackbar_collection_renamed">Списъкът е преименуван</string>
    <!-- Text shown in snackbar when user deletes a tab -->
    <string name="snackbar_tab_deleted">Разделът е изтрит</string>
    <!-- Text shown in snackbar when user deletes all tabs -->
    <string name="snackbar_tabs_deleted">Разделите са изтрити</string>
    <!-- Text shown in snackbar when user closes a tab -->
    <string name="snackbar_tab_closed">Разделът е затворен</string>
    <!-- Text shown in snackbar when user closes all tabs -->
    <string name="snackbar_tabs_closed">Разделите са затворени</string>
    <!-- Text shown in snackbar when user closes tabs -->
    <string name="snackbar_message_tabs_closed">Разделите са затворени!</string>
    <!-- Text shown in snackbar when user bookmarks a list of tabs -->
    <string name="snackbar_message_bookmarks_saved">Отметките са запазени!</string>
    <!-- Text shown in snackbar action for viewing bookmarks -->
    <string name="snackbar_message_bookmarks_view">Преглед</string>
    <!-- Text shown in snackbar when user adds a site to top sites -->
    <string name="snackbar_added_to_top_sites">Добавено към най-посещаваните страници!</string>
    <!-- Text shown in snackbar when user closes a private tab -->
    <string name="snackbar_private_tab_closed">Поверителният раздел е затворен</string>
    <!-- Text shown in snackbar when user closes all private tabs -->
    <string name="snackbar_private_tabs_closed">Поверителните раздели са затворени</string>
    <!-- Text shown in snackbar when user deletes all private tabs -->
    <string name="snackbar_private_tabs_deleted">Поверителните раздели са затворени</string>
    <!-- Text shown in snackbar to undo deleting a tab, top site or collection -->
    <string name="snackbar_deleted_undo">ОТМЕНЯНЕ</string>
    <!-- Text shown in snackbar when user removes a top site -->
    <string name="snackbar_top_site_removed">Страницата е премахната</string>
    <!-- Text for action to undo deleting a tab or collection shown in a11y dialog -->
    <string name="a11y_dialog_deleted_undo">Отменяне</string>
    <!-- Text for action to confirm deleting a tab or collection shown in a11y dialog -->
    <string name="a11y_dialog_deleted_confirm">Потвърждаване</string>
    <!-- QR code scanner prompt which appears after scanning a code, but before navigating to it
        First parameter is the name of the app, second parameter is the URL or text scanned-->
    <string name="qr_scanner_confirmation_dialog_message">Разрешете %1$s да отвори %2$s</string>

    <!-- QR code scanner prompt dialog positive option to allow navigation to scanned link -->
    <string name="qr_scanner_dialog_positive">РАЗРЕШАВАНЕ</string>
    <!-- QR code scanner prompt dialog positive option to deny navigation to scanned link -->
    <string name="qr_scanner_dialog_negative">ЗАБРАНЯВАНЕ</string>
    <!-- Tab collection deletion prompt dialog message. Placeholder will be replaced with the collection name -->
    <string name="tab_collection_dialog_message">Наистина ли искате да изтриете %1$s?</string>
    <!-- Collection and tab deletion prompt dialog message. This will show when the last tab from a collection is deleted -->
    <string name="delete_tab_and_collection_dialog_message">При изтриване на раздела ще бъде изтрит целия списък. Винаги може да създадете нов списък.</string>
    <!-- Collection and tab deletion prompt dialog title. Placeholder will be replaced with the collection name. This will show when the last tab from a collection is deleted -->
    <string name="delete_tab_and_collection_dialog_title">Изтриване на %1$s?</string>
    <!-- Tab collection deletion prompt dialog option to delete the collection -->
    <string name="tab_collection_dialog_positive">Изтриване</string>
    <!-- Tab collection deletion prompt dialog option to cancel deleting the collection -->
    <string name="tab_collection_dialog_negative">Отказ</string>

    <!-- Text displayed in a notification when the user enters full screen mode -->
    <string name="full_screen_notification">Режим на цял екран</string>
    <!-- Message for copying the URL via long press on the toolbar -->
    <string name="url_copied">Адресът е копиран</string>

    <!-- Sample text for accessibility font size -->
    <string name="accessibility_text_size_sample_text_1">Това е примерен текст. Той е тук, за да покаже как ще изглежда текста при намаляване и увеличаване на размера чрез тази настройка.</string>
    <!-- Summary for Accessibility Text Size Scaling Preference -->
    <string name="preference_accessibility_text_size_summary">Направи текста в уебсайтовете по-голям или по-малък</string>
    <!-- Title for Accessibility Text Size Scaling Preference -->
    <string name="preference_accessibility_font_size_title">Размер на шрифт</string>

    <!-- Title for Accessibility Text Automatic Size Scaling Preference -->
    <string name="preference_accessibility_auto_size_2">Автоматичен размер на шрифта</string>
    <!-- Summary for Accessibility Text Automatic Size Scaling Preference -->
    <string name="preference_accessibility_auto_size_summary">Размерът на шрифта ще отговаря на настройките на Android. Изключете, за да управлявате размера на шрифта оттук.</string>

    <!-- Title for the Delete browsing data preference -->
    <string name="preferences_delete_browsing_data">Изтриване на данни от разглеждане</string>
    <!-- Title for the tabs item in Delete browsing data -->
    <string name="preferences_delete_browsing_data_tabs_title_2">Отворени раздели</string>
    <!-- Subtitle for the tabs item in Delete browsing data, parameter will be replaced with the number of open tabs -->
    <string name="preferences_delete_browsing_data_tabs_subtitle">%d раздела</string>
    <!-- Title for the data and history items in Delete browsing data -->
    <string name="preferences_delete_browsing_data_browsing_data_title">История на разглеждане и данни от страници</string>
    <!-- Subtitle for the data and history items in delete browsing data, parameter will be replaced with the
        number of history items the user has -->
    <string name="preferences_delete_browsing_data_browsing_data_subtitle">%d адреса</string>
    <!-- Title for history items in Delete browsing data -->
    <string name="preferences_delete_browsing_data_browsing_history_title">История</string>
    <!-- Subtitle for the history items in delete browsing data, parameter will be replaced with the
        number of history pages the user has -->
    <string name="preferences_delete_browsing_data_browsing_history_subtitle">%d страници</string>
    <!-- Title for the cookies item in Delete browsing data -->
    <string name="preferences_delete_browsing_data_cookies">Бисквитки</string>
    <!-- Subtitle for the cookies item in Delete browsing data -->
    <string name="preferences_delete_browsing_data_cookies_subtitle">Ще бъдете отписани от повечето страници</string>
    <!-- Title for the cached images and files item in Delete browsing data -->
    <string name="preferences_delete_browsing_data_cached_files">Буферирани изображения и файлове</string>
    <!-- Subtitle for the cached images and files item in Delete browsing data -->
    <string name="preferences_delete_browsing_data_cached_files_subtitle">Освобождава място за съхранение</string>
    <!-- Title for the site permissions item in Delete browsing data -->
    <string name="preferences_delete_browsing_data_site_permissions">Права на страницата</string>
    <!-- Title for the downloads item in Delete browsing data -->
    <string name="preferences_delete_browsing_data_downloads">Изтегляния</string>
    <!-- Text for the button to delete browsing data -->
    <string name="preferences_delete_browsing_data_button">Изтриване на данни от разглеждане</string>
    <!-- Title for the Delete browsing data on quit preference -->
    <string name="preferences_delete_browsing_data_on_quit">Изтриване на история при изход</string>
    <!-- Summary for the Delete browsing data on quit preference. "Quit" translation should match delete_browsing_data_on_quit_action translation. -->
    <string name="preference_summary_delete_browsing_data_on_quit">Автоматично изтрива историята на разглеждане, при избор на „Изход“ от главното меню</string>
    <!-- Summary for the Delete browsing data on quit preference. "Quit" translation should match delete_browsing_data_on_quit_action translation. -->
    <string name="preference_summary_delete_browsing_data_on_quit_2">Автоматично изтрива историята на разглеждане, при избор на \&quot;Изход\&quot; от главното меню</string>
    <!-- Action item in menu for the Delete browsing data on quit feature -->
    <string name="delete_browsing_data_on_quit_action">Изход</string>

    <!-- Dialog message to the user asking to delete browsing data. -->
    <string name="delete_browsing_data_prompt_message">Това ще изтрие цялата история на разглеждане.</string>
    <!-- Dialog message to the user asking to delete browsing data. Parameter will be replaced by app name. -->
    <string name="delete_browsing_data_prompt_message_3">%s ще изтрие избраните данни от историята на разглеждане.</string>
    <!-- Text for the cancel button for the data deletion dialog -->
    <string name="delete_browsing_data_prompt_cancel">Отказ</string>
    <!-- Text for the allow button for the data deletion dialog -->
    <string name="delete_browsing_data_prompt_allow">Изтриване</string>

    <!-- Text for the snackbar confirmation that the data was deleted -->
    <string name="preferences_delete_browsing_data_snackbar">Историята е изчистена</string>

    <!-- Text for the snackbar to show the user that the deletion of browsing data is in progress -->
    <string name="deleting_browsing_data_in_progress">Изтриване на данни от разглеждане…</string>

    <!-- Tips -->
    <!-- text for firefox preview moving tip header "Firefox Preview" and "Firefox Nightly" are intentionally hardcoded -->
    <string name="tip_firefox_preview_moved_header">Firefox Preview вече е Firefox Nightly</string>
    <!-- text for firefox preview moving tip description -->
    <string name="tip_firefox_preview_moved_description">
        Firefox Nightly се обновява всяка нощ и предлага нови, експериментални възможности.
        Поради това, той може да е по-нестабилен. Изтеглете Firefox beta browser, ако предпочитате по-стабилно потребителско усещане.</string>
    <!-- text for firefox preview moving tip button. "Firefox for Android Beta" is intentionally hardcoded -->
    <string name="tip_firefox_preview_moved_button_2">Вземете Firefox за Android Beta</string>

    <!-- text for firefox preview moving tip header. "Firefox Nightly" is intentionally hardcoded -->
    <string name="tip_firefox_preview_moved_header_preview_installed">Firefox Nightly е преместен</string>
    <!-- text for firefox preview moving tip description -->
    <string name="tip_firefox_preview_moved_description_preview_installed">
        Това приложение повече няма да получава обновявания по сигурността. Спрете да го използвате и преминете към новия Nightly.
        \n\nЗа да прехвърлите вашите отметки, данни за вход и история към друго приложение създайте Firefox Account.</string>
    <!-- text for firefox preview moving tip button  -->
    <string name="tip_firefox_preview_moved_button_preview_installed">Преминете към новият Nightly</string>

    <!-- text for firefox preview moving tip header. "Firefox Nightly" is intentionally hardcoded -->
    <string name="tip_firefox_preview_moved_header_preview_not_installed">Firefox Nightly е преместен</string>

    <!-- text for firefox preview moving tip description -->
    <string name="tip_firefox_preview_moved_description_preview_not_installed">
        Това приложение повече няма да получава обновявания по сигурността. Изтеглете новия Nightly и спрете да го използвате.
        \n\nЗа да прехвърлите вашите отметки, данни за вход и история към друго приложение създайте Firefox Account.</string>
    <!-- text for firefox preview moving tip button  -->
    <string name="tip_firefox_preview_moved_button_preview_not_installed">Вземете новия Nightly</string>

    <!-- Onboarding -->
    <!-- Text for onboarding welcome message
    The first parameter is the name of the app (e.g. Firefox Preview) -->
    <string name="onboarding_header">Здравейте от %s!</string>
    <!-- text for the Firefox Accounts section header -->
    <string name="onboarding_fxa_section_header">Вече имате профил?</string>
    <!-- text for the "What's New" onboarding card header -->
    <string name="onboarding_whats_new_header1">Вижте какво е новото</string>
    <!-- text for the "what's new" onboarding card description
    The first parameter is the short name of the app (e.g. Firefox) -->
    <string name="onboarding_whats_new_description">Имате въпроси относно новия дизайн на %s? Искате ли да разберете какви са промените?</string>
    <!-- text for underlined clickable link that is part of "what's new" onboarding card description that links to an FAQ -->
    <string name="onboarding_whats_new_description_linktext">Получете отговори тук</string>
    <!-- text for the Firefox account onboarding sign in card header. The word "Firefox" should not be translated -->
    <string name="onboarding_account_sign_in_header_1">Синхронизирайте Firefox между устройства</string>
    <!-- Text for the button to learn more about signing in to your Firefox account -->
    <string name="onboarding_manual_sign_in_description">Пренесете отметки, история и пароли във Firefox на това устройство.</string>
    <!-- text for the firefox account onboarding card header when we detect you're already signed in to
        another Firefox browser. (The word `Firefox` should not be translated)
        The first parameter is the email of the detected user's account -->
    <string name="onboarding_firefox_account_auto_signin_header_3">Вписани сте като %s в друг Firefox на това устройство. Желаете ли за бъдете вписани с този профил?</string>
    <!-- text for the button to confirm automatic sign-in -->
    <string name="onboarding_firefox_account_auto_signin_confirm">Да, вписване</string>
    <!-- text for the automatic sign-in button while signing in is in process -->
    <string name="onboarding_firefox_account_signing_in">Вписване…</string>
    <!-- text for the button to manually sign into Firefox account. -->
    <string name="onboarding_firefox_account_sign_in_1">Регистриране</string>
    <!-- text for the button to stay signed out when presented with an option to automatically sign-in. -->
    <string name="onboarding_firefox_account_stay_signed_out">Без вписване</string>
    <!-- text to display in the snackbar once account is signed-in -->
    <string name="onboarding_firefox_account_sync_is_on">Синхронизирането е включено</string>
    <!-- text to display in the snackbar if automatic sign-in fails. user may try again -->
    <string name="onboarding_firefox_account_automatic_signin_failed">Грешка при влизане</string>
    <!-- text for the tracking protection onboarding card header -->
    <string name="onboarding_tracking_protection_header_3">Постоянна поверителност</string>
    <!-- text for the tracking protection card description. 'Firefox' intentionally hardcoded here -->
    <string name="onboarding_tracking_protection_description_3">Firefox автоматично предотвратява тайното проследяване от различни компании докато разглеждате в мрежата.</string>
    <!-- text for tracking protection radio button option for standard level of blocking -->
    <string name="onboarding_tracking_protection_standard_button_2">Стандартна (подразбиране)</string>
    <!-- text for standard blocking option button description -->
    <string name="onboarding_tracking_protection_standard_button_description_3">Баланс между поверителност и бързодействие. Страниците се зареждат нормално.</string>
    <!-- text for tracking protection radio button option for strict level of blocking -->
    <string name="onboarding_tracking_protection_strict_button">Строга (препоръчителна)</string>
    <!-- text for tracking protection radio button option for strict level of blocking -->
    <string name="onboarding_tracking_protection_strict_option">Строга</string>
    <!-- text for strict blocking option button description -->
    <string name="onboarding_tracking_protection_strict_button_description_3">Спира повече проследявания, така че страниците зарежда по-бързо, но някои функции на страницата може да не работят.</string>
    <!-- text for the toolbar position card header  -->
    <string name="onboarding_toolbar_placement_header_1">Изберете място на лентата с инструменти</string>
    <!-- text for the toolbar position card description -->
    <string name="onboarding_toolbar_placement_description_1">Сложете лентата с инструменти на удобно място. Поставете я долу или я качете горе.</string>
    <!-- text for the private browsing onboarding card header -->
    <string name="onboarding_private_browsing_header">Разглеждайте поверително</string>
    <!-- text for the private browsing onboarding card description
    The first parameter is an icon that represents private browsing -->
    <string name="onboarding_private_browsing_description1">За да отворите поверителен раздел: докоснете иконата %s.</string>
    <!-- text for the private browsing onboarding card description, explaining how to always using private browsing -->
    <string name="onboarding_private_browsing_always_description">За да се отваря поверителен раздел всеки път: променете настройките за поверително разглеждане.</string>
    <!-- text for the private browsing onbording card button, that launches settings -->
    <string name="onboarding_private_browsing_button">Отваряне на настройки</string>
    <!-- text for the privacy notice onboarding card header -->
    <string name="onboarding_privacy_notice_header">Поверителност</string>
    <!-- text for the privacy notice onboarding card description
    The first parameter is the name of the app (e.g. Firefox Preview) Substitute %s for long browser name. -->
    <string name="onboarding_privacy_notice_description2">Ние създадохме %s така, че да имате контрол над това, което споделяте онлайн и с нас.</string>
    <!-- Text for the button to read the privacy notice -->
    <string name="onboarding_privacy_notice_read_button">Бележка за поверителността</string>
    <!-- Content description (not visible, for screen readers etc.): Close onboarding screen -->
    <string name="onboarding_close">Затваряне</string>

    <!-- text for the button to finish onboarding -->
    <string name="onboarding_finish">Започнете да разглеждате</string>

    <!-- Onboarding theme -->
    <!-- text for the theme picker onboarding card header -->
    <string name="onboarding_theme_picker_header">Изберете тема</string>

    <!-- text for the theme picker onboarding card description -->
    <string name="onboarding_theme_picker_description_2">Запазете батерия и зрението си с тъмна тема.</string>
    <!-- Automatic theme setting (will follow device setting) -->
    <string name="onboarding_theme_automatic_title">Автоматичнa</string>
    <!-- Summary of automatic theme setting (will follow device setting) -->
    <string name="onboarding_theme_automatic_summary">Приспособява се към настройките на устройството</string>
    <!-- Theme setting for dark mode -->
    <string name="onboarding_theme_dark_title">Тъмна тема</string>
    <!-- Theme setting for light mode -->
    <string name="onboarding_theme_light_title">Светла тема</string>

    <!-- Text shown in snackbar when multiple tabs have been sent to device -->
    <string name="sync_sent_tabs_snackbar">Разделите са изпратени!</string>
    <!-- Text shown in snackbar when one tab has been sent to device  -->
    <string name="sync_sent_tab_snackbar">Разделът е изпратен!</string>
    <!-- Text shown in snackbar when sharing tabs failed  -->
    <string name="sync_sent_tab_error_snackbar">Грешка при изпращане</string>
    <!-- Text shown in snackbar for the "retry" action that the user has after sharing tabs failed -->
    <string name="sync_sent_tab_error_snackbar_action">НОВ ОПИТ</string>
    <!-- Title of QR Pairing Fragment -->
    <string name="sync_scan_code">Сканиране на код</string>

    <!-- Instructions on how to access pairing -->
    <string name="sign_in_instructions"><![CDATA[Отворете Firefox на вашият компютър и посетете <b>https://firefox.com/pair</b>]]></string>
    <!-- Text shown for sign in pairing when ready -->
    <string name="sign_in_ready_for_scan">В готовност за сканиране</string>
    <!-- Text shown for settings option for sign with pairing -->
    <string name="sign_in_with_camera">Вписване чрез камерата</string>
    <!-- Text shown for settings option for sign with email -->
    <string name="sign_in_with_email">Или чрез електронна поща</string>
    <!-- Text shown for settings option for create new account text.'Firefox' intentionally hardcoded here.-->
    <string name="sign_in_create_account_text"><![CDATA[Нямате акаунт? <u>Създайте такъв,</u> за да синхронизирате Firefox между различни устройства.]]></string>
    <!-- Text shown in confirmation dialog to sign out of account -->
    <string name="sign_out_confirmation_message">Firefox ще спре да се синхронизира с вашия профил, но няма да изтрива данни от разглеждане от устройството.</string>
    <!-- Text shown in confirmation dialog to sign out of account. The first parameter is the name of the app (e.g. Firefox Preview) -->
    <string name="sign_out_confirmation_message_2">%s ще спре да се синхронизира с вашия профил, но няма да изтрива данни от разглеждане от устройството.</string>
    <!-- Option to continue signing out of account shown in confirmation dialog to sign out of account -->
    <string name="sign_out_disconnect">Изключване</string>
    <!-- Option to cancel signing out shown in confirmation dialog to sign out of account -->
    <string name="sign_out_cancel">Отказ</string>

    <!-- Error message snackbar shown after the user tried to select a default folder which cannot be altered -->
    <string name="bookmark_cannot_edit_root">Подразбираните папки не могат да бъдат променяни</string>

    <!-- Enhanced Tracking Protection -->
    <!-- Link displayed in enhanced tracking protection panel to access tracking protection settings -->
    <string name="etp_settings">Настройки на защитата</string>
    <!-- Preference title for enhanced tracking protection settings -->
    <string name="preference_enhanced_tracking_protection">Подобрена защита от проследяване</string>
    <!-- Title for the description of enhanced tracking protection -->
    <string name="preference_enhanced_tracking_protection_explanation_title">Разглеждайте без да сте следени</string>
  
    <!-- Description of enhanced tracking protection. The first parameter is the name of the application (For example: Fenix) -->
    <string name="preference_enhanced_tracking_protection_explanation">Пазете вашите данни лични. %s ви предпазва от най-разпространените проследявания, които дебнат действията ви онлайн.</string>
  
    <!-- Text displayed that links to website about enhanced tracking protection -->
    <string name="preference_enhanced_tracking_protection_explanation_learn_more">Научете повече</string>

    <!-- Preference for enhanced tracking protection for the standard protection settings -->
    <string name="preference_enhanced_tracking_protection_standard_default_1">Стандартна (подразбиране)</string>
    <!-- Preference description for enhanced tracking protection for the standard protection settings -->
    <string name="preference_enhanced_tracking_protection_standard_description_4">Баланс между поверителност и бързодействие. Страниците се зареждат нормално.</string>
    <!--  Accessibility text for the Standard protection information icon  -->
    <string name="preference_enhanced_tracking_protection_standard_info_button">Какво е спряно от стандартната защита от проследяване</string>
    <!-- Preference for enhanced tracking protection for the strict protection settings -->
    <string name="preference_enhanced_tracking_protection_strict">Строга</string>
    <!-- Preference description for enhanced tracking protection for the strict protection settings -->
    <string name="preference_enhanced_tracking_protection_strict_description_3">Спира повече проследявания, така че страниците зарежда по-бързо, но някои функции на страницата може да не работят.</string>
    <!--  Accessibility text for the Strict protection information icon  -->
    <string name="preference_enhanced_tracking_protection_strict_info_button">Какво е спряно от строгата защита от проследяване</string>
    <!-- Preference for enhanced tracking protection for the custom protection settings -->
    <string name="preference_enhanced_tracking_protection_custom">По избор</string>
    <!-- Preference description for enhanced tracking protection for the strict protection settings -->
    <string name="preference_enhanced_tracking_protection_custom_description_2">Изберете какво проследяване и кои скриптове да спрете.</string>
    <!--  Accessibility text for the Strict protection information icon  -->
    <string name="preference_enhanced_tracking_protection_custom_info_button">Какво е спряно от потребителската защита от проследяване</string>
    <!-- Header for categories that are being blocked by current Enhanced Tracking Protection settings -->
    <!-- Preference for enhanced tracking protection for the custom protection settings for cookies-->
    <string name="preference_enhanced_tracking_protection_custom_cookies">Бисквитки</string>
    <!-- Option for enhanced tracking protection for the custom protection settings for cookies-->
    <string name="preference_enhanced_tracking_protection_custom_cookies_1">Проследяване в различни сайтове и социални медии</string>
    <!-- Option for enhanced tracking protection for the custom protection settings for cookies-->
    <string name="preference_enhanced_tracking_protection_custom_cookies_2">Бисквитки от непосетени страници</string>
    <!-- Option for enhanced tracking protection for the custom protection settings for cookies-->
    <string name="preference_enhanced_tracking_protection_custom_cookies_3">Всички бисквитки от трети страни (може наруши работата на страници)</string>
    <!-- Option for enhanced tracking protection for the custom protection settings for cookies-->
    <string name="preference_enhanced_tracking_protection_custom_cookies_4">Всички бисквитки (ще наруши работата на страници)</string>
    <!-- Preference for enhanced tracking protection for the custom protection settings for tracking content -->
    <string name="preference_enhanced_tracking_protection_custom_tracking_content">Проследяващо съдържание</string>
    <!-- Option for enhanced tracking protection for the custom protection settings for tracking content-->
    <string name="preference_enhanced_tracking_protection_custom_tracking_content_1">Във всички раздели</string>
    <!-- Option for enhanced tracking protection for the custom protection settings for tracking content-->
    <string name="preference_enhanced_tracking_protection_custom_tracking_content_2">Само в поверителни раздели</string>
    <!-- Option for enhanced tracking protection for the custom protection settings for tracking content-->
    <string name="preference_enhanced_tracking_protection_custom_tracking_content_3">Само в определени раздели</string>
    <!-- Preference for enhanced tracking protection for the custom protection settings -->
    <string name="preference_enhanced_tracking_protection_custom_cryptominers">Добиване на криптовалути</string>
    <!-- Preference for enhanced tracking protection for the custom protection settings -->
    <string name="preference_enhanced_tracking_protection_custom_fingerprinters">Снемане на цифров отпечатък</string>
    <string name="enhanced_tracking_protection_blocked">Забраняване</string>
    <!-- Header for categories that are being not being blocked by current Enhanced Tracking Protection settings -->
    <string name="enhanced_tracking_protection_allowed">Разрешено</string>
    <!-- Category of trackers (social media trackers) that can be blocked by Enhanced Tracking Protection -->
    <string name="etp_social_media_trackers_title">Проследяване от социални мрежи</string>
    <!-- Description of social media trackers that can be blocked by Enhanced Tracking Protection -->
    <string name="etp_social_media_trackers_description">Ограничава възможността социалните мрежи да проследяват вашата активност в Мрежата.</string>
    <!-- Category of trackers (cross-site tracking cookies) that can be blocked by Enhanced Tracking Protection -->
    <string name="etp_cookies_title">Бисквитки за следене в различни сайтове</string>
    <!-- Description of cross-site tracking cookies that can be blocked by Enhanced Tracking Protection -->
    <string name="etp_cookies_description">Спира бисквитки, които компаниите за реклама и анализ използват за събиране на ваши данни от посещения в множество страници.</string>
    <!-- Category of trackers (cryptominers) that can be blocked by Enhanced Tracking Protection -->
    <string name="etp_cryptominers_title">Добиване на криптовалути</string>
    <!-- Description of cryptominers that can be blocked by Enhanced Tracking Protection -->
    <string name="etp_cryptominers_description">Предотвратява зловредни скриптове, придобиващи достъп до устройството ви, с цел добив на цифрова валута.</string>
    <!-- Category of trackers (fingerprinters) that can be blocked by Enhanced Tracking Protection -->
    <string name="etp_fingerprinters_title">Снемане на цифров отпечатък</string>
    <!-- Description of fingerprinters that can be blocked by Enhanced Tracking Protection -->
    <string name="etp_fingerprinters_description">Предотвратява събирането на уникални данни за обратно установяване, които могат да бъдат използвани за проследяване. </string>
    <!-- Category of trackers (tracking content) that can be blocked by Enhanced Tracking Protection -->
    <string name="etp_tracking_content_title">Проследяващо съдържание</string>
    <!-- Description of tracking content that can be blocked by Enhanced Tracking Protection -->
    <string name="etp_tracking_content_description">Спира зареждането на външни реклами, видео и друго съдържание, съдържащо проследяващ код. Може да засегне някои страници.</string>
    <!-- Enhanced Tracking Protection Onboarding Message shown in a dialog above the toolbar. The first parameter is the name of the application (For example: Fenix) -->
    <string name="etp_onboarding_cfr_message">Всеки път, когато щитът е лилав, %s е спрял проследяване на сайт. Докоснете за повече информация.</string>
    <!-- Enhanced Tracking Protection message that protection is currently on for this site -->
    <string name="etp_panel_on">Защитите са ВКЛЮЧЕНИ за този сайт</string>
    <!-- Enhanced Tracking Protection message that protection is currently off for this site -->
    <string name="etp_panel_off">Защитите са ИЗКЛЮЧЕНИ за този сайт</string>
    <!-- Header for exceptions list for which sites enhanced tracking protection is always off -->
    <string name="enhanced_tracking_protection_exceptions">Подобрената защита от проследяване е изключена за тези сайтове</string>
    <!-- Content description (not visible, for screen readers etc.): Navigate
    back from ETP details (Ex: Tracking content) -->
    <string name="etp_back_button_content_description">Връщане назад</string>

    <!-- About page Your rights link text -->
    <string name="about_your_rights">Вашите права</string>
    <!-- About page link text to open open source licenses screen -->
    <string name="about_open_source_licenses">Използвани библиотеки с отворен код</string>
    <!-- About page link text to open what's new link -->
    <string name="about_whats_new">Какво е новото във %s</string>
    <!-- Open source licenses page title
    The first parameter is the app name -->
    <string name="open_source_licenses_title">%s | библиотеки с отворен код</string>

    <!-- Category of trackers (redirect trackers) that can be blocked by Enhanced Tracking Protection -->
    <string name="etp_redirect_trackers_title">Пренасочващи проследявания</string>

    <!-- Description of redirect tracker cookies that can be blocked by Enhanced Tracking Protection -->
    <string name="etp_redirect_trackers_description">Изчиства бисквитки за пренасочване към известни проследяващи страници.</string>

    <!-- About page link text to open support link -->
    <string name="about_support">Поддръжка</string>
    <!-- About page link text to list of past crashes (like about:crashes on desktop) -->
    <string name="about_crashes">Сривове</string>
    <!-- About page link text to open privacy notice link -->
    <string name="about_privacy_notice">Политика на поверителност</string>
    <!-- About page link text to open know your rights link -->
    <string name="about_know_your_rights">Знайте правата си</string>
    <!-- About page link text to open licensing information link -->
    <string name="about_licensing_information">Лицензна информация</string>
    <!-- About page link text to open a screen with libraries that are used -->
    <string name="about_other_open_source_libraries">Използвани библиотеки</string>
    <!-- Toast shown to the user when they are activating the secret dev menu
        The first parameter is number of long clicks left to enable the menu -->
    <string name="about_debug_menu_toast_progress">Меню за отстраняване на грешки: %1$d оставащи натискания до включване</string>
    <string name="about_debug_menu_toast_done">Меню за отстраняване на грешки включено</string>

    <!-- Content description of the tab counter toolbar button when one tab is open -->
    <string name="tab_counter_content_description_one_tab">1 раздел</string>
    <!-- Content description of the tab counter toolbar button when multiple tabs are open. First parameter will be replaced with the number of tabs (always more than one) -->
    <string name="tab_counter_content_description_multi_tab">%d раздела</string>

    <!-- Browser long press popup menu -->
    <!-- Copy the current url -->
    <string name="browser_toolbar_long_press_popup_copy">Копиране</string>
    <!-- Paste & go the text in the clipboard. '&amp;' is replaced with the ampersand symbol: & -->
    <string name="browser_toolbar_long_press_popup_paste_and_go">Поставяне и посещаване</string>
    <!-- Paste the text in the clipboard -->
    <string name="browser_toolbar_long_press_popup_paste">Поставяне</string>
    <!-- Snackbar message shown after an URL has been copied to clipboard. -->
    <string name="browser_toolbar_url_copied_to_clipboard_snackbar">Адресът е копиран в системния буфер</string>

    <!-- Title text for the Add To Homescreen dialog -->
    <string name="add_to_homescreen_title">Добавяне към началния екран</string>
    <!-- Cancel button text for the Add to Homescreen dialog -->
    <string name="add_to_homescreen_cancel">Отказ</string>
    <!-- Add button text for the Add to Homescreen dialog -->
    <string name="add_to_homescreen_add">Добавяне</string>
    <!-- Continue to website button text for the first-time Add to Homescreen dialog -->
    <string name="add_to_homescreen_continue">Към страницата</string>
    <!-- Placeholder text for the TextView in the Add to Homescreen dialog -->
    <string name="add_to_homescreen_text_placeholder">Име на пряк път</string>

    <!-- Describes the add to homescreen functionality -->
    <string name="add_to_homescreen_description_2">Можете лесно да добавите тази страница към началния екран, за да имате бърз достъп до нея, подобно на приложение.</string>

    <!-- Preference for managing the settings for logins and passwords in Fenix -->
    <string name="preferences_passwords_logins_and_passwords">Регистрации и пароли</string>
    <!-- Preference for managing the saving of logins and passwords in Fenix -->
    <string name="preferences_passwords_save_logins">Запазване на регистрации и пароли</string>
    <!-- Preference option for asking to save passwords in Fenix -->
    <string name="preferences_passwords_save_logins_ask_to_save">Питане за запазване</string>
    <!-- Preference option for never saving passwords in Fenix -->
    <string name="preferences_passwords_save_logins_never_save">Никога</string>
    <!-- Preference for autofilling saved logins in Fenix -->
    <string name="preferences_passwords_autofill">Автоматично попълване</string>
    <!-- Preference for syncing saved logins in Fenix -->
    <string name="preferences_passwords_sync_logins">Синхронизиране на регистрации</string>
    <!-- Preference for syncing saved logins in Fenix, when not signed in-->
    <string name="preferences_passwords_sync_logins_across_devices">Синхронизиране на регистрации между устройства</string>
    <!-- Syncing saved logins in Fenix needs reconnect to sync -->
    <string name="preferences_passwords_sync_logins_reconnect">Повторно свързване</string>
    <!-- Syncing saved logins in Fenix needs login -->
    <string name="preferences_passwords_sync_logins_sign_in">Вписване в Sync</string>
    <!-- Preference to access list of saved logins -->
    <string name="preferences_passwords_saved_logins">Запазени регистрации</string>
    <!-- Description of empty list of saved passwords. Placeholder is replaced with app name.  -->
    <string name="preferences_passwords_saved_logins_description_empty_text">Тук се показват нещата, които запазвате или синхронизирате във %s.</string>
    <!-- Preference to access list of saved logins -->
    <string name="preferences_passwords_saved_logins_description_empty_learn_more_link">Научете повече за Sync.</string>
    <!-- Preference to access list of login exceptions that we never save logins for -->
    <string name="preferences_passwords_exceptions">Изключения</string>
    <!-- Empty description of list of login exceptions that we never save logins for -->
    <string name="preferences_passwords_exceptions_description_empty">Тук се показват регистрации и пароли, които не са запазени.</string>
    <!-- Description of list of login exceptions that we never save logins for -->
    <string name="preferences_passwords_exceptions_description">Следните страници няма да запазват регистрации и пароли.</string>
    <!-- Text on button to remove all saved login exceptions -->
    <string name="preferences_passwords_exceptions_remove_all">Изтриване на всички</string>
    <!-- Hint for search box in logins list -->
    <string name="preferences_passwords_saved_logins_search">Търсене на регистрация</string>
    <!-- Option to sort logins list A-Z, alphabetically -->
    <string name="preferences_passwords_saved_logins_alphabetically">Азбучен ред</string>
    <!-- Option to sort logins list by most recently used -->
    <string name="preferences_passwords_saved_logins_recently_used">Последно използвани</string>
    <!-- The header for the site that a login is for -->
    <string name="preferences_passwords_saved_logins_site">Страница</string>
    <!-- The header for the username for a login -->
    <string name="preferences_passwords_saved_logins_username">Потребителско име</string>
    <!-- The header for the password for a login -->
    <string name="preferences_passwords_saved_logins_password">Парола</string>
    <!-- Message displayed in security prompt to reenter a secret pin to access saved logins -->
    <string name="preferences_passwords_saved_logins_enter_pin">Въведете отново своя PIN</string>
    <!-- Message displayed in security prompt to access saved logins -->
    <string name="preferences_passwords_saved_logins_enter_pin_description">Отключете, за да видите запазените регистрации</string>
    <!-- Message displayed when a connection is insecure and we detect the user is entering a password -->
    <string name="logins_insecure_connection_warning">Връзката е незащитена. Въведените тук данни за вход могат да бъдат компрометирани.</string>
    <!-- Learn more link that will link to a page with more information displayed when a connection is insecure and we detect the user is entering a password -->
    <string name="logins_insecure_connection_warning_learn_more">Научете повече</string>

    <!-- Prompt message displayed when Fenix detects a user has entered a password and user decides if Fenix should save it. The first parameter is the name of the application (For example: Fenix)  -->
    <string name="logins_doorhanger_save">Желаете ли данните за вход да бъдат запазени от %s?</string>
    <!-- Positive confirmation that Fenix should save the new or updated login -->
    <string name="logins_doorhanger_save_confirmation">Запазване</string>
    <!-- Negative confirmation that Fenix should not save the new or updated login -->
    <string name="logins_doorhanger_save_dont_save">Без запазване</string>
    <!-- Shown in snackbar to tell user that the password has been copied -->
    <string name="logins_password_copied">Паролата е копирана в системния буфер</string>
    <!-- Shown in snackbar to tell user that the username has been copied -->
    <string name="logins_username_copied">Потребителското име е копирано в системния буфер</string>
    <!-- Shown in snackbar to tell user that the site has been copied -->
    <string name="logins_site_copied">Препратката е копирана</string>
    <!-- Content Description (for screenreaders etc) read for the button to copy a password in logins-->
    <string name="saved_logins_copy_password">Копиране на парола</string>
    <!-- Content Description (for screenreaders etc) read for the button to clear a password while editing a login-->
    <string name="saved_logins_clear_password">Изчистване на паролата</string>
    <!-- Content Description (for screenreaders etc) read for the button to copy a username in logins -->
    <string name="saved_login_copy_username">Копиране на потребителско име</string>
    <!-- Content Description (for screenreaders etc) read for the button to clear a username while editing a login -->
    <string name="saved_login_clear_username">Изчистване на потребителското име</string>
    <!-- Content Description (for screenreaders etc) read for the button to copy a site in logins -->
    <string name="saved_login_copy_site">Копиране на сайта</string>
    <!-- Content Description (for screenreaders etc) read for the button to open a site in logins -->
    <string name="saved_login_open_site">Отваряне препратката в четеца</string>
    <!-- Content Description (for screenreaders etc) read for the button to reveal a password in logins -->
    <string name="saved_login_reveal_password">Показване на парола</string>
    <!-- Content Description (for screenreaders etc) read for the button to hide a password in logins -->
    <string name="saved_login_hide_password">Скриване на парола</string>
    <!-- Message displayed in biometric prompt displayed for authentication before allowing users to view their logins -->
    <string name="logins_biometric_prompt_message">Отключете, за да видите запазените регистрации</string>
    <!-- Title of warning dialog if users have no device authentication set up -->
    <string name="logins_warning_dialog_title">Защитете вашите данни за вход</string>
    <!-- Message of warning dialog if users have no device authentication set up -->
    <string name="logins_warning_dialog_message">Настройте фигура, PIN или парола за отключване на устройството, за да защитите запазените регистрации и пароли, в случай че някой друг има достъп до него.</string>
    <!-- Negative button to ignore warning dialog if users have no device authentication set up -->
    <string name="logins_warning_dialog_later">По-късно</string>
    <!-- Positive button to send users to set up a pin of warning dialog if users have no device authentication set up -->
    <string name="logins_warning_dialog_set_up_now">Настройване</string>
    <!-- Title of PIN verification dialog to direct users to re-enter their device credentials to access their logins -->
    <string name="logins_biometric_prompt_message_pin">Отключете устройството си</string>
    <!-- Title for Accessibility Force Enable Zoom Preference -->
    <string name="preference_accessibility_force_enable_zoom">Мащабиране във всички страници</string>
    <!-- Summary for Accessibility Force Enable Zoom Preference -->
    <string name="preference_accessibility_force_enable_zoom_summary">Разрешава щипване за мащабиране, дори на страници, които не разрешават този жест.</string>
    <!-- Saved logins sorting strategy menu item -by name- (if selected, it will sort saved logins alphabetically) -->
    <string name="saved_logins_sort_strategy_alphabetically">Име (А-Я)</string>
    <!-- Saved logins sorting strategy menu item -by last used- (if selected, it will sort saved logins by last used) -->
    <string name="saved_logins_sort_strategy_last_used">Последно използване</string>
    <!-- Content description (not visible, for screen readers etc.): Sort saved logins dropdown menu chevron icon -->
    <string name="saved_logins_menu_dropdown_chevron_icon_content_description">Меню за сортиране на регистрации</string>

    <!-- Credit Cards Autofill -->
    <!-- Preference and title for managing the settings for credit cards -->
    <string name="preferences_credit_cards">Банкови карти</string>
    <!-- Preference for saving and autofilling credit cards -->
    <string name="preferences_credit_cards_save_and_autofill_cards">Запазване и автоматично попълване на карти</string>
    <!-- Preference summary for saving and autofilling credit card data -->
    <string name="preferences_credit_cards_save_and_autofill_cards_summary">Данните са криптирани</string>
    <!-- Preference option for syncing credit cards across devices. This is displayed when the user is not signed into sync -->
    <string name="preferences_credit_cards_sync_cards_across_devices">Синхронизиране на карти между устройства</string>
    <!-- Preference option for syncing credit cards across devices. This is displayed when the user is signed into sync -->
    <string name="preferences_credit_cards_sync_cards">Синхронизиране на карти</string>
    <!-- Preference option for adding a credit card -->
    <string name="preferences_credit_cards_add_credit_card">Добавяне на карта</string>
    <!-- Preference option for managing saved credit cards -->
    <string name="preferences_credit_cards_manage_saved_cards">Управление на карти</string>
    <!-- Title of the "Add card" screen -->
    <string name="credit_cards_add_card">Добавяне на карта</string>
    <!-- Title of the "Edit card" screen -->
    <string name="credit_cards_edit_card">Редактиране на карта</string>
    <!-- The header for the card number of a credit card -->
    <string name="credit_cards_card_number">Номер на карта</string>
    <!-- The header for the expiration date of a credit card -->
    <string name="credit_cards_expiration_date">Дата на валидност</string>
    <!-- The label for the expiration date month of a credit card to be used by a11y services-->
    <string name="credit_cards_expiration_date_month">Месец на валидност</string>
    <!-- The label for the expiration date year of a credit card to be used by a11y services-->
    <string name="credit_cards_expiration_date_year">Година на валидност</string>
    <!-- The header for the name on the credit card -->
    <string name="credit_cards_name_on_card">Име от картата</string>
    <!-- The header for the nickname for a credit card -->
    <string name="credit_cards_card_nickname">Псевдоним на картата</string>
    <!-- The text for the "Delete card" menu item for deleting a credit card -->
    <string name="credit_cards_menu_delete_card">Изтриване на картата</string>
    <!-- The text for the "Delete card" button for deleting a credit card -->
    <string name="credit_cards_delete_card_button">Изтриване на картата</string>
    <!-- The title for the "Save" menu item for saving a credit card -->
    <string name="credit_cards_menu_save">Запазване</string>
    <!-- The text for the "Save" button for saving a credit card -->
    <string name="credit_cards_save_button">Запазване</string>
    <!-- The text for the "Cancel" button for cancelling adding or updating a credit card -->
    <string name="credit_cards_cancel_button">Отказ</string>
    <!-- Title of the "Saved cards" screen -->
    <string name="credit_cards_saved_cards">Запазени карти</string>
    <!-- Error message for credit card number validation -->
    <string name="credit_cards_number_validation_error_message">Моля, въведете валиден номер на банкова карта</string>
    <!-- Error message for credit card name on card validation -->
    <string name="credit_cards_name_on_card_validation_error_message">Попълнете полето</string>
    <!-- Message displayed in biometric prompt displayed for authentication before allowing users to view their saved credit cards -->
    <string name="credit_cards_biometric_prompt_message">Отключете, за да видите запазените карти</string>
    <!-- Title of warning dialog if users have no device authentication set up -->
    <string name="credit_cards_warning_dialog_title">Защитете банковите си карти</string>
    <!-- Message of warning dialog if users have no device authentication set up -->
    <string name="credit_cards_warning_dialog_message">Настройте фигура, PIN или парола за отключване на устройството, за да защитите запазените банкови карти, в случай че някой друг има достъп до него.</string>
    <!-- Positive button to send users to set up a pin of warning dialog if users have no device authentication set up -->
    <string name="credit_cards_warning_dialog_set_up_now">Настройване</string>
    <!-- Negative button to ignore warning dialog if users have no device authentication set up -->
    <string name="credit_cards_warning_dialog_later">По-късно</string>
    <!-- Title of PIN verification dialog to direct users to re-enter their device credentials to access their credit cards -->
    <string name="credit_cards_biometric_prompt_message_pin">Отключете устройството си</string>

    <!-- Message displayed in biometric prompt for authentication, before allowing users to use their stored credit card information -->
    <string name="credit_cards_biometric_prompt_unlock_message">Отключете, за да използвате запазената банкова карта</string>

    <!-- Title of the Add search engine screen -->
    <string name="search_engine_add_custom_search_engine_title">Добавяне на търсеща машина</string>
    <!-- Title of the Edit search engine screen -->
    <string name="search_engine_edit_custom_search_engine_title">Промяна на търсеща машина</string>
    <!-- Content description (not visible, for screen readers etc.): Title for the button to add a search engine in the action bar -->
    <string name="search_engine_add_button_content_description">Добавяне</string>
    <!-- Content description (not visible, for screen readers etc.): Title for the button to save a search engine in the action bar -->
    <string name="search_engine_add_custom_search_engine_edit_button_content_description">Запазване</string>

    <!-- Text for the menu button to edit a search engine -->
    <string name="search_engine_edit">Променяне</string>
    <!-- Text for the menu button to delete a search engine -->
    <string name="search_engine_delete">Премахване</string>

    <!-- Text for the button to create a custom search engine on the Add search engine screen -->
    <string name="search_add_custom_engine_label_other">Друга</string>
    <!-- Placeholder text shown in the Search Engine Name TextField before a user enters text -->
    <string name="search_add_custom_engine_name_hint">Име</string>
    <!-- Placeholder text shown in the Search String TextField before a user enters text -->
    <string name="search_add_custom_engine_search_string_hint">Низ за търсене, който да се използва</string>
    <!-- Description text for the Search String TextField. The %s is part of the string -->
    <string name="search_add_custom_engine_search_string_example">Заменете заявката с „%s“. Пример:\nhttps://www.google.com/search?q=%s</string>
    <!-- Text for the button to learn more about adding a custom search engine -->
    <string name="search_add_custom_engine_learn_more_label">Научете повече</string>
    <!-- Accessibility description for the form in which details about the custom search engine are entered -->
    <string name="search_add_custom_engine_form_description">Данни за търсещата машина на потребителя</string>
    <!-- Accessibility description for the 'Learn more' link -->
    <string name="search_add_custom_engine_learn_more_description">Препратка научете повече</string>

    <!-- Text shown when a user leaves the name field empty -->
    <string name="search_add_custom_engine_error_empty_name">Въведете име на търсещата машина</string>
    <!-- Text shown when a user tries to add a search engine that already exists -->
    <string name="search_add_custom_engine_error_existing_name">Търсеща машина с име „%s“ вече съществува.</string>

    <!-- Text shown when a user leaves the search string field empty -->
    <string name="search_add_custom_engine_error_empty_search_string">Въведете низ за търсене</string>
    <!-- Text shown when a user leaves out the required template string -->
    <string name="search_add_custom_engine_error_missing_template">Уверете се, че низът за търсене съвпада с примера</string>
    <!-- Text shown when we aren't able to validate the custom search query. The first parameter is the url of the custom search engine -->
    <string name="search_add_custom_engine_error_cannot_reach">Грешка при свързване с „%s“</string>
    <!-- Text shown when a user creates a new search engine -->
    <string name="search_add_custom_engine_success_message">%s е създадена</string>
    <!-- Text shown when a user successfully edits a custom search engine -->
    <string name="search_edit_custom_engine_success_message">%s е запазена</string>
    <!-- Text shown when a user successfully deletes a custom search engine -->
    <string name="search_delete_search_engine_success_message">%s е изтрита</string>

    <!-- Title text shown for the migration screen to the new browser. Placeholder replaced with app name -->
    <string name="migration_title">Добре дошли в един чисто нов %s</string>

    <!-- Description text followed by a list of things migrating (e.g. Bookmarks, History). Placeholder replaced with app name-->
    <string name="migration_description">Очаква се напълно преработен четец с подобрена производителност и възможности, които да ви помогнат да направите повече онлайн.\n\nИзчакайте, докато добавяме към %s вашите</string>
    <!-- Text on the disabled button while in progress. Placeholder replaced with app name -->
    <string name="migration_updating_app_button_text">Обновяване на %s…</string>
    <!-- Text on the enabled button. Placeholder replaced with app name-->
    <string name="migration_update_app_button">Стартиране на %s</string>
    <!-- Accessibility description text for a completed migration item -->
    <string name="migration_icon_description">Миграцията е завършена</string>
    <!--Text on list of migrated items (e.g. Settings, History, etc.)-->
    <string name="migration_text_passwords">Пароли</string>

    <!-- Heading for the instructions to allow a permission -->
    <string name="phone_feature_blocked_intro">За да разрешите:</string>
    <!-- First step for the allowing a permission -->
    <string name="phone_feature_blocked_step_settings">1. Отворете Настройки на Android</string>
    <!-- Second step for the allowing a permission -->
    <string name="phone_feature_blocked_step_permissions"><![CDATA[2. Докоснете <b>Разрешения</b>]]></string>

    <!-- Third step for the allowing a permission (Fore example: Camera) -->
    <string name="phone_feature_blocked_step_feature"><![CDATA[3. Превключете <b>%1$s</b> в положение ВКЛЮЧЕНО]]></string>

    <!-- Label that indicates a site is using a secure connection -->
    <string name="quick_settings_sheet_secure_connection">Шифрована връзка</string>
    <!-- Label that indicates a site is using a insecure connection -->
    <string name="quick_settings_sheet_insecure_connection">Незащитена връзка</string>
    <!-- Confirmation message for a dialog confirming if the user wants to delete all the permissions for all sites-->
    <string name="confirm_clear_permissions_on_all_sites">Сигурни ли сте, че искате да премахнете всички права за всички страници?</string>
    <!-- Confirmation message for a dialog confirming if the user wants to delete all the permissions for a site-->
    <string name="confirm_clear_permissions_site">Сигурни ли сте, че искате да премахнете всички права за страницата?</string>
    <!-- Confirmation message for a dialog confirming if the user wants to set default value a permission for a site-->
    <string name="confirm_clear_permission_site">Сигурни ли сте, че искате да премахнете това право за страницата?</string>
    <!-- label shown when there are not site exceptions to show in the site exception settings -->
    <string name="no_site_exceptions">Няма изключения</string>
    <!-- Label for the Pocket default top site -->
    <string name="pocket_top_articles">Предпочитани статии</string>
    <!-- Bookmark deletion confirmation -->
    <string name="bookmark_deletion_confirmation">Сигурен ли сте, че искате да изтриете отметката?</string>
    <!-- Browser menu button that adds a top site to the home fragment -->
    <string name="browser_menu_add_to_top_sites">Добавяне към предпочитаните</string>
    <!-- text shown before the issuer name to indicate who its verified by, parameter is the name of
     the certificate authority that verified the ticket-->
    <string name="certificate_info_verified_by">Проверено от: %1$s</string>
    <!-- Login overflow menu delete button -->
    <string name="login_menu_delete_button">Изтриване</string>
    <!-- Login overflow menu edit button -->
    <string name="login_menu_edit_button">Редактиране</string>
    <!-- Message in delete confirmation dialog for logins -->
    <string name="login_deletion_confirmation">Сигурни ли сте, че искате да изтриете тези данни за вход?</string>
    <!-- Positive action of a dialog asking to delete  -->
    <string name="dialog_delete_positive">Изтриване</string>
    <!--  The saved login options menu description. -->
    <string name="login_options_menu">Настройки за вход</string>
    <!--  The editable text field for a login's web address. -->
    <string name="saved_login_hostname_description">Текстовото поле за редактиране на адреса на регистрация.</string>
    <!--  The editable text field for a login's username. -->
    <string name="saved_login_username_description">Текстовото поле за редактиране на потребителското име на регистрация.</string>
    <!--  The editable text field for a login's password. -->
    <string name="saved_login_password_description">Текстовото поле за редактиране на паролата на регистрация.</string>
    <!--  The button description to save changes to an edited login. -->
    <string name="save_changes_to_login">Запазване на промените на регистрацията.</string>
    <!--  The button description to discard changes to an edited login. -->
    <string name="discard_changes">Отказ от промените</string>
    <!--  The page title for editing a saved login. -->
    <string name="edit">Редактиране</string>
    <!--  The error message in edit login view when password field is blank. -->
    <string name="saved_login_password_required">Паролата е задължителна</string>
    <!-- Voice search button content description  -->
    <string name="voice_search_content_description">Гласово търсене</string>
    <!-- Voice search prompt description displayed after the user presses the voice search button -->
    <string name="voice_search_explainer">Говорете сега</string>
    <!--  The error message in edit login view when a duplicate username exists. -->
    <string name="saved_login_duplicate">Регистрация с това потребителско име вече съществува</string>

    <!-- Synced Tabs -->
    <!-- Text displayed to ask user to connect another device as no devices found with account -->
    <string name="synced_tabs_connect_another_device">Добавете друго на устройство.</string>
    <!-- Text displayed asking user to re-authenticate -->
    <string name="synced_tabs_reauth">Моля, удостоверете се отново.</string>
    <!-- Text displayed when user has disabled tab syncing in Firefox Sync Account -->
    <string name="synced_tabs_enable_tab_syncing">Моля, включете синхронизиране на раздели.</string>
    <!-- Text displayed when user has no tabs that have been synced -->
    <string name="synced_tabs_no_tabs">Няма отворени раздели във Firefox на други ваши устройства.</string>
    <!-- Text displayed in the synced tabs screen when a user is not signed in to Firefox Sync describing Synced Tabs -->
    <string name="synced_tabs_sign_in_message">Вижте разделите от други ваши устройства.</string>
    <!-- Text displayed on a button in the synced tabs screen to link users to sign in when a user is not signed in to Firefox Sync -->
    <string name="synced_tabs_sign_in_button">Вписване в Sync</string>

    <!-- The text displayed when a synced device has no tabs to show in the list of Synced Tabs. -->
    <string name="synced_tabs_no_open_tabs">Няма отворени раздели</string>

    <!-- Top Sites -->
    <!-- Title text displayed in the dialog when top sites limit is reached. -->
    <string name="top_sites_max_limit_title">Пределът за добавяне на предпочитани страници е достигнат</string>
    <!-- Content description text displayed in the dialog when top sites limit is reached. -->
    <string name="top_sites_max_limit_content_2">За да добавите друга предпочитана страница премахнете някоя. Натиснете и задръжте върху нея, след това я премахнете.</string>
    <!-- Confirmation dialog button text when top sites limit is reached. -->
    <string name="top_sites_max_limit_confirmation_button">Добре, разбрах</string>

    <!-- Label for the show most visited sites preference -->
    <string name="top_sites_toggle_top_frecent_sites">Най-посещавани страници</string>
	<!-- Title text displayed in the rename top site dialog. -->
	<string name="top_sites_rename_dialog_title">Наименование</string>
	<!-- Hint for renaming title of a top site -->
	<string name="top_site_name_hint">Име на предпочитана страница</string>
	<!-- Button caption to confirm the renaming of the top site. -->
	<string name="top_sites_rename_dialog_ok">Добре</string>
	<!-- Dialog button text for canceling the rename top site prompt. -->
	<string name="top_sites_rename_dialog_cancel">Отказ</string>

    <!-- Default browser experiment -->
    <string name="default_browser_experiment_card_text">Задайте Firefox като стандартно приложение за отваряне на страници, електронна поща и съобщения.</string>

    <!-- Content description for close button in collection placeholder. -->
    <string name="remove_home_collection_placeholder_content_description">Премахване</string>

    <!-- Content description radio buttons with a link to more information -->
    <string name="radio_preference_info_content_description">Натиснете за подробности</string>

    <!-- Content description for the action bar "up" button -->
    <string name="action_bar_up_description">Придвижване нагоре</string>

    <!-- Content description for privacy content close button -->
    <string name="privacy_content_close_button_content_description">Затваряне</string>

</resources><|MERGE_RESOLUTION|>--- conflicted
+++ resolved
@@ -62,7 +62,7 @@
     <string name="recently_saved_show_all_content_description">Бутон за показване на всички запазени отметки</string>
 
     <!-- About content. The first parameter is the name of the application. (For example: Fenix) -->
-    <string name="about_content">%1$s е произведен от @fork-maintainers.</string>
+    <string name="about_content">%1$s е произведен от Mozilla.</string>
 
     <!-- Private Browsing -->
     <!-- Title for private session option -->
@@ -1056,8 +1056,6 @@
     <string name="notification_pbm_action_delete_and_open">Изчистване и отваряне</string>
     <!-- Name of the "Powered by Fenix" notification channel. Displayed in the "App notifications" system settings for the app -->
     <string name="notification_powered_by_channel_name">С подкрепата на</string>
-<<<<<<< HEAD
-=======
     <!-- Name of the marketing notification channel. Displayed in the "App notifications" system settings for the app -->
     <string name="notification_marketing_channel_name">Маркетинг</string>
     <!-- Title shown in the notification that pops up to remind the user to set fenix as default browser.
@@ -1068,7 +1066,6 @@
     <string name="notification_default_browser_text">Направете %1$s четец по подразбиране</string>
 
     <!-- Snackbar -->
->>>>>>> 637485e2
     <!-- Text shown in snackbar when user deletes a collection -->
     <string name="snackbar_collection_deleted">Списъкът е изтрит</string>
     <!-- Text shown in snackbar when user renames a collection -->
