<?xml version="1.0" encoding="utf-8"?>
<resources xmlns:tools="http://schemas.android.com/tools" xmlns:moz="http://mozac.org/tools">
    <!-- App name for private browsing mode. The first parameter is the name of the app defined in app_name (for example: Fenix)-->
    <string name="app_name_private_5">%s-и махфӣ</string>
    <!-- App name for private browsing mode. The first parameter is the name of the app defined in app_name (for example: Fenix)-->
    <string name="app_name_private_4">%s (Махфӣ)</string>

    <!-- Home Fragment -->
    <!-- Content description (not visible, for screen readers etc.): "Three dot" menu button. -->
    <string name="content_description_menu">Имконоти бештар</string>
    <!-- Content description (not visible, for screen readers etc.): "Private Browsing" menu button. -->
    <string name="content_description_private_browsing_button">Фаъол кардани тамошокунии махфӣ</string>
    <!-- Content description (not visible, for screen readers etc.): "Private Browsing" menu button. -->
    <string name="content_description_disable_private_browsing_button">Ғайрифаъол кардани тамошокунии махфӣ</string>
    <!-- Placeholder text shown in the search bar before a user enters text -->
    <string name="search_hint">Нишониеро ҷустуҷӯ кунед ё ворид намоед</string>
    <!-- No Open Tabs Message Description -->
    <string name="no_open_tabs_description">Варақаҳои кушодашудаи шумо дар ин ҷо нишон дода мешаванд.</string>
    <!-- No Private Tabs Message Description -->
    <string name="no_private_tabs_description">Варақаҳои махфии шумо дар ин ҷо нишон дода мешаванд.</string>

    <!-- Message announced to the user when tab tray is selected with 1 tab -->
    <string name="open_tab_tray_single">1 варақаи кушодашуда. Барои гузариш байни варақаҳо зарба занед.</string>
    <!-- Message announced to the user when tab tray is selected with 0 or 2+ tabs -->
    <string moz:removedIn="95" name="open_tab_tray_plural" tools:ignore="UnusedResources">%1$s варақаи кушодашуда. Барои гузариш байни варақаҳо зарба занед.</string>
    <!-- Tab tray multi select title in app bar. The first parameter is the number of tabs selected -->
    <string name="tab_tray_multi_select_title">%1$d интихоб шуд</string>
    <!-- Label of button in create collection dialog for creating a new collection  -->
    <string name="tab_tray_add_new_collection">Илова кардани маҷмӯаи нав</string>
    <!-- Label of editable text in create collection dialog for naming a new collection  -->
    <string name="tab_tray_add_new_collection_name">Ном</string>
    <!-- Label of button in save to collection dialog for selecting a current collection  -->
    <string name="tab_tray_select_collection">Маҷмӯаро интихоб кунед</string>
    <!-- Content description for close button while in multiselect mode in tab tray -->
    <string name="tab_tray_close_multiselect_content_description">Аз реҷаи серинтихоб баромадан</string>

    <!-- Content description for save to collection button while in multiselect mode in tab tray -->
    <string name="tab_tray_collection_button_multiselect_content_description">Нигоҳ доштани варақаҳои интихобшуда дар маҷмӯа</string>
    <!-- Content description for checkmark while tab is selected while in multiselect mode in tab tray. The first parameter is the title of the tab selected -->
    <string name="tab_tray_item_selected_multiselect_content_description">%1$s интихоб карда шуд</string>
    <!-- Content description when tab is unselected while in multiselect mode in tab tray. The first parameter is the title of the tab unselected -->
    <string name="tab_tray_item_unselected_multiselect_content_description">Интихоби %1$s бекор карда шуд</string>

    <!-- Content description announcement when exiting multiselect mode in tab tray -->
    <string name="tab_tray_exit_multiselect_content_description">Аз реҷаи серинтихоб баромад</string>
    <!-- Content description announcement when entering multiselect mode in tab tray -->
    <string name="tab_tray_enter_multiselect_content_description">Реҷаи серинтихоб фаъол шуд, варақаҳоеро барои нигоҳ доштан дар маҷмӯа интихоб намоед</string>
    <!-- Content description on checkmark while tab is selected in multiselect mode in tab tray -->
    <string name="tab_tray_multiselect_selected_content_description">Интихоб шуд</string>

    <!-- Home - Recently saved bookmarks -->
    <!-- Title for the home screen section with recently saved bookmarks. -->
    <string moz:removedIn="94" name="recently_saved_bookmarks" tools:ignore="UnusedResources">Иловашудаи охирин</string>
    <!-- Title for the home screen section with recently saved bookmarks. -->
    <string moz:removedIn="94" name="recently_bookmarked" tools:ignore="UnusedResources">Хатбаракҳои иловашудаи охирин</string>
    <!-- Title for the home screen section with recently saved bookmarks. -->
    <string name="recent_bookmarks_title">Хатбаракҳои охирин</string>
    <!-- Content description for the recently saved bookmarks section on the home screen. -->
    <string name="recently_saved_bookmarks_content_description">Хатбаракҳои нигоҳдошташудаи охирин</string>
    <!-- Title for the button which navigates the user to show all of their saved bookmarks. -->
    <string name="recently_saved_show_all">Ҳамаро намоиш додан</string>
    <!-- Content description for the button which navigates the user to show all of their saved bookmarks. -->
    <string name="recently_saved_show_all_content_description">Намоиш додани ҳамаи хатбаракҳои нигоҳдошташуда</string>

    <!-- About content. The first parameter is the name of the application. (For example: Fenix) -->
    <string name="about_content">%1$s аз ҷониби Mozilla истеҳсол карда шудааст.</string>

    <!-- Private Browsing -->
    <!-- Title for private session option -->
    <string name="private_browsing_title">Шумо дар реҷаи махфӣ қарор доред</string>
    <!-- Explanation for private browsing displayed to users on home view when they first enable private mode
        The first parameter is the name of the app defined in app_name (for example: Fenix) -->
    <string name="private_browsing_placeholder_description_2">
        %1$s таърихи тамошокунӣ ва ҷустуҷӯи шуморо аз варақаҳои махфие, ки шумо мепӯшед ё вақте ки шумо барномаро хомӯш мекунед, пок мекунад. Ин амал шуморо аз сомонаҳо ё провайдери хизматрасонии интернет пинҳон намекунад, аммо аз корбарони дигаре, ки ин дастгоҳро истифода мебаранд, фаъолияти онлайни шуморо ба осонӣ махфӣ карда, нигоҳ медорад.</string>
    <string name="private_browsing_common_myths">
       Асотири маълум дар бораи тамошокунии махфӣ
    </string>
    <!-- Delete session button to erase your history in a private session -->
    <string name="private_browsing_delete_session">Нест кардани ҷаласа</string>

    <!-- Private mode shortcut "contextual feature recommendation" (CFR) -->
    <!-- Text for the main message -->
    <string name="cfr_message">Барои кушодани варақаҳои махфӣ аз экрани асосӣ миёнбуреро илова кунед.</string>
    <!-- Text for the positive button -->
    <string name="cfr_pos_button_text">Илова кардани миёнбур</string>
    <!-- Text for the negative button -->
    <string name="cfr_neg_button_text">Не, ташаккур</string>

    <!-- Open in App "contextual feature recommendation" (CFR) -->
    <!-- Text for the info message. 'Firefox' intentionally hardcoded here.-->
    <string name="open_in_app_cfr_info_message">Шумо метавонед Firefox-ро танзим кунед, ки он дар барномаҳо пайвандҳоро ба таври худкор кушояд.</string>
    <!-- Text for the positive action button -->
    <string name="open_in_app_cfr_positive_button_text">Гузариш ба танзимот</string>
    <!-- Text for the negative action button -->
    <string name="open_in_app_cfr_negative_button_text">Нодида гузарондан</string>

    <!-- Text for the info dialog when camera permissions have been denied but user tries to access a camera feature. -->
    <string name="camera_permissions_needed_message">Дастрасии камера лозим аст. Ба «Танзимоти Android» гузаред, ба «Иҷозатҳо» зарба занед, пас ба «Иҷозат додан» зарба занед.</string>
    <!-- Text for the positive action button to go to Android Settings to grant permissions. -->
    <string name="camera_permissions_needed_positive_button_text">Гузариш ба танзимот</string>

    <!-- Text for the negative action button to dismiss the dialog. -->
    <string name="camera_permissions_needed_negative_button_text">Нодида гузарондан</string>

    <!-- Text for the banner message to tell users about our auto close feature. -->
    <string name="tab_tray_close_tabs_banner_message">Танзим кунед, ки варақаҳои кушодашудае, ки дар як рӯз, ҳафта ё моҳи охир дида нашудаанд, ба таври худкор пӯшида шаванд.</string>
    <!-- Text for the positive action button to go to Settings for auto close tabs. -->
    <string name="tab_tray_close_tabs_banner_positive_button_text">Имконоти намоиш</string>
    <!-- Text for the negative action button to dismiss the Close Tabs Banner. -->
    <string name="tab_tray_close_tabs_banner_negative_button_text">Нодида гузарондан</string>

    <!-- Text for the banner message to tell users about our inactive tabs feature. -->
    <string name="tab_tray_inactive_onboarding_message">Варақаҳое, ки шумо ду ҳафта такроран надидаед, ба ин ҷо интиқол дода мешаванд.</string>
    <!-- Text for the action link to go to Settings for inactive tabs. -->
    <string name="tab_tray_inactive_onboarding_button_text">Дар танзимот хомӯш кунед</string>

    <!-- Text for title for the auto-close dialog of the inactive tabs. -->
    <string name="tab_tray_inactive_auto_close_title">Пас аз як моҳ ба таври худкор пӯшида шавад?</string>
    <!-- Text for the body for the auto-close dialog of the inactive tabs. -->
    <string name="tab_tray_inactive_auto_close_body">Firefox метавонад варақаҳоеро, ки шумо дар давоми як моҳи охир надидаед, пӯшонад.</string>
    <!-- Content description for close button in the auto-close dialog of the inactive tabs. -->
    <string name="tab_tray_inactive_auto_close_button_content_description">Пӯшидан</string>
    <!-- Text for turn on auto close tabs button in the auto-close dialog of the inactive tabs. -->
<<<<<<< HEAD
    <string name="tab_tray_inactive_turn_on_auto_close_button">Фаъол кардани «Пӯшидани худкор»</string>
=======
    <string moz:removedIn="95" name="tab_tray_inactive_turn_on_auto_close_button" tools:ignore="UnusedResources">Фаъол кардани «Пӯшидани худкор»</string>

    <!-- Text for turn on auto close tabs button in the auto-close dialog of the inactive tabs. -->
    <string name="tab_tray_inactive_turn_on_auto_close_button_2">Фаъол кардани «Пӯшидани худкор»</string>

>>>>>>> c72675e6

    <!-- Home screen icons - Long press shortcuts -->
    <!-- Shortcut action to open new tab -->
    <string name="home_screen_shortcut_open_new_tab_2">Варақаи нав</string>
    <!-- Shortcut action to open new private tab -->
    <string name="home_screen_shortcut_open_new_private_tab_2">Варақаи махфии нав</string>
    <!-- Heading for the Top Sites block -->
    <string moz:removedIn="95" name="home_screen_top_sites_heading" tools:ignore="UnusedResources">Сомонаҳои беҳтарин</string>

    <!-- Recent Tabs -->
    <!-- Header text for jumping back into the recent tab in the home screen -->
    <string name="recent_tabs_header">Бозгашт ба</string>
    <!-- Button text for showing all the tabs in the tabs tray -->
    <string name="recent_tabs_show_all">Ҳамаро намоиш додан</string>

    <!-- Content description for the button which navigates the user to show all recent tabs in the tabs tray. -->
    <string name="recent_tabs_show_all_content_description">Нишон додани тугмаи ҳамаи хатбаракҳои охирин</string>
    <!-- Title for showing a group item in the 'Jump back in' section of the new tab
        The first parameter is the search term that the user used. (for example: your search for "cat")-->
    <string name="recent_tabs_search_term">Ҷустуҷӯи шумо барои \&quot;%1$s\&quot;</string>
    <!-- Text for the number of tabs in a group in the 'Jump back in' section of the new tab
        The first parameter is the count for number of sites in the group.  This number will always be more than one. -->
    <string name="recent_tabs_search_term_count">Сомонаҳо: %1$s</string>

    <!-- History Metadata -->
    <!-- Header text for a section on the home screen that displays grouped highlights from the
         user's browsing history, such as topics they have researched or explored on the web -->
    <string moz:removedIn="94" name="history_metadata_header" tools:ignore="UnusedResources">Таҳқиқоти гузашта</string>

    <!-- Header text for a section on the home screen that displays grouped highlights from the
         user's browsing history, such as topics they have researched or explored on the web -->
    <string moz:removedIn="94" name="history_metadata_header_2" tools:ignore="UnusedResources">Дидашудаи охирин</string>
    <!-- Header text for a section on the home screen that displays grouped highlights from the
         user's browsing history, such as topics they have researched or explored on the web -->
    <string name="history_metadata_header_3">Ҷустуҷӯҳои охирин</string>
    <!-- Text for the menu button to remove a grouped highlight from the user's browsing history
         in the Recently visited section -->
    <string name="recently_visited_menu_item_remove">Тоза кардан</string>

    <!-- Content description for the button which navigates the user to show all of their history. -->
    <string name="past_explorations_show_all_content_description">Нишон додани тугмаи ҳамаи тадқиқотҳои охирин</string>

    <!-- Browser Fragment -->
    <!-- Content description (not visible, for screen readers etc.): Navigate to open tabs -->
    <string name="browser_tabs_button">Варақаҳои кушодашуда</string>
    <!-- Content description (not visible, for screen readers etc.): Navigate backward (browsing history) -->
    <string name="browser_menu_back">Бозгашт</string>
    <!-- Content description (not visible, for screen readers etc.): Navigate forward (browsing history) -->
    <string name="browser_menu_forward">Ба пеш</string>
    <!-- Content description (not visible, for screen readers etc.): Refresh current website -->
    <string name="browser_menu_refresh">Нав кардан</string>
    <!-- Content description (not visible, for screen readers etc.): Stop loading current website -->
    <string name="browser_menu_stop">Истодан</string>
    <!-- Content description (not visible, for screen readers etc.): Bookmark the current page -->
    <string moz:removedIn="95" name="browser_menu_bookmark" tools:ignore="UnusedResources">Хатбарак</string>
    <!-- Content description (not visible, for screen readers etc.): Un-bookmark the current page -->
    <string name="browser_menu_edit_bookmark">Таҳрир кардани хатбарак</string>
    <!-- Browser menu button that opens the addon manager -->
    <string name="browser_menu_add_ons">Ҷузъҳои иловагӣ</string>
    <!-- Browser menu button that opens the addon extensions manager -->
    <string name="browser_menu_extensions">Васеъшавиҳо</string>
    <!-- Text displayed when there are no add-ons to be shown -->
    <string name="no_add_ons">Дар ин ҷо ягон ҷузъи иловагӣ нест</string>
    <!-- Browser menu button that sends a user to help articles -->
    <string name="browser_menu_help">Кумак</string>
    <!-- Browser menu button that sends a to a the what's new article -->
    <string name="browser_menu_whats_new">Чӣ нав аст</string>
    <!-- Browser menu button that opens the settings menu -->
    <string name="browser_menu_settings">Танзимот</string>
    <!-- Browser menu button that opens a user's library -->
    <string name="browser_menu_library">Китобхона</string>

    <!-- Browser menu toggle that requests a desktop site -->
    <string name="browser_menu_desktop_site">Барои компютери мизи корӣ</string>
    <!-- Browser menu toggle that adds a shortcut to the site on the device home screen. -->
    <string name="browser_menu_add_to_homescreen">Илова кардан ба экрани асосӣ</string>
    <!-- Browser menu toggle that installs a Progressive Web App shortcut to the site on the device home screen. -->
    <string name="browser_menu_install_on_homescreen">Насб кардан</string>
    <!-- Menu option on the toolbar that takes you to synced tabs page-->
    <string name="synced_tabs">Варақаҳои ҳамоҳангшуда</string>
    <!-- Content description (not visible, for screen readers etc.) for the Resync tabs button -->
    <string name="resync_button_content_description">Аз нав ҳамоҳанг кардан</string>
    <!-- Browser menu button that opens the find in page menu -->
    <string name="browser_menu_find_in_page">Ҷустуҷӯ дар саҳифа</string>
    <!-- Browser menu button that creates a private tab -->
    <string name="browser_menu_private_tab">Варақаи махфӣ</string>
    <!-- Browser menu button that saves the current tab to a collection -->
    <string name="browser_menu_save_to_collection_2">Нигоҳ доштан дар маҷмӯа</string>
    <!-- Browser menu button that open a share menu to share the current site -->
    <string name="browser_menu_share">Мубодила кардан</string>
    <!-- Share menu title, displayed when a user is sharing their current site -->
    <string name="menu_share_with">Мубодила кардан тавассути…</string>
    <!-- Browser menu button shown in custom tabs that opens the current tab in Fenix
        The first parameter is the name of the app defined in app_name (for example: Fenix) -->
    <string name="browser_menu_open_in_fenix">Кушодан дар %1$s</string>
    <!-- Browser menu text shown in custom tabs to indicate this is a Fenix tab
        The first parameter is the name of the app defined in app_name (for example: Fenix) -->
    <string name="browser_menu_powered_by">ДАР %1$s АСОС МЕЁБАД</string>
    <!-- Browser menu text shown in custom tabs to indicate this is a Fenix tab
        The first parameter is the name of the app defined in app_name (for example: Fenix) -->
    <string name="browser_menu_powered_by2">Дар %1$s асос меёбад</string>
    <!-- Browser menu button to put the current page in reader mode -->
    <string name="browser_menu_read">Намоиши хониш</string>
    <!-- Browser menu button content description to close reader mode and return the user to the regular browser -->
    <string name="browser_menu_read_close">Пӯшидани намоиши хониш</string>
    <!-- Browser menu button to open the current page in an external app -->
    <string name="browser_menu_open_app_link">Кушодан дар барнома</string>
    <!-- Browser menu button to configure reader mode appearance e.g. the used font type and size -->
    <string name="browser_menu_read_appearance">Намуди зоҳирӣ</string>

    <!-- Browser menu button to show reader view appearance controls e.g. the used font type and size -->
    <string name="browser_menu_customize_reader_view">Фармоишдиҳии намоиши хониш</string>
    <!-- Browser menu label for adding a bookmark -->
    <string name="browser_menu_add">Илова кардан</string>
    <!-- Browser menu label for editing a bookmark -->
    <string name="browser_menu_edit">Таҳрир кардан</string>

    <!-- Browser menu button that opens the Customize menu -->
    <string name="browser_menu_customize_home">Танзимоти асосӣ</string>
    <!-- Button shown on the home page that opens the Customize home settings -->
    <string name="browser_menu_customize_home_1">Танзимоти саҳифаи асосӣ</string>
    <!-- Browser Toolbar -->
    <!-- Content description for the Home screen button on the browser toolbar -->
    <string name="browser_toolbar_home">Экрани асосӣ</string>

    <!-- Error message to show when the user tries to access a scheme not
        handled by the app (Ex: blob, tel etc) -->
    <string name="unknown_scheme_error_message">Пайваст нашуд. Нақшаи URL шинохтанашаванда аст.</string>

    <!-- Locale Settings Fragment -->
    <!-- Content description for tick mark on selected language -->
    <string name="a11y_selected_locale_content_description">Забони интихобшуда</string>
    <!-- Content description for search icon -->
    <string name="a11y_search_icon_content_description">Ҷустуҷӯ</string>
    <!-- Text for default locale item -->
    <string name="default_locale_text">Забон аз дастгоҳ асос меёбад</string>
    <!-- Placeholder text shown in the search bar before a user enters text -->
    <string name="locale_search_hint">Ҷустуҷӯи забон</string>

    <!-- Search Fragment -->
    <!-- Button in the search view that lets a user search by scanning a QR code -->
    <string name="search_scan_button">Ҷустуҷӯ</string>
    <!-- Button in the search view that lets a user change their search engine -->
    <string name="search_engine_button">Низоми ҷустуҷӯӣ</string>
    <!-- Button in the search view when shortcuts are displayed that takes a user to the search engine settings -->
    <string name="search_shortcuts_engine_settings">Танзимоти низоми ҷустуҷӯӣ</string>
    <!-- Header displayed when selecting a shortcut search engine -->
    <string name="search_engines_search_with">Ин дафъа бо зерин ҷустуҷӯ кунед:</string>
    <!-- Button in the search view that lets a user navigate to the site in their clipboard -->
    <string name="awesomebar_clipboard_title">Гузоштани пайванд аз ҳофизаи муваққатӣ</string>
    <!-- Button in the search suggestions onboarding that allows search suggestions in private sessions -->
    <string name="search_suggestions_onboarding_allow_button">Иҷозат додан</string>
    <!-- Button in the search suggestions onboarding that does not allow search suggestions in private sessions -->
    <string name="search_suggestions_onboarding_do_not_allow_button">Иҷозат дода нашавад</string>
    <!-- Search suggestion onboarding hint title text -->
    <string name="search_suggestions_onboarding_title">Ба пешниҳодҳои ҷустуҷӯ дар ҷаласаҳои махфӣ иҷозат медиҳед?</string>
    <!-- Search suggestion onboarding hint description text, first parameter is the name of the app defined in app_name (for example: Fenix)-->
    <string name="search_suggestions_onboarding_text">%s ба низоми ҷустуҷӯии пешфарз ҳамаи он чизеро, ки шумо ба навори нишонӣ ворид мекунед, мефиристонад.</string>
    <!-- Search suggestion onboarding hint Learn more link text -->
    <string name="search_suggestions_onboarding_learn_more_link">Маълумоти бештар</string>

    <!-- Search engine suggestion title text. The first parameter is the name of teh suggested engine-->
    <string name="search_engine_suggestions_title">Ҷустуҷӯ дар %s</string>
    <!-- Search engine suggestion description text -->
    <string name="search_engine_suggestions_description">Ҷустуҷӯи бевосита аз навори нишонӣ</string>

    <!-- Home onboarding -->
    <!-- Onboarding home screen dialog title text. Firefox is intentionally hardcoded. -->
    <string name="onboarding_home_screen_title_2">Дар Firefox чӣ нав аст</string>

    <!-- Onboarding home screen dialog description text. -->
    <string name="onboarding_home_screen_description_2">Акнун ба он сомонае, ки шумо ба қарибӣ тамошо кардаед, баргардонидан осонтар аст.</string>
    <!-- Onboarding home screen dialog title text for the home section. Firefox is intentionally hardcoded. -->
    <string name="onboarding_home_screen_section_home_title_2">Шахсисозии саҳифаи асосии Firefox</string>
    <!-- Onboarding home screen dialog description text for the home section. -->
    <string name="onboarding_home_screen_section_home_description_2">Ба варақаҳои кушода, хатбаракҳо ва таърихи тамошокунӣ гузаред.</string>
    <!-- Onboarding home screen dialog description text for the tab tray section. -->
    <string name="onboarding_home_screen_section_cleaner_tab_tray_title_2">Варакаҳои ботартиб ва соф</string>
    <!-- Onboarding home screen dialog description text for the tab tray section. -->
    <string name="onboarding_home_screen_section_cleaner_tab_tray_description_2">Ба тартиб даровардани варақаҳо тавассути тарҳбандии беҳтаршуда ва пӯшидани варақаҳо ба таври худкор.</string>
    <!-- Onboarding home screen dialog description text for the history section. -->
    <string name="onboarding_home_screen_section_useful_history_title_2">Ҷустуҷӯҳои охирин</string>

    <!-- Onboarding home screen dialog description text for the history section. -->
    <string name="onboarding_home_screen_section_useful_history_description_2">Ҷустуҷӯҳои охирини худро тавассути саҳифаи асосӣ ва варақаҳо боздид намоед.</string>

    <!-- Onboarding home screen popup dialog, shown on top of the Jump back in section. Firefox is intentionally hardcoded. -->
    <string name="onboarding_home_screen_jump_back_contextual_hint" tools:ignore="UnusedResources">Акнун саҳифаи асосии шахсишудаи шумо дар браузери Firefox бозгашти шуморо ба сомонаҳои охирин осон мекунад. Варақаҳо, хатбаракҳо ва натиҷаҳои ҷустуҷӯи охиринро ба даст оред.</string>

    <!-- Search Widget -->
    <!-- Content description for searching with a widget. Firefox is intentionally hardcoded.-->
    <string name="search_widget_content_description">Кушодани варақаи нави Firefox</string>
    <!-- Text preview for smaller sized widgets -->
    <string name="search_widget_text_short">Ҷустуҷӯ</string>
    <!-- Text preview for larger sized widgets -->
    <string name="search_widget_text_long">Ҷустуҷӯ дар Интернет</string>
    <!-- Content description (not visible, for screen readers etc.): Voice search -->
    <string name="search_widget_voice">Ҷустуҷӯи овозӣ</string>

    <!-- Preferences -->
    <!-- Title for the settings page-->
    <string name="settings">Танзимот</string>
    <!-- Preference category for basic settings -->
    <string name="preferences_category_basics">Асосҳо</string>
    <!-- Preference category for general settings -->
    <string name="preferences_category_general">Умумӣ</string>
    <!-- Preference category for all links about Fenix -->
    <string name="preferences_category_about">Дар бораи барнома</string>
    <!-- Preference for settings related to changing the default search engine -->
    <string name="preferences_default_search_engine">Низоми ҷустуҷӯии пешфарз</string>
    <!-- Preference for settings related to Search -->
    <string name="preferences_search">Ҷустуҷӯ</string>
    <!-- Preference for settings related to Search address bar -->
    <string name="preferences_search_address_bar">Лавҳаи нишонӣ</string>
    <!-- Preference linking to help about Fenix -->
    <string name="preferences_help">Кумак</string>
    <!-- Preference link to rating Fenix on the Play Store -->
    <string name="preferences_rate">Баҳодиҳӣ дар Google Play</string>
    <!-- Preference for giving feedback about Fenix -->
    <string name="preferences_feedback">Изҳори назари худро пешниҳод кунед</string>
    <!-- Preference linking to about page for Fenix
        The first parameter is the name of the app defined in app_name (for example: Fenix) -->
    <string name="preferences_about">Дар бораи %1$s</string>
    <!-- Preference linking to the your rights SUMO page -->
    <string name="preferences_your_rights">Ҳуқуқҳои шумо</string>
    <!-- Preference for settings related to saved passwords -->
    <string name="preferences_passwords">Ниҳонвожаҳо</string>

    <!-- Preference for settings related to saved credit cards and addresses -->
    <string name="preferences_credit_cards_addresses">Кортҳои қарзӣ ва нишониҳо</string>
    <!-- Preference for settings related to changing the default browser -->
    <string name="preferences_set_as_default_browser">Гузоштан ҳамчун браузери пешфарз</string>
    <!-- Preference category for advanced settings -->
    <string name="preferences_category_advanced">Иловагӣ</string>
    <!-- Preference category for privacy settings -->
    <string name="preferences_category_privacy">Махфият</string>
    <!-- Preference category for privacy and security settings -->
    <string name="preferences_category_privacy_security">Махфият ва амният</string>
    <!-- Preference for advanced site permissions -->
    <string name="preferences_site_permissions">Иҷозатҳои сомона</string>
    <!-- Preference for private browsing options -->
    <string name="preferences_private_browsing_options">Тамошокунии махфӣ</string>
    <!-- Preference for opening links in a private tab-->
    <string name="preferences_open_links_in_a_private_tab">Кушодани пайвандҳо дар варақаи махфӣ</string>
    <!-- Preference for allowing screenshots to be taken while in a private tab-->
    <string name="preferences_allow_screenshots_in_private_mode">Иҷозат додани аксҳои экран ҳангоми тамошокунии махфӣ</string>
    <!-- Will inform the user of the risk of activating Allow screenshots in private browsing option -->
    <string name="preferences_screenshots_in_private_mode_disclaimer">Агар иҷозат дода шавад, варақаҳои махфӣ низ ҳангоми кушода будани якчанд барнома намоён мешаванд</string>
    <!-- Preference for adding private browsing shortcut -->
    <string name="preferences_add_private_browsing_shortcut">Илова кардани миёнбури тамошокунии махфӣ</string>
    <!-- Preference for accessibility -->
    <string name="preferences_accessibility">Қобилияти дастрасӣ</string>
    <!-- Preference to override the Firefox Account server -->
    <string name="preferences_override_fxa_server">Сервери ҳисоби фармоишии Firefox</string>
    <!-- Preference to override the Sync token server -->
    <string name="preferences_override_sync_tokenserver">Сервери ҳамоҳангсозии фармоишӣ</string>
    <!-- Toast shown after updating the FxA/Sync server override preferences -->
    <string name="toast_override_fxa_sync_server_done">Сервери ҳисоб/ҳамоҳангсозии Firefox тағйир ёфт. Барои татбиқ кардани тағйирот барнома бояд хомӯш карда шавад…</string>
    <!-- Preference category for account information -->
    <string name="preferences_category_account">Ҳисоб</string>
    <!-- Preference shown on banner to sign into account -->
    <string name="preferences_sign_in">Ворид шудан</string>
    <!-- Preference for changing where the toolbar is positioned -->
    <string name="preferences_toolbar">Навори абзорҳо</string>
    <!-- Preference for changing default theme to dark or light mode -->
    <string name="preferences_theme">Мавзӯъ</string>
    <!-- Preference for customizing the home screen -->
    <string moz:removedIn="94" name="preferences_home" tools:ignore="UnusedResources">Асосӣ</string>
    <!-- Preference for customizing the home screen -->
    <string name="preferences_home_2">Саҳифаи асосӣ</string>
    <!-- Preference for gestures based actions -->
    <string name="preferences_gestures">Ишораҳо</string>
    <!-- Preference for settings related to visual options -->
    <string name="preferences_customize">Фармоишдиҳӣ</string>
    <!-- Preference description for banner about signing in -->
    <string name="preferences_sign_in_description">Ба воситаи ҳисоби Firefox-и худ хатбаракҳо, таърих ва чизҳои дигарро ҳамоҳанг кунед.</string>
    <!-- Preference shown instead of account display name while account profile information isn't available yet. -->
    <string name="preferences_account_default_name">Ҳисоби Firefox</string>
    <!-- Preference text for account title when there was an error syncing FxA -->
    <string name="preferences_account_sync_error">Барои барқарор кардани ҳамоҳангсозӣ аз нав пайваст шавед</string>
    <!-- Preference for language -->
    <string name="preferences_language">Забон</string>
    <!-- Preference for data choices -->
    <string name="preferences_data_choices">Интихоби маълумот</string>
    <!-- Preference for data collection -->
    <string name="preferences_data_collection">Маҷмӯаи маълумот</string>
    <!-- Preference linking to the privacy notice -->
    <string name="preferences_privacy_link">Огоҳиномаи махфият</string>
    <!-- Preference category for developer tools -->
    <string name="developer_tools_category">Абзорҳои барномасозӣ</string>
    <!-- Preference for developers -->
    <string name="preferences_remote_debugging">Ислоҳкунии дурдасти хатоҳо тавассути USB</string>
    <!-- Preference title for switch preference to show search engines -->
    <string name="preferences_show_search_engines">Намоиш додани низомҳои ҷустуҷӯӣ</string>
    <!-- Preference title for switch preference to show search suggestions -->
    <string name="preferences_show_search_suggestions">Намоиш додани пешниҳодҳои ҷустуҷӯ</string>
    <!-- Preference title for switch preference to show voice search button -->
    <string name="preferences_show_voice_search">Намоиш додани ҷустуҷӯи овозӣ</string>
    <!-- Preference title for switch preference to show search suggestions also in private mode -->
    <string name="preferences_show_search_suggestions_in_private">Намоиш додан дар ҷаласаҳои махфӣ</string>
    <!-- Preference title for switch preference to show a clipboard suggestion when searching -->
    <string name="preferences_show_clipboard_suggestions">Намоиш додани пешниҳодҳо аз ҳофизаи муваққатӣ</string>
    <!-- Preference title for switch preference to suggest browsing history when searching -->
    <string name="preferences_search_browsing_history">Намоиш додани таърихи тамошо</string>
    <!-- Preference title for switch preference to suggest bookmarks when searching -->
    <string name="preferences_search_bookmarks">Ҷустуҷӯи хатбаракҳо</string>
    <!-- Preference title for switch preference to suggest synced tabs when searching -->
    <string name="preferences_search_synced_tabs">Ҷустуҷӯи варақаҳои ҳамоҳангшуда</string>
    <!-- Preference for account settings -->
    <string name="preferences_account_settings">Танзимоти ҳисоб</string>
    <!-- Preference for enabling url autocomplete-->
    <string name="preferences_enable_autocomplete_urls">Пуркунии худкори нишонаҳои URL</string>
    <!-- Preference for open links in third party apps -->
    <string name="preferences_open_links_in_apps">Кушодани пайвандҳо дар барномаҳо</string>
    <!-- Preference for open download with an external download manager app -->
    <string name="preferences_external_download_manager">Мудири берунии боргириҳо</string>
    <!-- Preference for add_ons -->
    <string name="preferences_addons">Ҷузъҳои иловагӣ</string>
    <!-- Preference for notifications -->
    <string name="preferences_notifications">Огоҳиномаҳо</string>

    <!-- Add-on Preferences -->
    <!-- Preference to customize the configured AMO (addons.mozilla.org) collection -->
    <string name="preferences_customize_amo_collection">Маҷмӯаи ҷузъҳои иловагии фармоишӣ</string>
    <!-- Button caption to confirm the add-on collection configuration -->
    <string name="customize_addon_collection_ok">ХУБ</string>
    <!-- Button caption to abort the add-on collection configuration -->
    <string name="customize_addon_collection_cancel">Бекор кардан</string>
    <!-- Hint displayed on input field for custom collection name -->
    <string name="customize_addon_collection_hint">Номи маҷмӯа</string>
    <!-- Hint displayed on input field for custom collection user ID-->
    <string name="customize_addon_collection_user_hint">Соҳиби маҷмӯа (ID-и корбар)</string>
    <!-- Toast shown after confirming the custom add-on collection configuration -->
    <string name="toast_customize_addon_collection_done">Маҷмӯаи ҷузъҳои иловагӣ тағйир ёфт. Барои татбиқ кардани тағйирот барнома бояд хомӯш карда шавад…</string>

    <!-- Customize Home -->
    <!-- Header text for jumping back into the recent tab in customize the home screen -->
    <string name="customize_toggle_jump_back_in">Бозгашт ба</string>
    <!-- Title for the customize home screen section with recently saved bookmarks. -->
    <string moz:removedIn="94" name="customize_toggle_recently_saved_bookmarks" tools:ignore="UnusedResources">Иловашудаи охирин</string>
    <!-- Title for the customize home screen section with recently saved bookmarks. -->
    <string moz:removedIn="94" name="customize_toggle_recently_bookmarked" tools:ignore="UnusedResources">Хатбаракҳои иловашудаи охирин</string>
    <!-- Title for the customize home screen section with recently saved bookmarks. -->
    <string name="customize_toggle_recent_bookmarks">Хатбаракҳои охирин</string>
    <!-- Title for the customize home screen section with recently visited. Recently visited is
    a section where users see a list of tabs that they have visited in the past few days -->
    <string moz:removedIn="94" name="customize_toggle_recently_visited" tools:ignore="UnusedResources">Дидашудаи охирин</string>
    <!-- Title for the customize home screen settings section for recent searches. Recent searches
     is a section where users see a list of groups of tabs that they have visited in the past few days -->
    <string name="customize_toggle_recent_searches">Ҷустуҷӯҳои охирин</string>
    <!-- Title for the customize home screen section with Pocket. -->
    <string name="customize_toggle_pocket">Pocket</string>

    <!-- Add-on Installation from AMO-->
    <!-- Error displayed when user attempts to install an add-on from AMO (addons.mozilla.org) that is not supported -->
    <string name="addon_not_supported_error">Ҷузъи иловагӣ дастгирӣ намешавад</string>
    <!-- Error displayed when user attempts to install an add-on from AMO (addons.mozilla.org) that is already installed -->
    <string name="addon_already_installed">Ҷузъи иловагӣ аллакай насб карда шуд</string>

    <!-- Account Preferences -->
    <!-- Preference for triggering sync -->
    <string name="preferences_sync_now">Ҳозир ҳамоҳанг кунед</string>
    <!-- Preference category for sync -->
    <string name="preferences_sync_category">Интихоб кунед, ки чӣ ҳамоҳанг карда мешавад</string>
    <!-- Preference for syncing history -->
    <string name="preferences_sync_history">Таърих</string>
    <!-- Preference for syncing bookmarks -->
    <string name="preferences_sync_bookmarks">Хатбаракҳо</string>
    <!-- Preference for syncing logins -->
    <string name="preferences_sync_logins">Воридшавиҳо</string>
    <!-- Preference for syncing tabs -->
    <string name="preferences_sync_tabs_2">Варақаҳои кушодашуда</string>
    <!-- Preference for signing out -->
    <string name="preferences_sign_out">Баромад</string>

    <!-- Preference displays and allows changing current FxA device name -->
    <string name="preferences_sync_device_name">Номи дастгоҳ</string>
    <!-- Text shown when user enters empty device name -->
    <string name="empty_device_name_error">Номи дастгоҳ наметавонад холӣ бошад.</string>
    <!-- Label indicating that sync is in progress -->
    <string name="sync_syncing_in_progress">Ҳамоҳангсозӣ…</string>

    <!-- Label summary indicating that sync failed. The first parameter is the date stamp showing last time it succeeded -->
    <string name="sync_failed_summary">Ҳамоҳангсозӣ иҷро нашуд. Иҷрои охирин: %s</string>
    <!-- Label summary showing never synced -->
    <string name="sync_failed_never_synced_summary">Ҳамоҳангсозӣ иҷро нашуд. Ҳамоҳангсозии охирин: ҳеҷ гоҳ</string>
    <!-- Label summary the date we last synced. The first parameter is date stamp showing last time synced -->
    <string name="sync_last_synced_summary">Ҳамоҳангсозии охирин: %s</string>
    <!-- Label summary showing never synced -->
    <string name="sync_never_synced_summary">Ҳамоҳангсозии охирин: ҳеҷ гоҳ</string>
    <!-- Text for displaying the default device name.
        The first parameter is the application name, the second is the device manufacturer name
        and the third is the device model. -->
    <string name="default_device_name_2">%1$s дар %2$s %3$s</string>

    <!-- Preference for syncing credit cards -->
    <string name="preferences_sync_credit_cards">Кортҳои кредитӣ</string>
    <!-- Preference for syncing addresses -->
    <string name="preferences_sync_address">Нишониҳо</string>

    <!-- Send Tab -->
    <!-- Name of the "receive tabs" notification channel. Displayed in the "App notifications" system settings for the app -->
    <string name="fxa_received_tab_channel_name">Варақаҳо аз дастгоҳҳои дигар</string>
    <!-- Description of the "receive tabs" notification channel. Displayed in the "App notifications" system settings for the app -->
    <string name="fxa_received_tab_channel_description">Огоҳиномаҳо дар бораи варақаҳое, ки аз дигар дастгоҳҳои Firefox гирифта шудаанд.</string>
    <!--  The body for these is the URL of the tab received  -->
    <string name="fxa_tab_received_notification_name">Варақаи қабулшуда</string>
    <!-- When multiple tabs have been received -->
    <string name="fxa_tabs_received_notification_name">Варақаҳои қабулшуда</string>
    <!-- %s is the device name -->
    <string name="fxa_tab_received_from_notification_name">Варақа аз %s</string>

    <!-- Advanced Preferences -->
    <!-- Preference for tracking protection settings -->
    <string name="preferences_tracking_protection_settings">Муҳофизат аз пайгирӣ</string>
    <!-- Preference switch for tracking protection -->
    <string name="preferences_tracking_protection">Муҳофизат аз пайгирӣ</string>
    <!-- Preference switch description for tracking protection -->
    <string name="preferences_tracking_protection_description">Муҳтаво ва скриптҳоеро, ки шуморо онлайн пайгирӣ мекунанд, маҳдуд кунед</string>
    <!-- Preference for tracking protection exceptions -->
    <string name="preferences_tracking_protection_exceptions">Истисноҳо</string>
    <!-- Preference description for tracking protection exceptions -->
    <string name="preferences_tracking_protection_exceptions_description">Муҳофизат аз пайгирӣ барои ин сомонаҳо хомӯш аст</string>
    <!-- Button in Exceptions Preference to turn on tracking protection for all sites (remove all exceptions) -->
    <string name="preferences_tracking_protection_exceptions_turn_on_for_all">Фаъол кардани барои ҳамаи сомонаҳо</string>
    <!-- Text displayed when there are no exceptions -->
    <string name="exceptions_empty_message_description">Истисноҳо ба шумо имкон медиҳанд, ки муҳофизат аз пайгириро барои сомонаҳои интихобшуда ғайрифаъол кунед.</string>
    <!-- Text displayed when there are no exceptions, with learn more link that brings users to a tracking protection SUMO page -->
    <string name="exceptions_empty_message_learn_more_link">Маълумоти бештар</string>

    <!-- Preference switch for Telemetry -->
    <string name="preferences_telemetry">Телеметрия</string>
    <!-- Preference switch for usage and technical data collection -->
    <string name="preference_usage_data">Истифодабарӣ ва маълумоти техникӣ</string>
    <!-- Preference description for usage and technical data collection -->
    <string name="preferences_usage_data_description">Барои беҳтар кардани %1$s маълумоти самаранокӣ, истифодабарӣ, сахтафзор ва танзимоти фармоишӣ дар бораи браузери шумо бо Mozilla мубодила карда шавад</string>
    <!-- Preference switch for marketing data collection -->
    <string name="preferences_marketing_data">Маълумоти маркетингӣ</string>
    <!-- Preference description for marketing data collection, parameter is the app name (e.g. Firefox) -->
    <string name="preferences_marketing_data_description">Маълумот дар бораи хусусиятҳое, ки шумо дар %1$s истифода мебаред бо Leanplum, яъне фурӯшандаи маркетинги мобилии мо, мубодила карда шавад</string>
    <!-- Preference description for marketing data collection -->
    <string name="preferences_marketing_data_description2">Маълумоти асосии истифодабариро бо «Adjust», фурӯшандаи маркетингии мобилии мо, мубодила мекунад</string>
    <!-- Title for studies preferences -->
    <string name="preference_experiments_2">Таҳқиқҳо</string>
    <!-- Summary for studies preferences -->
    <string name="preference_experiments_summary_2">Ба Mozilla иҷозат медиҳад, ки таҳқиқҳоро насб ва иҷро кунад</string>
    <!-- Title for experiments preferences -->
    <string name="preference_experiments">Таҷрибаҳо</string>
    <!-- Summary for experiments preferences -->
    <string name="preference_experiments_summary">Ба Mozilla имкон медиҳад, ки барои хусусиятҳои таҷрибавӣ маълумотро насб ва ҷамъ кунад</string>
    <!-- Preference switch for crash reporter -->
    <string name="preferences_crash_reporter">Гузориш дар бораи садама</string>
    <!-- Preference switch for Mozilla location service -->
    <string name="preferences_mozilla_location_service">Хадамоти ҷойгиршавии Mozilla</string>
    <!-- Preference switch for app health report. The first parameter is the name of the application (For example: Fenix) -->
    <string name="preferences_fenix_health_report">Гузориши саломатии %s</string>

    <!-- Turn On Sync Preferences -->
    <!-- Header of the Turn on Sync preference view -->
    <string name="preferences_sync">Фаъол кардани ҳамоҳангсозӣ</string>
    <!-- Preference for pairing -->
    <string moz:removedIn="95" name="preferences_sync_pair" tools:ignore="UnusedResources">Рамзи ҷуфтро дар версияи Firefox-и мизи корӣ скан кунед</string>
    <!-- Preference for account login -->
    <string name="preferences_sync_sign_in">Ворид шудан</string>
    <!-- Preference for reconnecting to FxA sync -->
    <string name="preferences_sync_sign_in_to_reconnect">Барои аз нав пайваст шудан ворид шавед</string>
    <!-- Preference for removing FxA account -->
    <string name="preferences_sync_remove_account">Барҳам додани ҳисоб</string>

    <!-- Pairing Feature strings -->
    <!-- Instructions on how to access pairing -->
    <string name="pair_instructions_2"><![CDATA[Рамзи QR-ро, ки дар <b>firefox.com/pair</b> нишон дода шудааст, скан кунед]]></string>
    <!-- Button to open camera for pairing -->
    <string name="pair_open_camera">Кушодани камера</string>
    <!-- Button to cancel pairing -->
    <string name="pair_cancel">Бекор кардан</string>

    <!-- Toolbar Preferences -->
    <!-- Preference for using top toolbar -->
    <string name="preference_top_toolbar">Боло</string>
    <!-- Preference for using bottom toolbar -->
    <string name="preference_bottom_toolbar">Поён</string>

    <!-- Theme Preferences -->
    <!-- Preference for using light theme -->
    <string name="preference_light_theme">Равшан</string>
    <!-- Preference for using dark theme -->
    <string name="preference_dark_theme">Торик</string>
    <!-- Preference for using using dark or light theme automatically set by battery -->
    <string name="preference_auto_battery_theme">Аз ҷониби сарфаи батарея муқаррар карда шудааст</string>
    <!-- Preference for using following device theme -->
    <string name="preference_follow_device_theme">Дар мавзӯи дастгоҳ асос меёбад</string>

    <!-- Gestures Preferences-->
    <!-- Preferences for using pull to refresh in a webpage -->
    <string name="preference_gestures_website_pull_to_refresh">Барон нав кардан кашед</string>
    <!-- Preference for using the dynamic toolbar -->
    <string name="preference_gestures_dynamic_toolbar">Барои пинҳон кардани навори абзорҳо ҳаракат кунед</string>

    <!-- Preference for switching tabs by swiping horizontally on the toolbar -->
    <string name="preference_gestures_swipe_toolbar_switch_tabs">Барои иваз кардани варақаҳо аз болои навори абзорҳо ба тарафи лозимӣ бо ангуш молед</string>
    <!-- Preference for showing the opened tabs by swiping up on the toolbar-->
    <string name="preference_gestures_swipe_toolbar_show_tabs">Барои кушодани варақаҳо аз болои навори абзорҳо ба боло бо ангуш молед</string>

    <!-- Library -->
    <!-- Option in Library to open Sessions page -->
    <string name="library_sessions">Ҷаласаҳо</string>
    <!-- Option in Library to open Screenshots page -->
    <string name="library_screenshots">Аксҳои экран</string>
    <!-- Option in Library to open Downloads page -->
    <string name="library_downloads">Боргириҳо</string>
    <!-- Option in library to open Bookmarks page -->
    <string name="library_bookmarks">Хатбаракҳо</string>
    <!-- Option in library to open Desktop Bookmarks root page -->
    <string name="library_desktop_bookmarks_root">Хатбаракҳо дар компютери мизи корӣ</string>
    <!-- Option in library to open Desktop Bookmarks "menu" page -->
    <string name="library_desktop_bookmarks_menu">Менюи хатбаракҳо</string>
    <!-- Option in library to open Desktop Bookmarks "toolbar" page -->
    <string name="library_desktop_bookmarks_toolbar">Навори хатбаракҳо</string>
    <!-- Option in library to open Desktop Bookmarks "unfiled" page -->
    <string name="library_desktop_bookmarks_unfiled">Хатбаракҳои дигар</string>
    <!-- Option in Library to open History page -->
    <string name="library_history">Таърих</string>
    <!-- Option in Library to open a new tab -->
    <string name="library_new_tab">Варақаи нав</string>
    <!-- Option in Library to find text in page -->
    <string name="library_find_in_page">Ҷустуҷӯ дар саҳифа</string>
    <!-- Option in Library to open Reading List -->
    <string name="library_reading_list">Рӯйхати хониш</string>
    <!-- Menu Item Label for Search in Library -->
    <string name="library_search">Ҷустуҷӯ</string>
    <!-- Settings Page Title -->
    <string name="settings_title">Танзимот</string>
    <!-- Content description (not visible, for screen readers etc.): "Menu icon for items on a history item" -->
    <string name="content_description_history_menu">Менюи унсури таърих</string>
    <!-- Content description (not visible, for screen readers etc.): "Close button for library settings" -->
    <string name="content_description_close_button">Пӯшидан</string>

    <!-- Text to show users they have one site in the history group section of the History fragment.
    %d is a placeholder for the number of sites in the group. -->
    <string name="history_search_group_site">%d сомона</string>
    <!-- Text to show users they have multiple sites in the history group section of the History fragment.
    %d is a placeholder for the number of sites in the group. -->
    <string name="history_search_group_sites">%d сомона</string>

    <!-- Option in library for Recently Closed Tabs -->
    <string name="library_recently_closed_tabs">Варақаҳои ба наздикӣ пӯшидашуда</string>
    <!-- Option in library to open Recently Closed Tabs page -->
    <string name="recently_closed_show_full_history">Намоиш додани таърихи пурра</string>
    <!-- Text to show users they have multiple tabs saved in the Recently Closed Tabs section of history.
    %d is a placeholder for the number of tabs selected. -->
    <string name="recently_closed_tabs">%d варақа</string>
    <!-- Text to show users they have one tab saved in the Recently Closed Tabs section of history.
    %d is a placeholder for the number of tabs selected. -->
    <string name="recently_closed_tab">%d варақа</string>

    <!-- Recently closed tabs screen message when there are no recently closed tabs -->
    <string name="recently_closed_empty_message">Ягон варақаи ба наздикӣ пӯшидашуда нест</string>

    <!-- Tab Management -->
    <!-- Title of preference for tabs management -->
    <string name="preferences_tabs">Варақаҳо</string>
    <!-- Title of preference that allows a user to specify the tab view -->
    <string name="preferences_tab_view">Намоиши варақаҳо</string>
    <!-- Option for a list tab view -->
    <string name="tab_view_list">Рӯйхат</string>
    <!-- Option for a grid tab view -->
    <string name="tab_view_grid">Тӯр</string>
    <!-- Option for search term tab groups -->
    <string name="tab_view_search_term_tab_groups">Гурӯҳҳои ҷустуҷӯ</string>
    <!-- Summary text for search term tab groups -->
    <string name="tab_view_search_term_tab_groups_summary">Сомонаҳои марбутро гурӯҳбандӣ кунед</string>
    <!-- Title of preference that allows a user to auto close tabs after a specified amount of time -->
    <string name="preferences_close_tabs">Пӯшидани варақаҳо</string>
    <!-- Option for auto closing tabs that will never auto close tabs, always allows user to manually close tabs -->
    <string name="close_tabs_manually">Ба таври дастӣ</string>
    <!-- Option for auto closing tabs that will auto close tabs after one day -->
    <string name="close_tabs_after_one_day">Пас аз як рӯз</string>
    <!-- Option for auto closing tabs that will auto close tabs after one week -->
    <string name="close_tabs_after_one_week">Пас аз як ҳафта</string>
    <!-- Option for auto closing tabs that will auto close tabs after one month -->
    <string name="close_tabs_after_one_month">Пас аз як моҳ</string>

    <!-- Title of preference that allows a user to specify the auto-close settings for open tabs -->
    <string name="preference_auto_close_tabs" tools:ignore="UnusedResources">Пӯшидани варақаҳои кушода ба таври худкор</string>

    <!-- Opening screen -->
    <!-- Title of a preference that allows a user to indicate after a specified amount of time when the app should start on the home screen -->
    <string moz:removedIn="94" name="preferences_start_on_home" tools:ignore="UnusedResources">Оғоз дар экрани асосӣ</string>
    <!-- Title of a preference that allows a user to choose what screen to show after opening the app -->
    <string name="preferences_opening_screen">Экрани ибтидоӣ</string>
    <!-- Option for starting on the home screen after after four hours or inactivity -->
    <string moz:removedIn="94" name="start_on_home_after_four_hours" tools:ignore="UnusedResources">Пас аз чор соат</string>
    <!-- Option for always opening the homepage when re-opening the app -->
    <string name="opening_screen_homepage">Саҳифаи асосӣ</string>
    <!-- Option for always starting on the home screen -->
    <string moz:removedIn="94" name="start_on_home_always" tools:ignore="UnusedResources">Ҳамеша</string>
    <!-- Option for always opening the user's last-open tab when re-opening the app -->
    <string name="opening_screen_last_tab">Варақаи охирин</string>
    <!-- Option for never starting on the home screen -->
    <string moz:removedIn="94" name="start_on_home_never" tools:ignore="UnusedResources">Ҳеҷ гоҳ</string>
    <!-- Option for always opening the homepage when re-opening the app after four hours of inactivity -->
    <string name="opening_screen_after_four_hours_of_inactivity">Саҳифаи асосӣ пас аз чор соати беамалӣ</string>
    <!-- Summary for tabs preference when auto closing tabs setting is set to manual close-->
    <string name="close_tabs_manually_summary">Ба таври дастӣ пӯшидан</string>
    <!-- Summary for tabs preference when auto closing tabs setting is set to auto close tabs after one day-->
    <string name="close_tabs_after_one_day_summary">Пас аз як рӯз пӯшидан</string>
    <!-- Summary for tabs preference when auto closing tabs setting is set to auto close tabs after one week-->
    <string name="close_tabs_after_one_week_summary">Пас аз як ҳафта пӯшидан</string>
    <!-- Summary for tabs preference when auto closing tabs setting is set to auto close tabs after one month-->
    <string name="close_tabs_after_one_month_summary">Пас аз як моҳ пӯшидан</string>

    <!-- Inactive tabs -->
    <!-- Category header of a preference that allows a user to enable or disable the inactive tabs feature -->
    <string name="preferences_inactive_tabs">Варақаҳои куҳнаро ба ғайрифаъол интиқол диҳед</string>
    <!-- Title of inactive tabs preference -->
    <string name="preferences_inactive_tabs_title">Варақаҳое, ки шумо ду ҳафта такроран надидаед, ба қисмати ғайрифаъол интиқол дода мешаванд.</string>

    <!-- Studies -->
    <!-- Title of the remove studies button -->
    <string name="studies_remove">Тоза кардан</string>
    <!-- Title of the active section on the studies list -->
    <string name="studies_active">Фаъол</string>
    <!-- Description for studies, it indicates why Firefox use studies -->
    <string name="studies_description">Баъзе вақт Firefox метавонад омӯзишҳоро насб ва иҷро намояд.</string>
    <!-- Learn more link for studies, links to an article for more information about studies. -->
    <string name="studies_learn_more">Маълумоти бештар</string>

    <!-- Dialog message shown after removing a study -->
    <string name="studies_restart_app">Барои татбиқ кардани тағйирот барном пӯшида мешавад</string>
    <!-- Dialog button to confirm the removing a study. -->
    <string name="studies_restart_dialog_ok">ХУБ</string>
    <!-- Dialog button text for canceling removing a study. -->
    <string name="studies_restart_dialog_cancel">Бекор кардан</string>

    <!-- Toast shown after turning on/off studies preferences -->
    <string name="studies_toast_quit_application" tools:ignore="UnusedResources">Барои татбиқ кардани тағйирот барнома хомӯш мешавад…</string>

    <!-- Sessions -->
    <!-- Title for the list of tabs -->
    <string name="tab_header_label">Варақаҳои кушодашуда</string>

    <!-- Title for the list of tabs in the current private session -->
    <string name="tabs_header_private_title">Ҷаласаи махфӣ</string>
    <!-- Title for the list of tabs in the current private session -->
    <string name="tabs_header_private_tabs_title">Варақаҳои махфӣ</string>
    <!-- Title for the list of tabs in the synced tabs -->
    <string name="tabs_header_synced_tabs_title">Варақаҳои ҳамоҳангшуда</string>
    <!-- Content description (not visible, for screen readers etc.): Add tab button. Adds a news tab when pressed -->
    <string name="add_tab">Илова кардани варақа</string>
    <!-- Content description (not visible, for screen readers etc.): Add tab button. Adds a news tab when pressed -->
    <string name="add_private_tab">Илова кардани варақаи махфӣ</string>
    <!-- Text for the new tab button to indicate adding a new private tab in the tab -->
    <string name="tab_drawer_fab_content">Махфӣ</string>
    <!-- Text for the new tab button to indicate syncing command on the synced tabs page -->
    <string name="tab_drawer_fab_sync">Ҳамоҳангсозӣ</string>
    <!-- Text shown as the title of the open tab tray -->
    <string name="tab_tray_title">Варақаҳои кушодашуда</string>
    <!-- Text shown in the menu for saving tabs to a collection -->
    <string name="tab_tray_menu_item_save">Нигоҳ доштан дар маҷмӯа</string>
    <!-- Text shown in the menu for the collection selector -->
    <string moz:removedIn="95" name="tab_tray_menu_select" tools:ignore="UnusedResources">Интихоб кардан</string>
    <!-- Text shown in the menu for sharing all tabs -->
    <string name="tab_tray_menu_item_share">Мубодила кардани ҳамаи варақаҳо</string>
    <!-- Text shown in the menu to view recently closed tabs -->
    <string name="tab_tray_menu_recently_closed">Варақаҳои ба наздикӣ пӯшидашуда</string>
    <!-- Text shown in the tabs tray inactive tabs section -->
    <string name="tab_tray_inactive_recently_closed" tools:ignore="UnusedResources">Пӯшидашудаи охирин</string>
    <!-- Text shown in the menu to view account settings -->
    <string name="tab_tray_menu_account_settings">Танзимоти ҳисоб</string>
    <!-- Text shown in the menu to view tab settings -->
    <string name="tab_tray_menu_tab_settings">Танзимоти варақа</string>
    <!-- Text shown in the menu for closing all tabs -->
    <string name="tab_tray_menu_item_close">Пӯшидани ҳамаи варақаҳо</string>
    <!-- Shortcut action to open new tab -->
    <string name="tab_tray_menu_open_new_tab">Варақаи нав</string>
    <!-- Shortcut action to open the home screen -->
    <string name="tab_tray_menu_home">Гузариш ба саҳифаи асосӣ</string>
    <!-- Shortcut action to toggle private mode -->
    <string name="tab_tray_menu_toggle">Гузариш ба реҷаи варақзанӣ</string>
    <!-- Text shown in the multiselect menu for bookmarking selected tabs. -->
    <string name="tab_tray_multiselect_menu_item_bookmark">Хатбарак</string>
    <!-- Text shown in the multiselect menu for closing selected tabs. -->
    <string name="tab_tray_multiselect_menu_item_close">Пӯшидан</string>
    <!-- Content description for tabs tray multiselect share button -->
    <string name="tab_tray_multiselect_share_content_description">Мубодила кардани варақаҳои интихобшуда</string>
    <!-- Content description for tabs tray multiselect menu -->
    <string name="tab_tray_multiselect_menu_content_description">Менюи варақаҳои интихобшуда</string>
    <!-- Content description (not visible, for screen readers etc.): Removes tab from collection button. Removes the selected tab from collection when pressed -->
    <string name="remove_tab_from_collection">Тоза кардани варақаҳо аз маҷмӯа</string>
    <!-- Text for button to enter multiselect mode in tabs tray -->
    <string name="tabs_tray_select_tabs">Варақаҳоро интихоб намоед</string>
    <!-- Content description (not visible, for screen readers etc.): Close tab button. Closes the current session when pressed -->
    <string name="close_tab">Пӯшидани варақа</string>
    <!-- Content description (not visible, for screen readers etc.): Close tab <title> button. First parameter is tab title  -->
    <string name="close_tab_title">Пӯшидани варақаи %s</string>
    <!-- Content description (not visible, for screen readers etc.): Opens the open tabs menu when pressed -->
    <string name="open_tabs_menu">Менюи варақаҳои кушодашуда</string>
    <!-- Open tabs menu item to close all tabs -->
    <string name="tabs_menu_close_all_tabs">Пӯшидани ҳамаи варақаҳо</string>
    <!-- Open tabs menu item to share all tabs -->
    <string name="tabs_menu_share_tabs">Мубодила кардани варақаҳо</string>
    <!-- Open tabs menu item to save tabs to collection -->
    <string name="tabs_menu_save_to_collection1">Нигоҳ доштани варақаҳо дар маҷмӯа</string>
    <!-- Content description (not visible, for screen readers etc.): Opens the tab menu when pressed -->
    <string name="tab_menu">Менюи варақаҳо</string>
    <!-- Tab menu item to share the tab -->
    <string name="tab_share">Мубодила кардани варақа</string>
    <!-- Button in the current session menu. Deletes the session when pressed -->
    <string name="current_session_delete">Нест кардан</string>
    <!-- Button in the current session menu. Saves the session when pressed -->
    <string name="current_session_save">Нигоҳ доштан</string>
    <!-- Button in the current session menu. Opens the share menu when pressed -->
    <string name="current_session_share">Мубодила кардан</string>
    <!-- Content description (not visible, for screen readers etc.): Title icon for current session menu -->
    <string name="current_session_image">Тасвири ҷаласаи ҷорӣ</string>
    <!-- Button to save the current set of tabs into a collection -->
    <string name="save_to_collection">Нигоҳ доштан дар маҷмӯа</string>
    <!-- Text for the menu button to delete a collection -->
    <string name="collection_delete">Нест кардани маҷмӯа</string>
    <!-- Text for the menu button to rename a collection -->
    <string name="collection_rename">Иваз кардани номи маҷмӯа</string>
    <!-- Text for the button to open tabs of the selected collection -->
    <string name="collection_open_tabs">Варақаҳои кушодашуда</string>
    <!-- Hint for adding name of a collection -->
    <string name="collection_name_hint">Номи пайваст</string>
    <!-- Text for the menu button to rename a top site -->
	<string name="rename_top_site">Иваз кардани ном</string>
	<!-- Text for the menu button to remove a top site -->
	<string name="remove_top_site">Тоза кардан</string>
    <!-- Text for the menu button to delete a top site from history -->
    <string name="delete_from_history">Нест кардан аз таърих</string>
    <!-- Postfix for private WebApp titles, placeholder is replaced with app name -->
    <string name="pwa_site_controls_title_private">%1$s (Реҷаи махфӣ)</string>
    <!-- Button in the current tab tray header in multiselect mode. Saved the selected tabs to a collection when pressed. -->
    <string name="tab_tray_save_to_collection">Нигоҳ доштан</string>

    <!-- Title text for the normal tabs header in the tabs tray which are not part of any tab grouping. -->
    <string moz:removedIn="94" name="tab_tray_header_title" tools:ignore="UnusedResources">Дигар</string>

    <!-- Title text for the normal tabs header in the tabs tray which are not part of any tab grouping. -->
    <string name="tab_tray_header_title_1">Варақаҳои дигар</string>

    <!-- History -->
    <!-- Text for the button to clear all history -->
    <string name="history_delete_all">Нест кардани таърих</string>
    <!-- Text for the dialog to confirm clearing all history -->
    <string name="history_delete_all_dialog">Шумо мутмаин ҳастед, ки мехоҳед таърихи худро нест намоед?</string>
    <!-- Text for the snackbar to confirm that multiple browsing history items has been deleted -->
    <string name="history_delete_multiple_items_snackbar">Таърих нест карда шуд</string>
    <!-- Text for the snackbar to confirm that a single browsing history item has been deleted. The first parameter is the shortened URL of the deleted history item. -->
    <string name="history_delete_single_item_snackbar">%1$s нест карда шуд</string>
    <!-- Text for positive action to delete history in deleting history dialog -->
    <string name="history_clear_dialog">Пок кардан</string>
    <!-- History overflow menu copy button -->
    <string moz:removedIn="94" name="history_menu_copy_button" tools:ignore="UnusedResources">Нусха бардоштан</string>
    <!-- History overflow menu share button -->
    <string moz:removedIn="94" name="history_menu_share_button" tools:ignore="UnusedResources">Мубодила кардан</string>
    <!-- History overflow menu open in new tab button -->
    <string moz:removedIn="94" name="history_menu_open_in_new_tab_button" tools:ignore="UnusedResources">Кушодан дар варақаи нав</string>
    <!-- History overflow menu open in private tab button -->
    <string moz:removedIn="94" name="history_menu_open_in_private_tab_button" tools:ignore="UnusedResources">Кушодан дар варақаи махфӣ</string>
    <!-- Text for the button to delete a single history item -->
    <string moz:removedIn="94" name="history_delete_item" tools:ignore="UnusedResources">Нест кардан</string>
    <!-- History multi select title in app bar
    The first parameter is the number of bookmarks selected -->
    <string name="history_multi_select_title">%1$d интихоб шуд</string>
    <!-- Text for the button to clear selected history items. The first parameter
        is a digit showing the number of items you have selected -->
    <string name="history_delete_some">Нест кардани %1$d ҷузъ</string>
    <!-- Text for the header that groups the history for today -->
    <string name="history_today">Имрӯз</string>
    <!-- Text for the header that groups the history for yesterday -->
    <string name="history_yesterday">Дирӯз</string>
    <!-- Text for the header that groups the history for last 24 hours -->
    <string name="history_24_hours">24 соати охир</string>
    <!-- Text for the header that groups the history the past 7 days -->
    <string name="history_7_days">7 рӯзи охир</string>
    <!-- Text for the header that groups the history the past 30 days -->
    <string name="history_30_days">30 рӯзи охир</string>
    <!-- Text for the header that groups the history older than the last month -->
    <string name="history_older">Пештар</string>
    <!-- Text shown when no history exists -->
    <string name="history_empty_message">Ягон таърих нест</string>

    <!-- Downloads -->
    <!-- Text for the snackbar to confirm that multiple downloads items have been removed -->
    <string name="download_delete_multiple_items_snackbar_1">Боргириҳо тоза шуданд</string>
    <!-- Text for the snackbar to confirm that a single download item has been removed. The first parameter is the name of the download item. -->
    <string name="download_delete_single_item_snackbar">Файли %1$s тоза шуд</string>
    <!-- Text shown when no download exists -->
    <string name="download_empty_message_1">Ягон файли боргиришуда нест</string>
    <!-- History multi select title in app bar
    The first parameter is the number of downloads selected -->
    <string name="download_multi_select_title">%1$d интихоб шуд</string>


    <!-- History overflow menu open in new tab button -->
    <string name="download_menu_open">Кушодан</string>


    <!-- Text for the button to remove a single download item -->
    <string name="download_delete_item_1">Тоза кардан</string>


    <!-- Crashes -->
    <!-- Title text displayed on the tab crash page. This first parameter is the name of the application (For example: Fenix) -->
    <string name="tab_crash_title_2">Мутаассифона, %1$s ин саҳифаро бор карда наметавонад.</string>

    <!-- Description text displayed on the tab crash page -->
    <string name="tab_crash_description">Шумо метавонед ин варақаро дар поён барқарор кунед ё пӯшед.</string>
    <!-- Send crash report checkbox text on the tab crash page -->
    <string name="tab_crash_send_report">Фиристодани гузориш дар бораи садама ба Mozilla</string>
    <!-- Close tab button text on the tab crash page -->
    <string name="tab_crash_close">Пӯшидани варақа</string>
    <!-- Restore tab button text on the tab crash page -->
    <string name="tab_crash_restore">Барқарор кардани варақа</string>

    <!-- Content Description for session item menu button -->
    <string name="content_description_session_menu">Имконоти ҷаласа</string>

    <!-- Content Description for session item share button -->
    <string name="content_description_session_share">Мубодила кардани ҷаласа</string>

    <!-- Bookmarks -->
    <!-- Content description for bookmarks library menu -->
    <string name="bookmark_menu_content_description">Менюи хатбаракҳо</string>
    <!-- Screen title for editing bookmarks -->
    <string moz:removedIn="95" name="bookmark_edit" tools:ignore="UnusedResources">Таҳрир кардани хатбарак</string>
    <!-- Screen title for selecting a bookmarks folder -->
    <string name="bookmark_select_folder">Интихоб кардани ҷузвадон</string>
    <!-- Confirmation message for a dialog confirming if the user wants to delete the selected folder -->
    <string name="bookmark_delete_folder_confirmation_dialog">Шумо мутмаин ҳастед, ки мехоҳед ин ҷузвадонро нест намоед?</string>
    <!-- Confirmation message for a dialog confirming if the user wants to delete multiple items including folders. Parameter will be replaced by app name. -->
    <string name="bookmark_delete_multiple_folders_confirmation_dialog">%s ҷузъҳои интихобшударо нест мекунад.</string>
    <!-- Snackbar title shown after a folder has been deleted. This first parameter is the name of the deleted folder -->
    <string name="bookmark_delete_folder_snackbar">%1$s нест карда шуд</string>
    <!-- Screen title for adding a bookmarks folder -->
    <string name="bookmark_add_folder">Илова кардани ҷузвадон</string>
    <!-- Snackbar title shown after a bookmark has been created. -->
    <string name="bookmark_saved_snackbar">Хатбарак нигоҳ дошта шуд!</string>
    <!-- Snackbar edit button shown after a bookmark has been created. -->
    <string name="edit_bookmark_snackbar_action">ТАҲРИР КАРДАН</string>
    <!-- Bookmark overflow menu edit button -->
    <string name="bookmark_menu_edit_button">Таҳрир кардан</string>
    <!-- Bookmark overflow menu select button -->
    <string name="bookmark_menu_select_button">Интихоб кардан</string>
    <!-- Bookmark overflow menu copy button -->
    <string name="bookmark_menu_copy_button">Нусха бардоштан</string>
    <!-- Bookmark overflow menu share button -->
    <string name="bookmark_menu_share_button">Мубодила кардан</string>
    <!-- Bookmark overflow menu open in new tab button -->
    <string name="bookmark_menu_open_in_new_tab_button">Кушодан дар варақаи нав</string>
    <!-- Bookmark overflow menu open in private tab button -->
    <string name="bookmark_menu_open_in_private_tab_button">Кушодан дар варақаи махфӣ</string>
    <!-- Bookmark overflow menu delete button -->
    <string name="bookmark_menu_delete_button">Нест кардан</string>
    <!--Bookmark overflow menu save button -->
    <string name="bookmark_menu_save_button">Нигоҳ доштан</string>
    <!-- Bookmark multi select title in app bar
     The first parameter is the number of bookmarks selected -->
    <string name="bookmarks_multi_select_title">%1$d интихоб шуд</string>
    <!-- Bookmark editing screen title -->
    <string name="edit_bookmark_fragment_title">Таҳрир кардани хатбарак</string>
    <!-- Bookmark folder editing screen title -->
    <string name="edit_bookmark_folder_fragment_title">Таҳрир кардани ҷузвадон</string>
    <!-- Bookmark sign in button message -->
    <string name="bookmark_sign_in_button">Барои дидани хатбаракҳои ҳамоҳангшуда ворид шавед</string>
    <!-- Bookmark URL editing field label -->
    <string name="bookmark_url_label">Нишонии URL</string>
    <!-- Bookmark FOLDER editing field label -->
    <string name="bookmark_folder_label">ҶУЗВАДОН</string>
    <!-- Bookmark NAME editing field label -->
    <string name="bookmark_name_label">НОМ</string>
    <!-- Bookmark add folder screen title -->
    <string name="bookmark_add_folder_fragment_label">Илова кардани ҷузвадон</string>
    <!-- Bookmark select folder screen title -->
    <string name="bookmark_select_folder_fragment_label">Интихоб кардани ҷузвадон</string>
    <!-- Bookmark editing error missing title -->
    <string name="bookmark_empty_title_error">Бояд унвон дошта бошад</string>
    <!-- Bookmark editing error missing or improper URL -->
    <string name="bookmark_invalid_url_error">Нишонии URL беэътибор аст</string>
    <!-- Bookmark screen message for empty bookmarks folder -->
    <string name="bookmarks_empty_message">Ягон хатбарак нест</string>
    <!-- Bookmark snackbar message on deletion
     The first parameter is the host part of the URL of the bookmark deleted, if any -->
    <string name="bookmark_deletion_snackbar_message">%1$s нест карда шуд</string>
    <!-- Bookmark snackbar message on deleting multiple bookmarks not including folders-->
    <string name="bookmark_deletion_multiple_snackbar_message_2">Хатбаракҳо нест карда шуданд</string>

    <!-- Bookmark snackbar message on deleting multiple bookmarks including folders-->
    <string name="bookmark_deletion_multiple_snackbar_message_3">Несткунии ҷузвадонҳои интихобшуда</string>

    <!-- Bookmark undo button for deletion snackbar action -->
    <string name="bookmark_undo_deletion">БОТИЛ КАРДАН</string>

    <!-- Site Permissions -->
    <!-- Site permissions preferences header -->
    <string name="permissions_header">Иҷозатҳо</string>
    <!-- Button label that take the user to the Android App setting -->
    <string name="phone_feature_go_to_settings">Гузариш ба Танзимот</string>
    <!-- Content description (not visible, for screen readers etc.): Quick settings sheet
        to give users access to site specific information / settings. For example:
        Secure settings status and a button to modify site permissions -->
    <string name="quick_settings_sheet">Лавҳаи танзимоти зуд</string>
    <!-- Label that indicates that this option it the recommended one -->
    <string name="phone_feature_recommended">Тавсияшуда</string>
    <!-- button that allows editing site permissions settings -->
    <string name="quick_settings_sheet_manage_site_permissions">Идоракунии иҷозатҳои сомона</string>
    <!-- Button label for clearing all the information of site permissions-->
    <string name="clear_permissions">Пок кардани иҷозатҳо</string>
    <!-- Button label for clearing a site permission-->
    <string name="clear_permission">Пок кардани иҷозат</string>
    <!-- Button label for clearing all the information on all sites-->
    <string name="clear_permissions_on_all_sites">Пок кардани иҷозатҳо дар ҳамаи сомонаҳо</string>
    <!-- Preference for altering video and audio autoplay for all websites -->
    <string name="preference_browser_feature_autoplay">Пахши худкор</string>
    <!-- Preference for altering the camera access for all websites -->
    <string name="preference_phone_feature_camera">Камера</string>
    <!-- Preference for altering the microphone access for all websites -->
    <string name="preference_phone_feature_microphone">Микрофон</string>
    <!-- Preference for altering the location access for all websites -->
    <string name="preference_phone_feature_location">Ҷойгиршавӣ</string>

    <!-- Preference for altering the notification access for all websites -->
    <string name="preference_phone_feature_notification">Огоҳинома</string>
    <!-- Preference for altering the persistent storage access for all websites -->
    <string name="preference_phone_feature_persistent_storage">Захирагоҳи доимӣ</string>
    <!-- Preference for altering the EME access for all websites -->
    <string name="preference_phone_feature_media_key_system_access">Муҳтавои идорашавандаи DRM</string>
    <!-- Label that indicates that a permission must be asked always -->
    <string name="preference_option_phone_feature_ask_to_allow">Дархости иҷозат</string>
    <!-- Label that indicates that a permission must be blocked -->
    <string name="preference_option_phone_feature_blocked">Бояд манъ карда шавад</string>
    <!-- Label that indicates that a permission must be allowed -->
    <string name="preference_option_phone_feature_allowed">Бояд иҷозат дода шавад</string>
    <!--Label that indicates a permission is by the Android OS-->
    <string name="phone_feature_blocked_by_android">Аз тарафи Android манъ карда шуд</string>
    <!-- Preference for showing a list of websites that the default configurations won't apply to them -->
    <string name="preference_exceptions">Истисноҳо</string>
    <!-- Summary of tracking protection preference if tracking protection is set to on -->
    <string name="tracking_protection_on">Фаъол</string>
    <!-- Summary of tracking protection preference if tracking protection is set to off -->
    <string name="tracking_protection_off">Ғайрифаъол</string>

    <!-- Label for global setting that indicates that all video and audio autoplay is allowed -->
    <string name="preference_option_autoplay_allowed2">Иҷозат додани аудио ва видео</string>
    <!-- Label for site specific setting that indicates that all video and audio autoplay is allowed -->
    <string name="quick_setting_option_autoplay_allowed">Иҷозат додани аудио ва видео</string>
    <!-- Label that indicates that video and audio autoplay is only allowed over Wi-Fi -->
    <string name="preference_option_autoplay_allowed_wifi_only2">Бастани аудио ва видео танҳо дар шабакаи маълумоти мобилӣ</string>
    <!-- Subtext that explains 'autoplay on Wi-Fi only' option -->
    <string name="preference_option_autoplay_allowed_wifi_subtext">Аудио ва видео дар шабакаи Wi-Fi пахш мешаванд</string>
    <!-- Label for global setting that indicates that video autoplay is allowed, but audio autoplay is blocked -->
    <string name="preference_option_autoplay_block_audio2">Бастани танҳои аудио</string>
    <!-- Label for site specific setting that indicates that video autoplay is allowed, but audio autoplay is blocked -->
    <string name="quick_setting_option_autoplay_block_audio">Бастани танҳои аудио</string>
    <!-- Label for global setting that indicates that all video and audio autoplay is blocked -->
    <string name="preference_option_autoplay_blocked3">Бастани аудио ва видео</string>
    <!-- Label for site specific setting that indicates that all video and audio autoplay is blocked -->
    <string name="quick_setting_option_autoplay_blocked">Бастани аудио ва видео</string>
    <!-- Summary of delete browsing data on quit preference if it is set to on -->
    <string name="delete_browsing_data_quit_on">Фаъол</string>
    <!-- Summary of delete browsing data on quit preference if it is set to off -->
    <string name="delete_browsing_data_quit_off">Ғайрифаъол</string>

    <!-- Summary of studies preference if it is set to on -->
    <string name="studies_on">Фаъол</string>
    <!-- Summary of studies data on quit preference if it is set to off -->
    <string name="studies_off">Ғайрифаъол</string>

    <!-- Collections -->
    <!-- Collections header on home fragment -->
    <string name="collections_header">Маҷмӯаҳо</string>
    <!-- Content description (not visible, for screen readers etc.): Opens the collection menu when pressed -->
    <string name="collection_menu_button_content_description">Менюи маҷмӯаҳо</string>
    <!-- Label to describe what collections are to a new user without any collections -->
    <string name="no_collections_description2">Чизҳоеро, ки ба шумо муҳиманд, ҷамъ кунед\nҶустуҷӯҳо, сомонаҳо ва варақаҳои монандро барои дастрасии фаврӣ дар оянда якҷоя кунед.</string>
    <!-- Title for the "select tabs" step of the collection creator -->
    <string name="create_collection_select_tabs">Варақаҳоро интихоб намоед</string>
    <!-- Title for the "select collection" step of the collection creator -->
    <string name="create_collection_select_collection">Интихоб кардани маҷмӯа</string>
    <!-- Title for the "name collection" step of the collection creator -->
    <string name="create_collection_name_collection">Номи маҷмӯа</string>
    <!-- Button to add new collection for the "select collection" step of the collection creator -->
    <string name="create_collection_add_new_collection">Илова кардани маҷмӯаи нав</string>
    <!-- Button to select all tabs in the "select tabs" step of the collection creator -->
    <string name="create_collection_select_all">Ҳамаро интихоб кардан</string>
    <!-- Button to deselect all tabs in the "select tabs" step of the collection creator -->
    <string name="create_collection_deselect_all">Бекор кардани интихоб</string>
    <!-- Text to prompt users to select the tabs to save in the "select tabs" step of the collection creator -->
    <string name="create_collection_save_to_collection_empty">Варақаҳоро барои нигоҳ доштан интихоб намоед</string>
    <!-- Text to show users how many tabs they have selected in the "select tabs" step of the collection creator.
     %d is a placeholder for the number of tabs selected. -->
    <string name="create_collection_save_to_collection_tabs_selected">%d варақа интихоб карда шуд</string>
    <!-- Text to show users they have one tab selected in the "select tabs" step of the collection creator.
    %d is a placeholder for the number of tabs selected. -->
    <string name="create_collection_save_to_collection_tab_selected">%d варақа интихоб карда шуд</string>
    <!-- Text shown in snackbar when multiple tabs have been saved in a collection -->
    <string name="create_collection_tabs_saved">Варақаҳо нигоҳ дошта шудад!</string>
    <!-- Text shown in snackbar when one or multiple tabs have been saved in a new collection -->
    <string name="create_collection_tabs_saved_new_collection">Маҷмӯа нигоҳ дошта шуд!</string>
    <!-- Text shown in snackbar when one tab has been saved in a collection -->
    <string name="create_collection_tab_saved">Варақа нигоҳ дошта шуд!</string>
    <!-- Content description (not visible, for screen readers etc.): button to close the collection creator -->
    <string name="create_collection_close">Пӯшидан</string>
    <!-- Button to save currently selected tabs in the "select tabs" step of the collection creator-->
    <string name="create_collection_save">Нигоҳ доштан</string>
    <!-- Snackbar action to view the collection the user just created or updated -->
    <string name="create_collection_view">Намоиш</string>

    <!-- Default name for a new collection in "name new collection" step of the collection creator. %d is a placeholder for the number of collections-->
    <string name="create_collection_default_name">Маҷмӯаи %d</string>

    <!-- Share -->
    <!-- Share screen header -->
    <string name="share_header">Фиристодан ва мубодила кардан</string>
    <!-- Share screen header -->
    <string name="share_header_2">Мубодила кардан</string>
    <!-- Content description (not visible, for screen readers etc.):
        "Share" button. Opens the share menu when pressed. -->
    <string name="share_button_content_description">Мубодила кардан</string>
    <!-- Sub-header in the dialog to share a link to another app -->
    <string name="share_link_subheader">Мубодила кардани пайванд</string>
    <!-- Sub-header in the dialog to share a link to another sync device -->
    <string name="share_device_subheader">Фиристодан ба дастгоҳ</string>
    <!-- Sub-header in the dialog to share a link to an app from the full list -->
    <string name="share_link_all_apps_subheader">Ҳамаи амалҳо</string>
    <!-- Sub-header in the dialog to share a link to an app from the most-recent sorted list -->
    <string name="share_link_recent_apps_subheader">Истифодашудаи охирин</string>
    <!-- An option from the three dot menu to into sync -->
    <string name="sync_menu_sign_in">Барои ҳамоҳангсозӣ ворид шавед</string>
    <!-- An option from the share dialog to sign into sync -->
    <string name="sync_sign_in">Барои ҳамоҳангсозӣ ворид шавед</string>
    <!-- An option from the share dialog to send link to all other sync devices -->
    <string name="sync_send_to_all">Фиристодан ба ҳамаи дастгоҳҳо</string>
    <!-- An option from the share dialog to reconnect to sync -->
    <string name="sync_reconnect">Барои ҳамоҳангсозӣ аз нав пайваст шавед</string>
    <!-- Text displayed when sync is offline and cannot be accessed -->
    <string name="sync_offline">Офлайн</string>
    <!-- An option to connect additional devices -->
    <string name="sync_connect_device">Пайваст кардани дастгоҳи дигар</string>
    <!-- The dialog text shown when additional devices are not available -->
    <string name="sync_connect_device_dialog">Барои фиристодани варақа, ақаллан дар дастгоҳи дигар ба Firefox ворид шавед.</string>
    <!-- Confirmation dialog button -->
    <string name="sync_confirmation_button">Фаҳмо</string>

    <!-- Share error message -->
    <string name="share_error_snackbar">Ба ин барнома мубодила карда намешавад</string>
    <!-- Add new device screen title -->
    <string name="sync_add_new_device_title">Фиристодан ба дастгоҳ</string>
    <!-- Text for the warning message on the Add new device screen -->
    <string name="sync_add_new_device_message">Ягон дастгоҳ пайваст нашуд</string>

    <!-- Text for the button to learn about sending tabs -->
    <string name="sync_add_new_device_learn_button">Маълумоти бештар дар бораи фиристодани варақаҳо…</string>
    <!-- Text for the button to connect another device -->
    <string name="sync_add_new_device_connect_button">Пайваст кардани дастгоҳи дигар…</string>

    <!-- Notifications -->
    <!-- The user visible name of the "notification channel" (Android 8+ feature) for the ongoing notification shown while a browsing session is active. -->
    <string name="notification_pbm_channel_name">Ҷаласаи тамошокунии махфӣ</string>
    <!-- Text shown in the notification that pops up to remind the user that a private browsing session is active. -->
    <string name="notification_pbm_delete_text">Нест кардани варақаҳои махфӣ</string>
    <!-- Text shown in the notification that pops up to remind the user that a private browsing session is active. -->
    <string name="notification_pbm_delete_text_2">Пӯшидани варақаҳои махфӣ</string>
    <!-- Notification action to open Fenix and resume the current browsing session. -->
    <string name="notification_pbm_action_open">Кушодан</string>
    <!-- Notification action to delete all current private browsing sessions AND switch to Fenix (bring it to the foreground) -->
    <string name="notification_pbm_action_delete_and_open">Нест кардан ва кушодан</string>
    <!-- Name of the "Powered by Fenix" notification channel. Displayed in the "App notifications" system settings for the app -->
    <string name="notification_powered_by_channel_name">Дар асоси</string>
    <!-- Name of the marketing notification channel. Displayed in the "App notifications" system settings for the app -->
    <string name="notification_marketing_channel_name">Бозоршиносӣ</string>
    <!-- Title shown in the notification that pops up to remind the user to set fenix as default browser.
    %1$s is a placeholder that will be replaced by the app name (Fenix). -->
    <string name="notification_default_browser_title">%1$s тезкор ва хусусӣ мебошад</string>
    <!-- Text shown in the notification that pops up to remind the user to set fenix as default browser.
    %1$s is a placeholder that will be replaced by the app name (Fenix). -->
    <string name="notification_default_browser_text">Гузоштани %1$s ҳамчун браузери пешфарз</string>

    <!-- Snackbar -->
    <!-- Text shown in snackbar when user deletes a collection -->
    <string name="snackbar_collection_deleted">Маҷмӯа нест карда шуд</string>
    <!-- Text shown in snackbar when user renames a collection -->
    <string name="snackbar_collection_renamed">Номи маҷмӯа иваз карда шуд</string>
    <!-- Text shown in snackbar when user deletes a tab -->
    <string name="snackbar_tab_deleted">Варақа нест карда шуд</string>
    <!-- Text shown in snackbar when user deletes all tabs -->
    <string name="snackbar_tabs_deleted">Варақаҳо нест карда шуданд</string>
    <!-- Text shown in snackbar when user closes a tab -->
    <string name="snackbar_tab_closed">Варақа пӯшида шуд</string>
    <!-- Text shown in snackbar when user closes all tabs -->
    <string name="snackbar_tabs_closed">Варақаҳо пӯшида шуданд</string>
    <!-- Text shown in snackbar when user closes tabs -->
    <string name="snackbar_message_tabs_closed">Варақаҳо пӯшида шуданд!</string>
    <!-- Text shown in snackbar when user bookmarks a list of tabs -->
    <string name="snackbar_message_bookmarks_saved">Хатбаракҳо нигоҳ дошта шуданд!</string>
    <!-- Text shown in snackbar action for viewing bookmarks -->
    <string name="snackbar_message_bookmarks_view">Намоиш</string>
    <!-- Text shown in snackbar when user adds a site to top sites -->
    <string name="snackbar_added_to_top_sites">Ба сомонаҳои беҳтарин илова карда шуд!</string>
    <!-- Text shown in snackbar when user closes a private tab -->
    <string name="snackbar_private_tab_closed">Варақаи махфӣ пӯшида шуд</string>
    <!-- Text shown in snackbar when user closes all private tabs -->
    <string name="snackbar_private_tabs_closed">Варақаҳои махфӣ пӯшида шуданд</string>
    <!-- Text shown in snackbar when user deletes all private tabs -->
    <string name="snackbar_private_tabs_deleted">Варақаҳои махфӣ нест карда шуданд</string>
    <!-- Text shown in snackbar to undo deleting a tab, top site or collection -->
    <string name="snackbar_deleted_undo">БОТИЛ КАРДАН</string>
    <!-- Text shown in snackbar when user removes a top site -->
    <string name="snackbar_top_site_removed">Сомона хориҷ карда шуд</string>
    <!-- Text for action to undo deleting a tab or collection shown in a11y dialog -->
    <string name="a11y_dialog_deleted_undo">Ботил кардан</string>
    <!-- Text for action to confirm deleting a tab or collection shown in a11y dialog -->
    <string name="a11y_dialog_deleted_confirm">Тасдиқ кардан</string>
    <!-- QR code scanner prompt which appears after scanning a code, but before navigating to it
        First parameter is the name of the app, second parameter is the URL or text scanned-->
    <string name="qr_scanner_confirmation_dialog_message">Ба %1$s иҷозат диҳед, ки %2$s-ро кушояд</string>
    <!-- QR code scanner prompt dialog positive option to allow navigation to scanned link -->
    <string name="qr_scanner_dialog_positive">ИҶОЗАТ ДОДАН</string>
    <!-- QR code scanner prompt dialog positive option to deny navigation to scanned link -->
    <string name="qr_scanner_dialog_negative">РАД КАРДАН</string>
    <!-- QR code scanner prompt dialog error message shown when a hostname does not contain http or https. -->
    <string name="qr_scanner_dialog_invalid">Нишонии сомона нодуруст аст.</string>
    <!-- QR code scanner prompt dialog positive option when there is an error -->
    <string name="qr_scanner_dialog_invalid_ok">ХУБ</string>
    <!-- Tab collection deletion prompt dialog message. Placeholder will be replaced with the collection name -->
    <string name="tab_collection_dialog_message">Шумо мутмаин ҳастед, ки мехоҳед %1$s-ро нест намоед?</string>
    <!-- Collection and tab deletion prompt dialog message. This will show when the last tab from a collection is deleted -->
    <string name="delete_tab_and_collection_dialog_message">Агар шумо ин варақаро нест кунед, тамоми маҷмӯа нест карда мешавад. Шумо метавонед маҷмӯаҳои навро дар вақти дилхоҳ эҷод намоед.</string>
    <!-- Collection and tab deletion prompt dialog title. Placeholder will be replaced with the collection name. This will show when the last tab from a collection is deleted -->
    <string name="delete_tab_and_collection_dialog_title">%1$s-ро нест мекунед?</string>
    <!-- Tab collection deletion prompt dialog option to delete the collection -->
    <string name="tab_collection_dialog_positive">Нест кардан</string>
    <!-- Tab collection deletion prompt dialog option to cancel deleting the collection -->
    <string moz:removedIn="93" name="tab_collection_dialog_negative" tools:ignore="UnusedResources">Бекор кардан</string>
    <!-- Text displayed in a notification when the user enters full screen mode -->
    <string name="full_screen_notification">Ба реҷаи экрани пурра ворид шуда истодааст</string>
    <!-- Message for copying the URL via long press on the toolbar -->
    <string name="url_copied">URL нусха бардошта шуд</string>
    <!-- Sample text for accessibility font size -->
    <string name="accessibility_text_size_sample_text_1">Ин матни намунавӣ мебошад. Дар ин ҷо матни намунавӣ нишон медиҳад, ки чӣ тавр он ҳангоми калон ва хурд кардани андозаи ҳуруф бо танзими ҷорӣ нишон дода мешавад.</string>
    <!-- Summary for Accessibility Text Size Scaling Preference -->
    <string name="preference_accessibility_text_size_summary">Калонтар ё хурдтар кардани матн дар сомонаҳо</string>
    <!-- Title for Accessibility Text Size Scaling Preference -->
    <string name="preference_accessibility_font_size_title">Андозаи ҳуруф</string>

    <!-- Title for Accessibility Text Automatic Size Scaling Preference -->
    <string name="preference_accessibility_auto_size_2">Андозагирии худкори ҳуруф</string>

    <!-- Summary for Accessibility Text Automatic Size Scaling Preference -->
    <string name="preference_accessibility_auto_size_summary">Андозаи ҳарф ба танзимоти Android-и шумо мувофиқат мекунад. Барои идора кардани андозаи ҳарфҳо дар ин ҷо, имкони ҷориро хомӯш кунед.</string>

    <!-- Title for the Delete browsing data preference -->
    <string name="preferences_delete_browsing_data">Нест кардани маълумоти тамошокунӣ</string>
    <!-- Title for the tabs item in Delete browsing data -->
    <string name="preferences_delete_browsing_data_tabs_title_2">Варақаҳои кушодашуда</string>
    <!-- Subtitle for the tabs item in Delete browsing data, parameter will be replaced with the number of open tabs -->
    <string name="preferences_delete_browsing_data_tabs_subtitle">%d варақа</string>
    <!-- Title for the data and history items in Delete browsing data -->
    <string name="preferences_delete_browsing_data_browsing_data_title">Таърихи тамошокунӣ ва маълумоти сомонаҳо</string>
    <!-- Subtitle for the data and history items in delete browsing data, parameter will be replaced with the
        number of history items the user has -->
    <string name="preferences_delete_browsing_data_browsing_data_subtitle">%d нишонӣ</string>
    <!-- Title for history items in Delete browsing data -->
    <string name="preferences_delete_browsing_data_browsing_history_title">Таърих</string>
    <!-- Subtitle for the history items in delete browsing data, parameter will be replaced with the
        number of history pages the user has -->
    <string name="preferences_delete_browsing_data_browsing_history_subtitle">%d саҳифа</string>
    <!-- Title for the cookies item in Delete browsing data -->
    <string name="preferences_delete_browsing_data_cookies">Кукиҳо</string>

    <!-- Subtitle for the cookies item in Delete browsing data -->
    <string name="preferences_delete_browsing_data_cookies_subtitle">Шумо аз аксари сомонаҳо мебароед</string>
    <!-- Title for the cached images and files item in Delete browsing data -->
    <string name="preferences_delete_browsing_data_cached_files">Тасвирҳо ва файлҳои нигоҳдошташуда</string>
    <!-- Subtitle for the cached images and files item in Delete browsing data -->
    <string name="preferences_delete_browsing_data_cached_files_subtitle">Фазои захирагоҳро озод намоед</string>
    <!-- Title for the site permissions item in Delete browsing data -->
    <string name="preferences_delete_browsing_data_site_permissions">Иҷозатҳои сомона</string>
    <!-- Title for the downloads item in Delete browsing data -->
    <string name="preferences_delete_browsing_data_downloads">Боргириҳо</string>
    <!-- Text for the button to delete browsing data -->
    <string name="preferences_delete_browsing_data_button">Нест кардани маълумоти тамошокунӣ</string>
    <!-- Title for the Delete browsing data on quit preference -->
    <string name="preferences_delete_browsing_data_on_quit">Нест кардани маълумоти тамошокунӣ ҳангоми баромад</string>

    <!-- Summary for the Delete browsing data on quit preference. "Quit" translation should match delete_browsing_data_on_quit_action translation. -->
    <string name="preference_summary_delete_browsing_data_on_quit">Вақте ки шумо аз менюи асосӣ имкони &quot;Хомӯш кардан&quot;-ро интихоб мекунед, маълумоти тамошокунӣ ба таври худкор нест карда мешавад</string>
    <!-- Summary for the Delete browsing data on quit preference. "Quit" translation should match delete_browsing_data_on_quit_action translation. -->
    <string name="preference_summary_delete_browsing_data_on_quit_2">Вақте ки шумо аз менюи асосӣ имкони \&quot;Хомӯш кардан\&quot;-ро интихоб мекунед, маълумоти тамошокунӣ ба таври худкор нест карда мешавад</string>
    <!-- Action item in menu for the Delete browsing data on quit feature -->
    <string name="delete_browsing_data_on_quit_action">Баромадан</string>

    <!-- Dialog message to the user asking to delete browsing data. -->
    <string name="delete_browsing_data_prompt_message">Ин амал маълумоти тамошокуниро нест мекунад.</string>
    <!-- Dialog message to the user asking to delete browsing data. Parameter will be replaced by app name. -->
    <string name="delete_browsing_data_prompt_message_3">%s маълумоти тамошокунии интихобшударо нест мекунад.</string>
    <!-- Text for the cancel button for the data deletion dialog -->
    <string name="delete_browsing_data_prompt_cancel">Бекор кардан</string>
    <!-- Text for the allow button for the data deletion dialog -->
    <string name="delete_browsing_data_prompt_allow">Нест кардан</string>

    <!-- Text for the snackbar confirmation that the data was deleted -->
    <string name="preferences_delete_browsing_data_snackbar">Маълумоти тамошокунӣ нест карда шуд</string>
    <!-- Text for the snackbar to show the user that the deletion of browsing data is in progress -->
    <string name="deleting_browsing_data_in_progress">Несткунии маълумоти тамошокунӣ…</string>

    <!-- Tips -->
    <!-- text for firefox preview moving tip header "Firefox Preview" and "Firefox Nightly" are intentionally hardcoded -->
    <string name="tip_firefox_preview_moved_header">Нашри Firefox-и «Пешнамоиш» акнун Firefox-и «Ҳаршабонарӯзӣ» шуд</string>

    <!-- text for firefox preview moving tip description -->
    <string name="tip_firefox_preview_moved_description">
        Firefox-и «Ҳаршабонарӯзӣ» ҳар шаб навсозӣ мешавад ва хусусиятҳои нави таҷрибавиро дар бар мегирад.
        Аммо, он метавонад ноустувор бошад. Барои ба даст овардани таҷрибаи устувор, браузери «бета»-ро боргирӣ намоед.</string>
    <!-- text for firefox preview moving tip button. "Firefox for Android Beta" is intentionally hardcoded -->
    <string name="tip_firefox_preview_moved_button_2">«Firefox»-ро барои «Android Beta» ба даст оред</string>

    <!-- text for firefox preview moving tip header. "Firefox Nightly" is intentionally hardcoded -->
    <string name="tip_firefox_preview_moved_header_preview_installed">Нашри Firefox-и «Ҳаршабонарӯзӣ» интиқол дода шуд</string>
    <!-- text for firefox preview moving tip description -->
    <string name="tip_firefox_preview_moved_description_preview_installed">
        Ин барнома дигар навсозиҳои амниятиро қабул намекунад. Истифодаи ин барномаро қатъ кунед ва ба нашри нави «Ҳаршабонарӯзӣ» гузаред.
        \n\nБарои интиқол додани хатбаракҳо, воридшавиҳо ва таърихи худ ба барномаи дигар, ҳисоби Firefox-ро эҷод намоед.</string>
    <!-- text for firefox preview moving tip button  -->
    <string name="tip_firefox_preview_moved_button_preview_installed">Ба нашри нави «Ҳаршабонарӯзӣ» гузаред</string>

    <!-- text for firefox preview moving tip header. "Firefox Nightly" is intentionally hardcoded -->
    <string name="tip_firefox_preview_moved_header_preview_not_installed">Нашри Firefox-и «Ҳаршабонарӯзӣ» интиқол дода шуд</string>
    <!-- text for firefox preview moving tip description -->
    <string name="tip_firefox_preview_moved_description_preview_not_installed">
        Ин барнома дигар навсозиҳои амниятиро қабул намекунад. Нашри нави «Ҳаршабонарӯзӣ»-ро ба даст оред ва истифодаи ин барномаро қатъ кунед.
        \n\nБарои интиқол додани хатбаракҳо, воридшавиҳо ва таърихи худ ба барномаи дигар, ҳисоби Firefox-ро эҷод намоед.</string>
    <!-- text for firefox preview moving tip button  -->
    <string name="tip_firefox_preview_moved_button_preview_not_installed">Нашри «Ҳаршабонарӯзӣ»-и навро ба даст оред</string>

    <!-- Onboarding -->
    <!-- Text for onboarding welcome message
    The first parameter is the name of the app (e.g. Firefox Preview) -->
    <string name="onboarding_header">Хуш омадед ба %s!</string>
    <!-- text for the Firefox Accounts section header -->
    <string name="onboarding_fxa_section_header">Аллакай ҳисобе доред?</string>
    <!-- text for the "What's New" onboarding card header -->
    <string moz:removedIn="94" name="onboarding_whats_new_header1" tools:ignore="UnusedResources">Бинед, ки чӣ нав аст</string>
    <!-- text for the "what's new" onboarding card description
    The first parameter is the short name of the app (e.g. Firefox) -->
    <string moz:removedIn="94" name="onboarding_whats_new_description" tools:ignore="UnusedResources">Оид ба тарҳи нави %s савол доред? Мехоҳед донед, ки чӣ тағйир ёфтааст?</string>
    <!-- text for underlined clickable link that is part of "what's new" onboarding card description that links to an FAQ -->
    <string moz:removedIn="94" name="onboarding_whats_new_description_linktext" tools:ignore="UnusedResources">Ҷавобҳоро дар ин ҷо гиред</string>
    <!-- text for the Firefox account onboarding sign in card header. The word "Firefox" should not be translated -->
    <string name="onboarding_account_sign_in_header_1">Firefox-ро байни дастгоҳҳо ҳамоҳанг кунед</string>
    <!-- Text for the button to learn more about signing in to your Firefox account -->
    <string name="onboarding_manual_sign_in_description">Хатбаракҳо, таърих ва ниҳонвожаҳоро ба Firefox дар ин дастгоҳ интиқол диҳед.</string>
    <!-- text for the firefox account onboarding card header when we detect you're already signed in to
        another Firefox browser. (The word `Firefox` should not be translated)
        The first parameter is the email of the detected user's account -->
    <string name="onboarding_firefox_account_auto_signin_header_3">Шумо ҳамчун %s тавассути браузери дигари Firefox дар ин дастгоҳ ворид шудаед. Шумо мехоҳед, ки бо ин ҳисоб ворид шавед?</string>
    <!-- text for the button to confirm automatic sign-in -->
    <string name="onboarding_firefox_account_auto_signin_confirm">Ҳа, маро ворид кунед</string>
    <!-- text for the automatic sign-in button while signing in is in process -->
    <string name="onboarding_firefox_account_signing_in">Ворид шуда истодааст…</string>
    <!-- text for the button to manually sign into Firefox account. -->
    <string name="onboarding_firefox_account_sign_in_1">Бақайдгирӣ</string>
    <!-- text for the button to stay signed out when presented with an option to automatically sign-in. -->
    <string name="onboarding_firefox_account_stay_signed_out">Вориднашуда истад</string>
    <!-- text to display in the snackbar once account is signed-in -->
    <string name="onboarding_firefox_account_sync_is_on">Ҳамоҳангсозӣ фаъол аст</string>
    <!-- text to display in the snackbar if automatic sign-in fails. user may try again -->
    <string name="onboarding_firefox_account_automatic_signin_failed">Воридшавӣ иҷро нашуд</string>
    <!-- text for the tracking protection onboarding card header -->
    <string name="onboarding_tracking_protection_header_3">Махфияти доимӣ</string>
    <!-- text for the tracking protection card description. 'Firefox' intentionally hardcoded here -->
    <string name="onboarding_tracking_protection_description_3">Firefox маъракаҳоеро ба таври худкор қатъ мекунад, ки шуморо дар атрофи веб пинҳонӣ пайгирӣ мекунанд.</string>
    <!-- text for tracking protection radio button option for standard level of blocking -->
    <string name="onboarding_tracking_protection_standard_button_2">Стандартӣ (пешфарз)</string>
    <!-- text for standard blocking option button description -->
    <string name="onboarding_tracking_protection_standard_button_description_3">Мутаносиб барои махфият ва самаранокӣ. Саҳифаҳо ба таври муқаррар бор карда мешаванд.</string>
    <!-- text for tracking protection radio button option for strict level of blocking -->
    <string name="onboarding_tracking_protection_strict_button">Ҷиддӣ (тавсия дода мешавад)</string>
    <!-- text for tracking protection radio button option for strict level of blocking -->
    <string name="onboarding_tracking_protection_strict_option">Ҷиддӣ</string>
    <!-- text for strict blocking option button description -->
    <string name="onboarding_tracking_protection_strict_button_description_3">Васоити пайгирии бештарро қатъ мекунад, то ки саҳифаҳо тезтар кушода шаванд, аммо баъзеи функсияҳои саҳифа метавонанд вайрон шаванд.</string>
    <!-- text for the toolbar position card header  -->
    <string name="onboarding_toolbar_placement_header_1">Ҷойгиркунии навори абзорҳои худро интихоб кунед</string>
    <!-- text for the toolbar position card description -->
    <string name="onboarding_toolbar_placement_description_1">Навори абзорҳоро барои дастрасии осон дар наздикӣ ҷойгир намоед. Онро дар поён нигоҳ доред ё ба боло гузоред.</string>
    <!-- text for the private browsing onboarding card header -->
    <string moz:removedIn="94" name="onboarding_private_browsing_header" tools:ignore="UnusedResources">Реҷаи тамошокунии махфӣ</string>
    <!-- text for the private browsing onboarding card description
    The first parameter is an icon that represents private browsing -->
    <string moz:removedIn="94" name="onboarding_private_browsing_description1" tools:ignore="UnusedResources">Варақаи махфиро як бор кушоед: Ба нишонии %s зарба занед.</string>
    <!-- text for the private browsing onboarding card description, explaining how to always using private browsing -->
    <string moz:removedIn="94" name="onboarding_private_browsing_always_description" tools:ignore="UnusedResources">Варақаҳои махфиро ҳар вақт кушоед: Танзимоти тамошокунии махфии худро навсозӣ кунед.</string>
    <!-- text for the private browsing onbording card button, that launches settings -->
    <string moz:removedIn="94" name="onboarding_private_browsing_button" tools:ignore="UnusedResources">Кушодани танзимот</string>
    <!-- text for the privacy notice onboarding card header -->
    <string name="onboarding_privacy_notice_header">Махфияти шумо</string>
    <!-- text for the privacy notice onboarding card description
    The first parameter is the name of the app (e.g. Firefox Preview) Substitute %s for long browser name. -->
    <string name="onboarding_privacy_notice_description2">Мо %s-ро ҳамин тавр тарҳрезӣ кардаем, ки шумо тавонед он чизҳоеро, ки дар онлайн ва бо мо мубодила мекунед, идора намоед.</string>
    <!-- Text for the button to read the privacy notice -->
    <string name="onboarding_privacy_notice_read_button">Огоҳиномаи махфияти моро хонед</string>
    <!-- Content description (not visible, for screen readers etc.): Close onboarding screen -->
    <string moz:removedIn="93" name="onboarding_close" tools:ignore="UnusedResources">Пӯшидан</string>

    <!-- text for the button to finish onboarding -->
    <string name="onboarding_finish">Оғоз кардани баррасӣ</string>

    <!-- Onboarding theme -->
    <!-- text for the theme picker onboarding card header -->
    <string name="onboarding_theme_picker_header">Мавзӯи худро интихоб кунед</string>
    <!-- text for the theme picker onboarding card description -->
    <string name="onboarding_theme_picker_description_2">Ба воситаи реҷаи торик барқи батареяро сарфа кунед ва биноии худро ҳифз намоед.</string>
    <!-- Automatic theme setting (will follow device setting) -->
    <string name="onboarding_theme_automatic_title">Худкор</string>
    <!-- Summary of automatic theme setting (will follow device setting) -->
    <string name="onboarding_theme_automatic_summary">Ба танзимоти дастгоҳи шумо мутобиқат мекунад</string>
    <!-- Theme setting for dark mode -->
    <string name="onboarding_theme_dark_title">Мавзӯи торик</string>
    <!-- Theme setting for light mode -->
    <string name="onboarding_theme_light_title">Мавзӯи равшан</string>

    <!-- Text shown in snackbar when multiple tabs have been sent to device -->
    <string name="sync_sent_tabs_snackbar">Варақаҳо фиристода шуданд!</string>
    <!-- Text shown in snackbar when one tab has been sent to device  -->
    <string name="sync_sent_tab_snackbar">Варақа фиристода шуд!</string>
    <!-- Text shown in snackbar when sharing tabs failed  -->
    <string name="sync_sent_tab_error_snackbar">Ирсол ғайриимкон аст</string>
    <!-- Text shown in snackbar for the "retry" action that the user has after sharing tabs failed -->
    <string name="sync_sent_tab_error_snackbar_action">АЗ НАВ КӮШИШ КАРДАН</string>
    <!-- Title of QR Pairing Fragment -->
    <string name="sync_scan_code">Рамзро скан кунед</string>
    <!-- Instructions on how to access pairing -->
    <string name="sign_in_instructions"><![CDATA[Дар компютери худ Firefox-ро кушоед ва ба <b>https://firefox.com/pair</b> гузаред]]></string>
    <!-- Text shown for sign in pairing when ready -->
    <string name="sign_in_ready_for_scan">Барои сканкунӣ омода аст</string>
    <!-- Text shown for settings option for sign with pairing -->
    <string name="sign_in_with_camera">Ворид шудан ба воситаи камера</string>
    <!-- Text shown for settings option for sign with email -->
    <string name="sign_in_with_email">Ба ҷояш почтаи электрониро истифода баред</string>
    <!-- Text shown for settings option for create new account text.'Firefox' intentionally hardcoded here.-->
    <string name="sign_in_create_account_text"><![CDATA[Ҳисоб надоред? <u> Барои танзими ҳамоҳангсозӣ байни дастгоҳҳо <u>ҳисоберо эҷод намоед</u>]]></string>
    <!-- Text shown in confirmation dialog to sign out of account -->
    <string name="sign_out_confirmation_message">Firefox ҳамоҳангсозиро бо ҳисоби шумо қатъ мекунад, аммо ягон маълумоти тамошокунии шуморо дар ин дастгоҳ нест намекунад.</string>
    <!-- Text shown in confirmation dialog to sign out of account. The first parameter is the name of the app (e.g. Firefox Preview) -->
    <string name="sign_out_confirmation_message_2">%s ҳамоҳангсозиро бо ҳисоби шумо қатъ мекунад, аммо ягон маълумоти тамошокунии шуморо дар ин дастгоҳ нест намекунад.</string>
    <!-- Option to continue signing out of account shown in confirmation dialog to sign out of account -->
    <string name="sign_out_disconnect">Қатъ кардани пайваст</string>
    <!-- Option to cancel signing out shown in confirmation dialog to sign out of account -->
    <string name="sign_out_cancel">Бекор кардан</string>
    <!-- Error message snackbar shown after the user tried to select a default folder which cannot be altered -->
    <string name="bookmark_cannot_edit_root">Ҷузвдонҳои пешфарзро таҳрир карда наметавонад</string>

    <!-- Enhanced Tracking Protection -->
    <!-- Link displayed in enhanced tracking protection panel to access tracking protection settings -->
    <string name="etp_settings">Танзимоти муҳофизат</string>
    <!-- Preference title for enhanced tracking protection settings -->
    <string name="preference_enhanced_tracking_protection">Муҳофизати такмилёфта аз пайгирӣ</string>
    <!-- Title for the description of enhanced tracking protection -->
    <string name="preference_enhanced_tracking_protection_explanation_title">Тамошокунӣ бе пайгирӣ</string>
    <!-- Description of enhanced tracking protection. The first parameter is the name of the application (For example: Fenix) -->
    <string name="preference_enhanced_tracking_protection_explanation">Маълумоти худро бо худ нигоҳ доред. %s шуморо аз бисёр васоити пайгирие, ки фаъолияти шуморо дар онлайн пайгирӣ мекунанд, муҳофизат менамояд.</string>
    <!-- Text displayed that links to website about enhanced tracking protection -->
    <string name="preference_enhanced_tracking_protection_explanation_learn_more">Маълумоти бештар</string>
    <!-- Preference for enhanced tracking protection for the standard protection settings -->
    <string name="preference_enhanced_tracking_protection_standard_default_1">Стандартӣ (пешфарз)</string>
    <!-- Preference description for enhanced tracking protection for the standard protection settings -->
    <string name="preference_enhanced_tracking_protection_standard_description_4">Мутаносиб барои махфият ва самаранокӣ. Саҳифаҳо ба таври муқаррар бор карда мешаванд.</string>
    <!--  Accessibility text for the Standard protection information icon  -->
    <string name="preference_enhanced_tracking_protection_standard_info_button">Ба воситаи муҳофизати стандартӣ аз пайгирӣ чӣ баста шудааст</string>
    <!-- Preference for enhanced tracking protection for the strict protection settings -->
    <string name="preference_enhanced_tracking_protection_strict">Ҷиддӣ</string>
    <!-- Preference description for enhanced tracking protection for the strict protection settings -->
    <string name="preference_enhanced_tracking_protection_strict_description_3">Васоити пайгирии бештарро қатъ мекунад, то ки саҳифаҳо тезтар кушода шаванд, аммо баъзеи функсияҳои саҳифа метавонанд вайрон шаванд.</string>
    <!--  Accessibility text for the Strict protection information icon  -->
    <string name="preference_enhanced_tracking_protection_strict_info_button">Ба воситаи муҳофизати ҷиддӣ аз пайгирӣ чӣ баста шудааст</string>
    <!-- Preference for enhanced tracking protection for the custom protection settings -->
    <string name="preference_enhanced_tracking_protection_custom">Фармоишӣ</string>
    <!-- Preference description for enhanced tracking protection for the strict protection settings -->
    <string name="preference_enhanced_tracking_protection_custom_description_2">Интихоб кунед, ки кадом васоити пайгирӣ ва скриптҳо бояд баста шаванд.</string>
    <!--  Accessibility text for the Strict protection information icon  -->
    <string name="preference_enhanced_tracking_protection_custom_info_button">Ба воситаи муҳофизати фармоишӣ аз пайгирӣ чӣ баста шудааст</string>
    <!-- Header for categories that are being blocked by current Enhanced Tracking Protection settings -->
    <!-- Preference for enhanced tracking protection for the custom protection settings for cookies-->
    <string name="preference_enhanced_tracking_protection_custom_cookies">Кукиҳо</string>
    <!-- Option for enhanced tracking protection for the custom protection settings for cookies-->
    <string name="preference_enhanced_tracking_protection_custom_cookies_1">Васоити пайгирии шабакаҳои иҷтимоӣ ва байни сомонаҳо</string>
    <!-- Option for enhanced tracking protection for the custom protection settings for cookies-->
    <string name="preference_enhanced_tracking_protection_custom_cookies_2">Кукиҳо аз сомонаҳои боқимонда</string>
    <!-- Option for enhanced tracking protection for the custom protection settings for cookies-->
    <string name="preference_enhanced_tracking_protection_custom_cookies_3">Ҳамаи кукиҳои тарафҳои сеюм (метавонанд фаъолияти сомонаҳоро вайрон кунанд)</string>
    <!-- Option for enhanced tracking protection for the custom protection settings for cookies-->
    <string name="preference_enhanced_tracking_protection_custom_cookies_4">Ҳамаи кукиҳо (метавонанд фаъолияти сомонаҳоро вайрон кунанд)</string>
    <!-- Preference for enhanced tracking protection for the custom protection settings for tracking content -->
    <string name="preference_enhanced_tracking_protection_custom_tracking_content">Муҳтавои пайгирикунанда</string>
    <!-- Option for enhanced tracking protection for the custom protection settings for tracking content-->
    <string name="preference_enhanced_tracking_protection_custom_tracking_content_1">Дар ҳамаи варақаҳо</string>
    <!-- Option for enhanced tracking protection for the custom protection settings for tracking content-->
    <string name="preference_enhanced_tracking_protection_custom_tracking_content_2">Танҳо дар варақаҳои махфӣ</string>
    <!-- Option for enhanced tracking protection for the custom protection settings for tracking content-->
    <string name="preference_enhanced_tracking_protection_custom_tracking_content_3">Танҳо дар варақаҳои фармоишӣ</string>
    <!-- Preference for enhanced tracking protection for the custom protection settings -->
    <string name="preference_enhanced_tracking_protection_custom_cryptominers">Криптомайнерҳо</string>
    <!-- Preference for enhanced tracking protection for the custom protection settings -->
    <string name="preference_enhanced_tracking_protection_custom_fingerprinters">Хонандаи нақши ангушт</string>
    <!-- Button label for navigating to the Enhanced Tracking Protection details -->
    <string name="enhanced_tracking_protection_details">Тафсилот</string>
    <!-- Header for categories that are being being blocked by current Enhanced Tracking Protection settings -->
    <string name="enhanced_tracking_protection_blocked">Манъ карда мешавад</string>
    <!-- Header for categories that are being not being blocked by current Enhanced Tracking Protection settings -->
    <string name="enhanced_tracking_protection_allowed">Иҷозат дода мешавад</string>
    <!-- Category of trackers (social media trackers) that can be blocked by Enhanced Tracking Protection -->
    <string name="etp_social_media_trackers_title">Васоити пайгирии шабакаҳои иҷтимоӣ</string>
    <!-- Description of social media trackers that can be blocked by Enhanced Tracking Protection -->
    <string name="etp_social_media_trackers_description">Имконияти шабакаҳои иҷтимоиро барои пайгирии фаъолияти тамошокунии шумо дар Интернет маҳдуд мекунад.</string>
    <!-- Category of trackers (cross-site tracking cookies) that can be blocked by Enhanced Tracking Protection -->
    <string name="etp_cookies_title">Кукиҳои васоити пайгирӣ байни сомонаҳо</string>
    <!-- Description of cross-site tracking cookies that can be blocked by Enhanced Tracking Protection -->
    <string name="etp_cookies_description">Кукиҳоеро, ки шабакаҳои рекламавӣ ва ширкатҳои таҳлилӣ барои ҷамъоварии маълумоти тамошокунии шумо дар бисёр сомонаҳо истифода мебаранд, манъ мекунад.</string>
    <!-- Category of trackers (cryptominers) that can be blocked by Enhanced Tracking Protection -->
    <string name="etp_cryptominers_title">Криптомайнерҳо</string>
    <!-- Description of cryptominers that can be blocked by Enhanced Tracking Protection -->
    <string name="etp_cryptominers_description">Скриптҳои зараровареро, ки дастгоҳи шуморо барои истеҳсоли пули рақамӣ дастрас мекунанд, пешгирӣ менамояд.</string>
    <!-- Category of trackers (fingerprinters) that can be blocked by Enhanced Tracking Protection -->
    <string name="etp_fingerprinters_title">Хонандаи нақши ангушт</string>
    <!-- Description of fingerprinters that can be blocked by Enhanced Tracking Protection -->
    <string name="etp_fingerprinters_description">Ҷамъкунии маълумоти нодири муайяншавандаеро дар бораи дастгоҳи шумо, ки метавонад бо мақсадҳои пайгирӣ истифода шавад, манъ мекунад.</string>
    <!-- Category of trackers (tracking content) that can be blocked by Enhanced Tracking Protection -->
    <string name="etp_tracking_content_title">Муҳтавои пайгирикунанда</string>
    <!-- Description of tracking content that can be blocked by Enhanced Tracking Protection -->
    <string name="etp_tracking_content_description">Боркунии рекламаҳои хориҷӣ, видеоҳо ва маводҳои дигареро, ки метавонанд рамзи пайгириро дар бар гиранд, манъ мекунад. Метавонад ба кори баъзеи сомонаҳо таъсир расонад.</string>
    <!-- Enhanced Tracking Protection Onboarding Message shown in a dialog above the toolbar. The first parameter is the name of the application (For example: Fenix) -->
    <string moz:removedIn="93" name="etp_onboarding_cfr_message" tools:ignore="UnusedResources">Сипар бо ранги лоҷувард маънои онро дорад, ки %s дар сомона васоити пайгириро манъ кард. Барои маълумоти бештар, зер кунед.</string>
    <!-- Enhanced Tracking Protection message that protection is currently on for this site -->
    <string name="etp_panel_on">Муҳофизат барои ин сомона фаъол аст</string>
    <!-- Enhanced Tracking Protection message that protection is currently off for this site -->
    <string name="etp_panel_off">Муҳофизат барои ин сомона ғайрифаъол аст</string>
    <!-- Header for exceptions list for which sites enhanced tracking protection is always off -->
    <string name="enhanced_tracking_protection_exceptions">Муҳофизати такмилёфта аз пайгирӣ барои сомонаҳои зерин ғайрифаъол аст</string>
    <!-- Content description (not visible, for screen readers etc.): Navigate
    back from ETP details (Ex: Tracking content) -->
    <string name="etp_back_button_content_description">Ба қафо гузаштан</string>
    <!-- About page Your rights link text -->
    <string name="about_your_rights">Ҳуқуқҳои шумо</string>
    <!-- About page link text to open open source licenses screen -->
    <string name="about_open_source_licenses">Китобхонаҳо бо манбаи кушоде, ки мо истифода мебарем</string>
    <!-- About page link text to open what's new link -->
    <string name="about_whats_new">Дар %s чӣ нав аст</string>
    <!-- Open source licenses page title
    The first parameter is the app name -->
    <string name="open_source_licenses_title">%s | Китобхонаҳои OSS</string>

    <!-- Category of trackers (redirect trackers) that can be blocked by Enhanced Tracking Protection -->
    <string name="etp_redirect_trackers_title">Васоити пайгирии интиқолдиҳӣ</string>

    <!-- Description of redirect tracker cookies that can be blocked by Enhanced Tracking Protection -->
    <string name="etp_redirect_trackers_description">Кукиҳоеро, ки тавассути восоити интиқолдиҳӣ ба сомонаҳои пайгирикунандаи маъруф насб шудаанд, тоза мекунад.</string>

    <!-- Description of the SmartBlock Enhanced Tracking Protection feature. The * symbol is intentionally hardcoded here,
         as we use it on the UI to indicate which trackers have been partially unblocked.  -->
    <string name="preference_etp_smartblock_description">Баъзеи васоити пайгирии дар зер зикршуда дар ин саҳифа кушода шудаанд, зеро ки шумо аз онҳо истифода кардед*.</string>
    <!-- Text displayed that links to website about enhanced tracking protection SmartBlock -->
    <string name="preference_etp_smartblock_learn_more">Маълумоти бештар</string>

    <!-- About page link text to open support link -->
    <string name="about_support">Дастгирӣ</string>
    <!-- About page link text to list of past crashes (like about:crashes on desktop) -->
    <string name="about_crashes">Садамот</string>
    <!-- About page link text to open privacy notice link -->
    <string name="about_privacy_notice">Огоҳиномаи махфият</string>
    <!-- About page link text to open know your rights link -->
    <string name="about_know_your_rights">Ҳуқуқҳои худро донед</string>
    <!-- About page link text to open licensing information link -->
    <string name="about_licensing_information">Маълумот дар бораи иҷозатнома</string>
    <!-- About page link text to open a screen with libraries that are used -->
    <string name="about_other_open_source_libraries">Китобхонаҳое, ки мо истифода мебарем</string>

    <!-- Toast shown to the user when they are activating the secret dev menu
        The first parameter is number of long clicks left to enable the menu -->
    <string name="about_debug_menu_toast_progress">Менюи ислоҳкунии хатоҳо: барои фаъолсозӣ %1$d зеркунӣ боқӣ монд</string>
    <string name="about_debug_menu_toast_done">Менюи ислоҳкунии хатоҳо фаъол аст</string>

    <!-- Content description of the tab counter toolbar button when one tab is open -->
    <string name="tab_counter_content_description_one_tab">1 варақа</string>
    <!-- Content description of the tab counter toolbar button when multiple tabs are open. First parameter will be replaced with the number of tabs (always more than one) -->
    <string name="tab_counter_content_description_multi_tab">%d варақа</string>

    <!-- Browser long press popup menu -->
    <!-- Copy the current url -->
    <string name="browser_toolbar_long_press_popup_copy">Нусха бардоштан</string>
    <!-- Paste & go the text in the clipboard. '&amp;' is replaced with the ampersand symbol: & -->
    <string name="browser_toolbar_long_press_popup_paste_and_go">Нусха бардоштан ва гузаштан</string>
    <!-- Paste the text in the clipboard -->
    <string name="browser_toolbar_long_press_popup_paste">Гузоштан</string>
    <!-- Snackbar message shown after an URL has been copied to clipboard. -->
    <string name="browser_toolbar_url_copied_to_clipboard_snackbar">URL ба ҳофизаи муваққатӣ нусха бардошта шуд</string>

    <!-- Title text for the Add To Homescreen dialog -->
    <string name="add_to_homescreen_title">Илова кардан ба экрани асосӣ</string>
    <!-- Cancel button text for the Add to Homescreen dialog -->
    <string name="add_to_homescreen_cancel">Бекор кардан</string>
    <!-- Add button text for the Add to Homescreen dialog -->
    <string name="add_to_homescreen_add">Илова кардан</string>
    <!-- Continue to website button text for the first-time Add to Homescreen dialog -->
    <string name="add_to_homescreen_continue">Ба сомона идома диҳед</string>
    <!-- Placeholder text for the TextView in the Add to Homescreen dialog -->
    <string name="add_to_homescreen_text_placeholder">Номи миёнбур</string>

    <!-- Describes the add to homescreen functionality -->
    <string name="add_to_homescreen_description_2">Шумо метавонед ин сомонаро ба экрани асосии дастгоҳи худ ба осонӣ илова кунед, то ки ба он дастрасии фаврӣ дошта бошед ва бо таҷрибаи ба барнома монанд зудтар паймоиш кунед.</string>

    <!-- Preference for managing the settings for logins and passwords in Fenix -->
    <string name="preferences_passwords_logins_and_passwords">Воридшавиҳо ва ниҳонвожаҳо</string>
    <!-- Preference for managing the saving of logins and passwords in Fenix -->
    <string name="preferences_passwords_save_logins">Нигоҳ доштани воридшавиҳо ва ниҳонвожаҳо</string>
    <!-- Preference option for asking to save passwords in Fenix -->
    <string name="preferences_passwords_save_logins_ask_to_save">Бо пешниҳоди нигоҳдорӣ</string>
    <!-- Preference option for never saving passwords in Fenix -->
    <string name="preferences_passwords_save_logins_never_save">Ҳеҷ гоҳ нигоҳ дошта нашавад</string>
    <!-- Preference for autofilling saved logins in Fenix -->
    <string moz:removedIn="93" name="preferences_passwords_autofill" tools:ignore="UnusedResources">Пуркунии худкор</string>
    <!-- Preference for autofilling saved logins in Firefox (in web content), %1$s will be replaced with the app name -->
    <string name="preferences_passwords_autofill2">Пуркунии худкор дар %1$s</string>
    <!-- Description for the preference for autofilling saved logins in Firefox (in web content), %1$s will be replaced with the app name -->
    <string name="preferences_passwords_autofill_description">Ҳангоми истифодаи %1$s номи корбарон ва ниҳонвожаҳоро дар сомонаҳо пур кунед ва нигоҳ доред.</string>
    <!-- Preference for autofilling logins from Fenix in other apps (e.g. autofilling the Twitter app) -->
    <string name="preferences_android_autofill">Пуркунии худкор дар барномаҳои дигар</string>
    <!-- Description for the preference for autofilling logins from Fenix in other apps (e.g. autofilling the Twitter app) -->
    <string name="preferences_android_autofill_description">Номи корбарон ва ниҳонвожаҳоро дар барномаҳои дигари дастгоҳи худ пур кунед.</string>

    <!-- Preference option for adding a login -->
    <string name="preferences_logins_add_login">Илова кардани воридшавӣ</string>

    <!-- Preference for syncing saved logins in Fenix -->
    <string name="preferences_passwords_sync_logins">Воридшавиҳои ҳамоҳангшуда</string>
    <!-- Preference for syncing saved logins in Fenix, when not signed in-->
    <string name="preferences_passwords_sync_logins_across_devices">Ҳамоҳанг кардани воридшавиҳо байни дастгоҳҳо</string>
    <!-- Syncing saved logins in Fenix needs reconnect to sync -->
    <string name="preferences_passwords_sync_logins_reconnect">Аз нав пайваст кардан</string>
    <!-- Syncing saved logins in Fenix needs login -->
    <string name="preferences_passwords_sync_logins_sign_in">Барои ҳамоҳангсозӣ ворид шавед</string>
    <!-- Preference to access list of saved logins -->
    <string name="preferences_passwords_saved_logins">Воридшавиҳои нигоҳдошташуда</string>
    <!-- Description of empty list of saved passwords. Placeholder is replaced with app name.  -->
    <string name="preferences_passwords_saved_logins_description_empty_text">Воридшавиҳое, ки шумо дар %s нигоҳ медоред ё ҳамоҳанг мекунед, дар ин ҷо нишон дода мешаванд.</string>
    <!-- Preference to access list of saved logins -->
    <string name="preferences_passwords_saved_logins_description_empty_learn_more_link">Маълумоти бештар дар бораи ҳамоҳангсозӣ</string>
    <!-- Preference to access list of login exceptions that we never save logins for -->
    <string name="preferences_passwords_exceptions">Истисноҳо</string>
    <!-- Empty description of list of login exceptions that we never save logins for -->
    <string name="preferences_passwords_exceptions_description_empty">Воридшавиҳо ва ниҳонвожаҳое, ки нигоҳ дошта нашудаанд, дар ин ҷо нишон дошта мешаванд.</string>
    <!-- Description of list of login exceptions that we never save logins for -->
    <string name="preferences_passwords_exceptions_description">Воридшавиҳо ва ниҳонвожаҳо барои сомонаҳои зерин нигоҳ дошта намешаванд.</string>
    <!-- Text on button to remove all saved login exceptions -->
    <string name="preferences_passwords_exceptions_remove_all">Нест кардани ҳамаи истисноҳо</string>
    <!-- Hint for search box in logins list -->
    <string name="preferences_passwords_saved_logins_search">Ҷустуҷӯи воридшавиҳо</string>
    <!-- Option to sort logins list A-Z, alphabetically -->
    <string name="preferences_passwords_saved_logins_alphabetically">Аз рӯи алифбо</string>
    <!-- Option to sort logins list by most recently used -->
    <string name="preferences_passwords_saved_logins_recently_used">Истифодашудаи охирин</string>
    <!-- The header for the site that a login is for -->
    <string name="preferences_passwords_saved_logins_site">Сомона</string>
    <!-- The header for the username for a login -->
    <string name="preferences_passwords_saved_logins_username">Номи корбар</string>
    <!-- The header for the password for a login -->
    <string name="preferences_passwords_saved_logins_password">Ниҳонвожа</string>
    <!-- Message displayed in security prompt to reenter a secret pin to access saved logins -->
    <string name="preferences_passwords_saved_logins_enter_pin">PIN-и худро такроран ворид намоед</string>
    <!-- Message displayed in security prompt to access saved logins -->
    <string name="preferences_passwords_saved_logins_enter_pin_description">Барои дидани воридшавиҳои нигоҳдошташуда, қулфро кушоед</string>
    <!-- Message displayed when a connection is insecure and we detect the user is entering a password -->
    <string name="logins_insecure_connection_warning">Ин пайвастшавӣ бехатар нест. Воридшавиҳое, ки дар ин ҷо ворид карда мешаванд, метавонанд ошкор шаванд.</string>
    <!-- Learn more link that will link to a page with more information displayed when a connection is insecure and we detect the user is entering a password -->
    <string name="logins_insecure_connection_warning_learn_more">Маълумоти бештар</string>
    <!-- Prompt message displayed when Fenix detects a user has entered a password and user decides if Fenix should save it. The first parameter is the name of the application (For example: Fenix)  -->
    <string name="logins_doorhanger_save">Шумо мехоҳед, ки %s воридшавии шуморо нигоҳ дорад?</string>
    <!-- Positive confirmation that Fenix should save the new or updated login -->
    <string name="logins_doorhanger_save_confirmation">Нигоҳ доштан</string>
    <!-- Negative confirmation that Fenix should not save the new or updated login -->
    <string name="logins_doorhanger_save_dont_save">Нигоҳ дошта нашавад</string>
    <!-- Shown in snackbar to tell user that the password has been copied -->
    <string name="logins_password_copied">Ниҳонвожа ба ҳофизаи муваққатӣ нусха бардошта шуд</string>
    <!-- Shown in snackbar to tell user that the username has been copied -->
    <string name="logins_username_copied">Номи корбар ба ҳофизаи муваққатӣ нусха бардошта шуд</string>
    <!-- Shown in snackbar to tell user that the site has been copied -->
    <string name="logins_site_copied">Сомона ба ҳофизаи муваққатӣ нусха бардошта шуд</string>
    <!-- Content Description (for screenreaders etc) read for the button to copy a password in logins-->
    <string name="saved_logins_copy_password">Нусха бардоштани ниҳонвожа</string>
    <!-- Content Description (for screenreaders etc) read for the button to clear a password while editing a login-->
    <string name="saved_logins_clear_password">Пок кардани ниҳонвожа</string>
    <!-- Content Description (for screenreaders etc) read for the button to copy a username in logins -->
    <string name="saved_login_copy_username">Нусха бардоштани номи корбар</string>
    <!-- Content Description (for screenreaders etc) read for the button to clear a username while editing a login -->
    <string name="saved_login_clear_username">Пок кардани номи корбар</string>
    <!-- Content Description (for screenreaders etc) read for the button to clear the hostname field while creating a login -->
    <string name="saved_login_clear_hostname">Пок кардани номи мизбон</string>
    <!-- Content Description (for screenreaders etc) read for the button to copy a site in logins -->
    <string name="saved_login_copy_site">Нусха бардоштани сомона</string>
    <!-- Content Description (for screenreaders etc) read for the button to open a site in logins -->
    <string name="saved_login_open_site">Кушодани сомона дар браузер</string>
    <!-- Content Description (for screenreaders etc) read for the button to reveal a password in logins -->
    <string name="saved_login_reveal_password">Нишон додани ниҳонвожа</string>
    <!-- Content Description (for screenreaders etc) read for the button to hide a password in logins -->
    <string name="saved_login_hide_password">Пинҳон кардани ниҳонвожа</string>
    <!-- Message displayed in biometric prompt displayed for authentication before allowing users to view their logins -->
    <string name="logins_biometric_prompt_message">Барои дидани воридшавиҳои нигоҳдошташуда, қулфро кушоед</string>
    <!-- Title of warning dialog if users have no device authentication set up -->
    <string name="logins_warning_dialog_title">Воридшавиҳо ва ниҳонвожаҳои худро муҳофизат намоед</string>
    <!-- Message of warning dialog if users have no device authentication set up -->
    <string name="logins_warning_dialog_message">Барои муҳофизат кардани воридшавиҳо ва ниҳонвожаҳои худ аз дастрасии озод, агар касе дигар аз дастгоҳи шумо истифода барад, шаклвораи қулфи экран, рамзи PIN ё ниҳонвожаеро барои дастгоҳи худ танзим намоед.</string>
    <!-- Negative button to ignore warning dialog if users have no device authentication set up -->
    <string name="logins_warning_dialog_later">Дертар</string>
    <!-- Positive button to send users to set up a pin of warning dialog if users have no device authentication set up -->
    <string name="logins_warning_dialog_set_up_now">Ҳозир насб кунед</string>
    <!-- Title of PIN verification dialog to direct users to re-enter their device credentials to access their logins -->
    <string name="logins_biometric_prompt_message_pin">Қулфи дастгоҳи худро кушоед</string>
    <!-- Title for Accessibility Force Enable Zoom Preference -->
    <string name="preference_accessibility_force_enable_zoom">Тағйири андоза дар ҳамаи сомонаҳо</string>
    <!-- Summary for Accessibility Force Enable Zoom Preference -->
    <string name="preference_accessibility_force_enable_zoom_summary">Фаъол кардани имкони хурдкунӣ ва калонкунии намоиш, ҳатто дар сомонаҳое, ки ин ишораро манъ мекунанд.</string>
    <!-- Saved logins sorting strategy menu item -by name- (if selected, it will sort saved logins alphabetically) -->
    <string name="saved_logins_sort_strategy_alphabetically">Ном (А-Я)</string>

    <!-- Saved logins sorting strategy menu item -by last used- (if selected, it will sort saved logins by last used) -->
    <string name="saved_logins_sort_strategy_last_used">Истифодашудаи охирин</string>

    <!-- Content description (not visible, for screen readers etc.): Sort saved logins dropdown menu chevron icon -->
    <string name="saved_logins_menu_dropdown_chevron_icon_content_description">Мураттаб кардани менюи воридшавиҳо</string>

    <!-- Credit Cards Autofill -->
    <!-- Preference and title for managing the settings for credit cards -->
    <string name="preferences_credit_cards">Кортҳои насия</string>
    <!-- Preference for saving and autofilling credit cards -->
    <string name="preferences_credit_cards_save_and_autofill_cards">Нигоҳ доштан ва ба таври худкор пур кардани кортҳо</string>
    <!-- Preference summary for saving and autofilling credit card data -->
    <string name="preferences_credit_cards_save_and_autofill_cards_summary">Маълумот рамзгузорӣ карда шуд</string>
    <!-- Preference option for syncing credit cards across devices. This is displayed when the user is not signed into sync -->
    <string name="preferences_credit_cards_sync_cards_across_devices">Ҳамоҳанг кардани кортҳо байни дастгоҳҳо</string>
    <!-- Preference option for syncing credit cards across devices. This is displayed when the user is signed into sync -->
    <string name="preferences_credit_cards_sync_cards">Ҳамоҳанг кардани кортҳо</string>
    <!-- Preference option for adding a credit card -->
    <string name="preferences_credit_cards_add_credit_card">Илова кардани корти насия</string>

    <!-- Preference option for managing saved credit cards -->
    <string name="preferences_credit_cards_manage_saved_cards">Идора кардани кортҳои нигоҳдошташуда</string>
    <!-- Title of the "Add card" screen -->
    <string name="credit_cards_add_card">Илова кардани корт</string>
    <!-- Title of the "Edit card" screen -->
    <string name="credit_cards_edit_card">Таҳрир кардани корт</string>
    <!-- The header for the card number of a credit card -->
    <string name="credit_cards_card_number">Рақами корт</string>
    <!-- The header for the expiration date of a credit card -->
    <string name="credit_cards_expiration_date">Санаи анҷоми муҳлат</string>
    <!-- The label for the expiration date month of a credit card to be used by a11y services-->
    <string name="credit_cards_expiration_date_month">Моҳи санаи анҷоми муҳлат</string>
    <!-- The label for the expiration date year of a credit card to be used by a11y services-->
    <string name="credit_cards_expiration_date_year">Соли санаи анҷоми муҳлат</string>
    <!-- The header for the name on the credit card -->
    <string name="credit_cards_name_on_card">Ном дар корт</string>
    <!-- The header for the nickname for a credit card -->
    <string name="credit_cards_card_nickname">Номи корбари корт</string>

    <!-- The text for the "Delete card" menu item for deleting a credit card -->
    <string name="credit_cards_menu_delete_card">Нест кардани корт</string>
    <!-- The text for the "Delete card" button for deleting a credit card -->
    <string name="credit_cards_delete_card_button">Нест кардани корт</string>
    <!-- The title for the "Save" menu item for saving a credit card -->
    <string name="credit_cards_menu_save">Нигоҳ доштан</string>
    <!-- The text for the "Save" button for saving a credit card -->
    <string name="credit_cards_save_button">Нигоҳ доштан</string>
    <!-- The text for the "Cancel" button for cancelling adding or updating a credit card -->
    <string name="credit_cards_cancel_button">Бекор кардан</string>

    <!-- Title of the "Saved cards" screen -->
    <string name="credit_cards_saved_cards">Кортҳои нигоҳдошташуда</string>

    <!-- Error message for credit card number validation -->
    <string name="credit_cards_number_validation_error_message">Лутфан, рақами корти кредитии дурустро ворид намоед</string>

    <!-- Error message for credit card name on card validation -->
    <string name="credit_cards_name_on_card_validation_error_message">Лутфан, ин майдонро пур кунед</string>
    <!-- Message displayed in biometric prompt displayed for authentication before allowing users to view their saved credit cards -->
    <string name="credit_cards_biometric_prompt_message">Барои дидани кортҳои нигоҳдошташуда, қулфро кушоед</string>
    <!-- Title of warning dialog if users have no device authentication set up -->
    <string name="credit_cards_warning_dialog_title">Кортҳои кредитии худро муҳофизат кунед</string>
    <!-- Message of warning dialog if users have no device authentication set up -->
    <string name="credit_cards_warning_dialog_message">Барои муҳофизат кардани кортҳои кредитии нигоҳдошташудаи худ аз дастрасии озод, агар касе дигар аз дастгоҳи шумо истифода барад, шаклвораи қулфи экран, рамзи PIN ё ниҳонвожаеро барои дастгоҳи худ танзим намоед.</string>
    <!-- Positive button to send users to set up a pin of warning dialog if users have no device authentication set up -->
    <string name="credit_cards_warning_dialog_set_up_now">Ҳозир насб кунед</string>
    <!-- Negative button to ignore warning dialog if users have no device authentication set up -->
    <string name="credit_cards_warning_dialog_later">Дертар</string>
    <!-- Title of PIN verification dialog to direct users to re-enter their device credentials to access their credit cards -->
    <string name="credit_cards_biometric_prompt_message_pin">Қулфи дастгоҳи худро кушоед</string>
    <!-- Message displayed in biometric prompt for authentication, before allowing users to use their stored credit card information -->
    <string name="credit_cards_biometric_prompt_unlock_message">Барои истифодаи маълумоти кортҳои кредитии нигоҳдошташуда, қулфро кушоед</string>

    <!-- Title of the Add search engine screen -->
    <string name="search_engine_add_custom_search_engine_title">Илова кардани низоми ҷустуҷӯӣ</string>
    <!-- Title of the Edit search engine screen -->
    <string name="search_engine_edit_custom_search_engine_title">Таҳрир кардани низоми ҷустуҷӯӣ</string>
    <!-- Content description (not visible, for screen readers etc.): Title for the button to add a search engine in the action bar -->
    <string name="search_engine_add_button_content_description">Илова кардан</string>
    <!-- Content description (not visible, for screen readers etc.): Title for the button to save a search engine in the action bar -->
    <string name="search_engine_add_custom_search_engine_edit_button_content_description">Нигоҳ доштан</string>
    <!-- Text for the menu button to edit a search engine -->
    <string name="search_engine_edit">Таҳрир кардан</string>
    <!-- Text for the menu button to delete a search engine -->
    <string name="search_engine_delete">Нест кардан</string>

    <!-- Text for the button to create a custom search engine on the Add search engine screen -->
    <string name="search_add_custom_engine_label_other">Дигар</string>
    <!-- Placeholder text shown in the Search Engine Name TextField before a user enters text -->
    <string name="search_add_custom_engine_name_hint">Ном</string>
    <!-- Placeholder text shown in the Search String TextField before a user enters text -->
    <string name="search_add_custom_engine_search_string_hint">Сатри ҷустуҷӯ барои истифода</string>
    <!-- Description text for the Search String TextField. The %s is part of the string -->
    <string formatted="false" name="search_add_custom_engine_search_string_example">Сатри дархостро бо “%s” иваз намоед. Масалан:\nhttps://www.google.com/search?q=%s</string>
    <!-- Text for the button to learn more about adding a custom search engine -->
    <string name="search_add_custom_engine_learn_more_label">Маълумоти бештар</string>
    <!-- Accessibility description for the form in which details about the custom search engine are entered -->
    <string name="search_add_custom_engine_form_description">Тафсилот дар бораи низоми ҷустуҷӯии фармоишӣ</string>
    <!-- Accessibility description for the 'Learn more' link -->
    <string name="search_add_custom_engine_learn_more_description">Пайванди «Маълумоти бештар»</string>

    <!-- Text shown when a user leaves the name field empty -->
    <string name="search_add_custom_engine_error_empty_name">Номи низоми ҷустуҷӯиро ворид намоед</string>
    <!-- Text shown when a user tries to add a search engine that already exists -->
    <string name="search_add_custom_engine_error_existing_name">Низоми ҷустуҷӯӣ бо номи “%s” аллакай вуҷуд дорад.</string>
    <!-- Text shown when a user leaves the search string field empty -->
    <string name="search_add_custom_engine_error_empty_search_string">Сатри ҷустуҷӯро ворид кунед</string>
    <!-- Text shown when a user leaves out the required template string -->
    <string name="search_add_custom_engine_error_missing_template">Тафтиш кунед, ки сатри ҷустуҷӯ ба шакли намунавӣ мувофиқат мекунад</string>
    <!-- Text shown when we aren't able to validate the custom search query. The first parameter is the url of the custom search engine -->
    <string name="search_add_custom_engine_error_cannot_reach">Хатои пайвастшавӣ ба “%s”</string>
    <!-- Text shown when a user creates a new search engine -->
    <string name="search_add_custom_engine_success_message">%s эҷод карда шуд</string>
    <!-- Text shown when a user successfully edits a custom search engine -->
    <string name="search_edit_custom_engine_success_message">%s нигоҳ дошта шуд</string>
    <!-- Text shown when a user successfully deletes a custom search engine -->
    <string name="search_delete_search_engine_success_message">%s нест карда шуд</string>

    <!-- Title text shown for the migration screen to the new browser. Placeholder replaced with app name -->
    <string name="migration_title">Хуш омадед ба барномаи комилан нави %s</string>
    <!-- Description text followed by a list of things migrating (e.g. Bookmarks, History). Placeholder replaced with app name-->
    <string name="migration_description">Шуморо браузери комилан аз нав тарҳрезишуда интизор аст, ки ба шумо бо самаранокӣ ва хусусиятҳои такмилёфта барои кори бештар дар Интернет кумак мерасонад.\n\nЛутфан, интизор шавед, то мо %s-ро навсозӣ кунем, аз он ҷумла</string>
    <!-- Text on the disabled button while in progress. Placeholder replaced with app name -->
    <string name="migration_updating_app_button_text">%s нав шуда истодааст...</string>
    <!-- Text on the enabled button. Placeholder replaced with app name-->
    <string name="migration_update_app_button">Оғоз кардани %s</string>
    <!-- Accessibility description text for a completed migration item -->
    <string name="migration_icon_description">Интиқол анҷом ёфт</string>
    <!--Text on list of migrated items (e.g. Settings, History, etc.)-->
    <string name="migration_text_passwords">Ниҳонвожаҳо</string>

    <!-- Heading for the instructions to allow a permission -->
    <string name="phone_feature_blocked_intro">Барои иҷозат додан:</string>
    <!-- First step for the allowing a permission -->
    <string name="phone_feature_blocked_step_settings">1. Ба Танзимоти Android гузаред</string>
    <!-- Second step for the allowing a permission -->
    <string name="phone_feature_blocked_step_permissions"><![CDATA[2. <b>Иҷозатҳо</b>-ро зер кунед]]></string>
    <!-- Third step for the allowing a permission (Fore example: Camera) -->
    <string name="phone_feature_blocked_step_feature"><![CDATA[3. <b>%1$s</b> ба ФАЪОЛ иваз намоед]]></string>

    <!-- Label that indicates a site is using a secure connection -->
    <string name="quick_settings_sheet_secure_connection_2">Пайвастшавӣ бехатар аст</string>
    <!-- Label that indicates a site is using a insecure connection -->
    <string name="quick_settings_sheet_insecure_connection_2">Пайвастшавӣ бехатар нест</string>
    <!-- Label that indicates a site is using a secure connection -->
    <string moz:removedIn="94" name="quick_settings_sheet_secure_connection" tools:ignore="UnusedResources">Пайвасти боэътимод</string>
    <!-- Label that indicates a site is using a insecure connection -->
    <string moz:removedIn="94" name="quick_settings_sheet_insecure_connection" tools:ignore="UnusedResources">Пайвасти беэътимод</string>
    <!-- Confirmation message for a dialog confirming if the user wants to delete all the permissions for all sites-->
    <string name="confirm_clear_permissions_on_all_sites">Шумо мутмаин ҳастед, ки мехоҳед ҳамаи иҷозатҳоро дар ҳамаи сомонаҳо тоза намоед?</string>
    <!-- Confirmation message for a dialog confirming if the user wants to delete all the permissions for a site-->
    <string name="confirm_clear_permissions_site">Шумо мутмаин ҳастед, ки мехоҳед ҳамаи иҷозатҳоро барои сомонаи ҷорӣ тоза намоед?</string>
    <!-- Confirmation message for a dialog confirming if the user wants to set default value a permission for a site-->
    <string name="confirm_clear_permission_site">Шумо мутмаин ҳастед, ки мехоҳед ин иҷозатҳоро барои сомонаи ҷорӣ тоза намоед?</string>
    <!-- label shown when there are not site exceptions to show in the site exception settings -->
    <string name="no_site_exceptions">Ягон истиснои сомона нест</string>
    <!-- Label for the Pocket default top site -->
    <string name="pocket_top_articles">Мақолаҳои беҳтарин</string>
    <!-- Bookmark deletion confirmation -->
    <string name="bookmark_deletion_confirmation">Шумо мутмаин ҳастед, ки мехоҳед ин хатбаракро нест намоед?</string>
    <!-- Browser menu button that adds a top site to the home fragment -->
    <string name="browser_menu_add_to_top_sites">Илова кардан ба сомонаҳои беҳтарин</string>
    <!-- text shown before the issuer name to indicate who its verified by, parameter is the name of
     the certificate authority that verified the ticket-->
    <string name="certificate_info_verified_by">Тасдиқ аз ҷониби: %1$s</string>
    <!-- Login overflow menu delete button -->
    <string name="login_menu_delete_button">Нест кардан</string>
    <!-- Login overflow menu edit button -->
    <string name="login_menu_edit_button">Таҳрир кардан</string>
    <!-- Message in delete confirmation dialog for logins -->
    <string name="login_deletion_confirmation">Шумо мутмаин ҳастед, ки мехоҳед ин воридшавиро нест намоед?</string>
    <!-- Positive action of a dialog asking to delete  -->
    <string name="dialog_delete_positive">Нест кардан</string>
    <!--  The saved login options menu description. -->
    <string name="login_options_menu">Имконоти воридшавӣ</string>
    <!--  The editable text field for a login's web address. -->
    <string name="saved_login_hostname_description">Майдони матни таҳриршаванда барои нишонии сомонаи воридшавӣ.</string>
    <!--  The editable text field for a login's username. -->
    <string name="saved_login_username_description">Майдони матни таҳриршаванда барои номи корбарии воридшавӣ.</string>
    <!--  The editable text field for a login's password. -->
    <string name="saved_login_password_description">Майдони матни таҳриршаванда барои ниҳонвожаи воридшавӣ.</string>
    <!--  The button description to save changes to an edited login. -->
    <string name="save_changes_to_login">Нигоҳ доштани тағйирот барои воридшавӣ</string>
    <!--  The button description to discard changes to an edited login. -->
    <string name="discard_changes">Рад кардани тағйирот</string>
    <!--  The page title for editing a saved login. -->
    <string name="edit">Таҳрир кардан</string>

    <!--  The page title for adding new login. -->
    <string name="add_login">Илова кардани воридшавии нав</string>
    <!--  The error message in add/edit login view when password field is blank. -->
    <string name="saved_login_password_required">Ниҳонвожа лозим аст</string>
    <!--  The error message in add login view when username field is blank. -->
    <string name="saved_login_username_required">Номи корбар лозим аст</string>
    <!--  The error message in add login view when hostname field is blank. -->
    <string name="saved_login_hostname_required" tools:ignore="UnusedResources">Номи сервер лозим аст</string>
    <!-- Voice search button content description  -->
    <string name="voice_search_content_description">Ҷустуҷӯи овозӣ</string>
    <!-- Voice search prompt description displayed after the user presses the voice search button -->
    <string name="voice_search_explainer">Акнун ҳарф занед</string>

    <!--  The error message in edit login view when a duplicate username exists. -->
    <string name="saved_login_duplicate">Воридшавӣ бо ин номи корбар аллакай вуҷуд дорад</string>

    <!-- This is the hint text that is shown inline on the hostname field of the create new login page. 'https://www.example.com' intentionally hardcoded here -->
    <string name="add_login_hostname_hint_text">https://www.example.com</string>
    <!-- This is an error message shown below the hostname field of the add login page when a hostname does not contain http or https. -->
    <string moz:removedIn="94" name="add_login_hostname_invalid_text_1" tools:ignore="UnusedResources">Нишонии сомона бояд \“https://\“ ё \“http://\“-ро дар бар гирад</string>
    <!-- This is an error message shown below the hostname field of the add login page when a hostname does not contain http or https. -->
    <string name="add_login_hostname_invalid_text_3">Нишонии сомона бояд &quot;https://&quot; ё &quot;http://&quot;-ро дар бар гирад</string>
    <!-- This is an error message shown below the hostname field of the add login page when a hostname is invalid. -->
    <string name="add_login_hostname_invalid_text_2">Номи сервери дуруст лозим аст</string>

    <!-- Synced Tabs -->
    <!-- Text displayed to ask user to connect another device as no devices found with account -->
    <string name="synced_tabs_connect_another_device">Дастгоҳи дигареро пайваст кунед.</string>

    <!-- Text displayed asking user to re-authenticate -->
    <string name="synced_tabs_reauth">Лутфан, санҷиши ҳаққониятро аз нав такрор кунед</string>
    <!-- Text displayed when user has disabled tab syncing in Firefox Sync Account -->
    <string name="synced_tabs_enable_tab_syncing">Лутфан ҳамоҳангсозии варақаҳоро фаъол кунед.</string>
    <!-- Text displayed when user has no tabs that have been synced -->
    <string name="synced_tabs_no_tabs">Шумо дар дастгоҳҳои дигари худ дар Firefox ягон варақаи кушодашуда надоред.</string>
    <!-- Text displayed in the synced tabs screen when a user is not signed in to Firefox Sync describing Synced Tabs -->
    <string name="synced_tabs_sign_in_message">Дидани рӯйхати варақаҳо аз дастгоҳҳои дигар.</string>
    <!-- Text displayed on a button in the synced tabs screen to link users to sign in when a user is not signed in to Firefox Sync -->
    <string name="synced_tabs_sign_in_button">Барои ҳамоҳангсозӣ ворид шавед</string>
    <!-- The text displayed when a synced device has no tabs to show in the list of Synced Tabs. -->
    <string name="synced_tabs_no_open_tabs">Ягон варақаи кушодашуда нест</string>

    <!-- Top Sites -->
    <!-- Title text displayed in the dialog when top sites limit is reached. -->
    <string name="top_sites_max_limit_title">Ба ҳудуди шумораи сомонаҳои беҳтарин расид</string>
    <!-- Content description text displayed in the dialog when top sites limit is reached. -->
    <string name="top_sites_max_limit_content_2">Барои илова кардани сомонаи роиҷи нав, сомонаи дигареро тоза намоед. Сомонаро ламс карда, доред ва &quot;Тоза кардан&quot;-ро интихоб намоед.</string>
    <!-- Confirmation dialog button text when top sites limit is reached. -->
    <string name="top_sites_max_limit_confirmation_button">Хуб, фаҳмидам</string>

    <!-- Label for the preference to show the most visited top sites on the homepage -->
    <string name="top_sites_toggle_top_recent_sites_3">Сомонаҳои дидашудаи роиҷ</string>
    <!-- Label for the show most visited top sites preference -->
    <string moz:removedIn="94" name="top_sites_toggle_top_frecent_sites_2" tools:ignore="UnusedResources">Намоиш додани сомонаҳои дидашудаи роиҷ</string>
    <!-- Label for the show most visited sites preference -->
    <string moz:removedIn="93" name="top_sites_toggle_top_frecent_sites" tools:ignore="UnusedResources">Намоиш додани сомонаҳои роиҷ</string>

    <!-- Title text displayed in the rename top site dialog. -->
	<string name="top_sites_rename_dialog_title">Ном</string>
	<!-- Hint for renaming title of a top site -->
	<string name="top_site_name_hint">Номи сомонаи беҳтарин</string>
	<!-- Button caption to confirm the renaming of the top site. -->
	<string name="top_sites_rename_dialog_ok">ХУБ</string>
	<!-- Dialog button text for canceling the rename top site prompt. -->
	<string name="top_sites_rename_dialog_cancel">Бекор кардан</string>

    <!-- Inactive tabs in the tabs tray -->
    <!-- Title text displayed in the tabs tray when a tab has been unused for 14 days. -->
    <string name="inactive_tabs_title">Варақаҳои ғайрифаъол</string>
    <!-- Content description for closing all inactive tabs -->
    <string name="inactive_tabs_delete_all">Пӯшидани ҳамаи варақаҳои ғайрифаъол</string>
    <!-- A description below the section of "inactive" tabs to notify the user when those tabs will be closed, if appropriate. See strings inactive_tabs_30_days and inactive_tabs_7_days for placeholders options. -->
<<<<<<< HEAD
    <string moz:removedIn="93" name="inactive_tabs_description" tools:ignore="UnusedResources">Варақаҳо дар ин ҷо ба муддати %s дастрас мешаванд. Баъд аз ин вақт, варақаҳо ба таври худкор пӯшида мешаванд.</string>
    <!-- The amount of time until a tab in the "inactive" section of the tabs tray will be closed. See string inactive_tabs_description as well -->
    <string moz:removedIn="93" name="inactive_tabs_30_days" tools:ignore="UnusedResources">30 рӯз</string>
    <!-- The amount of time until a tab in the "inactive" section of the tabs tray will be closed. See string inactive_tabs_description as well -->
    <string moz:removedIn="93" name="inactive_tabs_7_days" tools:ignore="UnusedResources">1 ҳафта</string>
=======
    <string moz:removedIn="95" name="inactive_tabs_description" tools:ignore="UnusedResources">Варақаҳо дар ин ҷо ба муддати %s дастрас мешаванд. Баъд аз ин вақт, варақаҳо ба таври худкор пӯшида мешаванд.</string>
    <!-- The amount of time until a tab in the "inactive" section of the tabs tray will be closed. See string inactive_tabs_description as well -->
    <string moz:removedIn="95" name="inactive_tabs_30_days" tools:ignore="UnusedResources">30 рӯз</string>
    <!-- The amount of time until a tab in the "inactive" section of the tabs tray will be closed. See string inactive_tabs_description as well -->
    <string moz:removedIn="95" name="inactive_tabs_7_days" tools:ignore="UnusedResources">1 ҳафта</string>
>>>>>>> c72675e6

    <!-- Inactive tabs auto-close message in the tabs tray -->
    <!-- The header text of the auto-close message when the user is asked if they want to turn on the auto-closing of inactive tabs. -->
    <string name="inactive_tabs_auto_close_message_header" tools:ignore="UnusedResources">Пас аз як моҳ ба таври худкор пӯшида шавад?</string>

    <!-- A description below the header to notify the user what the inactive tabs auto-close feature is. -->
    <string name="inactive_tabs_auto_close_message_description" tools:ignore="UnusedResources">Firefox метавонад варақаҳоеро, ки шумо дар давоми як моҳи охир надидаед, пӯшонад.</string>
    <!-- A call to action below the description to allow the user to turn on the auto closing of inactive tabs. -->
    <string name="inactive_tabs_auto_close_message_action" tools:ignore="UnusedResources">ФАЪОЛ КАРДАНИ ПӮШИШИ ХУДКОР</string>

<<<<<<< HEAD
    <!-- Inactive tabs survey -->
    <!-- Header text for the inactive tabs survey asking for feedback to improve the inactive tabs feature. -->
    <string name="inactive_tabs_survey_header" tools:ignore="UnusedResources">Лутфан, ба мо барои такмилсозии браузер кумак кунед</string>
    <!-- Content text for the inactive tabs survey asking the primary survey feedback question. -->
    <string name="inactive_tabs_survey_content" tools:ignore="UnusedResources">Чаро шумо варақаҳои ғайрифаъолро хомӯш кардед?</string>
    <!-- One of the feedback option that can be selected as a responses to the inactive tabs survey question. -->
    <string name="inactive_tabs_survey_not_interested_option" tools:ignore="UnusedResources">Ба ин хусусият таваҷҷуҳ надорам</string>
    <!-- One of the feedback option that can be selected as a responses to the inactive tabs survey question. -->
    <string name="inactive_tabs_survey_time_too_long_option" tools:ignore="UnusedResources">Вақти ғайрифаъолсозӣ хеле дароз аст</string>
    <!-- One of the feedback option that can be selected as a responses to the inactive tabs survey question. -->
    <string name="inactive_tabs_survey_time_too_short_option" tools:ignore="UnusedResources">Вақти ғайрифаъолсозӣ хеле кутоҳ аст</string>
    <!-- Confirmation button text to submit the feedback for the inactive tabs survey. -->
    <string name="inactive_tabs_survey_send_button" tools:ignore="UnusedResources">Фиристодан</string>
    <!-- Content description for inactive tabs survey close button -->
    <string name="inactive_tabs_survey_close_button_content_description" tools:ignore="UnusedResources">Пӯшидааст</string>
=======
    <!-- Text for the snackbar to confirm auto-close is enabled for inactive tabs -->
    <string name="inactive_tabs_auto_close_message_snackbar">«Пӯшидани худкор» фаъол шуд</string>

    <!-- Inactive tabs survey -->
    <!-- Header text for the inactive tabs survey asking for feedback to improve the inactive tabs feature. -->
    <string moz:removedIn="95" name="inactive_tabs_survey_header" tools:ignore="UnusedResources">Лутфан, ба мо барои такмилсозии браузер кумак кунед</string>
    <!-- Header text for the inactive tabs survey asking for feedback to improve the inactive tabs feature. -->
    <string name="inactive_tabs_survey_header_1">Барои беҳтар кардани Firefox кумак кунед</string>

    <!-- Content text for the inactive tabs survey asking the primary survey feedback question. -->
    <string name="inactive_tabs_survey_content">Чаро шумо варақаҳои ғайрифаъолро хомӯш кардед?</string>
    <!-- One of the feedback option that can be selected as a responses to the inactive tabs survey question. -->
    <string name="inactive_tabs_survey_do_not_understand">Ман намефаҳмам, ки он чӣ гуна кор мекунад</string>
    <!-- One of the feedback option that can be selected as a responses to the inactive tabs survey question. -->
    <string name="inactive_tabs_survey_do_it_myself">Ман мехоҳам, ки варақаҳои куҳнаро худам тоза намоям</string>
    <!-- One of the feedback option that can be selected as a responses to the inactive tabs survey question. -->
    <string moz:removedIn="95" name="inactive_tabs_survey_time_too_long_option" tools:ignore="UnusedResources">Вақти ғайрифаъолсозӣ хеле дароз аст</string>
    <!-- One of the feedback option that can be selected as a responses to the inactive tabs survey question. -->
    <string name="inactive_tabs_survey_time_too_long_option_1">Муҳлати дуҳафтаина хеле дароз аст</string>
    <!-- One of the feedback option that can be selected as a responses to the inactive tabs survey question. -->
    <string moz:removedIn="95" name="inactive_tabs_survey_time_too_short_option" tools:ignore="UnusedResources">Вақти ғайрифаъолсозӣ хеле кутоҳ аст</string>
    <!-- One of the feedback option that can be selected as a responses to the inactive tabs survey question. -->
    <string name="inactive_tabs_survey_time_too_short_option_1">Муҳлати дуҳафтаина хеле кутоҳ аст</string>
    <!-- Confirmation button text to submit the feedback for the inactive tabs survey. -->
    <string name="inactive_tabs_survey_send_button">Фиристодан</string>
    <!-- Content description for inactive tabs survey close button -->
    <string name="inactive_tabs_survey_close_button_content_description">Пӯшидааст</string>
>>>>>>> c72675e6

    <!-- Default browser experiment -->
    <string name="default_browser_experiment_card_text">Пайванҳоеро, танзим кунед, ки онҳо аз сомонаҳо, почтаи электронӣ ва паёмҳо дар браузери Firefox ба таври худкор кушода шаванд.</string>

    <!-- Content description for close button in collection placeholder. -->
    <string name="remove_home_collection_placeholder_content_description">Тоза кардан</string>

    <!-- Content description radio buttons with a link to more information -->
    <string name="radio_preference_info_content_description">Барои тафсилоти бештар зер кунед</string>

    <!-- Content description for the action bar "up" button -->
    <string name="action_bar_up_description">Ба боло гузаред</string>

    <!-- Content description for privacy content close button -->
    <string name="privacy_content_close_button_content_description">Пӯшидан</string>

    <!-- Pocket recommended stories -->
    <!-- Header text for a section on the home screen. -->
    <string moz:removedIn="94" name="pocket_stories_header" tools:ignore="UnusedResources">Ҳикояҳои андешаангез</string>
    <!-- Header text for a section on the home screen. -->
    <string name="pocket_stories_header_1">Ҳикояҳои андешаангез</string>
    <!-- Header text for a section on the home screen. -->
    <string name="pocket_stories_categories_header">Ҳикояҳо аз рӯи мавзӯъ</string>
    <!-- Text of a button allowing users to access an external url for more Pocket recommendations. -->
    <string name="pocket_stories_placeholder_text">Бештар омӯзед</string>
    <!-- Title of an app feature. Smaller than a heading.-->
    <string name="pocket_stories_feature_title">Дар асоси Pocket кор мекунад.</string>
    <!-- Caption for describing a certain feature. The placeholder is for a clickable text (eg: Learn more) which will load an url in a new tab when clicked.  -->
    <string name="pocket_stories_feature_caption">Қисми оилаи Firefox.%s</string>
    <!-- Clickable text for opening an external link for more information about Pocket. -->
    <string name="pocket_stories_feature_learn_more">Маълумоти бештар</string>
</resources><|MERGE_RESOLUTION|>--- conflicted
+++ resolved
@@ -121,15 +121,11 @@
     <!-- Content description for close button in the auto-close dialog of the inactive tabs. -->
     <string name="tab_tray_inactive_auto_close_button_content_description">Пӯшидан</string>
     <!-- Text for turn on auto close tabs button in the auto-close dialog of the inactive tabs. -->
-<<<<<<< HEAD
-    <string name="tab_tray_inactive_turn_on_auto_close_button">Фаъол кардани «Пӯшидани худкор»</string>
-=======
     <string moz:removedIn="95" name="tab_tray_inactive_turn_on_auto_close_button" tools:ignore="UnusedResources">Фаъол кардани «Пӯшидани худкор»</string>
 
     <!-- Text for turn on auto close tabs button in the auto-close dialog of the inactive tabs. -->
     <string name="tab_tray_inactive_turn_on_auto_close_button_2">Фаъол кардани «Пӯшидани худкор»</string>
 
->>>>>>> c72675e6
 
     <!-- Home screen icons - Long press shortcuts -->
     <!-- Shortcut action to open new tab -->
@@ -2017,19 +2013,11 @@
     <!-- Content description for closing all inactive tabs -->
     <string name="inactive_tabs_delete_all">Пӯшидани ҳамаи варақаҳои ғайрифаъол</string>
     <!-- A description below the section of "inactive" tabs to notify the user when those tabs will be closed, if appropriate. See strings inactive_tabs_30_days and inactive_tabs_7_days for placeholders options. -->
-<<<<<<< HEAD
-    <string moz:removedIn="93" name="inactive_tabs_description" tools:ignore="UnusedResources">Варақаҳо дар ин ҷо ба муддати %s дастрас мешаванд. Баъд аз ин вақт, варақаҳо ба таври худкор пӯшида мешаванд.</string>
-    <!-- The amount of time until a tab in the "inactive" section of the tabs tray will be closed. See string inactive_tabs_description as well -->
-    <string moz:removedIn="93" name="inactive_tabs_30_days" tools:ignore="UnusedResources">30 рӯз</string>
-    <!-- The amount of time until a tab in the "inactive" section of the tabs tray will be closed. See string inactive_tabs_description as well -->
-    <string moz:removedIn="93" name="inactive_tabs_7_days" tools:ignore="UnusedResources">1 ҳафта</string>
-=======
     <string moz:removedIn="95" name="inactive_tabs_description" tools:ignore="UnusedResources">Варақаҳо дар ин ҷо ба муддати %s дастрас мешаванд. Баъд аз ин вақт, варақаҳо ба таври худкор пӯшида мешаванд.</string>
     <!-- The amount of time until a tab in the "inactive" section of the tabs tray will be closed. See string inactive_tabs_description as well -->
     <string moz:removedIn="95" name="inactive_tabs_30_days" tools:ignore="UnusedResources">30 рӯз</string>
     <!-- The amount of time until a tab in the "inactive" section of the tabs tray will be closed. See string inactive_tabs_description as well -->
     <string moz:removedIn="95" name="inactive_tabs_7_days" tools:ignore="UnusedResources">1 ҳафта</string>
->>>>>>> c72675e6
 
     <!-- Inactive tabs auto-close message in the tabs tray -->
     <!-- The header text of the auto-close message when the user is asked if they want to turn on the auto-closing of inactive tabs. -->
@@ -2040,23 +2028,6 @@
     <!-- A call to action below the description to allow the user to turn on the auto closing of inactive tabs. -->
     <string name="inactive_tabs_auto_close_message_action" tools:ignore="UnusedResources">ФАЪОЛ КАРДАНИ ПӮШИШИ ХУДКОР</string>
 
-<<<<<<< HEAD
-    <!-- Inactive tabs survey -->
-    <!-- Header text for the inactive tabs survey asking for feedback to improve the inactive tabs feature. -->
-    <string name="inactive_tabs_survey_header" tools:ignore="UnusedResources">Лутфан, ба мо барои такмилсозии браузер кумак кунед</string>
-    <!-- Content text for the inactive tabs survey asking the primary survey feedback question. -->
-    <string name="inactive_tabs_survey_content" tools:ignore="UnusedResources">Чаро шумо варақаҳои ғайрифаъолро хомӯш кардед?</string>
-    <!-- One of the feedback option that can be selected as a responses to the inactive tabs survey question. -->
-    <string name="inactive_tabs_survey_not_interested_option" tools:ignore="UnusedResources">Ба ин хусусият таваҷҷуҳ надорам</string>
-    <!-- One of the feedback option that can be selected as a responses to the inactive tabs survey question. -->
-    <string name="inactive_tabs_survey_time_too_long_option" tools:ignore="UnusedResources">Вақти ғайрифаъолсозӣ хеле дароз аст</string>
-    <!-- One of the feedback option that can be selected as a responses to the inactive tabs survey question. -->
-    <string name="inactive_tabs_survey_time_too_short_option" tools:ignore="UnusedResources">Вақти ғайрифаъолсозӣ хеле кутоҳ аст</string>
-    <!-- Confirmation button text to submit the feedback for the inactive tabs survey. -->
-    <string name="inactive_tabs_survey_send_button" tools:ignore="UnusedResources">Фиристодан</string>
-    <!-- Content description for inactive tabs survey close button -->
-    <string name="inactive_tabs_survey_close_button_content_description" tools:ignore="UnusedResources">Пӯшидааст</string>
-=======
     <!-- Text for the snackbar to confirm auto-close is enabled for inactive tabs -->
     <string name="inactive_tabs_auto_close_message_snackbar">«Пӯшидани худкор» фаъол шуд</string>
 
@@ -2084,7 +2055,6 @@
     <string name="inactive_tabs_survey_send_button">Фиристодан</string>
     <!-- Content description for inactive tabs survey close button -->
     <string name="inactive_tabs_survey_close_button_content_description">Пӯшидааст</string>
->>>>>>> c72675e6
 
     <!-- Default browser experiment -->
     <string name="default_browser_experiment_card_text">Пайванҳоеро, танзим кунед, ки онҳо аз сомонаҳо, почтаи электронӣ ва паёмҳо дар браузери Firefox ба таври худкор кушода шаванд.</string>
