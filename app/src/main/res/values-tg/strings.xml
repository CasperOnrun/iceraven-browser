<?xml version="1.0" encoding="utf-8"?>
<resources xmlns:tools="http://schemas.android.com/tools" xmlns:moz="http://mozac.org/tools">
    <!-- App name for private browsing mode. The first parameter is the name of the app defined in app_name (for example: Fenix)-->
    <string name="app_name_private_5">%s-и махфӣ</string>
    <!-- App name for private browsing mode. The first parameter is the name of the app defined in app_name (for example: Fenix)-->
    <string name="app_name_private_4">%s (Махфӣ)</string>

    <!-- Home Fragment -->
    <!-- Content description (not visible, for screen readers etc.): "Three dot" menu button. -->
    <string name="content_description_menu">Имконоти бештар</string>
    <!-- Content description (not visible, for screen readers etc.): "Private Browsing" menu button. -->
    <string name="content_description_private_browsing_button">Фаъол кардани тамошокунии махфӣ</string>
    <!-- Content description (not visible, for screen readers etc.): "Private Browsing" menu button. -->
    <string name="content_description_disable_private_browsing_button">Ғайрифаъол кардани тамошокунии махфӣ</string>
    <!-- Placeholder text shown in the search bar before a user enters text -->
    <string name="search_hint">Нишониеро ҷустуҷӯ кунед ё ворид намоед</string>
    <!-- No Open Tabs Message Description -->
    <string name="no_open_tabs_description">Варақаҳои кушодашудаи шумо дар ин ҷо нишон дода мешаванд.</string>
    <!-- No Private Tabs Message Description -->
    <string name="no_private_tabs_description">Варақаҳои махфии шумо дар ин ҷо нишон дода мешаванд.</string>

    <!-- Message announced to the user when tab tray is selected with 1 tab -->
    <string moz:removedIn="96" name="open_tab_tray_single" tools:ignore="UnusedResources">1 варақаи кушодашуда. Барои гузариш байни варақаҳо зарба занед.</string>
    <!-- Message announced to the user when tab tray is selected with 0 or 2+ tabs -->
    <string moz:removedIn="95" name="open_tab_tray_plural" tools:ignore="UnusedResources">%1$s варақаи кушодашуда. Барои гузариш байни варақаҳо зарба занед.</string>
    <!-- Tab tray multi select title in app bar. The first parameter is the number of tabs selected -->
    <string name="tab_tray_multi_select_title">%1$d интихоб шуд</string>
    <!-- Label of button in create collection dialog for creating a new collection  -->
    <string name="tab_tray_add_new_collection">Илова кардани маҷмӯаи нав</string>
    <!-- Label of editable text in create collection dialog for naming a new collection  -->
    <string name="tab_tray_add_new_collection_name">Ном</string>
    <!-- Label of button in save to collection dialog for selecting a current collection  -->
    <string name="tab_tray_select_collection">Маҷмӯаро интихоб кунед</string>
    <!-- Content description for close button while in multiselect mode in tab tray -->
    <string name="tab_tray_close_multiselect_content_description">Аз реҷаи серинтихоб баромадан</string>

    <!-- Content description for save to collection button while in multiselect mode in tab tray -->
    <string name="tab_tray_collection_button_multiselect_content_description">Нигоҳ доштани варақаҳои интихобшуда дар маҷмӯа</string>
    <!-- Content description for checkmark while tab is selected while in multiselect mode in tab tray. The first parameter is the title of the tab selected -->
    <string moz:removedIn="96" name="tab_tray_item_selected_multiselect_content_description" tools:ignore="UnusedResources">%1$s интихоб карда шуд</string>
    <!-- Content description when tab is unselected while in multiselect mode in tab tray. The first parameter is the title of the tab unselected -->
    <string moz:removedIn="96" name="tab_tray_item_unselected_multiselect_content_description" tools:ignore="UnusedResources">Интихоби %1$s бекор карда шуд</string>

    <!-- Content description announcement when exiting multiselect mode in tab tray -->
    <string moz:removedIn="96" name="tab_tray_exit_multiselect_content_description" tools:ignore="UnusedResources">Аз реҷаи серинтихоб баромад</string>
    <!-- Content description announcement when entering multiselect mode in tab tray -->
    <string moz:removedIn="96" name="tab_tray_enter_multiselect_content_description" tools:ignore="UnusedResources">Реҷаи серинтихоб фаъол шуд, варақаҳоеро барои нигоҳ доштан дар маҷмӯа интихоб намоед</string>
    <!-- Content description on checkmark while tab is selected in multiselect mode in tab tray -->
    <string name="tab_tray_multiselect_selected_content_description">Интихоб шуд</string>

    <!-- Home - Recently saved bookmarks -->
    <!-- Title for the home screen section with recently saved bookmarks. -->
<<<<<<< HEAD
    <string moz:removedIn="94" name="recently_saved_bookmarks" tools:ignore="UnusedResources">Иловашудаи охирин</string>
    <!-- Title for the home screen section with recently saved bookmarks. -->
    <string moz:removedIn="94" name="recently_bookmarked" tools:ignore="UnusedResources">Хатбаракҳои иловашудаи охирин</string>
    <!-- Title for the home screen section with recently saved bookmarks. -->
=======
>>>>>>> 5a685e67
    <string name="recent_bookmarks_title">Хатбаракҳои охирин</string>
    <!-- Content description for the recently saved bookmarks section on the home screen. -->
    <string name="recently_saved_bookmarks_content_description">Хатбаракҳои нигоҳдошташудаи охирин</string>
    <!-- Title for the button which navigates the user to show all of their saved bookmarks. -->
    <string name="recently_saved_show_all">Ҳамаро намоиш додан</string>
    <!-- Content description for the button which navigates the user to show all of their saved bookmarks. -->
    <string name="recently_saved_show_all_content_description_2">Намоиш додани ҳамаи хатбаракҳои нигоҳдошташуда</string>
    <!-- Content description for the button which navigates the user to show all of their saved bookmarks. -->
    <string moz:removedIn="97" name="recently_saved_show_all_content_description" tools:ignore="UnusedResources">Намоиш додани ҳамаи хатбаракҳои нигоҳдошташуда</string>

    <!-- About content. The first parameter is the name of the application. (For example: Fenix) -->
    <string name="about_content">%1$s аз ҷониби Mozilla истеҳсол карда шудааст.</string>

    <!-- Private Browsing -->
    <!-- Title for private session option -->
    <string moz:removedIn="96" name="private_browsing_title" tools:ignore="UnusedResources">Шумо дар реҷаи махфӣ қарор доред</string>
    <!-- Explanation for private browsing displayed to users on home view when they first enable private mode
        The first parameter is the name of the app defined in app_name (for example: Fenix) -->
    <string name="private_browsing_placeholder_description_2">
        %1$s таърихи тамошокунӣ ва ҷустуҷӯи шуморо аз варақаҳои махфие, ки шумо мепӯшед ё вақте ки шумо барномаро хомӯш мекунед, пок мекунад. Ин амал шуморо аз сомонаҳо ё провайдери хизматрасонии интернет пинҳон намекунад, аммо аз корбарони дигаре, ки ин дастгоҳро истифода мебаранд, фаъолияти онлайни шуморо ба осонӣ махфӣ карда, нигоҳ медорад.</string>
    <string name="private_browsing_common_myths">
       Асотири маълум дар бораи тамошокунии махфӣ
    </string>
    <!-- Delete session button to erase your history in a private session -->
    <string moz:removedIn="96" name="private_browsing_delete_session" tools:ignore="UnusedResources">Нест кардани ҷаласа</string>

    <!-- Private mode shortcut "contextual feature recommendation" (CFR) -->
    <!-- Text for the main message -->
    <string name="cfr_message">Барои кушодани варақаҳои махфӣ аз экрани асосӣ миёнбуреро илова кунед.</string>
    <!-- Text for the positive button -->
    <string name="cfr_pos_button_text">Илова кардани миёнбур</string>
    <!-- Text for the negative button -->
    <string name="cfr_neg_button_text">Не, ташаккур</string>

    <!-- Open in App "contextual feature recommendation" (CFR) -->
    <!-- Text for the info message. 'Firefox' intentionally hardcoded here.-->
    <string name="open_in_app_cfr_info_message">Шумо метавонед Firefox-ро танзим кунед, ки он дар барномаҳо пайвандҳоро ба таври худкор кушояд.</string>
    <!-- Text for the positive action button -->
    <string name="open_in_app_cfr_positive_button_text">Гузариш ба танзимот</string>
    <!-- Text for the negative action button -->
    <string name="open_in_app_cfr_negative_button_text">Нодида гузарондан</string>

    <!-- Text for the info dialog when camera permissions have been denied but user tries to access a camera feature. -->
    <string name="camera_permissions_needed_message">Дастрасии камера лозим аст. Ба «Танзимоти Android» гузаред, ба «Иҷозатҳо» зарба занед, пас ба «Иҷозат додан» зарба занед.</string>
    <!-- Text for the positive action button to go to Android Settings to grant permissions. -->
    <string name="camera_permissions_needed_positive_button_text">Гузариш ба танзимот</string>

    <!-- Text for the negative action button to dismiss the dialog. -->
    <string name="camera_permissions_needed_negative_button_text">Нодида гузарондан</string>

    <!-- Text for the banner message to tell users about our auto close feature. -->
    <string name="tab_tray_close_tabs_banner_message">Танзим кунед, ки варақаҳои кушодашудае, ки дар як рӯз, ҳафта ё моҳи охир дида нашудаанд, ба таври худкор пӯшида шаванд.</string>
    <!-- Text for the positive action button to go to Settings for auto close tabs. -->
    <string name="tab_tray_close_tabs_banner_positive_button_text">Имконоти намоиш</string>
    <!-- Text for the negative action button to dismiss the Close Tabs Banner. -->
    <string name="tab_tray_close_tabs_banner_negative_button_text">Нодида гузарондан</string>

    <!-- Text for the banner message to tell users about our inactive tabs feature. -->
    <string name="tab_tray_inactive_onboarding_message">Варақаҳое, ки шумо ду ҳафта такроран надидаед, ба ин ҷо интиқол дода мешаванд.</string>
    <!-- Text for the action link to go to Settings for inactive tabs. -->
    <string name="tab_tray_inactive_onboarding_button_text">Дар танзимот хомӯш кунед</string>

    <!-- Text for title for the auto-close dialog of the inactive tabs. -->
    <string name="tab_tray_inactive_auto_close_title">Пас аз як моҳ ба таври худкор пӯшида шавад?</string>
    <!-- Text for the body for the auto-close dialog of the inactive tabs. -->
    <string name="tab_tray_inactive_auto_close_body">Firefox метавонад варақаҳоеро, ки шумо дар давоми як моҳи охир надидаед, пӯшонад.</string>
    <!-- Content description for close button in the auto-close dialog of the inactive tabs. -->
    <string name="tab_tray_inactive_auto_close_button_content_description">Пӯшидан</string>
    <!-- Text for turn on auto close tabs button in the auto-close dialog of the inactive tabs. -->
<<<<<<< HEAD
    <string name="tab_tray_inactive_turn_on_auto_close_button">Фаъол кардани «Пӯшидани худкор»</string>
=======
    <string moz:removedIn="95" name="tab_tray_inactive_turn_on_auto_close_button" tools:ignore="UnusedResources">Фаъол кардани «Пӯшидани худкор»</string>

    <!-- Text for turn on auto close tabs button in the auto-close dialog of the inactive tabs. -->
    <string name="tab_tray_inactive_turn_on_auto_close_button_2">Фаъол кардани «Пӯшидани худкор»</string>

>>>>>>> 5a685e67

    <!-- Home screen icons - Long press shortcuts -->
    <!-- Shortcut action to open new tab -->
    <string name="home_screen_shortcut_open_new_tab_2">Варақаи нав</string>
    <!-- Shortcut action to open new private tab -->
    <string name="home_screen_shortcut_open_new_private_tab_2">Варақаи махфии нав</string>
    <!-- Heading for the Top Sites block -->
    <string moz:removedIn="95" name="home_screen_top_sites_heading" tools:ignore="UnusedResources">Сомонаҳои беҳтарин</string>

    <!-- Recent Tabs -->
    <!-- Header text for jumping back into the recent tab in the home screen -->
    <string name="recent_tabs_header">Бозгашт ба</string>
    <!-- Button text for showing all the tabs in the tabs tray -->
    <string name="recent_tabs_show_all">Ҳамаро намоиш додан</string>

    <!-- Content description for the button which navigates the user to show all recent tabs in the tabs tray. -->
<<<<<<< HEAD
    <string name="recent_tabs_show_all_content_description">Нишон додани тугмаи ҳамаи хатбаракҳои охирин</string>
=======
    <string name="recent_tabs_show_all_content_description_2">Нишон додани тугмаи ҳамаи хатбаракҳои охирин</string>
    <!-- Content description for the button which navigates the user to show all recent tabs in the tabs tray. -->
    <string moz:removedIn="97" name="recent_tabs_show_all_content_description2" tools:ignore="UnusedResources">Нишон додани ҳамаи хатбаракҳои охирин</string>
>>>>>>> 5a685e67
    <!-- Title for showing a group item in the 'Jump back in' section of the new tab
        The first parameter is the search term that the user used. (for example: your search for "cat")-->
    <string name="recent_tabs_search_term">Ҷустуҷӯи шумо барои \&quot;%1$s\&quot;</string>
    <!-- Text for the number of tabs in a group in the 'Jump back in' section of the new tab
<<<<<<< HEAD
        The first parameter is the count for number of sites in the group.  This number will always be more than one. -->
    <string name="recent_tabs_search_term_count">Сомонаҳо: %1$s</string>
=======
    The first parameter is the count for number of sites in the group.  This number will always be more than one. -->
    <string moz:removedIn="96" name="recent_tabs_search_term_count" tools:ignore="UnusedResources">Сомонаҳо: %1$s</string>

    <!-- Text for the number of tabs in a group in the 'Jump back in' section of the new tab
        %d is a placeholder for the number of sites in the group. This number will always be more than one. -->
    <string name="recent_tabs_search_term_count_2">%d сомона</string>
>>>>>>> 5a685e67

    <!-- History Metadata -->
    <!-- Header text for a section on the home screen that displays grouped highlights from the
         user's browsing history, such as topics they have researched or explored on the web -->
    <string name="history_metadata_header_2">Дидашудаи охирин</string>
    <!-- Header text for a section on the home screen that displays grouped highlights from the
         user's browsing history, such as topics they have researched or explored on the web -->
<<<<<<< HEAD
    <string moz:removedIn="94" name="history_metadata_header_2" tools:ignore="UnusedResources">Дидашудаи охирин</string>
    <!-- Header text for a section on the home screen that displays grouped highlights from the
         user's browsing history, such as topics they have researched or explored on the web -->
    <string name="history_metadata_header_3">Ҷустуҷӯҳои охирин</string>
=======
    <string moz:removedIn="96" name="history_metadata_header_3" tools:ignore="UnusedResources">Ҷустуҷӯҳои охирин</string>
>>>>>>> 5a685e67
    <!-- Text for the menu button to remove a grouped highlight from the user's browsing history
         in the Recently visited section -->
    <string name="recently_visited_menu_item_remove">Тоза кардан</string>

    <!-- Content description for the button which navigates the user to show all of their history. -->
<<<<<<< HEAD
    <string name="past_explorations_show_all_content_description">Нишон додани тугмаи ҳамаи тадқиқотҳои охирин</string>
=======
    <string name="past_explorations_show_all_content_description_2">Нишон додани ҳамаи тадқиқотҳои охирин</string>
    <!-- Content description for the button which navigates the user to show all of their history. -->
    <string moz:removedIn="97" name="past_explorations_show_all_content_description" tools:ignore="UnusedResources">Нишон додани тугмаи ҳамаи тадқиқотҳои охирин</string>
>>>>>>> 5a685e67

    <!-- Browser Fragment -->
    <!-- Content description (not visible, for screen readers etc.): Navigate to open tabs -->
    <string moz:removedIn="96" name="browser_tabs_button" tools:ignore="UnusedResources">Варақаҳои кушодашуда</string>
    <!-- Content description (not visible, for screen readers etc.): Navigate backward (browsing history) -->
    <string name="browser_menu_back">Бозгашт</string>
    <!-- Content description (not visible, for screen readers etc.): Navigate forward (browsing history) -->
    <string name="browser_menu_forward">Ба пеш</string>
    <!-- Content description (not visible, for screen readers etc.): Refresh current website -->
    <string name="browser_menu_refresh">Нав кардан</string>
    <!-- Content description (not visible, for screen readers etc.): Stop loading current website -->
    <string name="browser_menu_stop">Истодан</string>
    <!-- Content description (not visible, for screen readers etc.): Bookmark the current page -->
    <string moz:removedIn="95" name="browser_menu_bookmark" tools:ignore="UnusedResources">Хатбарак</string>
    <!-- Content description (not visible, for screen readers etc.): Un-bookmark the current page -->
    <string moz:removedIn="96" name="browser_menu_edit_bookmark" tools:ignore="UnusedResources">Таҳрир кардани хатбарак</string>
    <!-- Browser menu button that opens the addon manager -->
    <string name="browser_menu_add_ons">Ҷузъҳои иловагӣ</string>
    <!-- Browser menu button that opens the addon extensions manager -->
    <string moz:removedIn="96" name="browser_menu_extensions" tools:ignore="UnusedResources">Васеъшавиҳо</string>
    <!-- Text displayed when there are no add-ons to be shown -->
    <string name="no_add_ons">Дар ин ҷо ягон ҷузъи иловагӣ нест</string>
    <!-- Browser menu button that sends a user to help articles -->
    <string name="browser_menu_help">Кумак</string>
    <!-- Browser menu button that sends a to a the what's new article -->
    <string name="browser_menu_whats_new">Чӣ нав аст</string>
    <!-- Browser menu button that opens the settings menu -->
    <string name="browser_menu_settings">Танзимот</string>
    <!-- Browser menu button that opens a user's library -->
    <string name="browser_menu_library">Китобхона</string>

    <!-- Browser menu toggle that requests a desktop site -->
    <string name="browser_menu_desktop_site">Барои компютери мизи корӣ</string>
    <!-- Browser menu toggle that adds a shortcut to the site on the device home screen. -->
    <string name="browser_menu_add_to_homescreen">Илова кардан ба экрани асосӣ</string>
    <!-- Browser menu toggle that installs a Progressive Web App shortcut to the site on the device home screen. -->
    <string name="browser_menu_install_on_homescreen">Насб кардан</string>
    <!-- Menu option on the toolbar that takes you to synced tabs page-->
    <string name="synced_tabs">Варақаҳои ҳамоҳангшуда</string>
    <!-- Content description (not visible, for screen readers etc.) for the Resync tabs button -->
    <string name="resync_button_content_description">Аз нав ҳамоҳанг кардан</string>
    <!-- Browser menu button that opens the find in page menu -->
    <string name="browser_menu_find_in_page">Ҷустуҷӯ дар саҳифа</string>
    <!-- Browser menu button that creates a private tab -->
    <string moz:removedIn="96" name="browser_menu_private_tab" tools:ignore="UnusedResources">Варақаи махфӣ</string>
    <!-- Browser menu button that saves the current tab to a collection -->
    <string name="browser_menu_save_to_collection_2">Нигоҳ доштан дар маҷмӯа</string>
    <!-- Browser menu button that open a share menu to share the current site -->
    <string name="browser_menu_share">Мубодила кардан</string>
    <!-- Share menu title, displayed when a user is sharing their current site -->
    <string moz:removedIn="96" name="menu_share_with" tools:ignore="UnusedResources">Мубодила кардан тавассути…</string>
    <!-- Browser menu button shown in custom tabs that opens the current tab in Fenix
        The first parameter is the name of the app defined in app_name (for example: Fenix) -->
    <string name="browser_menu_open_in_fenix">Кушодан дар %1$s</string>
    <!-- Browser menu text shown in custom tabs to indicate this is a Fenix tab
        The first parameter is the name of the app defined in app_name (for example: Fenix) -->
    <string name="browser_menu_powered_by">ДАР %1$s АСОС МЕЁБАД</string>
    <!-- Browser menu text shown in custom tabs to indicate this is a Fenix tab
        The first parameter is the name of the app defined in app_name (for example: Fenix) -->
    <string name="browser_menu_powered_by2">Дар %1$s асос меёбад</string>
    <!-- Browser menu button to put the current page in reader mode -->
    <string name="browser_menu_read">Намоиши хониш</string>
    <!-- Browser menu button content description to close reader mode and return the user to the regular browser -->
    <string name="browser_menu_read_close">Пӯшидани намоиши хониш</string>
    <!-- Browser menu button to open the current page in an external app -->
    <string name="browser_menu_open_app_link">Кушодан дар барнома</string>
    <!-- Browser menu button to configure reader mode appearance e.g. the used font type and size -->
    <string moz:removedIn="96" name="browser_menu_read_appearance" tools:ignore="UnusedResources">Намуди зоҳирӣ</string>

    <!-- Browser menu button to show reader view appearance controls e.g. the used font type and size -->
    <string name="browser_menu_customize_reader_view">Фармоишдиҳии намоиши хониш</string>
    <!-- Browser menu label for adding a bookmark -->
    <string name="browser_menu_add">Илова кардан</string>
    <!-- Browser menu label for editing a bookmark -->
    <string name="browser_menu_edit">Таҳрир кардан</string>

    <!-- Browser menu button that opens the Customize menu -->
    <string name="browser_menu_customize_home">Танзимоти асосӣ</string>
    <!-- Button shown on the home page that opens the Customize home settings -->
    <string name="browser_menu_customize_home_1">Танзимоти саҳифаи асосӣ</string>
    <!-- Browser Toolbar -->
    <!-- Content description for the Home screen button on the browser toolbar -->
    <string name="browser_toolbar_home">Экрани асосӣ</string>

    <!-- Error message to show when the user tries to access a scheme not
        handled by the app (Ex: blob, tel etc) -->
    <string moz:removedIn="96" name="unknown_scheme_error_message" tools:ignore="UnusedResources">Пайваст нашуд. Нақшаи URL шинохтанашаванда аст.</string>

    <!-- Locale Settings Fragment -->
    <!-- Content description for tick mark on selected language -->
    <string name="a11y_selected_locale_content_description">Забони интихобшуда</string>
    <!-- Content description for search icon -->
    <string moz:removedIn="96" name="a11y_search_icon_content_description" tools:ignore="UnusedResources">Ҷустуҷӯ</string>
    <!-- Text for default locale item -->
    <string name="default_locale_text">Забон аз дастгоҳ асос меёбад</string>
    <!-- Placeholder text shown in the search bar before a user enters text -->
    <string name="locale_search_hint">Ҷустуҷӯи забон</string>

    <!-- Search Fragment -->
    <!-- Button in the search view that lets a user search by scanning a QR code -->
    <string name="search_scan_button">Ҷустуҷӯ</string>
    <!-- Button in the search view that lets a user change their search engine -->
    <string name="search_engine_button">Низоми ҷустуҷӯӣ</string>
    <!-- Button in the search view when shortcuts are displayed that takes a user to the search engine settings -->
    <string name="search_shortcuts_engine_settings">Танзимоти низоми ҷустуҷӯӣ</string>
    <!-- Header displayed when selecting a shortcut search engine -->
    <string moz:removedIn="96" name="search_engines_search_with" tools:ignore="UnusedResources">Ин дафъа бо зерин ҷустуҷӯ кунед:</string>
    <!-- Button in the search view that lets a user navigate to the site in their clipboard -->
    <string name="awesomebar_clipboard_title">Гузоштани пайванд аз ҳофизаи муваққатӣ</string>
    <!-- Button in the search suggestions onboarding that allows search suggestions in private sessions -->
    <string name="search_suggestions_onboarding_allow_button">Иҷозат додан</string>
    <!-- Button in the search suggestions onboarding that does not allow search suggestions in private sessions -->
    <string name="search_suggestions_onboarding_do_not_allow_button">Иҷозат дода нашавад</string>
    <!-- Search suggestion onboarding hint title text -->
    <string name="search_suggestions_onboarding_title">Ба пешниҳодҳои ҷустуҷӯ дар ҷаласаҳои махфӣ иҷозат медиҳед?</string>
    <!-- Search suggestion onboarding hint description text, first parameter is the name of the app defined in app_name (for example: Fenix)-->
    <string name="search_suggestions_onboarding_text">%s ба низоми ҷустуҷӯии пешфарз ҳамаи он чизеро, ки шумо ба навори нишонӣ ворид мекунед, мефиристонад.</string>
    <!-- Search suggestion onboarding hint Learn more link text -->
    <string name="search_suggestions_onboarding_learn_more_link">Маълумоти бештар</string>

    <!-- Search engine suggestion title text. The first parameter is the name of teh suggested engine-->
    <string name="search_engine_suggestions_title">Ҷустуҷӯ дар %s</string>
    <!-- Search engine suggestion description text -->
    <string name="search_engine_suggestions_description">Ҷустуҷӯи бевосита аз навори нишонӣ</string>

    <!-- Home onboarding -->
    <!-- Onboarding home screen dialog title text. Firefox is intentionally hardcoded. -->
    <string name="onboarding_home_screen_title_2">Дар Firefox чӣ нав аст</string>

    <!-- Onboarding home screen dialog description text. -->
    <string name="onboarding_home_screen_description_2">Акнун ба он сомонае, ки шумо ба қарибӣ тамошо кардаед, баргардонидан осонтар аст.</string>
    <!-- Onboarding home screen dialog title text for the home section. Firefox is intentionally hardcoded. -->
    <string name="onboarding_home_screen_section_home_title_2">Шахсисозии саҳифаи асосии Firefox</string>
    <!-- Onboarding home screen dialog description text for the home section. -->
    <string name="onboarding_home_screen_section_home_description_2">Ба варақаҳои кушода, хатбаракҳо ва таърихи тамошокунӣ гузаред.</string>
    <!-- Onboarding home screen dialog description text for the tab tray section. -->
    <string name="onboarding_home_screen_section_cleaner_tab_tray_title_2">Варакаҳои ботартиб ва соф</string>
    <!-- Onboarding home screen dialog description text for the tab tray section. -->
    <string name="onboarding_home_screen_section_cleaner_tab_tray_description_2">Ба тартиб даровардани варақаҳо тавассути тарҳбандии беҳтаршуда ва пӯшидани варақаҳо ба таври худкор.</string>
    <!-- Onboarding home screen dialog description text for the history section. -->
    <string name="onboarding_home_screen_section_useful_history_title_2">Ҷустуҷӯҳои охирин</string>

    <!-- Onboarding home screen dialog description text for the history section. -->
    <string name="onboarding_home_screen_section_useful_history_description_2">Ҷустуҷӯҳои охирини худро тавассути саҳифаи асосӣ ва варақаҳо боздид намоед.</string>

    <!-- Onboarding home screen popup dialog, shown on top of the Jump back in section. Firefox is intentionally hardcoded. -->
    <string name="onboarding_home_screen_jump_back_contextual_hint" tools:ignore="UnusedResources">Акнун саҳифаи асосии шахсишудаи шумо дар браузери Firefox бозгашти шуморо ба сомонаҳои охирин осон мекунад. Варақаҳо, хатбаракҳо ва натиҷаҳои ҷустуҷӯи охиринро ба даст оред.</string>

    <!-- Search Widget -->
    <!-- Content description for searching with a widget. Firefox is intentionally hardcoded.-->
    <string name="search_widget_content_description">Кушодани варақаи нави Firefox</string>
    <!-- Text preview for smaller sized widgets -->
    <string name="search_widget_text_short">Ҷустуҷӯ</string>
    <!-- Text preview for larger sized widgets -->
    <string name="search_widget_text_long">Ҷустуҷӯ дар Интернет</string>
    <!-- Content description (not visible, for screen readers etc.): Voice search -->
    <string name="search_widget_voice">Ҷустуҷӯи овозӣ</string>

    <!-- Preferences -->
    <!-- Title for the settings page-->
    <string name="settings">Танзимот</string>
    <!-- Preference category for basic settings -->
    <string moz:removedIn="96" name="preferences_category_basics" tools:ignore="UnusedResources">Асосҳо</string>
    <!-- Preference category for general settings -->
    <string name="preferences_category_general">Умумӣ</string>
    <!-- Preference category for all links about Fenix -->
    <string name="preferences_category_about">Дар бораи барнома</string>
    <!-- Preference for settings related to changing the default search engine -->
    <string name="preferences_default_search_engine">Низоми ҷустуҷӯии пешфарз</string>
    <!-- Preference for settings related to Search -->
    <string name="preferences_search">Ҷустуҷӯ</string>
    <!-- Preference for settings related to Search address bar -->
    <string name="preferences_search_address_bar">Лавҳаи нишонӣ</string>
    <!-- Preference linking to help about Fenix -->
    <string moz:removedIn="96" name="preferences_help" tools:ignore="UnusedResources">Кумак</string>
    <!-- Preference link to rating Fenix on the Play Store -->
    <string name="preferences_rate">Баҳодиҳӣ дар Google Play</string>
    <!-- Preference for giving feedback about Fenix -->
    <string moz:removedIn="96" name="preferences_feedback" tools:ignore="UnusedResources">Изҳори назари худро пешниҳод кунед</string>
    <!-- Preference linking to about page for Fenix
        The first parameter is the name of the app defined in app_name (for example: Fenix) -->
    <string name="preferences_about">Дар бораи %1$s</string>
    <!-- Preference linking to the your rights SUMO page -->
    <string moz:removedIn="96" name="preferences_your_rights" tools:ignore="UnusedResources">Ҳуқуқҳои шумо</string>
    <!-- Preference for settings related to saved passwords -->
    <string moz:removedIn="96" name="preferences_passwords" tools:ignore="UnusedResources">Ниҳонвожаҳо</string>

    <!-- Preference for settings related to saved credit cards and addresses -->
    <string moz:removedIn="96" name="preferences_credit_cards_addresses" tools:ignore="UnusedResources">Кортҳои қарзӣ ва нишониҳо</string>
    <!-- Preference for settings related to changing the default browser -->
    <string name="preferences_set_as_default_browser">Гузоштан ҳамчун браузери пешфарз</string>
    <!-- Preference category for advanced settings -->
    <string name="preferences_category_advanced">Иловагӣ</string>
    <!-- Preference category for privacy settings -->
    <string moz:removedIn="96" name="preferences_category_privacy" tools:ignore="UnusedResources">Махфият</string>
    <!-- Preference category for privacy and security settings -->
    <string name="preferences_category_privacy_security">Махфият ва амният</string>
    <!-- Preference for advanced site permissions -->
    <string name="preferences_site_permissions">Иҷозатҳои сомона</string>
    <!-- Preference for private browsing options -->
    <string name="preferences_private_browsing_options">Тамошокунии махфӣ</string>
    <!-- Preference for opening links in a private tab-->
    <string name="preferences_open_links_in_a_private_tab">Кушодани пайвандҳо дар варақаи махфӣ</string>
    <!-- Preference for allowing screenshots to be taken while in a private tab-->
    <string name="preferences_allow_screenshots_in_private_mode">Иҷозат додани аксҳои экран ҳангоми тамошокунии махфӣ</string>
    <!-- Will inform the user of the risk of activating Allow screenshots in private browsing option -->
    <string name="preferences_screenshots_in_private_mode_disclaimer">Агар иҷозат дода шавад, варақаҳои махфӣ низ ҳангоми кушода будани якчанд барнома намоён мешаванд</string>
    <!-- Preference for adding private browsing shortcut -->
    <string name="preferences_add_private_browsing_shortcut">Илова кардани миёнбури тамошокунии махфӣ</string>
    <!-- Preference for accessibility -->
    <string name="preferences_accessibility">Қобилияти дастрасӣ</string>
    <!-- Preference to override the Firefox Account server -->
    <string name="preferences_override_fxa_server">Сервери ҳисоби фармоишии Firefox</string>
    <!-- Preference to override the Sync token server -->
    <string name="preferences_override_sync_tokenserver">Сервери ҳамоҳангсозии фармоишӣ</string>
    <!-- Toast shown after updating the FxA/Sync server override preferences -->
    <string name="toast_override_fxa_sync_server_done">Сервери ҳисоб/ҳамоҳангсозии Firefox тағйир ёфт. Барои татбиқ кардани тағйирот барнома бояд хомӯш карда шавад…</string>
    <!-- Preference category for account information -->
    <string name="preferences_category_account">Ҳисоб</string>
    <!-- Preference shown on banner to sign into account -->
    <string moz:removedIn="96" name="preferences_sign_in" tools:ignore="UnusedResources">Ворид шудан</string>
    <!-- Preference for changing where the toolbar is positioned -->
    <string name="preferences_toolbar">Навори абзорҳо</string>
    <!-- Preference for changing default theme to dark or light mode -->
    <string name="preferences_theme">Мавзӯъ</string>
    <!-- Preference for customizing the home screen -->
<<<<<<< HEAD
    <string moz:removedIn="94" name="preferences_home" tools:ignore="UnusedResources">Асосӣ</string>
    <!-- Preference for customizing the home screen -->
=======
>>>>>>> 5a685e67
    <string name="preferences_home_2">Саҳифаи асосӣ</string>
    <!-- Preference for gestures based actions -->
    <string name="preferences_gestures">Ишораҳо</string>
    <!-- Preference for settings related to visual options -->
    <string name="preferences_customize">Фармоишдиҳӣ</string>
    <!-- Preference description for banner about signing in -->
    <string name="preferences_sign_in_description">Ба воситаи ҳисоби Firefox-и худ хатбаракҳо, таърих ва чизҳои дигарро ҳамоҳанг кунед.</string>
    <!-- Preference shown instead of account display name while account profile information isn't available yet. -->
    <string name="preferences_account_default_name">Ҳисоби Firefox</string>
    <!-- Preference text for account title when there was an error syncing FxA -->
    <string name="preferences_account_sync_error">Барои барқарор кардани ҳамоҳангсозӣ аз нав пайваст шавед</string>
    <!-- Preference for language -->
    <string name="preferences_language">Забон</string>
    <!-- Preference for data choices -->
    <string name="preferences_data_choices">Интихоби маълумот</string>
    <!-- Preference for data collection -->
    <string name="preferences_data_collection">Маҷмӯаи маълумот</string>
    <!-- Preference linking to the privacy notice -->
    <string moz:removedIn="96" name="preferences_privacy_link" tools:ignore="UnusedResources">Огоҳиномаи махфият</string>
    <!-- Preference category for developer tools -->
    <string moz:removedIn="96" name="developer_tools_category" tools:ignore="UnusedResources">Абзорҳои барномасозӣ</string>
    <!-- Preference for developers -->
    <string name="preferences_remote_debugging">Ислоҳкунии дурдасти хатоҳо тавассути USB</string>
    <!-- Preference title for switch preference to show search engines -->
    <string name="preferences_show_search_engines">Намоиш додани низомҳои ҷустуҷӯӣ</string>
    <!-- Preference title for switch preference to show search suggestions -->
    <string name="preferences_show_search_suggestions">Намоиш додани пешниҳодҳои ҷустуҷӯ</string>
    <!-- Preference title for switch preference to show voice search button -->
    <string name="preferences_show_voice_search">Намоиш додани ҷустуҷӯи овозӣ</string>
    <!-- Preference title for switch preference to show search suggestions also in private mode -->
    <string name="preferences_show_search_suggestions_in_private">Намоиш додан дар ҷаласаҳои махфӣ</string>
    <!-- Preference title for switch preference to show a clipboard suggestion when searching -->
    <string name="preferences_show_clipboard_suggestions">Намоиш додани пешниҳодҳо аз ҳофизаи муваққатӣ</string>
    <!-- Preference title for switch preference to suggest browsing history when searching -->
    <string name="preferences_search_browsing_history">Намоиш додани таърихи тамошо</string>
    <!-- Preference title for switch preference to suggest bookmarks when searching -->
    <string name="preferences_search_bookmarks">Ҷустуҷӯи хатбаракҳо</string>
    <!-- Preference title for switch preference to suggest synced tabs when searching -->
    <string name="preferences_search_synced_tabs">Ҷустуҷӯи варақаҳои ҳамоҳангшуда</string>
    <!-- Preference for account settings -->
    <string name="preferences_account_settings">Танзимоти ҳисоб</string>
    <!-- Preference for enabling url autocomplete-->
    <string name="preferences_enable_autocomplete_urls">Пуркунии худкори нишонаҳои URL</string>
    <!-- Preference for open links in third party apps -->
    <string name="preferences_open_links_in_apps">Кушодани пайвандҳо дар барномаҳо</string>
    <!-- Preference for open download with an external download manager app -->
    <string name="preferences_external_download_manager">Мудири берунии боргириҳо</string>
    <!-- Preference for add_ons -->
    <string name="preferences_addons">Ҷузъҳои иловагӣ</string>
    <!-- Preference for notifications -->
    <string name="preferences_notifications">Огоҳиномаҳо</string>

    <!-- Add-on Preferences -->
    <!-- Preference to customize the configured AMO (addons.mozilla.org) collection -->
    <string name="preferences_customize_amo_collection">Маҷмӯаи ҷузъҳои иловагии фармоишӣ</string>
    <!-- Button caption to confirm the add-on collection configuration -->
    <string name="customize_addon_collection_ok">ХУБ</string>
    <!-- Button caption to abort the add-on collection configuration -->
    <string name="customize_addon_collection_cancel">Бекор кардан</string>
    <!-- Hint displayed on input field for custom collection name -->
    <string name="customize_addon_collection_hint">Номи маҷмӯа</string>
    <!-- Hint displayed on input field for custom collection user ID-->
    <string name="customize_addon_collection_user_hint">Соҳиби маҷмӯа (ID-и корбар)</string>
    <!-- Toast shown after confirming the custom add-on collection configuration -->
    <string name="toast_customize_addon_collection_done">Маҷмӯаи ҷузъҳои иловагӣ тағйир ёфт. Барои татбиқ кардани тағйирот барнома бояд хомӯш карда шавад…</string>

    <!-- Customize Home -->
    <!-- Header text for jumping back into the recent tab in customize the home screen -->
    <string name="customize_toggle_jump_back_in">Бозгашт ба</string>
    <!-- Title for the customize home screen section with recently saved bookmarks. -->
<<<<<<< HEAD
    <string moz:removedIn="94" name="customize_toggle_recently_saved_bookmarks" tools:ignore="UnusedResources">Иловашудаи охирин</string>
    <!-- Title for the customize home screen section with recently saved bookmarks. -->
    <string moz:removedIn="94" name="customize_toggle_recently_bookmarked" tools:ignore="UnusedResources">Хатбаракҳои иловашудаи охирин</string>
    <!-- Title for the customize home screen section with recently saved bookmarks. -->
    <string name="customize_toggle_recent_bookmarks">Хатбаракҳои охирин</string>
    <!-- Title for the customize home screen section with recently visited. Recently visited is
    a section where users see a list of tabs that they have visited in the past few days -->
    <string moz:removedIn="94" name="customize_toggle_recently_visited" tools:ignore="UnusedResources">Дидашудаи охирин</string>
    <!-- Title for the customize home screen settings section for recent searches. Recent searches
     is a section where users see a list of groups of tabs that they have visited in the past few days -->
    <string name="customize_toggle_recent_searches">Ҷустуҷӯҳои охирин</string>
=======
    <string name="customize_toggle_recent_bookmarks">Хатбаракҳои охирин</string>
    <!-- Title for the customize home screen section with recently visited. Recently visited is
    a section where users see a list of tabs that they have visited in the past few days -->
    <string name="customize_toggle_recently_visited">Дидашудаи охирин</string>
    <!-- Title for the customize home screen settings section for recent searches. Recent searches
     is a section where users see a list of groups of tabs that they have visited in the past few days -->
    <string moz:removedIn="96" name="customize_toggle_recent_searches" tools:ignore="UnusedResources">Ҷустуҷӯҳои охирин</string>
>>>>>>> 5a685e67
    <!-- Title for the customize home screen section with Pocket. -->
    <string name="customize_toggle_pocket">Pocket</string>

    <!-- Add-on Installation from AMO-->
    <!-- Error displayed when user attempts to install an add-on from AMO (addons.mozilla.org) that is not supported -->
    <string name="addon_not_supported_error">Ҷузъи иловагӣ дастгирӣ намешавад</string>
    <!-- Error displayed when user attempts to install an add-on from AMO (addons.mozilla.org) that is already installed -->
    <string name="addon_already_installed">Ҷузъи иловагӣ аллакай насб карда шуд</string>

    <!-- Account Preferences -->
    <!-- Preference for triggering sync -->
    <string name="preferences_sync_now">Ҳозир ҳамоҳанг кунед</string>
    <!-- Preference category for sync -->
    <string name="preferences_sync_category">Интихоб кунед, ки чӣ ҳамоҳанг карда мешавад</string>
    <!-- Preference for syncing history -->
    <string name="preferences_sync_history">Таърих</string>
    <!-- Preference for syncing bookmarks -->
    <string name="preferences_sync_bookmarks">Хатбаракҳо</string>
    <!-- Preference for syncing logins -->
    <string name="preferences_sync_logins">Воридшавиҳо</string>
    <!-- Preference for syncing tabs -->
    <string name="preferences_sync_tabs_2">Варақаҳои кушодашуда</string>
    <!-- Preference for signing out -->
    <string name="preferences_sign_out">Баромад</string>

    <!-- Preference displays and allows changing current FxA device name -->
    <string name="preferences_sync_device_name">Номи дастгоҳ</string>
    <!-- Text shown when user enters empty device name -->
    <string name="empty_device_name_error">Номи дастгоҳ наметавонад холӣ бошад.</string>
    <!-- Label indicating that sync is in progress -->
    <string name="sync_syncing_in_progress">Ҳамоҳангсозӣ…</string>

    <!-- Label summary indicating that sync failed. The first parameter is the date stamp showing last time it succeeded -->
    <string name="sync_failed_summary">Ҳамоҳангсозӣ иҷро нашуд. Иҷрои охирин: %s</string>
    <!-- Label summary showing never synced -->
    <string name="sync_failed_never_synced_summary">Ҳамоҳангсозӣ иҷро нашуд. Ҳамоҳангсозии охирин: ҳеҷ гоҳ</string>
    <!-- Label summary the date we last synced. The first parameter is date stamp showing last time synced -->
    <string name="sync_last_synced_summary">Ҳамоҳангсозии охирин: %s</string>
    <!-- Label summary showing never synced -->
    <string name="sync_never_synced_summary">Ҳамоҳангсозии охирин: ҳеҷ гоҳ</string>
    <!-- Text for displaying the default device name.
        The first parameter is the application name, the second is the device manufacturer name
        and the third is the device model. -->
    <string name="default_device_name_2">%1$s дар %2$s %3$s</string>

    <!-- Preference for syncing credit cards -->
    <string name="preferences_sync_credit_cards">Кортҳои кредитӣ</string>
    <!-- Preference for syncing addresses -->
    <string name="preferences_sync_address">Нишониҳо</string>

    <!-- Send Tab -->
    <!-- Name of the "receive tabs" notification channel. Displayed in the "App notifications" system settings for the app -->
    <string name="fxa_received_tab_channel_name">Варақаҳо аз дастгоҳҳои дигар</string>
    <!-- Description of the "receive tabs" notification channel. Displayed in the "App notifications" system settings for the app -->
    <string name="fxa_received_tab_channel_description">Огоҳиномаҳо дар бораи варақаҳое, ки аз дигар дастгоҳҳои Firefox гирифта шудаанд.</string>
    <!--  The body for these is the URL of the tab received  -->
    <string name="fxa_tab_received_notification_name">Варақаи қабулшуда</string>
    <!-- When multiple tabs have been received -->
    <string moz:removedIn="96" name="fxa_tabs_received_notification_name" tools:ignore="UnusedResources">Варақаҳои қабулшуда</string>
    <!-- %s is the device name -->
    <string name="fxa_tab_received_from_notification_name">Варақа аз %s</string>

    <!-- Advanced Preferences -->
    <!-- Preference for tracking protection settings -->
    <string moz:removedIn="96" name="preferences_tracking_protection_settings" tools:ignore="UnusedResources">Муҳофизат аз пайгирӣ</string>
    <!-- Preference switch for tracking protection -->
    <string moz:removedIn="96" name="preferences_tracking_protection" tools:ignore="UnusedResources">Муҳофизат аз пайгирӣ</string>
    <!-- Preference switch description for tracking protection -->
    <string moz:removedIn="96" name="preferences_tracking_protection_description" tools:ignore="UnusedResources">Муҳтаво ва скриптҳоеро, ки шуморо онлайн пайгирӣ мекунанд, маҳдуд кунед</string>
    <!-- Preference for tracking protection exceptions -->
    <string name="preferences_tracking_protection_exceptions">Истисноҳо</string>
    <!-- Preference description for tracking protection exceptions -->
    <string moz:removedIn="96" name="preferences_tracking_protection_exceptions_description" tools:ignore="UnusedResources">Муҳофизат аз пайгирӣ барои ин сомонаҳо хомӯш аст</string>
    <!-- Button in Exceptions Preference to turn on tracking protection for all sites (remove all exceptions) -->
    <string name="preferences_tracking_protection_exceptions_turn_on_for_all">Фаъол кардани барои ҳамаи сомонаҳо</string>
    <!-- Text displayed when there are no exceptions -->
    <string name="exceptions_empty_message_description">Истисноҳо ба шумо имкон медиҳанд, ки муҳофизат аз пайгириро барои сомонаҳои интихобшуда ғайрифаъол кунед.</string>
    <!-- Text displayed when there are no exceptions, with learn more link that brings users to a tracking protection SUMO page -->
    <string name="exceptions_empty_message_learn_more_link">Маълумоти бештар</string>

    <!-- Preference switch for Telemetry -->
    <string moz:removedIn="96" name="preferences_telemetry" tools:ignore="UnusedResources">Телеметрия</string>
    <!-- Preference switch for usage and technical data collection -->
    <string name="preference_usage_data">Истифодабарӣ ва маълумоти техникӣ</string>
    <!-- Preference description for usage and technical data collection -->
    <string name="preferences_usage_data_description">Барои беҳтар кардани %1$s маълумоти самаранокӣ, истифодабарӣ, сахтафзор ва танзимоти фармоишӣ дар бораи браузери шумо бо Mozilla мубодила карда шавад</string>
    <!-- Preference switch for marketing data collection -->
    <string name="preferences_marketing_data">Маълумоти маркетингӣ</string>
    <!-- Preference description for marketing data collection, parameter is the app name (e.g. Firefox) -->
    <string moz:removedIn="96" name="preferences_marketing_data_description" tools:ignore="UnusedResources">Маълумот дар бораи хусусиятҳое, ки шумо дар %1$s истифода мебаред бо Leanplum, яъне фурӯшандаи маркетинги мобилии мо, мубодила карда шавад</string>
    <!-- Preference description for marketing data collection -->
    <string name="preferences_marketing_data_description2">Маълумоти асосии истифодабариро бо «Adjust», фурӯшандаи маркетингии мобилии мо, мубодила мекунад</string>
    <!-- Title for studies preferences -->
    <string name="preference_experiments_2">Таҳқиқҳо</string>
    <!-- Summary for studies preferences -->
    <string name="preference_experiments_summary_2">Ба Mozilla иҷозат медиҳад, ки таҳқиқҳоро насб ва иҷро кунад</string>
    <!-- Title for experiments preferences -->
    <string moz:removedIn="96" name="preference_experiments" tools:ignore="UnusedResources">Таҷрибаҳо</string>
    <!-- Summary for experiments preferences -->
    <string moz:removedIn="96" name="preference_experiments_summary" tools:ignore="UnusedResources">Ба Mozilla имкон медиҳад, ки барои хусусиятҳои таҷрибавӣ маълумотро насб ва ҷамъ кунад</string>
    <!-- Preference switch for crash reporter -->
    <string moz:removedIn="96" name="preferences_crash_reporter" tools:ignore="UnusedResources">Гузориш дар бораи садама</string>
    <!-- Preference switch for Mozilla location service -->
    <string moz:removedIn="96" name="preferences_mozilla_location_service" tools:ignore="UnusedResources">Хадамоти ҷойгиршавии Mozilla</string>
    <!-- Preference switch for app health report. The first parameter is the name of the application (For example: Fenix) -->
    <string moz:removedIn="96" name="preferences_fenix_health_report" tools:ignore="UnusedResources">Гузориши саломатии %s</string>

    <!-- Turn On Sync Preferences -->
    <!-- Header of the Turn on Sync preference view -->
    <string name="preferences_sync">Фаъол кардани ҳамоҳангсозӣ</string>
    <!-- Preference for pairing -->
    <string moz:removedIn="95" name="preferences_sync_pair" tools:ignore="UnusedResources">Рамзи ҷуфтро дар версияи Firefox-и мизи корӣ скан кунед</string>
    <!-- Preference for account login -->
    <string moz:removedIn="96" name="preferences_sync_sign_in" tools:ignore="UnusedResources">Ворид шудан</string>
    <!-- Preference for reconnecting to FxA sync -->
    <string name="preferences_sync_sign_in_to_reconnect">Барои аз нав пайваст шудан ворид шавед</string>
    <!-- Preference for removing FxA account -->
    <string name="preferences_sync_remove_account">Барҳам додани ҳисоб</string>

    <!-- Pairing Feature strings -->
    <!-- Instructions on how to access pairing -->
    <string name="pair_instructions_2"><![CDATA[Рамзи QR-ро, ки дар <b>firefox.com/pair</b> нишон дода шудааст, скан кунед]]></string>
    <!-- Button to open camera for pairing -->
    <string moz:removedIn="96" name="pair_open_camera" tools:ignore="UnusedResources">Кушодани камера</string>
    <!-- Button to cancel pairing -->
    <string moz:removedIn="96" name="pair_cancel" tools:ignore="UnusedResources">Бекор кардан</string>

    <!-- Toolbar Preferences -->
    <!-- Preference for using top toolbar -->
    <string name="preference_top_toolbar">Боло</string>
    <!-- Preference for using bottom toolbar -->
    <string name="preference_bottom_toolbar">Поён</string>

    <!-- Theme Preferences -->
    <!-- Preference for using light theme -->
    <string name="preference_light_theme">Равшан</string>
    <!-- Preference for using dark theme -->
    <string name="preference_dark_theme">Торик</string>
    <!-- Preference for using using dark or light theme automatically set by battery -->
    <string name="preference_auto_battery_theme">Аз ҷониби сарфаи батарея муқаррар карда шудааст</string>
    <!-- Preference for using following device theme -->
    <string name="preference_follow_device_theme">Дар мавзӯи дастгоҳ асос меёбад</string>

    <!-- Gestures Preferences-->
    <!-- Preferences for using pull to refresh in a webpage -->
    <string name="preference_gestures_website_pull_to_refresh">Барон нав кардан кашед</string>
    <!-- Preference for using the dynamic toolbar -->
    <string name="preference_gestures_dynamic_toolbar">Барои пинҳон кардани навори абзорҳо ҳаракат кунед</string>

    <!-- Preference for switching tabs by swiping horizontally on the toolbar -->
    <string name="preference_gestures_swipe_toolbar_switch_tabs">Барои иваз кардани варақаҳо аз болои навори абзорҳо ба тарафи лозимӣ бо ангуш молед</string>
    <!-- Preference for showing the opened tabs by swiping up on the toolbar-->
    <string name="preference_gestures_swipe_toolbar_show_tabs">Барои кушодани варақаҳо аз болои навори абзорҳо ба боло бо ангуш молед</string>

    <!-- Library -->
    <!-- Option in Library to open Sessions page -->
    <string moz:removedIn="96" name="library_sessions" tools:ignore="UnusedResources">Ҷаласаҳо</string>
    <!-- Option in Library to open Screenshots page -->
    <string moz:removedIn="96" name="library_screenshots" tools:ignore="UnusedResources">Аксҳои экран</string>
    <!-- Option in Library to open Downloads page -->
    <string name="library_downloads">Боргириҳо</string>
    <!-- Option in library to open Bookmarks page -->
    <string name="library_bookmarks">Хатбаракҳо</string>
    <!-- Option in library to open Desktop Bookmarks root page -->
    <string name="library_desktop_bookmarks_root">Хатбаракҳо дар компютери мизи корӣ</string>
    <!-- Option in library to open Desktop Bookmarks "menu" page -->
    <string name="library_desktop_bookmarks_menu">Менюи хатбаракҳо</string>
    <!-- Option in library to open Desktop Bookmarks "toolbar" page -->
    <string name="library_desktop_bookmarks_toolbar">Навори хатбаракҳо</string>
    <!-- Option in library to open Desktop Bookmarks "unfiled" page -->
    <string name="library_desktop_bookmarks_unfiled">Хатбаракҳои дигар</string>
    <!-- Option in Library to open History page -->
    <string name="library_history">Таърих</string>
    <!-- Option in Library to open a new tab -->
    <string name="library_new_tab">Варақаи нав</string>
    <!-- Option in Library to find text in page -->
    <string moz:removedIn="96" name="library_find_in_page" tools:ignore="UnusedResources">Ҷустуҷӯ дар саҳифа</string>
    <!-- Option in Library to open Reading List -->
    <string moz:removedIn="96" name="library_reading_list" tools:ignore="UnusedResources">Рӯйхати хониш</string>
    <!-- Menu Item Label for Search in Library -->
    <string moz:removedIn="96" name="library_search" tools:ignore="UnusedResources">Ҷустуҷӯ</string>
    <!-- Settings Page Title -->
    <string name="settings_title">Танзимот</string>
    <!-- Content description (not visible, for screen readers etc.): "Menu icon for items on a history item" -->
    <string moz:removedIn="96" name="content_description_history_menu" tools:ignore="UnusedResources">Менюи унсури таърих</string>
    <!-- Content description (not visible, for screen readers etc.): "Close button for library settings" -->
    <string name="content_description_close_button">Пӯшидан</string>

    <!-- Text to show users they have one site in the history group section of the History fragment.
    %d is a placeholder for the number of sites in the group. -->
    <string name="history_search_group_site">%d сомона</string>
    <!-- Text to show users they have multiple sites in the history group section of the History fragment.
    %d is a placeholder for the number of sites in the group. -->
    <string name="history_search_group_sites">%d сомона</string>

    <!-- Option in library for Recently Closed Tabs -->
    <string name="library_recently_closed_tabs">Варақаҳои ба наздикӣ пӯшидашуда</string>
    <!-- Option in library to open Recently Closed Tabs page -->
    <string name="recently_closed_show_full_history">Намоиш додани таърихи пурра</string>
    <!-- Text to show users they have multiple tabs saved in the Recently Closed Tabs section of history.
    %d is a placeholder for the number of tabs selected. -->
    <string name="recently_closed_tabs">%d варақа</string>
    <!-- Text to show users they have one tab saved in the Recently Closed Tabs section of history.
    %d is a placeholder for the number of tabs selected. -->
    <string name="recently_closed_tab">%d варақа</string>

    <!-- Recently closed tabs screen message when there are no recently closed tabs -->
    <string name="recently_closed_empty_message">Ягон варақаи ба наздикӣ пӯшидашуда нест</string>

    <!-- Tab Management -->
    <!-- Title of preference for tabs management -->
    <string name="preferences_tabs">Варақаҳо</string>
    <!-- Title of preference that allows a user to specify the tab view -->
    <string name="preferences_tab_view">Намоиши варақаҳо</string>
    <!-- Option for a list tab view -->
    <string name="tab_view_list">Рӯйхат</string>
    <!-- Option for a grid tab view -->
    <string name="tab_view_grid">Тӯр</string>
    <!-- Option for search term tab groups -->
    <string name="tab_view_search_term_tab_groups">Гурӯҳҳои ҷустуҷӯ</string>
    <!-- Summary text for search term tab groups -->
    <string name="tab_view_search_term_tab_groups_summary">Сомонаҳои марбутро гурӯҳбандӣ кунед</string>
    <!-- Title of preference that allows a user to auto close tabs after a specified amount of time -->
    <string name="preferences_close_tabs">Пӯшидани варақаҳо</string>
    <!-- Option for auto closing tabs that will never auto close tabs, always allows user to manually close tabs -->
    <string name="close_tabs_manually">Ба таври дастӣ</string>
    <!-- Option for auto closing tabs that will auto close tabs after one day -->
    <string name="close_tabs_after_one_day">Пас аз як рӯз</string>
    <!-- Option for auto closing tabs that will auto close tabs after one week -->
    <string name="close_tabs_after_one_week">Пас аз як ҳафта</string>
    <!-- Option for auto closing tabs that will auto close tabs after one month -->
    <string name="close_tabs_after_one_month">Пас аз як моҳ</string>

    <!-- Title of preference that allows a user to specify the auto-close settings for open tabs -->
    <string name="preference_auto_close_tabs" tools:ignore="UnusedResources">Пӯшидани варақаҳои кушода ба таври худкор</string>

    <!-- Opening screen -->
<<<<<<< HEAD
    <!-- Title of a preference that allows a user to indicate after a specified amount of time when the app should start on the home screen -->
    <string moz:removedIn="94" name="preferences_start_on_home" tools:ignore="UnusedResources">Оғоз дар экрани асосӣ</string>
    <!-- Title of a preference that allows a user to choose what screen to show after opening the app -->
    <string name="preferences_opening_screen">Экрани ибтидоӣ</string>
    <!-- Option for starting on the home screen after after four hours or inactivity -->
    <string moz:removedIn="94" name="start_on_home_after_four_hours" tools:ignore="UnusedResources">Пас аз чор соат</string>
    <!-- Option for always opening the homepage when re-opening the app -->
    <string name="opening_screen_homepage">Саҳифаи асосӣ</string>
    <!-- Option for always starting on the home screen -->
    <string moz:removedIn="94" name="start_on_home_always" tools:ignore="UnusedResources">Ҳамеша</string>
    <!-- Option for always opening the user's last-open tab when re-opening the app -->
    <string name="opening_screen_last_tab">Варақаи охирин</string>
    <!-- Option for never starting on the home screen -->
    <string moz:removedIn="94" name="start_on_home_never" tools:ignore="UnusedResources">Ҳеҷ гоҳ</string>
=======
    <!-- Title of a preference that allows a user to choose what screen to show after opening the app -->
    <string name="preferences_opening_screen">Экрани ибтидоӣ</string>
    <!-- Option for always opening the homepage when re-opening the app -->
    <string name="opening_screen_homepage">Саҳифаи асосӣ</string>
    <!-- Option for always opening the user's last-open tab when re-opening the app -->
    <string name="opening_screen_last_tab">Варақаи охирин</string>
>>>>>>> 5a685e67
    <!-- Option for always opening the homepage when re-opening the app after four hours of inactivity -->
    <string name="opening_screen_after_four_hours_of_inactivity">Саҳифаи асосӣ пас аз чор соати беамалӣ</string>
    <!-- Summary for tabs preference when auto closing tabs setting is set to manual close-->
    <string name="close_tabs_manually_summary">Ба таври дастӣ пӯшидан</string>
    <!-- Summary for tabs preference when auto closing tabs setting is set to auto close tabs after one day-->
    <string name="close_tabs_after_one_day_summary">Пас аз як рӯз пӯшидан</string>
    <!-- Summary for tabs preference when auto closing tabs setting is set to auto close tabs after one week-->
    <string name="close_tabs_after_one_week_summary">Пас аз як ҳафта пӯшидан</string>
    <!-- Summary for tabs preference when auto closing tabs setting is set to auto close tabs after one month-->
    <string name="close_tabs_after_one_month_summary">Пас аз як моҳ пӯшидан</string>

    <!-- Inactive tabs -->
    <!-- Category header of a preference that allows a user to enable or disable the inactive tabs feature -->
    <string name="preferences_inactive_tabs">Варақаҳои куҳнаро ба ғайрифаъол интиқол диҳед</string>
    <!-- Title of inactive tabs preference -->
    <string name="preferences_inactive_tabs_title">Варақаҳое, ки шумо ду ҳафта такроран надидаед, ба қисмати ғайрифаъол интиқол дода мешаванд.</string>

    <!-- Studies -->
    <!-- Title of the remove studies button -->
    <string name="studies_remove">Тоза кардан</string>
    <!-- Title of the active section on the studies list -->
    <string name="studies_active">Фаъол</string>
    <!-- Description for studies, it indicates why Firefox use studies -->
    <string name="studies_description">Баъзе вақт Firefox метавонад омӯзишҳоро насб ва иҷро намояд.</string>
    <!-- Learn more link for studies, links to an article for more information about studies. -->
    <string name="studies_learn_more">Маълумоти бештар</string>

    <!-- Dialog message shown after removing a study -->
    <string name="studies_restart_app">Барои татбиқ кардани тағйирот барном пӯшида мешавад</string>
    <!-- Dialog button to confirm the removing a study. -->
    <string name="studies_restart_dialog_ok">ХУБ</string>
    <!-- Dialog button text for canceling removing a study. -->
    <string name="studies_restart_dialog_cancel">Бекор кардан</string>

    <!-- Toast shown after turning on/off studies preferences -->
    <string name="studies_toast_quit_application" tools:ignore="UnusedResources">Барои татбиқ кардани тағйирот барнома хомӯш мешавад…</string>

    <!-- Sessions -->
    <!-- Title for the list of tabs -->
    <string name="tab_header_label">Варақаҳои кушодашуда</string>

    <!-- Title for the list of tabs in the current private session -->
    <string moz:removedIn="96" name="tabs_header_private_title" tools:ignore="UnusedResources">Ҷаласаи махфӣ</string>
    <!-- Title for the list of tabs in the current private session -->
    <string name="tabs_header_private_tabs_title">Варақаҳои махфӣ</string>
    <!-- Title for the list of tabs in the synced tabs -->
    <string name="tabs_header_synced_tabs_title">Варақаҳои ҳамоҳангшуда</string>
    <!-- Content description (not visible, for screen readers etc.): Add tab button. Adds a news tab when pressed -->
    <string name="add_tab">Илова кардани варақа</string>
    <!-- Content description (not visible, for screen readers etc.): Add tab button. Adds a news tab when pressed -->
    <string name="add_private_tab">Илова кардани варақаи махфӣ</string>
    <!-- Text for the new tab button to indicate adding a new private tab in the tab -->
    <string name="tab_drawer_fab_content">Махфӣ</string>
    <!-- Text for the new tab button to indicate syncing command on the synced tabs page -->
    <string name="tab_drawer_fab_sync">Ҳамоҳангсозӣ</string>
    <!-- Text shown as the title of the open tab tray -->
    <string moz:removedIn="96" name="tab_tray_title" tools:ignore="UnusedResources">Варақаҳои кушодашуда</string>
    <!-- Text shown in the menu for saving tabs to a collection -->
    <string moz:removedIn="96" name="tab_tray_menu_item_save" tools:ignore="UnusedResources">Нигоҳ доштан дар маҷмӯа</string>
    <!-- Text shown in the menu for the collection selector -->
    <string moz:removedIn="95" name="tab_tray_menu_select" tools:ignore="UnusedResources">Интихоб кардан</string>
    <!-- Text shown in the menu for sharing all tabs -->
    <string name="tab_tray_menu_item_share">Мубодила кардани ҳамаи варақаҳо</string>
    <!-- Text shown in the menu to view recently closed tabs -->
    <string name="tab_tray_menu_recently_closed">Варақаҳои ба наздикӣ пӯшидашуда</string>
    <!-- Text shown in the tabs tray inactive tabs section -->
    <string name="tab_tray_inactive_recently_closed" tools:ignore="UnusedResources">Пӯшидашудаи охирин</string>
    <!-- Text shown in the menu to view account settings -->
    <string name="tab_tray_menu_account_settings">Танзимоти ҳисоб</string>
    <!-- Text shown in the menu to view tab settings -->
    <string name="tab_tray_menu_tab_settings">Танзимоти варақа</string>
    <!-- Text shown in the menu for closing all tabs -->
    <string name="tab_tray_menu_item_close">Пӯшидани ҳамаи варақаҳо</string>
    <!-- Shortcut action to open new tab -->
    <string moz:removedIn="96" name="tab_tray_menu_open_new_tab" tools:ignore="UnusedResources">Варақаи нав</string>
    <!-- Shortcut action to open the home screen -->
    <string moz:removedIn="96" name="tab_tray_menu_home" tools:ignore="UnusedResources">Гузариш ба саҳифаи асосӣ</string>
    <!-- Shortcut action to toggle private mode -->
    <string moz:removedIn="96" name="tab_tray_menu_toggle" tools:ignore="UnusedResources">Гузариш ба реҷаи варақзанӣ</string>
    <!-- Text shown in the multiselect menu for bookmarking selected tabs. -->
    <string name="tab_tray_multiselect_menu_item_bookmark">Хатбарак</string>
    <!-- Text shown in the multiselect menu for closing selected tabs. -->
    <string name="tab_tray_multiselect_menu_item_close">Пӯшидан</string>
    <!-- Content description for tabs tray multiselect share button -->
    <string name="tab_tray_multiselect_share_content_description">Мубодила кардани варақаҳои интихобшуда</string>
    <!-- Content description for tabs tray multiselect menu -->
    <string name="tab_tray_multiselect_menu_content_description">Менюи варақаҳои интихобшуда</string>
    <!-- Content description (not visible, for screen readers etc.): Removes tab from collection button. Removes the selected tab from collection when pressed -->
    <string name="remove_tab_from_collection">Тоза кардани варақаҳо аз маҷмӯа</string>
    <!-- Text for button to enter multiselect mode in tabs tray -->
    <string name="tabs_tray_select_tabs">Варақаҳоро интихоб намоед</string>
    <!-- Content description (not visible, for screen readers etc.): Close tab button. Closes the current session when pressed -->
    <string name="close_tab">Пӯшидани варақа</string>
    <!-- Content description (not visible, for screen readers etc.): Close tab <title> button. First parameter is tab title  -->
    <string name="close_tab_title">Пӯшидани варақаи %s</string>
    <!-- Content description (not visible, for screen readers etc.): Opens the open tabs menu when pressed -->
    <string name="open_tabs_menu">Менюи варақаҳои кушодашуда</string>
    <!-- Open tabs menu item to close all tabs -->
    <string moz:removedIn="96" name="tabs_menu_close_all_tabs" tools:ignore="UnusedResources">Пӯшидани ҳамаи варақаҳо</string>
    <!-- Open tabs menu item to share all tabs -->
    <string moz:removedIn="96" name="tabs_menu_share_tabs" tools:ignore="UnusedResources">Мубодила кардани варақаҳо</string>
    <!-- Open tabs menu item to save tabs to collection -->
    <string name="tabs_menu_save_to_collection1">Нигоҳ доштани варақаҳо дар маҷмӯа</string>
    <!-- Content description (not visible, for screen readers etc.): Opens the tab menu when pressed -->
    <string name="tab_menu">Менюи варақаҳо</string>
    <!-- Tab menu item to share the tab -->
    <string moz:removedIn="96" name="tab_share" tools:ignore="UnusedResources">Мубодила кардани варақа</string>
    <!-- Button in the current session menu. Deletes the session when pressed -->
    <string moz:removedIn="96" name="current_session_delete" tools:ignore="UnusedResources">Нест кардан</string>
    <!-- Button in the current session menu. Saves the session when pressed -->
    <string moz:removedIn="96" name="current_session_save" tools:ignore="UnusedResources">Нигоҳ доштан</string>
    <!-- Button in the current session menu. Opens the share menu when pressed -->
    <string moz:removedIn="96" name="current_session_share" tools:ignore="UnusedResources">Мубодила кардан</string>
    <!-- Content description (not visible, for screen readers etc.): Title icon for current session menu -->
    <string moz:removedIn="96" name="current_session_image" tools:ignore="UnusedResources">Тасвири ҷаласаи ҷорӣ</string>
    <!-- Button to save the current set of tabs into a collection -->
    <string moz:removedIn="96" name="save_to_collection" tools:ignore="UnusedResources">Нигоҳ доштан дар маҷмӯа</string>
    <!-- Text for the menu button to delete a collection -->
    <string name="collection_delete">Нест кардани маҷмӯа</string>
    <!-- Text for the menu button to rename a collection -->
    <string name="collection_rename">Иваз кардани номи маҷмӯа</string>
    <!-- Text for the button to open tabs of the selected collection -->
    <string name="collection_open_tabs">Варақаҳои кушодашуда</string>
    <!-- Hint for adding name of a collection -->
    <string name="collection_name_hint">Номи пайваст</string>
    <!-- Text for the menu button to rename a top site -->
	<string name="rename_top_site">Иваз кардани ном</string>
	<!-- Text for the menu button to remove a top site -->
	<string name="remove_top_site">Тоза кардан</string>
    <!-- Text for the menu button to delete a top site from history -->
    <string name="delete_from_history">Нест кардан аз таърих</string>
    <!-- Postfix for private WebApp titles, placeholder is replaced with app name -->
    <string name="pwa_site_controls_title_private">%1$s (Реҷаи махфӣ)</string>
    <!-- Button in the current tab tray header in multiselect mode. Saved the selected tabs to a collection when pressed. -->
    <string moz:removedIn="96" name="tab_tray_save_to_collection" tools:ignore="UnusedResources">Нигоҳ доштан</string>

    <!-- Title text for the normal tabs header in the tabs tray which are not part of any tab grouping. -->
<<<<<<< HEAD
    <string moz:removedIn="94" name="tab_tray_header_title" tools:ignore="UnusedResources">Дигар</string>

    <!-- Title text for the normal tabs header in the tabs tray which are not part of any tab grouping. -->
=======
>>>>>>> 5a685e67
    <string name="tab_tray_header_title_1">Варақаҳои дигар</string>

    <!-- History -->
    <!-- Text for the button to clear all history -->
    <string name="history_delete_all">Нест кардани таърих</string>
    <!-- Text for the dialog to confirm clearing all history -->
    <string moz:removedIn="96" name="history_delete_all_dialog" tools:ignore="UnusedResources">Шумо мутмаин ҳастед, ки мехоҳед таърихи худро нест намоед?</string>
    <!-- Text for the snackbar to confirm that multiple browsing history items has been deleted -->
    <string name="history_delete_multiple_items_snackbar">Таърих нест карда шуд</string>
    <!-- Text for the snackbar to confirm that a single browsing history item has been deleted. The first parameter is the shortened URL of the deleted history item. -->
    <string name="history_delete_single_item_snackbar">%1$s нест карда шуд</string>
    <!-- Text for positive action to delete history in deleting history dialog -->
    <string moz:removedIn="96" name="history_clear_dialog" tools:ignore="UnusedResources">Пок кардан</string>
    <!-- Context description text for the button to delete a single history item -->
    <string name="history_delete_item">Нест кардан</string>
    <!-- History multi select title in app bar
    The first parameter is the number of bookmarks selected -->
    <string name="history_multi_select_title">%1$d интихоб шуд</string>
    <!-- Text for the button to clear selected history items. The first parameter
        is a digit showing the number of items you have selected -->
    <string moz:removedIn="96" name="history_delete_some" tools:ignore="UnusedResources">Нест кардани %1$d ҷузъ</string>
    <!-- Text for the header that groups the history for today -->
    <string name="history_today">Имрӯз</string>
    <!-- Text for the header that groups the history for yesterday -->
    <string name="history_yesterday">Дирӯз</string>
    <!-- Text for the header that groups the history for last 24 hours -->
    <string moz:removedIn="96" name="history_24_hours" tools:ignore="UnusedResources">24 соати охир</string>
    <!-- Text for the header that groups the history the past 7 days -->
    <string name="history_7_days">7 рӯзи охир</string>
    <!-- Text for the header that groups the history the past 30 days -->
    <string name="history_30_days">30 рӯзи охир</string>
    <!-- Text for the header that groups the history older than the last month -->
    <string name="history_older">Пештар</string>
    <!-- Text shown when no history exists -->
    <string name="history_empty_message">Ягон таърих нест</string>

    <!-- Downloads -->
    <!-- Text for the snackbar to confirm that multiple downloads items have been removed -->
    <string name="download_delete_multiple_items_snackbar_1">Боргириҳо тоза шуданд</string>
    <!-- Text for the snackbar to confirm that a single download item has been removed. The first parameter is the name of the download item. -->
    <string name="download_delete_single_item_snackbar">Файли %1$s тоза шуд</string>
    <!-- Text shown when no download exists -->
    <string name="download_empty_message_1">Ягон файли боргиришуда нест</string>
    <!-- History multi select title in app bar
    The first parameter is the number of downloads selected -->
    <string name="download_multi_select_title">%1$d интихоб шуд</string>


    <!-- History overflow menu open in new tab button -->
    <string moz:removedIn="96" name="download_menu_open" tools:ignore="UnusedResources">Кушодан</string>


    <!-- Text for the button to remove a single download item -->
    <string name="download_delete_item_1">Тоза кардан</string>


    <!-- Crashes -->
    <!-- Title text displayed on the tab crash page. This first parameter is the name of the application (For example: Fenix) -->
    <string name="tab_crash_title_2">Мутаассифона, %1$s ин саҳифаро бор карда наметавонад.</string>

    <!-- Description text displayed on the tab crash page -->
    <string moz:removedIn="96" name="tab_crash_description" tools:ignore="UnusedResources">Шумо метавонед ин варақаро дар поён барқарор кунед ё пӯшед.</string>
    <!-- Send crash report checkbox text on the tab crash page -->
    <string name="tab_crash_send_report">Фиристодани гузориш дар бораи садама ба Mozilla</string>
    <!-- Close tab button text on the tab crash page -->
    <string name="tab_crash_close">Пӯшидани варақа</string>
    <!-- Restore tab button text on the tab crash page -->
    <string name="tab_crash_restore">Барқарор кардани варақа</string>

    <!-- Content Description for session item menu button -->
    <string moz:removedIn="96" name="content_description_session_menu" tools:ignore="UnusedResources">Имконоти ҷаласа</string>

    <!-- Content Description for session item share button -->
    <string moz:removedIn="96" name="content_description_session_share" tools:ignore="UnusedResources">Мубодила кардани ҷаласа</string>

    <!-- Bookmarks -->
    <!-- Content description for bookmarks library menu -->
    <string moz:removedIn="96" name="bookmark_menu_content_description" tools:ignore="UnusedResources">Менюи хатбаракҳо</string>
    <!-- Screen title for editing bookmarks -->
    <string moz:removedIn="95" name="bookmark_edit" tools:ignore="UnusedResources">Таҳрир кардани хатбарак</string>
    <!-- Screen title for selecting a bookmarks folder -->
    <string moz:removedIn="96" name="bookmark_select_folder" tools:ignore="UnusedResources">Интихоб кардани ҷузвадон</string>
    <!-- Confirmation message for a dialog confirming if the user wants to delete the selected folder -->
    <string name="bookmark_delete_folder_confirmation_dialog">Шумо мутмаин ҳастед, ки мехоҳед ин ҷузвадонро нест намоед?</string>
    <!-- Confirmation message for a dialog confirming if the user wants to delete multiple items including folders. Parameter will be replaced by app name. -->
    <string name="bookmark_delete_multiple_folders_confirmation_dialog">%s ҷузъҳои интихобшударо нест мекунад.</string>
    <!-- Snackbar title shown after a folder has been deleted. This first parameter is the name of the deleted folder -->
    <string moz:removedIn="96" name="bookmark_delete_folder_snackbar" tools:ignore="UnusedResources">%1$s нест карда шуд</string>
    <!-- Screen title for adding a bookmarks folder -->
    <string name="bookmark_add_folder">Илова кардани ҷузвадон</string>
    <!-- Snackbar title shown after a bookmark has been created. -->
    <string name="bookmark_saved_snackbar">Хатбарак нигоҳ дошта шуд!</string>
    <!-- Snackbar edit button shown after a bookmark has been created. -->
    <string name="edit_bookmark_snackbar_action">ТАҲРИР КАРДАН</string>
    <!-- Bookmark overflow menu edit button -->
    <string name="bookmark_menu_edit_button">Таҳрир кардан</string>
    <!-- Bookmark overflow menu select button -->
    <string moz:removedIn="96" name="bookmark_menu_select_button" tools:ignore="UnusedResources">Интихоб кардан</string>
    <!-- Bookmark overflow menu copy button -->
    <string name="bookmark_menu_copy_button">Нусха бардоштан</string>
    <!-- Bookmark overflow menu share button -->
    <string name="bookmark_menu_share_button">Мубодила кардан</string>
    <!-- Bookmark overflow menu open in new tab button -->
    <string name="bookmark_menu_open_in_new_tab_button">Кушодан дар варақаи нав</string>
    <!-- Bookmark overflow menu open in private tab button -->
    <string name="bookmark_menu_open_in_private_tab_button">Кушодан дар варақаи махфӣ</string>
    <!-- Bookmark overflow menu delete button -->
    <string name="bookmark_menu_delete_button">Нест кардан</string>
    <!--Bookmark overflow menu save button -->
    <string name="bookmark_menu_save_button">Нигоҳ доштан</string>
    <!-- Bookmark multi select title in app bar
     The first parameter is the number of bookmarks selected -->
    <string name="bookmarks_multi_select_title">%1$d интихоб шуд</string>
    <!-- Bookmark editing screen title -->
    <string name="edit_bookmark_fragment_title">Таҳрир кардани хатбарак</string>
    <!-- Bookmark folder editing screen title -->
    <string name="edit_bookmark_folder_fragment_title">Таҳрир кардани ҷузвадон</string>
    <!-- Bookmark sign in button message -->
    <string name="bookmark_sign_in_button">Барои дидани хатбаракҳои ҳамоҳангшуда ворид шавед</string>
    <!-- Bookmark URL editing field label -->
    <string name="bookmark_url_label">Нишонии URL</string>
    <!-- Bookmark FOLDER editing field label -->
    <string name="bookmark_folder_label">ҶУЗВАДОН</string>
    <!-- Bookmark NAME editing field label -->
    <string name="bookmark_name_label">НОМ</string>
    <!-- Bookmark add folder screen title -->
    <string name="bookmark_add_folder_fragment_label">Илова кардани ҷузвадон</string>
    <!-- Bookmark select folder screen title -->
    <string name="bookmark_select_folder_fragment_label">Интихоб кардани ҷузвадон</string>
    <!-- Bookmark editing error missing title -->
    <string name="bookmark_empty_title_error">Бояд унвон дошта бошад</string>
    <!-- Bookmark editing error missing or improper URL -->
    <string name="bookmark_invalid_url_error">Нишонии URL беэътибор аст</string>
    <!-- Bookmark screen message for empty bookmarks folder -->
    <string name="bookmarks_empty_message">Ягон хатбарак нест</string>
    <!-- Bookmark snackbar message on deletion
     The first parameter is the host part of the URL of the bookmark deleted, if any -->
    <string name="bookmark_deletion_snackbar_message">%1$s нест карда шуд</string>
    <!-- Bookmark snackbar message on deleting multiple bookmarks not including folders-->
    <string name="bookmark_deletion_multiple_snackbar_message_2">Хатбаракҳо нест карда шуданд</string>

    <!-- Bookmark snackbar message on deleting multiple bookmarks including folders-->
    <string name="bookmark_deletion_multiple_snackbar_message_3">Несткунии ҷузвадонҳои интихобшуда</string>

    <!-- Bookmark undo button for deletion snackbar action -->
    <string name="bookmark_undo_deletion">БОТИЛ КАРДАН</string>

    <!-- Site Permissions -->
    <!-- Site permissions preferences header -->
    <string moz:removedIn="96" name="permissions_header" tools:ignore="UnusedResources">Иҷозатҳо</string>
    <!-- Button label that take the user to the Android App setting -->
    <string name="phone_feature_go_to_settings">Гузариш ба Танзимот</string>
    <!-- Content description (not visible, for screen readers etc.): Quick settings sheet
        to give users access to site specific information / settings. For example:
        Secure settings status and a button to modify site permissions -->
    <string name="quick_settings_sheet">Лавҳаи танзимоти зуд</string>
    <!-- Label that indicates that this option it the recommended one -->
    <string name="phone_feature_recommended">Тавсияшуда</string>
    <!-- button that allows editing site permissions settings -->
    <string moz:removedIn="96" name="quick_settings_sheet_manage_site_permissions" tools:ignore="UnusedResources">Идоракунии иҷозатҳои сомона</string>
    <!-- Button label for clearing all the information of site permissions-->
    <string name="clear_permissions">Пок кардани иҷозатҳо</string>
    <!-- Button label for clearing a site permission-->
    <string name="clear_permission">Пок кардани иҷозат</string>
    <!-- Button label for clearing all the information on all sites-->
    <string name="clear_permissions_on_all_sites">Пок кардани иҷозатҳо дар ҳамаи сомонаҳо</string>
    <!-- Preference for altering video and audio autoplay for all websites -->
    <string name="preference_browser_feature_autoplay">Пахши худкор</string>
    <!-- Preference for altering the camera access for all websites -->
    <string name="preference_phone_feature_camera">Камера</string>
    <!-- Preference for altering the microphone access for all websites -->
    <string name="preference_phone_feature_microphone">Микрофон</string>
    <!-- Preference for altering the location access for all websites -->
    <string name="preference_phone_feature_location">Ҷойгиршавӣ</string>

    <!-- Preference for altering the notification access for all websites -->
    <string name="preference_phone_feature_notification">Огоҳинома</string>
    <!-- Preference for altering the persistent storage access for all websites -->
    <string name="preference_phone_feature_persistent_storage">Захирагоҳи доимӣ</string>
    <!-- Preference for altering the storage access setting for all websites -->
    <string name="preference_phone_feature_cross_origin_storage_access">Кукиҳои байнисомонавӣ</string>
    <!-- Preference for altering the EME access for all websites -->
    <string name="preference_phone_feature_media_key_system_access">Муҳтавои идорашавандаи DRM</string>
    <!-- Label that indicates that a permission must be asked always -->
    <string name="preference_option_phone_feature_ask_to_allow">Дархости иҷозат</string>
    <!-- Label that indicates that a permission must be blocked -->
    <string name="preference_option_phone_feature_blocked">Бояд манъ карда шавад</string>
    <!-- Label that indicates that a permission must be allowed -->
    <string name="preference_option_phone_feature_allowed">Бояд иҷозат дода шавад</string>
    <!--Label that indicates a permission is by the Android OS-->
    <string name="phone_feature_blocked_by_android">Аз тарафи Android манъ карда шуд</string>
    <!-- Preference for showing a list of websites that the default configurations won't apply to them -->
    <string name="preference_exceptions">Истисноҳо</string>
    <!-- Summary of tracking protection preference if tracking protection is set to on -->
    <string name="tracking_protection_on">Фаъол</string>
    <!-- Summary of tracking protection preference if tracking protection is set to off -->
    <string name="tracking_protection_off">Ғайрифаъол</string>

    <!-- Label for global setting that indicates that all video and audio autoplay is allowed -->
    <string name="preference_option_autoplay_allowed2">Иҷозат додани аудио ва видео</string>
    <!-- Label for site specific setting that indicates that all video and audio autoplay is allowed -->
    <string name="quick_setting_option_autoplay_allowed">Иҷозат додани аудио ва видео</string>
    <!-- Label that indicates that video and audio autoplay is only allowed over Wi-Fi -->
    <string name="preference_option_autoplay_allowed_wifi_only2">Бастани аудио ва видео танҳо дар шабакаи маълумоти мобилӣ</string>
    <!-- Subtext that explains 'autoplay on Wi-Fi only' option -->
    <string name="preference_option_autoplay_allowed_wifi_subtext">Аудио ва видео дар шабакаи Wi-Fi пахш мешаванд</string>
    <!-- Label for global setting that indicates that video autoplay is allowed, but audio autoplay is blocked -->
    <string name="preference_option_autoplay_block_audio2">Бастани танҳои аудио</string>
    <!-- Label for site specific setting that indicates that video autoplay is allowed, but audio autoplay is blocked -->
    <string name="quick_setting_option_autoplay_block_audio">Бастани танҳои аудио</string>
    <!-- Label for global setting that indicates that all video and audio autoplay is blocked -->
    <string name="preference_option_autoplay_blocked3">Бастани аудио ва видео</string>
    <!-- Label for site specific setting that indicates that all video and audio autoplay is blocked -->
    <string name="quick_setting_option_autoplay_blocked">Бастани аудио ва видео</string>
    <!-- Summary of delete browsing data on quit preference if it is set to on -->
    <string name="delete_browsing_data_quit_on">Фаъол</string>
    <!-- Summary of delete browsing data on quit preference if it is set to off -->
    <string name="delete_browsing_data_quit_off">Ғайрифаъол</string>

    <!-- Summary of studies preference if it is set to on -->
    <string name="studies_on">Фаъол</string>
    <!-- Summary of studies data on quit preference if it is set to off -->
    <string name="studies_off">Ғайрифаъол</string>

    <!-- Collections -->
    <!-- Collections header on home fragment -->
    <string name="collections_header">Маҷмӯаҳо</string>
    <!-- Content description (not visible, for screen readers etc.): Opens the collection menu when pressed -->
    <string name="collection_menu_button_content_description">Менюи маҷмӯаҳо</string>
    <!-- Label to describe what collections are to a new user without any collections -->
    <string name="no_collections_description2">Чизҳоеро, ки ба шумо муҳиманд, ҷамъ кунед\nҶустуҷӯҳо, сомонаҳо ва варақаҳои монандро барои дастрасии фаврӣ дар оянда якҷоя кунед.</string>
    <!-- Title for the "select tabs" step of the collection creator -->
    <string name="create_collection_select_tabs">Варақаҳоро интихоб намоед</string>
    <!-- Title for the "select collection" step of the collection creator -->
    <string name="create_collection_select_collection">Интихоб кардани маҷмӯа</string>
    <!-- Title for the "name collection" step of the collection creator -->
    <string name="create_collection_name_collection">Номи маҷмӯа</string>
    <!-- Button to add new collection for the "select collection" step of the collection creator -->
    <string name="create_collection_add_new_collection">Илова кардани маҷмӯаи нав</string>
    <!-- Button to select all tabs in the "select tabs" step of the collection creator -->
    <string name="create_collection_select_all">Ҳамаро интихоб кардан</string>
    <!-- Button to deselect all tabs in the "select tabs" step of the collection creator -->
    <string name="create_collection_deselect_all">Бекор кардани интихоб</string>
    <!-- Text to prompt users to select the tabs to save in the "select tabs" step of the collection creator -->
    <string name="create_collection_save_to_collection_empty">Варақаҳоро барои нигоҳ доштан интихоб намоед</string>
    <!-- Text to show users how many tabs they have selected in the "select tabs" step of the collection creator.
     %d is a placeholder for the number of tabs selected. -->
    <string name="create_collection_save_to_collection_tabs_selected">%d варақа интихоб карда шуд</string>
    <!-- Text to show users they have one tab selected in the "select tabs" step of the collection creator.
    %d is a placeholder for the number of tabs selected. -->
    <string name="create_collection_save_to_collection_tab_selected">%d варақа интихоб карда шуд</string>
    <!-- Text shown in snackbar when multiple tabs have been saved in a collection -->
    <string name="create_collection_tabs_saved">Варақаҳо нигоҳ дошта шудад!</string>
    <!-- Text shown in snackbar when one or multiple tabs have been saved in a new collection -->
    <string name="create_collection_tabs_saved_new_collection">Маҷмӯа нигоҳ дошта шуд!</string>
    <!-- Text shown in snackbar when one tab has been saved in a collection -->
    <string name="create_collection_tab_saved">Варақа нигоҳ дошта шуд!</string>
    <!-- Content description (not visible, for screen readers etc.): button to close the collection creator -->
    <string name="create_collection_close">Пӯшидан</string>
    <!-- Button to save currently selected tabs in the "select tabs" step of the collection creator-->
    <string name="create_collection_save">Нигоҳ доштан</string>
    <!-- Snackbar action to view the collection the user just created or updated -->
    <string name="create_collection_view">Намоиш</string>

    <!-- Default name for a new collection in "name new collection" step of the collection creator. %d is a placeholder for the number of collections-->
    <string name="create_collection_default_name">Маҷмӯаи %d</string>

    <!-- Share -->
    <!-- Share screen header -->
    <string moz:removedIn="96" name="share_header" tools:ignore="UnusedResources">Фиристодан ва мубодила кардан</string>
    <!-- Share screen header -->
    <string name="share_header_2">Мубодила кардан</string>
    <!-- Content description (not visible, for screen readers etc.):
        "Share" button. Opens the share menu when pressed. -->
    <string name="share_button_content_description">Мубодила кардан</string>
    <!-- Sub-header in the dialog to share a link to another app -->
    <string moz:removedIn="96" name="share_link_subheader" tools:ignore="UnusedResources">Мубодила кардани пайванд</string>
    <!-- Sub-header in the dialog to share a link to another sync device -->
    <string name="share_device_subheader">Фиристодан ба дастгоҳ</string>
    <!-- Sub-header in the dialog to share a link to an app from the full list -->
    <string name="share_link_all_apps_subheader">Ҳамаи амалҳо</string>
    <!-- Sub-header in the dialog to share a link to an app from the most-recent sorted list -->
    <string name="share_link_recent_apps_subheader">Истифодашудаи охирин</string>
    <!-- An option from the three dot menu to into sync -->
    <string name="sync_menu_sign_in">Барои ҳамоҳангсозӣ ворид шавед</string>
    <!-- An option from the share dialog to sign into sync -->
    <string name="sync_sign_in">Барои ҳамоҳангсозӣ ворид шавед</string>
    <!-- An option from the share dialog to send link to all other sync devices -->
    <string name="sync_send_to_all">Фиристодан ба ҳамаи дастгоҳҳо</string>
    <!-- An option from the share dialog to reconnect to sync -->
    <string name="sync_reconnect">Барои ҳамоҳангсозӣ аз нав пайваст шавед</string>
    <!-- Text displayed when sync is offline and cannot be accessed -->
    <string name="sync_offline">Офлайн</string>
    <!-- An option to connect additional devices -->
    <string name="sync_connect_device">Пайваст кардани дастгоҳи дигар</string>
    <!-- The dialog text shown when additional devices are not available -->
    <string name="sync_connect_device_dialog">Барои фиристодани варақа, ақаллан дар дастгоҳи дигар ба Firefox ворид шавед.</string>
    <!-- Confirmation dialog button -->
    <string name="sync_confirmation_button">Фаҳмо</string>

    <!-- Share error message -->
    <string name="share_error_snackbar">Ба ин барнома мубодила карда намешавад</string>
    <!-- Add new device screen title -->
    <string name="sync_add_new_device_title">Фиристодан ба дастгоҳ</string>
    <!-- Text for the warning message on the Add new device screen -->
    <string name="sync_add_new_device_message">Ягон дастгоҳ пайваст нашуд</string>

    <!-- Text for the button to learn about sending tabs -->
    <string name="sync_add_new_device_learn_button">Маълумоти бештар дар бораи фиристодани варақаҳо…</string>
    <!-- Text for the button to connect another device -->
    <string name="sync_add_new_device_connect_button">Пайваст кардани дастгоҳи дигар…</string>

    <!-- Notifications -->
    <!-- The user visible name of the "notification channel" (Android 8+ feature) for the ongoing notification shown while a browsing session is active. -->
    <string moz:removedIn="96" name="notification_pbm_channel_name" tools:ignore="UnusedResources">Ҷаласаи тамошокунии махфӣ</string>
    <!-- Text shown in the notification that pops up to remind the user that a private browsing session is active. -->
    <string moz:removedIn="96" name="notification_pbm_delete_text" tools:ignore="UnusedResources">Нест кардани варақаҳои махфӣ</string>
    <!-- Text shown in the notification that pops up to remind the user that a private browsing session is active. -->
    <string name="notification_pbm_delete_text_2">Пӯшидани варақаҳои махфӣ</string>
    <!-- Notification action to open Fenix and resume the current browsing session. -->
    <string moz:removedIn="96" name="notification_pbm_action_open" tools:ignore="UnusedResources">Кушодан</string>
    <!-- Notification action to delete all current private browsing sessions AND switch to Fenix (bring it to the foreground) -->
    <string moz:removedIn="96" name="notification_pbm_action_delete_and_open" tools:ignore="UnusedResources">Нест кардан ва кушодан</string>
    <!-- Name of the "Powered by Fenix" notification channel. Displayed in the "App notifications" system settings for the app -->
    <string moz:removedIn="96" name="notification_powered_by_channel_name" tools:ignore="UnusedResources">Дар асоси</string>
    <!-- Name of the marketing notification channel. Displayed in the "App notifications" system settings for the app -->
    <string name="notification_marketing_channel_name">Бозоршиносӣ</string>
    <!-- Title shown in the notification that pops up to remind the user to set fenix as default browser.
    %1$s is a placeholder that will be replaced by the app name (Fenix). -->
    <string name="notification_default_browser_title">%1$s тезкор ва хусусӣ мебошад</string>
    <!-- Text shown in the notification that pops up to remind the user to set fenix as default browser.
    %1$s is a placeholder that will be replaced by the app name (Fenix). -->
    <string name="notification_default_browser_text">Гузоштани %1$s ҳамчун браузери пешфарз</string>

    <!-- Snackbar -->
    <!-- Text shown in snackbar when user deletes a collection -->
    <string name="snackbar_collection_deleted">Маҷмӯа нест карда шуд</string>
    <!-- Text shown in snackbar when user renames a collection -->
    <string name="snackbar_collection_renamed">Номи маҷмӯа иваз карда шуд</string>
    <!-- Text shown in snackbar when user deletes a tab -->
    <string moz:removedIn="96" name="snackbar_tab_deleted" tools:ignore="UnusedResources">Варақа нест карда шуд</string>
    <!-- Text shown in snackbar when user deletes all tabs -->
    <string moz:removedIn="96" name="snackbar_tabs_deleted" tools:ignore="UnusedResources">Варақаҳо нест карда шуданд</string>
    <!-- Text shown in snackbar when user closes a tab -->
    <string name="snackbar_tab_closed">Варақа пӯшида шуд</string>
    <!-- Text shown in snackbar when user closes all tabs -->
    <string name="snackbar_tabs_closed">Варақаҳо пӯшида шуданд</string>
    <!-- Text shown in snackbar when user closes tabs -->
    <string moz:removedIn="96" name="snackbar_message_tabs_closed" tools:ignore="UnusedResources">Варақаҳо пӯшида шуданд!</string>
    <!-- Text shown in snackbar when user bookmarks a list of tabs -->
    <string name="snackbar_message_bookmarks_saved">Хатбаракҳо нигоҳ дошта шуданд!</string>
    <!-- Text shown in snackbar action for viewing bookmarks -->
    <string moz:removedIn="96" name="snackbar_message_bookmarks_view" tools:ignore="UnusedResources">Намоиш</string>
    <!-- Text shown in snackbar when user adds a site to top sites -->
    <string name="snackbar_added_to_top_sites">Ба сомонаҳои беҳтарин илова карда шуд!</string>
    <!-- Text shown in snackbar when user closes a private tab -->
    <string name="snackbar_private_tab_closed">Варақаи махфӣ пӯшида шуд</string>
    <!-- Text shown in snackbar when user closes all private tabs -->
    <string name="snackbar_private_tabs_closed">Варақаҳои махфӣ пӯшида шуданд</string>
    <!-- Text shown in snackbar when user deletes all private tabs -->
    <string moz:removedIn="96" name="snackbar_private_tabs_deleted" tools:ignore="UnusedResources">Варақаҳои махфӣ нест карда шуданд</string>
    <!-- Text shown in snackbar to undo deleting a tab, top site or collection -->
    <string name="snackbar_deleted_undo">БОТИЛ КАРДАН</string>
    <!-- Text shown in snackbar when user removes a top site -->
    <string moz:removedIn="96" name="snackbar_top_site_removed" tools:ignore="UnusedResources">Сомона хориҷ карда шуд</string>
    <!-- Text for action to undo deleting a tab or collection shown in a11y dialog -->
    <string moz:removedIn="96" name="a11y_dialog_deleted_undo" tools:ignore="UnusedResources">Ботил кардан</string>
    <!-- Text for action to confirm deleting a tab or collection shown in a11y dialog -->
    <string moz:removedIn="96" name="a11y_dialog_deleted_confirm" tools:ignore="UnusedResources">Тасдиқ кардан</string>
    <!-- QR code scanner prompt which appears after scanning a code, but before navigating to it
        First parameter is the name of the app, second parameter is the URL or text scanned-->
    <string name="qr_scanner_confirmation_dialog_message">Ба %1$s иҷозат диҳед, ки %2$s-ро кушояд</string>
    <!-- QR code scanner prompt dialog positive option to allow navigation to scanned link -->
    <string name="qr_scanner_dialog_positive">ИҶОЗАТ ДОДАН</string>
    <!-- QR code scanner prompt dialog positive option to deny navigation to scanned link -->
    <string name="qr_scanner_dialog_negative">РАД КАРДАН</string>
    <!-- QR code scanner prompt dialog error message shown when a hostname does not contain http or https. -->
    <string name="qr_scanner_dialog_invalid">Нишонии сомона нодуруст аст.</string>
    <!-- QR code scanner prompt dialog positive option when there is an error -->
    <string name="qr_scanner_dialog_invalid_ok">ХУБ</string>
    <!-- Tab collection deletion prompt dialog message. Placeholder will be replaced with the collection name -->
    <string name="tab_collection_dialog_message">Шумо мутмаин ҳастед, ки мехоҳед %1$s-ро нест намоед?</string>
    <!-- Collection and tab deletion prompt dialog message. This will show when the last tab from a collection is deleted -->
    <string name="delete_tab_and_collection_dialog_message">Агар шумо ин варақаро нест кунед, тамоми маҷмӯа нест карда мешавад. Шумо метавонед маҷмӯаҳои навро дар вақти дилхоҳ эҷод намоед.</string>
    <!-- Collection and tab deletion prompt dialog title. Placeholder will be replaced with the collection name. This will show when the last tab from a collection is deleted -->
    <string name="delete_tab_and_collection_dialog_title">%1$s-ро нест мекунед?</string>
    <!-- Tab collection deletion prompt dialog option to delete the collection -->
    <string name="tab_collection_dialog_positive">Нест кардан</string>
    <!-- Text displayed in a notification when the user enters full screen mode -->
    <string name="full_screen_notification">Ба реҷаи экрани пурра ворид шуда истодааст</string>
    <!-- Message for copying the URL via long press on the toolbar -->
    <string name="url_copied">URL нусха бардошта шуд</string>
    <!-- Sample text for accessibility font size -->
    <string name="accessibility_text_size_sample_text_1">Ин матни намунавӣ мебошад. Дар ин ҷо матни намунавӣ нишон медиҳад, ки чӣ тавр он ҳангоми калон ва хурд кардани андозаи ҳуруф бо танзими ҷорӣ нишон дода мешавад.</string>
    <!-- Summary for Accessibility Text Size Scaling Preference -->
    <string name="preference_accessibility_text_size_summary">Калонтар ё хурдтар кардани матн дар сомонаҳо</string>
    <!-- Title for Accessibility Text Size Scaling Preference -->
    <string name="preference_accessibility_font_size_title">Андозаи ҳуруф</string>

    <!-- Title for Accessibility Text Automatic Size Scaling Preference -->
    <string name="preference_accessibility_auto_size_2">Андозагирии худкори ҳуруф</string>

    <!-- Summary for Accessibility Text Automatic Size Scaling Preference -->
    <string name="preference_accessibility_auto_size_summary">Андозаи ҳарф ба танзимоти Android-и шумо мувофиқат мекунад. Барои идора кардани андозаи ҳарфҳо дар ин ҷо, имкони ҷориро хомӯш кунед.</string>

    <!-- Title for the Delete browsing data preference -->
    <string name="preferences_delete_browsing_data">Нест кардани маълумоти тамошокунӣ</string>
    <!-- Title for the tabs item in Delete browsing data -->
    <string name="preferences_delete_browsing_data_tabs_title_2">Варақаҳои кушодашуда</string>
    <!-- Subtitle for the tabs item in Delete browsing data, parameter will be replaced with the number of open tabs -->
    <string name="preferences_delete_browsing_data_tabs_subtitle">%d варақа</string>
    <!-- Title for the data and history items in Delete browsing data -->
    <string name="preferences_delete_browsing_data_browsing_data_title">Таърихи тамошокунӣ ва маълумоти сомонаҳо</string>
    <!-- Subtitle for the data and history items in delete browsing data, parameter will be replaced with the
        number of history items the user has -->
    <string name="preferences_delete_browsing_data_browsing_data_subtitle">%d нишонӣ</string>
    <!-- Title for history items in Delete browsing data -->
    <string moz:removedIn="96" name="preferences_delete_browsing_data_browsing_history_title" tools:ignore="UnusedResources">Таърих</string>
    <!-- Subtitle for the history items in delete browsing data, parameter will be replaced with the
        number of history pages the user has -->
    <string moz:removedIn="96" name="preferences_delete_browsing_data_browsing_history_subtitle" tools:ignore="UnusedResources">%d саҳифа</string>
    <!-- Title for the cookies item in Delete browsing data -->
    <string name="preferences_delete_browsing_data_cookies">Кукиҳо</string>

    <!-- Subtitle for the cookies item in Delete browsing data -->
    <string name="preferences_delete_browsing_data_cookies_subtitle">Шумо аз аксари сомонаҳо мебароед</string>
    <!-- Title for the cached images and files item in Delete browsing data -->
    <string name="preferences_delete_browsing_data_cached_files">Тасвирҳо ва файлҳои нигоҳдошташуда</string>
    <!-- Subtitle for the cached images and files item in Delete browsing data -->
    <string name="preferences_delete_browsing_data_cached_files_subtitle">Фазои захирагоҳро озод намоед</string>
    <!-- Title for the site permissions item in Delete browsing data -->
    <string name="preferences_delete_browsing_data_site_permissions">Иҷозатҳои сомона</string>
    <!-- Title for the downloads item in Delete browsing data -->
    <string name="preferences_delete_browsing_data_downloads">Боргириҳо</string>
    <!-- Text for the button to delete browsing data -->
    <string name="preferences_delete_browsing_data_button">Нест кардани маълумоти тамошокунӣ</string>
    <!-- Title for the Delete browsing data on quit preference -->
    <string name="preferences_delete_browsing_data_on_quit">Нест кардани маълумоти тамошокунӣ ҳангоми баромад</string>

    <!-- Summary for the Delete browsing data on quit preference. "Quit" translation should match delete_browsing_data_on_quit_action translation. -->
    <string moz:removedIn="96" name="preference_summary_delete_browsing_data_on_quit" tools:ignore="UnusedResources">Вақте ки шумо аз менюи асосӣ имкони &quot;Хомӯш кардан&quot;-ро интихоб мекунед, маълумоти тамошокунӣ ба таври худкор нест карда мешавад</string>
    <!-- Summary for the Delete browsing data on quit preference. "Quit" translation should match delete_browsing_data_on_quit_action translation. -->
    <string name="preference_summary_delete_browsing_data_on_quit_2">Вақте ки шумо аз менюи асосӣ имкони \&quot;Хомӯш кардан\&quot;-ро интихоб мекунед, маълумоти тамошокунӣ ба таври худкор нест карда мешавад</string>
    <!-- Action item in menu for the Delete browsing data on quit feature -->
    <string name="delete_browsing_data_on_quit_action">Баромадан</string>

    <!-- Dialog message to the user asking to delete browsing data. -->
    <string name="delete_browsing_data_prompt_message">Ин амал маълумоти тамошокуниро нест мекунад.</string>
    <!-- Dialog message to the user asking to delete browsing data. Parameter will be replaced by app name. -->
    <string name="delete_browsing_data_prompt_message_3">%s маълумоти тамошокунии интихобшударо нест мекунад.</string>
    <!-- Text for the cancel button for the data deletion dialog -->
    <string name="delete_browsing_data_prompt_cancel">Бекор кардан</string>
    <!-- Text for the allow button for the data deletion dialog -->
    <string name="delete_browsing_data_prompt_allow">Нест кардан</string>

    <!-- Text for the snackbar confirmation that the data was deleted -->
    <string name="preferences_delete_browsing_data_snackbar">Маълумоти тамошокунӣ нест карда шуд</string>
    <!-- Text for the snackbar to show the user that the deletion of browsing data is in progress -->
    <string name="deleting_browsing_data_in_progress">Несткунии маълумоти тамошокунӣ…</string>

    <!-- Tips -->
    <!-- text for firefox preview moving tip header "Firefox Preview" and "Firefox Nightly" are intentionally hardcoded -->
    <string name="tip_firefox_preview_moved_header">Нашри Firefox-и «Пешнамоиш» акнун Firefox-и «Ҳаршабонарӯзӣ» шуд</string>

    <!-- text for firefox preview moving tip description -->
    <string name="tip_firefox_preview_moved_description">
        Firefox-и «Ҳаршабонарӯзӣ» ҳар шаб навсозӣ мешавад ва хусусиятҳои нави таҷрибавиро дар бар мегирад.
        Аммо, он метавонад ноустувор бошад. Барои ба даст овардани таҷрибаи устувор, браузери «бета»-ро боргирӣ намоед.</string>
    <!-- text for firefox preview moving tip button. "Firefox for Android Beta" is intentionally hardcoded -->
    <string name="tip_firefox_preview_moved_button_2">«Firefox»-ро барои «Android Beta» ба даст оред</string>

    <!-- text for firefox preview moving tip header. "Firefox Nightly" is intentionally hardcoded -->
    <string name="tip_firefox_preview_moved_header_preview_installed">Нашри Firefox-и «Ҳаршабонарӯзӣ» интиқол дода шуд</string>
    <!-- text for firefox preview moving tip description -->
    <string name="tip_firefox_preview_moved_description_preview_installed">
        Ин барнома дигар навсозиҳои амниятиро қабул намекунад. Истифодаи ин барномаро қатъ кунед ва ба нашри нави «Ҳаршабонарӯзӣ» гузаред.
        \n\nБарои интиқол додани хатбаракҳо, воридшавиҳо ва таърихи худ ба барномаи дигар, ҳисоби Firefox-ро эҷод намоед.</string>
    <!-- text for firefox preview moving tip button  -->
    <string name="tip_firefox_preview_moved_button_preview_installed">Ба нашри нави «Ҳаршабонарӯзӣ» гузаред</string>

    <!-- text for firefox preview moving tip header. "Firefox Nightly" is intentionally hardcoded -->
    <string name="tip_firefox_preview_moved_header_preview_not_installed">Нашри Firefox-и «Ҳаршабонарӯзӣ» интиқол дода шуд</string>
    <!-- text for firefox preview moving tip description -->
    <string name="tip_firefox_preview_moved_description_preview_not_installed">
        Ин барнома дигар навсозиҳои амниятиро қабул намекунад. Нашри нави «Ҳаршабонарӯзӣ»-ро ба даст оред ва истифодаи ин барномаро қатъ кунед.
        \n\nБарои интиқол додани хатбаракҳо, воридшавиҳо ва таърихи худ ба барномаи дигар, ҳисоби Firefox-ро эҷод намоед.</string>
    <!-- text for firefox preview moving tip button  -->
    <string name="tip_firefox_preview_moved_button_preview_not_installed">Нашри «Ҳаршабонарӯзӣ»-и навро ба даст оред</string>

    <!-- Onboarding -->
    <!-- Text for onboarding welcome message
    The first parameter is the name of the app (e.g. Firefox Preview) -->
    <string name="onboarding_header">Хуш омадед ба %s!</string>
    <!-- text for the Firefox Accounts section header -->
    <string moz:removedIn="96" name="onboarding_fxa_section_header" tools:ignore="UnusedResources">Аллакай ҳисобе доред?</string>
    <!-- text for the Firefox account onboarding sign in card header. The word "Firefox" should not be translated -->
    <string name="onboarding_account_sign_in_header_1">Firefox-ро байни дастгоҳҳо ҳамоҳанг кунед</string>
    <!-- Text for the button to learn more about signing in to your Firefox account -->
    <string name="onboarding_manual_sign_in_description">Хатбаракҳо, таърих ва ниҳонвожаҳоро ба Firefox дар ин дастгоҳ интиқол диҳед.</string>
    <!-- text for the firefox account onboarding card header when we detect you're already signed in to
        another Firefox browser. (The word `Firefox` should not be translated)
        The first parameter is the email of the detected user's account -->
    <string moz:removedIn="96" name="onboarding_firefox_account_auto_signin_header_3" tools:ignore="UnusedResources">Шумо ҳамчун %s тавассути браузери дигари Firefox дар ин дастгоҳ ворид шудаед. Шумо мехоҳед, ки бо ин ҳисоб ворид шавед?</string>
    <!-- text for the button to confirm automatic sign-in -->
    <string moz:removedIn="96" name="onboarding_firefox_account_auto_signin_confirm" tools:ignore="UnusedResources">Ҳа, маро ворид кунед</string>
    <!-- text for the automatic sign-in button while signing in is in process -->
    <string moz:removedIn="96" name="onboarding_firefox_account_signing_in" tools:ignore="UnusedResources">Ворид шуда истодааст…</string>
    <!-- text for the button to manually sign into Firefox account. -->
    <string name="onboarding_firefox_account_sign_in_1">Бақайдгирӣ</string>
    <!-- text for the button to stay signed out when presented with an option to automatically sign-in. -->
    <string moz:removedIn="96" name="onboarding_firefox_account_stay_signed_out" tools:ignore="UnusedResources">Вориднашуда истад</string>
    <!-- text to display in the snackbar once account is signed-in -->
    <string name="onboarding_firefox_account_sync_is_on">Ҳамоҳангсозӣ фаъол аст</string>
    <!-- text to display in the snackbar if automatic sign-in fails. user may try again -->
    <string moz:removedIn="96" name="onboarding_firefox_account_automatic_signin_failed" tools:ignore="UnusedResources">Воридшавӣ иҷро нашуд</string>
    <!-- text for the tracking protection onboarding card header -->
    <string name="onboarding_tracking_protection_header_3">Махфияти доимӣ</string>
    <!-- text for the tracking protection card description. 'Firefox' intentionally hardcoded here -->
    <string name="onboarding_tracking_protection_description_3">Firefox маъракаҳоеро ба таври худкор қатъ мекунад, ки шуморо дар атрофи веб пинҳонӣ пайгирӣ мекунанд.</string>
    <!-- text for tracking protection radio button option for standard level of blocking -->
    <string name="onboarding_tracking_protection_standard_button_2">Стандартӣ (пешфарз)</string>
    <!-- text for standard blocking option button description -->
    <string name="onboarding_tracking_protection_standard_button_description_3">Мутаносиб барои махфият ва самаранокӣ. Саҳифаҳо ба таври муқаррар бор карда мешаванд.</string>
    <!-- text for tracking protection radio button option for strict level of blocking -->
    <string moz:removedIn="96" name="onboarding_tracking_protection_strict_button" tools:ignore="UnusedResources">Ҷиддӣ (тавсия дода мешавад)</string>
    <!-- text for tracking protection radio button option for strict level of blocking -->
    <string name="onboarding_tracking_protection_strict_option">Ҷиддӣ</string>
    <!-- text for strict blocking option button description -->
    <string name="onboarding_tracking_protection_strict_button_description_3">Васоити пайгирии бештарро қатъ мекунад, то ки саҳифаҳо тезтар кушода шаванд, аммо баъзеи функсияҳои саҳифа метавонанд вайрон шаванд.</string>
    <!-- text for the toolbar position card header  -->
    <string name="onboarding_toolbar_placement_header_1">Ҷойгиркунии навори абзорҳои худро интихоб кунед</string>
    <!-- text for the toolbar position card description -->
    <string name="onboarding_toolbar_placement_description_1">Навори абзорҳоро барои дастрасии осон дар наздикӣ ҷойгир намоед. Онро дар поён нигоҳ доред ё ба боло гузоред.</string>
    <!-- text for the privacy notice onboarding card header -->
    <string name="onboarding_privacy_notice_header">Махфияти шумо</string>
    <!-- text for the privacy notice onboarding card description
    The first parameter is the name of the app (e.g. Firefox Preview) Substitute %s for long browser name. -->
    <string name="onboarding_privacy_notice_description2">Мо %s-ро ҳамин тавр тарҳрезӣ кардаем, ки шумо тавонед он чизҳоеро, ки дар онлайн ва бо мо мубодила мекунед, идора намоед.</string>
    <!-- Text for the button to read the privacy notice -->
    <string name="onboarding_privacy_notice_read_button">Огоҳиномаи махфияти моро хонед</string>

    <!-- text for the button to finish onboarding -->
    <string name="onboarding_finish">Оғоз кардани баррасӣ</string>

    <!-- Onboarding theme -->
    <!-- text for the theme picker onboarding card header -->
    <string name="onboarding_theme_picker_header">Мавзӯи худро интихоб кунед</string>
    <!-- text for the theme picker onboarding card description -->
    <string name="onboarding_theme_picker_description_2">Ба воситаи реҷаи торик барқи батареяро сарфа кунед ва биноии худро ҳифз намоед.</string>
    <!-- Automatic theme setting (will follow device setting) -->
    <string name="onboarding_theme_automatic_title">Худкор</string>
    <!-- Summary of automatic theme setting (will follow device setting) -->
    <string name="onboarding_theme_automatic_summary">Ба танзимоти дастгоҳи шумо мутобиқат мекунад</string>
    <!-- Theme setting for dark mode -->
    <string name="onboarding_theme_dark_title">Мавзӯи торик</string>
    <!-- Theme setting for light mode -->
    <string name="onboarding_theme_light_title">Мавзӯи равшан</string>

    <!-- Text shown in snackbar when multiple tabs have been sent to device -->
    <string name="sync_sent_tabs_snackbar">Варақаҳо фиристода шуданд!</string>
    <!-- Text shown in snackbar when one tab has been sent to device  -->
    <string name="sync_sent_tab_snackbar">Варақа фиристода шуд!</string>
    <!-- Text shown in snackbar when sharing tabs failed  -->
    <string name="sync_sent_tab_error_snackbar">Ирсол ғайриимкон аст</string>
    <!-- Text shown in snackbar for the "retry" action that the user has after sharing tabs failed -->
    <string name="sync_sent_tab_error_snackbar_action">АЗ НАВ КӮШИШ КАРДАН</string>
    <!-- Title of QR Pairing Fragment -->
    <string name="sync_scan_code">Рамзро скан кунед</string>
    <!-- Instructions on how to access pairing -->
    <string name="sign_in_instructions"><![CDATA[Дар компютери худ Firefox-ро кушоед ва ба <b>https://firefox.com/pair</b> гузаред]]></string>
    <!-- Text shown for sign in pairing when ready -->
    <string name="sign_in_ready_for_scan">Барои сканкунӣ омода аст</string>
    <!-- Text shown for settings option for sign with pairing -->
    <string name="sign_in_with_camera">Ворид шудан ба воситаи камера</string>
    <!-- Text shown for settings option for sign with email -->
    <string name="sign_in_with_email">Ба ҷояш почтаи электрониро истифода баред</string>
    <!-- Text shown for settings option for create new account text.'Firefox' intentionally hardcoded here.-->
    <string name="sign_in_create_account_text"><![CDATA[Ҳисоб надоред? <u> Барои танзими ҳамоҳангсозӣ байни дастгоҳҳо <u>ҳисоберо эҷод намоед</u>]]></string>
    <!-- Text shown in confirmation dialog to sign out of account -->
    <string moz:removedIn="96" name="sign_out_confirmation_message" tools:ignore="UnusedResources">Firefox ҳамоҳангсозиро бо ҳисоби шумо қатъ мекунад, аммо ягон маълумоти тамошокунии шуморо дар ин дастгоҳ нест намекунад.</string>
    <!-- Text shown in confirmation dialog to sign out of account. The first parameter is the name of the app (e.g. Firefox Preview) -->
    <string name="sign_out_confirmation_message_2">%s ҳамоҳангсозиро бо ҳисоби шумо қатъ мекунад, аммо ягон маълумоти тамошокунии шуморо дар ин дастгоҳ нест намекунад.</string>
    <!-- Option to continue signing out of account shown in confirmation dialog to sign out of account -->
    <string name="sign_out_disconnect">Қатъ кардани пайваст</string>
    <!-- Option to cancel signing out shown in confirmation dialog to sign out of account -->
    <string name="sign_out_cancel">Бекор кардан</string>
    <!-- Error message snackbar shown after the user tried to select a default folder which cannot be altered -->
    <string name="bookmark_cannot_edit_root">Ҷузвдонҳои пешфарзро таҳрир карда наметавонад</string>

    <!-- Enhanced Tracking Protection -->
    <!-- Link displayed in enhanced tracking protection panel to access tracking protection settings -->
    <string name="etp_settings">Танзимоти муҳофизат</string>
    <!-- Preference title for enhanced tracking protection settings -->
    <string name="preference_enhanced_tracking_protection">Муҳофизати такмилёфта аз пайгирӣ</string>
    <!-- Title for the description of enhanced tracking protection -->
    <string name="preference_enhanced_tracking_protection_explanation_title">Тамошокунӣ бе пайгирӣ</string>
    <!-- Description of enhanced tracking protection. The first parameter is the name of the application (For example: Fenix) -->
    <string name="preference_enhanced_tracking_protection_explanation">Маълумоти худро бо худ нигоҳ доред. %s шуморо аз бисёр васоити пайгирие, ки фаъолияти шуморо дар онлайн пайгирӣ мекунанд, муҳофизат менамояд.</string>
    <!-- Text displayed that links to website about enhanced tracking protection -->
    <string name="preference_enhanced_tracking_protection_explanation_learn_more">Маълумоти бештар</string>
    <!-- Preference for enhanced tracking protection for the standard protection settings -->
    <string name="preference_enhanced_tracking_protection_standard_default_1">Стандартӣ (пешфарз)</string>
    <!-- Preference description for enhanced tracking protection for the standard protection settings -->
    <string name="preference_enhanced_tracking_protection_standard_description_4">Мутаносиб барои махфият ва самаранокӣ. Саҳифаҳо ба таври муқаррар бор карда мешаванд.</string>
    <!--  Accessibility text for the Standard protection information icon  -->
    <string name="preference_enhanced_tracking_protection_standard_info_button">Ба воситаи муҳофизати стандартӣ аз пайгирӣ чӣ баста шудааст</string>
    <!-- Preference for enhanced tracking protection for the strict protection settings -->
    <string name="preference_enhanced_tracking_protection_strict">Ҷиддӣ</string>
    <!-- Preference description for enhanced tracking protection for the strict protection settings -->
    <string name="preference_enhanced_tracking_protection_strict_description_3">Васоити пайгирии бештарро қатъ мекунад, то ки саҳифаҳо тезтар кушода шаванд, аммо баъзеи функсияҳои саҳифа метавонанд вайрон шаванд.</string>
    <!--  Accessibility text for the Strict protection information icon  -->
    <string name="preference_enhanced_tracking_protection_strict_info_button">Ба воситаи муҳофизати ҷиддӣ аз пайгирӣ чӣ баста шудааст</string>
    <!-- Preference for enhanced tracking protection for the custom protection settings -->
    <string name="preference_enhanced_tracking_protection_custom">Фармоишӣ</string>
    <!-- Preference description for enhanced tracking protection for the strict protection settings -->
    <string name="preference_enhanced_tracking_protection_custom_description_2">Интихоб кунед, ки кадом васоити пайгирӣ ва скриптҳо бояд баста шаванд.</string>
    <!--  Accessibility text for the Strict protection information icon  -->
    <string name="preference_enhanced_tracking_protection_custom_info_button">Ба воситаи муҳофизати фармоишӣ аз пайгирӣ чӣ баста шудааст</string>
    <!-- Header for categories that are being blocked by current Enhanced Tracking Protection settings -->
    <!-- Preference for enhanced tracking protection for the custom protection settings for cookies-->
    <string name="preference_enhanced_tracking_protection_custom_cookies">Кукиҳо</string>
    <!-- Option for enhanced tracking protection for the custom protection settings for cookies-->
    <string name="preference_enhanced_tracking_protection_custom_cookies_1">Васоити пайгирии шабакаҳои иҷтимоӣ ва байни сомонаҳо</string>
    <!-- Option for enhanced tracking protection for the custom protection settings for cookies-->
    <string name="preference_enhanced_tracking_protection_custom_cookies_2">Кукиҳо аз сомонаҳои боқимонда</string>
    <!-- Option for enhanced tracking protection for the custom protection settings for cookies-->
    <string name="preference_enhanced_tracking_protection_custom_cookies_3">Ҳамаи кукиҳои тарафҳои сеюм (метавонанд фаъолияти сомонаҳоро вайрон кунанд)</string>
    <!-- Option for enhanced tracking protection for the custom protection settings for cookies-->
    <string name="preference_enhanced_tracking_protection_custom_cookies_4">Ҳамаи кукиҳо (метавонанд фаъолияти сомонаҳоро вайрон кунанд)</string>
    <!-- Preference for enhanced tracking protection for the custom protection settings for tracking content -->
    <string name="preference_enhanced_tracking_protection_custom_tracking_content">Муҳтавои пайгирикунанда</string>
    <!-- Option for enhanced tracking protection for the custom protection settings for tracking content-->
    <string name="preference_enhanced_tracking_protection_custom_tracking_content_1">Дар ҳамаи варақаҳо</string>
    <!-- Option for enhanced tracking protection for the custom protection settings for tracking content-->
    <string name="preference_enhanced_tracking_protection_custom_tracking_content_2">Танҳо дар варақаҳои махфӣ</string>
    <!-- Option for enhanced tracking protection for the custom protection settings for tracking content-->
    <string moz:removedIn="96" name="preference_enhanced_tracking_protection_custom_tracking_content_3" tools:ignore="UnusedResources">Танҳо дар варақаҳои фармоишӣ</string>
    <!-- Preference for enhanced tracking protection for the custom protection settings -->
    <string name="preference_enhanced_tracking_protection_custom_cryptominers">Криптомайнерҳо</string>
    <!-- Preference for enhanced tracking protection for the custom protection settings -->
    <string name="preference_enhanced_tracking_protection_custom_fingerprinters">Хонандаи нақши ангушт</string>
    <!-- Button label for navigating to the Enhanced Tracking Protection details -->
    <string name="enhanced_tracking_protection_details">Тафсилот</string>
    <!-- Header for categories that are being being blocked by current Enhanced Tracking Protection settings -->
    <string name="enhanced_tracking_protection_blocked">Манъ карда мешавад</string>
    <!-- Header for categories that are being not being blocked by current Enhanced Tracking Protection settings -->
    <string name="enhanced_tracking_protection_allowed">Иҷозат дода мешавад</string>
    <!-- Category of trackers (social media trackers) that can be blocked by Enhanced Tracking Protection -->
    <string name="etp_social_media_trackers_title">Васоити пайгирии шабакаҳои иҷтимоӣ</string>
    <!-- Description of social media trackers that can be blocked by Enhanced Tracking Protection -->
    <string name="etp_social_media_trackers_description">Имконияти шабакаҳои иҷтимоиро барои пайгирии фаъолияти тамошокунии шумо дар Интернет маҳдуд мекунад.</string>
    <!-- Category of trackers (cross-site tracking cookies) that can be blocked by Enhanced Tracking Protection -->
    <string name="etp_cookies_title">Кукиҳои васоити пайгирӣ байни сомонаҳо</string>
    <!-- Description of cross-site tracking cookies that can be blocked by Enhanced Tracking Protection -->
    <string name="etp_cookies_description">Кукиҳоеро, ки шабакаҳои рекламавӣ ва ширкатҳои таҳлилӣ барои ҷамъоварии маълумоти тамошокунии шумо дар бисёр сомонаҳо истифода мебаранд, манъ мекунад.</string>
    <!-- Category of trackers (cryptominers) that can be blocked by Enhanced Tracking Protection -->
    <string name="etp_cryptominers_title">Криптомайнерҳо</string>
    <!-- Description of cryptominers that can be blocked by Enhanced Tracking Protection -->
    <string name="etp_cryptominers_description">Скриптҳои зараровареро, ки дастгоҳи шуморо барои истеҳсоли пули рақамӣ дастрас мекунанд, пешгирӣ менамояд.</string>
    <!-- Category of trackers (fingerprinters) that can be blocked by Enhanced Tracking Protection -->
    <string name="etp_fingerprinters_title">Хонандаи нақши ангушт</string>
    <!-- Description of fingerprinters that can be blocked by Enhanced Tracking Protection -->
    <string name="etp_fingerprinters_description">Ҷамъкунии маълумоти нодири муайяншавандаеро дар бораи дастгоҳи шумо, ки метавонад бо мақсадҳои пайгирӣ истифода шавад, манъ мекунад.</string>
    <!-- Category of trackers (tracking content) that can be blocked by Enhanced Tracking Protection -->
    <string name="etp_tracking_content_title">Муҳтавои пайгирикунанда</string>
    <!-- Description of tracking content that can be blocked by Enhanced Tracking Protection -->
    <string name="etp_tracking_content_description">Боркунии рекламаҳои хориҷӣ, видеоҳо ва маводҳои дигареро, ки метавонанд рамзи пайгириро дар бар гиранд, манъ мекунад. Метавонад ба кори баъзеи сомонаҳо таъсир расонад.</string>
    <!-- Enhanced Tracking Protection message that protection is currently on for this site -->
    <string name="etp_panel_on">Муҳофизат барои ин сомона фаъол аст</string>
    <!-- Enhanced Tracking Protection message that protection is currently off for this site -->
    <string name="etp_panel_off">Муҳофизат барои ин сомона ғайрифаъол аст</string>
    <!-- Header for exceptions list for which sites enhanced tracking protection is always off -->
    <string name="enhanced_tracking_protection_exceptions">Муҳофизати такмилёфта аз пайгирӣ барои сомонаҳои зерин ғайрифаъол аст</string>
    <!-- Content description (not visible, for screen readers etc.): Navigate
    back from ETP details (Ex: Tracking content) -->
    <string name="etp_back_button_content_description">Ба қафо гузаштан</string>
    <!-- About page Your rights link text -->
    <string moz:removedIn="96" name="about_your_rights" tools:ignore="UnusedResources">Ҳуқуқҳои шумо</string>
    <!-- About page link text to open open source licenses screen -->
    <string moz:removedIn="96" name="about_open_source_licenses" tools:ignore="UnusedResources">Китобхонаҳо бо манбаи кушоде, ки мо истифода мебарем</string>
    <!-- About page link text to open what's new link -->
    <string name="about_whats_new">Дар %s чӣ нав аст</string>
    <!-- Open source licenses page title
    The first parameter is the app name -->
    <string name="open_source_licenses_title">%s | Китобхонаҳои OSS</string>

    <!-- Category of trackers (redirect trackers) that can be blocked by Enhanced Tracking Protection -->
    <string name="etp_redirect_trackers_title">Васоити пайгирии интиқолдиҳӣ</string>

    <!-- Description of redirect tracker cookies that can be blocked by Enhanced Tracking Protection -->
    <string name="etp_redirect_trackers_description">Кукиҳоеро, ки тавассути восоити интиқолдиҳӣ ба сомонаҳои пайгирикунандаи маъруф насб шудаанд, тоза мекунад.</string>

    <!-- Description of the SmartBlock Enhanced Tracking Protection feature. The * symbol is intentionally hardcoded here,
         as we use it on the UI to indicate which trackers have been partially unblocked.  -->
    <string name="preference_etp_smartblock_description">Баъзеи васоити пайгирии дар зер зикршуда дар ин саҳифа кушода шудаанд, зеро ки шумо аз онҳо истифода кардед*.</string>
    <!-- Text displayed that links to website about enhanced tracking protection SmartBlock -->
    <string name="preference_etp_smartblock_learn_more">Маълумоти бештар</string>

    <!-- About page link text to open support link -->
    <string name="about_support">Дастгирӣ</string>
    <!-- About page link text to list of past crashes (like about:crashes on desktop) -->
    <string name="about_crashes">Садамот</string>
    <!-- About page link text to open privacy notice link -->
    <string name="about_privacy_notice">Огоҳиномаи махфият</string>
    <!-- About page link text to open know your rights link -->
    <string name="about_know_your_rights">Ҳуқуқҳои худро донед</string>
    <!-- About page link text to open licensing information link -->
    <string name="about_licensing_information">Маълумот дар бораи иҷозатнома</string>
    <!-- About page link text to open a screen with libraries that are used -->
    <string name="about_other_open_source_libraries">Китобхонаҳое, ки мо истифода мебарем</string>

    <!-- Toast shown to the user when they are activating the secret dev menu
        The first parameter is number of long clicks left to enable the menu -->
    <string name="about_debug_menu_toast_progress">Менюи ислоҳкунии хатоҳо: барои фаъолсозӣ %1$d зеркунӣ боқӣ монд</string>
    <string name="about_debug_menu_toast_done">Менюи ислоҳкунии хатоҳо фаъол аст</string>

    <!-- Content description of the tab counter toolbar button when one tab is open -->
    <string moz:removedIn="96" name="tab_counter_content_description_one_tab" tools:ignore="UnusedResources">1 варақа</string>
    <!-- Content description of the tab counter toolbar button when multiple tabs are open. First parameter will be replaced with the number of tabs (always more than one) -->
    <string moz:removedIn="96" name="tab_counter_content_description_multi_tab" tools:ignore="UnusedResources">%d варақа</string>

    <!-- Browser long press popup menu -->
    <!-- Copy the current url -->
    <string name="browser_toolbar_long_press_popup_copy">Нусха бардоштан</string>
    <!-- Paste & go the text in the clipboard. '&amp;' is replaced with the ampersand symbol: & -->
    <string name="browser_toolbar_long_press_popup_paste_and_go">Нусха бардоштан ва гузаштан</string>
    <!-- Paste the text in the clipboard -->
    <string name="browser_toolbar_long_press_popup_paste">Гузоштан</string>
    <!-- Snackbar message shown after an URL has been copied to clipboard. -->
    <string name="browser_toolbar_url_copied_to_clipboard_snackbar">URL ба ҳофизаи муваққатӣ нусха бардошта шуд</string>

    <!-- Title text for the Add To Homescreen dialog -->
    <string name="add_to_homescreen_title">Илова кардан ба экрани асосӣ</string>
    <!-- Cancel button text for the Add to Homescreen dialog -->
    <string name="add_to_homescreen_cancel">Бекор кардан</string>
    <!-- Add button text for the Add to Homescreen dialog -->
    <string name="add_to_homescreen_add">Илова кардан</string>
    <!-- Continue to website button text for the first-time Add to Homescreen dialog -->
    <string name="add_to_homescreen_continue">Ба сомона идома диҳед</string>
    <!-- Placeholder text for the TextView in the Add to Homescreen dialog -->
    <string name="add_to_homescreen_text_placeholder">Номи миёнбур</string>

    <!-- Describes the add to homescreen functionality -->
    <string name="add_to_homescreen_description_2">Шумо метавонед ин сомонаро ба экрани асосии дастгоҳи худ ба осонӣ илова кунед, то ки ба он дастрасии фаврӣ дошта бошед ва бо таҷрибаи ба барнома монанд зудтар паймоиш кунед.</string>

    <!-- Preference for managing the settings for logins and passwords in Fenix -->
    <string name="preferences_passwords_logins_and_passwords">Воридшавиҳо ва ниҳонвожаҳо</string>
    <!-- Preference for managing the saving of logins and passwords in Fenix -->
    <string name="preferences_passwords_save_logins">Нигоҳ доштани воридшавиҳо ва ниҳонвожаҳо</string>
    <!-- Preference option for asking to save passwords in Fenix -->
    <string name="preferences_passwords_save_logins_ask_to_save">Бо пешниҳоди нигоҳдорӣ</string>
    <!-- Preference option for never saving passwords in Fenix -->
    <string name="preferences_passwords_save_logins_never_save">Ҳеҷ гоҳ нигоҳ дошта нашавад</string>
    <!-- Preference for autofilling saved logins in Firefox (in web content), %1$s will be replaced with the app name -->
    <string name="preferences_passwords_autofill2">Пуркунии худкор дар %1$s</string>
    <!-- Description for the preference for autofilling saved logins in Firefox (in web content), %1$s will be replaced with the app name -->
    <string name="preferences_passwords_autofill_description">Ҳангоми истифодаи %1$s номи корбарон ва ниҳонвожаҳоро дар сомонаҳо пур кунед ва нигоҳ доред.</string>
    <!-- Preference for autofilling logins from Fenix in other apps (e.g. autofilling the Twitter app) -->
    <string name="preferences_android_autofill">Пуркунии худкор дар барномаҳои дигар</string>
    <!-- Description for the preference for autofilling logins from Fenix in other apps (e.g. autofilling the Twitter app) -->
    <string name="preferences_android_autofill_description">Номи корбарон ва ниҳонвожаҳоро дар барномаҳои дигари дастгоҳи худ пур кунед.</string>

    <!-- Preference option for adding a login -->
    <string name="preferences_logins_add_login">Илова кардани воридшавӣ</string>

    <!-- Preference for syncing saved logins in Fenix -->
    <string name="preferences_passwords_sync_logins">Воридшавиҳои ҳамоҳангшуда</string>
    <!-- Preference for syncing saved logins in Fenix, when not signed in-->
    <string name="preferences_passwords_sync_logins_across_devices">Ҳамоҳанг кардани воридшавиҳо байни дастгоҳҳо</string>
    <!-- Syncing saved logins in Fenix needs reconnect to sync -->
    <string moz:removedIn="96" name="preferences_passwords_sync_logins_reconnect" tools:ignore="UnusedResources">Аз нав пайваст кардан</string>
    <!-- Syncing saved logins in Fenix needs login -->
    <string moz:removedIn="96" name="preferences_passwords_sync_logins_sign_in" tools:ignore="UnusedResources">Барои ҳамоҳангсозӣ ворид шавед</string>
    <!-- Preference to access list of saved logins -->
    <string name="preferences_passwords_saved_logins">Воридшавиҳои нигоҳдошташуда</string>
    <!-- Description of empty list of saved passwords. Placeholder is replaced with app name.  -->
    <string name="preferences_passwords_saved_logins_description_empty_text">Воридшавиҳое, ки шумо дар %s нигоҳ медоред ё ҳамоҳанг мекунед, дар ин ҷо нишон дода мешаванд.</string>
    <!-- Preference to access list of saved logins -->
    <string name="preferences_passwords_saved_logins_description_empty_learn_more_link">Маълумоти бештар дар бораи ҳамоҳангсозӣ</string>
    <!-- Preference to access list of login exceptions that we never save logins for -->
    <string name="preferences_passwords_exceptions">Истисноҳо</string>
    <!-- Empty description of list of login exceptions that we never save logins for -->
    <string name="preferences_passwords_exceptions_description_empty">Воридшавиҳо ва ниҳонвожаҳое, ки нигоҳ дошта нашудаанд, дар ин ҷо нишон дошта мешаванд.</string>
    <!-- Description of list of login exceptions that we never save logins for -->
    <string name="preferences_passwords_exceptions_description">Воридшавиҳо ва ниҳонвожаҳо барои сомонаҳои зерин нигоҳ дошта намешаванд.</string>
    <!-- Text on button to remove all saved login exceptions -->
    <string name="preferences_passwords_exceptions_remove_all">Нест кардани ҳамаи истисноҳо</string>
    <!-- Hint for search box in logins list -->
    <string name="preferences_passwords_saved_logins_search">Ҷустуҷӯи воридшавиҳо</string>
    <!-- Option to sort logins list A-Z, alphabetically -->
    <string moz:removedIn="96" name="preferences_passwords_saved_logins_alphabetically" tools:ignore="UnusedResources">Аз рӯи алифбо</string>
    <!-- Option to sort logins list by most recently used -->
    <string moz:removedIn="96" name="preferences_passwords_saved_logins_recently_used" tools:ignore="UnusedResources">Истифодашудаи охирин</string>
    <!-- The header for the site that a login is for -->
    <string name="preferences_passwords_saved_logins_site">Сомона</string>
    <!-- The header for the username for a login -->
    <string name="preferences_passwords_saved_logins_username">Номи корбар</string>
    <!-- The header for the password for a login -->
    <string name="preferences_passwords_saved_logins_password">Ниҳонвожа</string>
    <!-- Message displayed in security prompt to reenter a secret pin to access saved logins -->
    <string moz:removedIn="96" name="preferences_passwords_saved_logins_enter_pin" tools:ignore="UnusedResources">PIN-и худро такроран ворид намоед</string>
    <!-- Message displayed in security prompt to access saved logins -->
    <string moz:removedIn="96" name="preferences_passwords_saved_logins_enter_pin_description" tools:ignore="UnusedResources">Барои дидани воридшавиҳои нигоҳдошташуда, қулфро кушоед</string>
    <!-- Message displayed when a connection is insecure and we detect the user is entering a password -->
    <string moz:removedIn="96" name="logins_insecure_connection_warning" tools:ignore="UnusedResources">Ин пайвастшавӣ бехатар нест. Воридшавиҳое, ки дар ин ҷо ворид карда мешаванд, метавонанд ошкор шаванд.</string>
    <!-- Learn more link that will link to a page with more information displayed when a connection is insecure and we detect the user is entering a password -->
    <string moz:removedIn="96" name="logins_insecure_connection_warning_learn_more" tools:ignore="UnusedResources">Маълумоти бештар</string>
    <!-- Prompt message displayed when Fenix detects a user has entered a password and user decides if Fenix should save it. The first parameter is the name of the application (For example: Fenix)  -->
    <string moz:removedIn="96" name="logins_doorhanger_save" tools:ignore="UnusedResources">Шумо мехоҳед, ки %s воридшавии шуморо нигоҳ дорад?</string>
    <!-- Positive confirmation that Fenix should save the new or updated login -->
    <string moz:removedIn="96" name="logins_doorhanger_save_confirmation" tools:ignore="UnusedResources">Нигоҳ доштан</string>
    <!-- Negative confirmation that Fenix should not save the new or updated login -->
    <string moz:removedIn="96" name="logins_doorhanger_save_dont_save" tools:ignore="UnusedResources">Нигоҳ дошта нашавад</string>
    <!-- Shown in snackbar to tell user that the password has been copied -->
    <string name="logins_password_copied">Ниҳонвожа ба ҳофизаи муваққатӣ нусха бардошта шуд</string>
    <!-- Shown in snackbar to tell user that the username has been copied -->
    <string name="logins_username_copied">Номи корбар ба ҳофизаи муваққатӣ нусха бардошта шуд</string>
    <!-- Shown in snackbar to tell user that the site has been copied -->
    <string moz:removedIn="96" name="logins_site_copied" tools:ignore="UnusedResources">Сомона ба ҳофизаи муваққатӣ нусха бардошта шуд</string>
    <!-- Content Description (for screenreaders etc) read for the button to copy a password in logins-->
    <string name="saved_logins_copy_password">Нусха бардоштани ниҳонвожа</string>
    <!-- Content Description (for screenreaders etc) read for the button to clear a password while editing a login-->
    <string name="saved_logins_clear_password">Пок кардани ниҳонвожа</string>
    <!-- Content Description (for screenreaders etc) read for the button to copy a username in logins -->
    <string name="saved_login_copy_username">Нусха бардоштани номи корбар</string>
    <!-- Content Description (for screenreaders etc) read for the button to clear a username while editing a login -->
    <string name="saved_login_clear_username">Пок кардани номи корбар</string>
    <!-- Content Description (for screenreaders etc) read for the button to clear the hostname field while creating a login -->
    <string name="saved_login_clear_hostname">Пок кардани номи мизбон</string>
    <!-- Content Description (for screenreaders etc) read for the button to copy a site in logins -->
    <string moz:removedIn="96" name="saved_login_copy_site" tools:ignore="UnusedResources">Нусха бардоштани сомона</string>
    <!-- Content Description (for screenreaders etc) read for the button to open a site in logins -->
    <string name="saved_login_open_site">Кушодани сомона дар браузер</string>
    <!-- Content Description (for screenreaders etc) read for the button to reveal a password in logins -->
    <string name="saved_login_reveal_password">Нишон додани ниҳонвожа</string>
    <!-- Content Description (for screenreaders etc) read for the button to hide a password in logins -->
    <string name="saved_login_hide_password">Пинҳон кардани ниҳонвожа</string>
    <!-- Message displayed in biometric prompt displayed for authentication before allowing users to view their logins -->
    <string name="logins_biometric_prompt_message">Барои дидани воридшавиҳои нигоҳдошташуда, қулфро кушоед</string>
    <!-- Title of warning dialog if users have no device authentication set up -->
    <string name="logins_warning_dialog_title">Воридшавиҳо ва ниҳонвожаҳои худро муҳофизат намоед</string>
    <!-- Message of warning dialog if users have no device authentication set up -->
    <string name="logins_warning_dialog_message">Барои муҳофизат кардани воридшавиҳо ва ниҳонвожаҳои худ аз дастрасии озод, агар касе дигар аз дастгоҳи шумо истифода барад, шаклвораи қулфи экран, рамзи PIN ё ниҳонвожаеро барои дастгоҳи худ танзим намоед.</string>
    <!-- Negative button to ignore warning dialog if users have no device authentication set up -->
    <string name="logins_warning_dialog_later">Дертар</string>
    <!-- Positive button to send users to set up a pin of warning dialog if users have no device authentication set up -->
    <string name="logins_warning_dialog_set_up_now">Ҳозир насб кунед</string>
    <!-- Title of PIN verification dialog to direct users to re-enter their device credentials to access their logins -->
    <string name="logins_biometric_prompt_message_pin">Қулфи дастгоҳи худро кушоед</string>
    <!-- Title for Accessibility Force Enable Zoom Preference -->
    <string name="preference_accessibility_force_enable_zoom">Тағйири андоза дар ҳамаи сомонаҳо</string>
    <!-- Summary for Accessibility Force Enable Zoom Preference -->
    <string name="preference_accessibility_force_enable_zoom_summary">Фаъол кардани имкони хурдкунӣ ва калонкунии намоиш, ҳатто дар сомонаҳое, ки ин ишораро манъ мекунанд.</string>
    <!-- Saved logins sorting strategy menu item -by name- (if selected, it will sort saved logins alphabetically) -->
    <string name="saved_logins_sort_strategy_alphabetically">Ном (А-Я)</string>

    <!-- Saved logins sorting strategy menu item -by last used- (if selected, it will sort saved logins by last used) -->
    <string name="saved_logins_sort_strategy_last_used">Истифодашудаи охирин</string>

    <!-- Content description (not visible, for screen readers etc.): Sort saved logins dropdown menu chevron icon -->
    <string name="saved_logins_menu_dropdown_chevron_icon_content_description">Мураттаб кардани менюи воридшавиҳо</string>

    <!-- Credit Cards Autofill -->
    <!-- Preference and title for managing the settings for credit cards -->
    <string name="preferences_credit_cards">Кортҳои насия</string>
    <!-- Preference for saving and autofilling credit cards -->
    <string name="preferences_credit_cards_save_and_autofill_cards">Нигоҳ доштан ва ба таври худкор пур кардани кортҳо</string>
    <!-- Preference summary for saving and autofilling credit card data -->
    <string name="preferences_credit_cards_save_and_autofill_cards_summary">Маълумот рамзгузорӣ карда шуд</string>
    <!-- Preference option for syncing credit cards across devices. This is displayed when the user is not signed into sync -->
    <string name="preferences_credit_cards_sync_cards_across_devices">Ҳамоҳанг кардани кортҳо байни дастгоҳҳо</string>
    <!-- Preference option for syncing credit cards across devices. This is displayed when the user is signed into sync -->
    <string name="preferences_credit_cards_sync_cards">Ҳамоҳанг кардани кортҳо</string>
    <!-- Preference option for adding a credit card -->
    <string name="preferences_credit_cards_add_credit_card">Илова кардани корти насия</string>

    <!-- Preference option for managing saved credit cards -->
    <string name="preferences_credit_cards_manage_saved_cards">Идора кардани кортҳои нигоҳдошташуда</string>
    <!-- Title of the "Add card" screen -->
    <string name="credit_cards_add_card">Илова кардани корт</string>
    <!-- Title of the "Edit card" screen -->
    <string name="credit_cards_edit_card">Таҳрир кардани корт</string>
    <!-- The header for the card number of a credit card -->
    <string name="credit_cards_card_number">Рақами корт</string>
    <!-- The header for the expiration date of a credit card -->
    <string name="credit_cards_expiration_date">Санаи анҷоми муҳлат</string>
    <!-- The label for the expiration date month of a credit card to be used by a11y services-->
    <string name="credit_cards_expiration_date_month">Моҳи санаи анҷоми муҳлат</string>
    <!-- The label for the expiration date year of a credit card to be used by a11y services-->
    <string name="credit_cards_expiration_date_year">Соли санаи анҷоми муҳлат</string>
    <!-- The header for the name on the credit card -->
    <string name="credit_cards_name_on_card">Ном дар корт</string>
    <!-- The header for the nickname for a credit card -->
    <string moz:removedIn="96" name="credit_cards_card_nickname" tools:ignore="UnusedResources">Номи корбари корт</string>

    <!-- The text for the "Delete card" menu item for deleting a credit card -->
    <string name="credit_cards_menu_delete_card">Нест кардани корт</string>
    <!-- The text for the "Delete card" button for deleting a credit card -->
    <string name="credit_cards_delete_card_button">Нест кардани корт</string>
    <!-- The title for the "Save" menu item for saving a credit card -->
    <string name="credit_cards_menu_save">Нигоҳ доштан</string>
    <!-- The text for the "Save" button for saving a credit card -->
    <string name="credit_cards_save_button">Нигоҳ доштан</string>
    <!-- The text for the "Cancel" button for cancelling adding or updating a credit card -->
    <string name="credit_cards_cancel_button">Бекор кардан</string>

    <!-- Title of the "Saved cards" screen -->
    <string name="credit_cards_saved_cards">Кортҳои нигоҳдошташуда</string>

    <!-- Error message for credit card number validation -->
    <string name="credit_cards_number_validation_error_message">Лутфан, рақами корти кредитии дурустро ворид намоед</string>

    <!-- Error message for credit card name on card validation -->
    <string name="credit_cards_name_on_card_validation_error_message">Лутфан, ин майдонро пур кунед</string>
    <!-- Message displayed in biometric prompt displayed for authentication before allowing users to view their saved credit cards -->
    <string name="credit_cards_biometric_prompt_message">Барои дидани кортҳои нигоҳдошташуда, қулфро кушоед</string>
    <!-- Title of warning dialog if users have no device authentication set up -->
    <string name="credit_cards_warning_dialog_title">Кортҳои кредитии худро муҳофизат кунед</string>
    <!-- Message of warning dialog if users have no device authentication set up -->
    <string name="credit_cards_warning_dialog_message">Барои муҳофизат кардани кортҳои кредитии нигоҳдошташудаи худ аз дастрасии озод, агар касе дигар аз дастгоҳи шумо истифода барад, шаклвораи қулфи экран, рамзи PIN ё ниҳонвожаеро барои дастгоҳи худ танзим намоед.</string>
    <!-- Positive button to send users to set up a pin of warning dialog if users have no device authentication set up -->
    <string name="credit_cards_warning_dialog_set_up_now">Ҳозир насб кунед</string>
    <!-- Negative button to ignore warning dialog if users have no device authentication set up -->
    <string name="credit_cards_warning_dialog_later">Дертар</string>
    <!-- Title of PIN verification dialog to direct users to re-enter their device credentials to access their credit cards -->
    <string name="credit_cards_biometric_prompt_message_pin">Қулфи дастгоҳи худро кушоед</string>
    <!-- Message displayed in biometric prompt for authentication, before allowing users to use their stored credit card information -->
    <string name="credit_cards_biometric_prompt_unlock_message">Барои истифодаи маълумоти кортҳои кредитии нигоҳдошташуда, қулфро кушоед</string>

    <!-- Title of the Add search engine screen -->
    <string name="search_engine_add_custom_search_engine_title">Илова кардани низоми ҷустуҷӯӣ</string>
    <!-- Title of the Edit search engine screen -->
    <string name="search_engine_edit_custom_search_engine_title">Таҳрир кардани низоми ҷустуҷӯӣ</string>
    <!-- Content description (not visible, for screen readers etc.): Title for the button to add a search engine in the action bar -->
    <string name="search_engine_add_button_content_description">Илова кардан</string>
    <!-- Content description (not visible, for screen readers etc.): Title for the button to save a search engine in the action bar -->
    <string name="search_engine_add_custom_search_engine_edit_button_content_description">Нигоҳ доштан</string>
    <!-- Text for the menu button to edit a search engine -->
    <string name="search_engine_edit">Таҳрир кардан</string>
    <!-- Text for the menu button to delete a search engine -->
    <string name="search_engine_delete">Нест кардан</string>

    <!-- Text for the button to create a custom search engine on the Add search engine screen -->
    <string name="search_add_custom_engine_label_other">Дигар</string>
    <!-- Placeholder text shown in the Search Engine Name TextField before a user enters text -->
    <string name="search_add_custom_engine_name_hint">Ном</string>
    <!-- Placeholder text shown in the Search String TextField before a user enters text -->
    <string name="search_add_custom_engine_search_string_hint">Сатри ҷустуҷӯ барои истифода</string>
    <!-- Description text for the Search String TextField. The %s is part of the string -->
    <string formatted="false" name="search_add_custom_engine_search_string_example">Сатри дархостро бо “%s” иваз намоед. Масалан:\nhttps://www.google.com/search?q=%s</string>
    <!-- Text for the button to learn more about adding a custom search engine -->
    <string moz:removedIn="96" name="search_add_custom_engine_learn_more_label" tools:ignore="UnusedResources">Маълумоти бештар</string>
    <!-- Accessibility description for the form in which details about the custom search engine are entered -->
    <string name="search_add_custom_engine_form_description">Тафсилот дар бораи низоми ҷустуҷӯии фармоишӣ</string>
    <!-- Accessibility description for the 'Learn more' link -->
    <string moz:removedIn="96" name="search_add_custom_engine_learn_more_description" tools:ignore="UnusedResources">Пайванди «Маълумоти бештар»</string>

    <!-- Text shown when a user leaves the name field empty -->
    <string name="search_add_custom_engine_error_empty_name">Номи низоми ҷустуҷӯиро ворид намоед</string>
    <!-- Text shown when a user tries to add a search engine that already exists -->
    <string moz:removedIn="96" name="search_add_custom_engine_error_existing_name" tools:ignore="UnusedResources">Низоми ҷустуҷӯӣ бо номи “%s” аллакай вуҷуд дорад.</string>
    <!-- Text shown when a user leaves the search string field empty -->
    <string name="search_add_custom_engine_error_empty_search_string">Сатри ҷустуҷӯро ворид кунед</string>
    <!-- Text shown when a user leaves out the required template string -->
    <string name="search_add_custom_engine_error_missing_template">Тафтиш кунед, ки сатри ҷустуҷӯ ба шакли намунавӣ мувофиқат мекунад</string>
    <!-- Text shown when we aren't able to validate the custom search query. The first parameter is the url of the custom search engine -->
    <string name="search_add_custom_engine_error_cannot_reach">Хатои пайвастшавӣ ба “%s”</string>
    <!-- Text shown when a user creates a new search engine -->
    <string name="search_add_custom_engine_success_message">%s эҷод карда шуд</string>
    <!-- Text shown when a user successfully edits a custom search engine -->
    <string name="search_edit_custom_engine_success_message">%s нигоҳ дошта шуд</string>
    <!-- Text shown when a user successfully deletes a custom search engine -->
    <string name="search_delete_search_engine_success_message">%s нест карда шуд</string>

    <!-- Title text shown for the migration screen to the new browser. Placeholder replaced with app name -->
    <string name="migration_title">Хуш омадед ба барномаи комилан нави %s</string>
    <!-- Description text followed by a list of things migrating (e.g. Bookmarks, History). Placeholder replaced with app name-->
    <string name="migration_description">Шуморо браузери комилан аз нав тарҳрезишуда интизор аст, ки ба шумо бо самаранокӣ ва хусусиятҳои такмилёфта барои кори бештар дар Интернет кумак мерасонад.\n\nЛутфан, интизор шавед, то мо %s-ро навсозӣ кунем, аз он ҷумла</string>
    <!-- Text on the disabled button while in progress. Placeholder replaced with app name -->
    <string name="migration_updating_app_button_text">%s нав шуда истодааст...</string>
    <!-- Text on the enabled button. Placeholder replaced with app name-->
    <string name="migration_update_app_button">Оғоз кардани %s</string>
    <!-- Accessibility description text for a completed migration item -->
    <string name="migration_icon_description">Интиқол анҷом ёфт</string>
    <!--Text on list of migrated items (e.g. Settings, History, etc.)-->
    <string name="migration_text_passwords">Ниҳонвожаҳо</string>

    <!-- Heading for the instructions to allow a permission -->
    <string name="phone_feature_blocked_intro">Барои иҷозат додан:</string>
    <!-- First step for the allowing a permission -->
    <string name="phone_feature_blocked_step_settings">1. Ба Танзимоти Android гузаред</string>
    <!-- Second step for the allowing a permission -->
    <string name="phone_feature_blocked_step_permissions"><![CDATA[2. <b>Иҷозатҳо</b>-ро зер кунед]]></string>
    <!-- Third step for the allowing a permission (Fore example: Camera) -->
    <string name="phone_feature_blocked_step_feature"><![CDATA[3. <b>%1$s</b> ба ФАЪОЛ иваз намоед]]></string>

    <!-- Label that indicates a site is using a secure connection -->
    <string name="quick_settings_sheet_secure_connection_2">Пайвастшавӣ бехатар аст</string>
    <!-- Label that indicates a site is using a insecure connection -->
    <string name="quick_settings_sheet_insecure_connection_2">Пайвастшавӣ бехатар нест</string>
    <!-- Label to clear site data -->
    <string name="clear_site_data">Пок кардани кукиҳо ва иттилооти сомона</string>
    <!-- Confirmation message for a dialog confirming if the user wants to delete all data for current site -->
    <string name="confirm_clear_site_data"><![CDATA[Шумо мутмаин ҳастед, ки мехоҳед ҳамаи кукиҳо ва иттилоотро барои сомонаи <b>%s</b> тоза намоед?]]></string>
    <!-- Confirmation message for a dialog confirming if the user wants to delete all the permissions for all sites-->
    <string name="confirm_clear_permissions_on_all_sites">Шумо мутмаин ҳастед, ки мехоҳед ҳамаи иҷозатҳоро дар ҳамаи сомонаҳо тоза намоед?</string>
    <!-- Confirmation message for a dialog confirming if the user wants to delete all the permissions for a site-->
    <string name="confirm_clear_permissions_site">Шумо мутмаин ҳастед, ки мехоҳед ҳамаи иҷозатҳоро барои сомонаи ҷорӣ тоза намоед?</string>
    <!-- Confirmation message for a dialog confirming if the user wants to set default value a permission for a site-->
    <string name="confirm_clear_permission_site">Шумо мутмаин ҳастед, ки мехоҳед ин иҷозатҳоро барои сомонаи ҷорӣ тоза намоед?</string>
    <!-- label shown when there are not site exceptions to show in the site exception settings -->
    <string name="no_site_exceptions">Ягон истиснои сомона нест</string>
    <!-- Label for the Pocket default top site -->
    <string moz:removedIn="96" name="pocket_top_articles" tools:ignore="UnusedResources">Мақолаҳои беҳтарин</string>
    <!-- Bookmark deletion confirmation -->
    <string name="bookmark_deletion_confirmation">Шумо мутмаин ҳастед, ки мехоҳед ин хатбаракро нест намоед?</string>
    <!-- Browser menu button that adds a top site to the home fragment -->
    <string name="browser_menu_add_to_top_sites">Илова кардан ба сомонаҳои беҳтарин</string>
    <!-- text shown before the issuer name to indicate who its verified by, parameter is the name of
     the certificate authority that verified the ticket-->
    <string name="certificate_info_verified_by">Тасдиқ аз ҷониби: %1$s</string>
    <!-- Login overflow menu delete button -->
    <string name="login_menu_delete_button">Нест кардан</string>
    <!-- Login overflow menu edit button -->
    <string name="login_menu_edit_button">Таҳрир кардан</string>
    <!-- Message in delete confirmation dialog for logins -->
    <string name="login_deletion_confirmation">Шумо мутмаин ҳастед, ки мехоҳед ин воридшавиро нест намоед?</string>
    <!-- Positive action of a dialog asking to delete  -->
    <string name="dialog_delete_positive">Нест кардан</string>
    <!--  The saved login options menu description. -->
    <string name="login_options_menu">Имконоти воридшавӣ</string>
    <!--  The editable text field for a login's web address. -->
    <string name="saved_login_hostname_description">Майдони матни таҳриршаванда барои нишонии сомонаи воридшавӣ.</string>
    <!--  The editable text field for a login's username. -->
    <string name="saved_login_username_description">Майдони матни таҳриршаванда барои номи корбарии воридшавӣ.</string>
    <!--  The editable text field for a login's password. -->
    <string name="saved_login_password_description">Майдони матни таҳриршаванда барои ниҳонвожаи воридшавӣ.</string>
    <!--  The button description to save changes to an edited login. -->
    <string name="save_changes_to_login">Нигоҳ доштани тағйирот барои воридшавӣ</string>
    <!--  The button description to discard changes to an edited login. -->
    <string moz:removedIn="96" name="discard_changes" tools:ignore="UnusedResources">Рад кардани тағйирот</string>
    <!--  The page title for editing a saved login. -->
    <string name="edit">Таҳрир кардан</string>

    <!--  The page title for adding new login. -->
    <string name="add_login">Илова кардани воридшавии нав</string>
    <!--  The error message in add/edit login view when password field is blank. -->
    <string name="saved_login_password_required">Ниҳонвожа лозим аст</string>
    <!--  The error message in add login view when username field is blank. -->
    <string name="saved_login_username_required">Номи корбар лозим аст</string>
    <!--  The error message in add login view when hostname field is blank. -->
    <string name="saved_login_hostname_required" tools:ignore="UnusedResources">Номи сервер лозим аст</string>
    <!-- Voice search button content description  -->
    <string name="voice_search_content_description">Ҷустуҷӯи овозӣ</string>
    <!-- Voice search prompt description displayed after the user presses the voice search button -->
    <string name="voice_search_explainer">Акнун ҳарф занед</string>

    <!--  The error message in edit login view when a duplicate username exists. -->
    <string name="saved_login_duplicate">Воридшавӣ бо ин номи корбар аллакай вуҷуд дорад</string>

    <!-- This is the hint text that is shown inline on the hostname field of the create new login page. 'https://www.example.com' intentionally hardcoded here -->
    <string name="add_login_hostname_hint_text">https://www.example.com</string>
    <!-- This is an error message shown below the hostname field of the add login page when a hostname does not contain http or https. -->
    <string name="add_login_hostname_invalid_text_3">Нишонии сомона бояд &quot;https://&quot; ё &quot;http://&quot;-ро дар бар гирад</string>
    <!-- This is an error message shown below the hostname field of the add login page when a hostname is invalid. -->
    <string name="add_login_hostname_invalid_text_2">Номи сервери дуруст лозим аст</string>

    <!-- Synced Tabs -->
    <!-- Text displayed to ask user to connect another device as no devices found with account -->
    <string name="synced_tabs_connect_another_device">Дастгоҳи дигареро пайваст кунед.</string>

    <!-- Text displayed asking user to re-authenticate -->
    <string name="synced_tabs_reauth">Лутфан, санҷиши ҳаққониятро аз нав такрор кунед</string>
    <!-- Text displayed when user has disabled tab syncing in Firefox Sync Account -->
    <string name="synced_tabs_enable_tab_syncing">Лутфан ҳамоҳангсозии варақаҳоро фаъол кунед.</string>
    <!-- Text displayed when user has no tabs that have been synced -->
    <string name="synced_tabs_no_tabs">Шумо дар дастгоҳҳои дигари худ дар Firefox ягон варақаи кушодашуда надоред.</string>
    <!-- Text displayed in the synced tabs screen when a user is not signed in to Firefox Sync describing Synced Tabs -->
    <string name="synced_tabs_sign_in_message">Дидани рӯйхати варақаҳо аз дастгоҳҳои дигар.</string>
    <!-- Text displayed on a button in the synced tabs screen to link users to sign in when a user is not signed in to Firefox Sync -->
    <string name="synced_tabs_sign_in_button">Барои ҳамоҳангсозӣ ворид шавед</string>
    <!-- The text displayed when a synced device has no tabs to show in the list of Synced Tabs. -->
    <string name="synced_tabs_no_open_tabs">Ягон варақаи кушодашуда нест</string>

    <!-- Top Sites -->
    <!-- Title text displayed in the dialog when top sites limit is reached. -->
    <string name="top_sites_max_limit_title">Ба ҳудуди шумораи сомонаҳои беҳтарин расид</string>
    <!-- Content description text displayed in the dialog when top sites limit is reached. -->
    <string name="top_sites_max_limit_content_2">Барои илова кардани сомонаи роиҷи нав, сомонаи дигареро тоза намоед. Сомонаро ламс карда, доред ва &quot;Тоза кардан&quot;-ро интихоб намоед.</string>
    <!-- Confirmation dialog button text when top sites limit is reached. -->
    <string name="top_sites_max_limit_confirmation_button">Хуб, фаҳмидам</string>

    <!-- Label for the preference to show the most visited top sites on the homepage -->
    <string name="top_sites_toggle_top_recent_sites_3">Сомонаҳои дидашудаи роиҷ</string>
<<<<<<< HEAD
    <!-- Label for the show most visited top sites preference -->
    <string moz:removedIn="94" name="top_sites_toggle_top_frecent_sites_2" tools:ignore="UnusedResources">Намоиш додани сомонаҳои дидашудаи роиҷ</string>
    <!-- Label for the show most visited sites preference -->
    <string moz:removedIn="93" name="top_sites_toggle_top_frecent_sites" tools:ignore="UnusedResources">Намоиш додани сомонаҳои роиҷ</string>
=======
>>>>>>> 5a685e67

    <!-- Title text displayed in the rename top site dialog. -->
	<string name="top_sites_rename_dialog_title">Ном</string>
	<!-- Hint for renaming title of a top site -->
	<string name="top_site_name_hint">Номи сомонаи беҳтарин</string>
	<!-- Button caption to confirm the renaming of the top site. -->
	<string name="top_sites_rename_dialog_ok">ХУБ</string>
	<!-- Dialog button text for canceling the rename top site prompt. -->
	<string name="top_sites_rename_dialog_cancel">Бекор кардан</string>

    <!-- Inactive tabs in the tabs tray -->
    <!-- Title text displayed in the tabs tray when a tab has been unused for 14 days. -->
    <string name="inactive_tabs_title">Варақаҳои ғайрифаъол</string>
    <!-- Content description for closing all inactive tabs -->
    <string name="inactive_tabs_delete_all">Пӯшидани ҳамаи варақаҳои ғайрифаъол</string>
    <!-- A description below the section of "inactive" tabs to notify the user when those tabs will be closed, if appropriate. See strings inactive_tabs_30_days and inactive_tabs_7_days for placeholders options. -->
<<<<<<< HEAD
    <string moz:removedIn="93" name="inactive_tabs_description" tools:ignore="UnusedResources">Варақаҳо дар ин ҷо ба муддати %s дастрас мешаванд. Баъд аз ин вақт, варақаҳо ба таври худкор пӯшида мешаванд.</string>
    <!-- The amount of time until a tab in the "inactive" section of the tabs tray will be closed. See string inactive_tabs_description as well -->
    <string moz:removedIn="93" name="inactive_tabs_30_days" tools:ignore="UnusedResources">30 рӯз</string>
    <!-- The amount of time until a tab in the "inactive" section of the tabs tray will be closed. See string inactive_tabs_description as well -->
    <string moz:removedIn="93" name="inactive_tabs_7_days" tools:ignore="UnusedResources">1 ҳафта</string>
=======
    <string moz:removedIn="95" name="inactive_tabs_description" tools:ignore="UnusedResources">Варақаҳо дар ин ҷо ба муддати %s дастрас мешаванд. Баъд аз ин вақт, варақаҳо ба таври худкор пӯшида мешаванд.</string>
    <!-- The amount of time until a tab in the "inactive" section of the tabs tray will be closed. See string inactive_tabs_description as well -->
    <string moz:removedIn="95" name="inactive_tabs_30_days" tools:ignore="UnusedResources">30 рӯз</string>
    <!-- The amount of time until a tab in the "inactive" section of the tabs tray will be closed. See string inactive_tabs_description as well -->
    <string moz:removedIn="95" name="inactive_tabs_7_days" tools:ignore="UnusedResources">1 ҳафта</string>
>>>>>>> 5a685e67

    <!-- Inactive tabs auto-close message in the tabs tray -->
    <!-- The header text of the auto-close message when the user is asked if they want to turn on the auto-closing of inactive tabs. -->
    <string name="inactive_tabs_auto_close_message_header" tools:ignore="UnusedResources">Пас аз як моҳ ба таври худкор пӯшида шавад?</string>

    <!-- A description below the header to notify the user what the inactive tabs auto-close feature is. -->
    <string name="inactive_tabs_auto_close_message_description" tools:ignore="UnusedResources">Firefox метавонад варақаҳоеро, ки шумо дар давоми як моҳи охир надидаед, пӯшонад.</string>
    <!-- A call to action below the description to allow the user to turn on the auto closing of inactive tabs. -->
    <string name="inactive_tabs_auto_close_message_action" tools:ignore="UnusedResources">ФАЪОЛ КАРДАНИ ПӮШИШИ ХУДКОР</string>

<<<<<<< HEAD
    <!-- Inactive tabs survey -->
    <!-- Header text for the inactive tabs survey asking for feedback to improve the inactive tabs feature. -->
    <string name="inactive_tabs_survey_header" tools:ignore="UnusedResources">Лутфан, ба мо барои такмилсозии браузер кумак кунед</string>
    <!-- Content text for the inactive tabs survey asking the primary survey feedback question. -->
    <string name="inactive_tabs_survey_content" tools:ignore="UnusedResources">Чаро шумо варақаҳои ғайрифаъолро хомӯш кардед?</string>
    <!-- One of the feedback option that can be selected as a responses to the inactive tabs survey question. -->
    <string name="inactive_tabs_survey_not_interested_option" tools:ignore="UnusedResources">Ба ин хусусият таваҷҷуҳ надорам</string>
    <!-- One of the feedback option that can be selected as a responses to the inactive tabs survey question. -->
    <string name="inactive_tabs_survey_time_too_long_option" tools:ignore="UnusedResources">Вақти ғайрифаъолсозӣ хеле дароз аст</string>
    <!-- One of the feedback option that can be selected as a responses to the inactive tabs survey question. -->
    <string name="inactive_tabs_survey_time_too_short_option" tools:ignore="UnusedResources">Вақти ғайрифаъолсозӣ хеле кутоҳ аст</string>
    <!-- Confirmation button text to submit the feedback for the inactive tabs survey. -->
    <string name="inactive_tabs_survey_send_button" tools:ignore="UnusedResources">Фиристодан</string>
    <!-- Content description for inactive tabs survey close button -->
    <string name="inactive_tabs_survey_close_button_content_description" tools:ignore="UnusedResources">Пӯшидааст</string>
=======
    <!-- Text for the snackbar to confirm auto-close is enabled for inactive tabs -->
    <string name="inactive_tabs_auto_close_message_snackbar">«Пӯшидани худкор» фаъол шуд</string>

    <!-- Inactive tabs survey -->
    <!-- Header text for the inactive tabs survey asking for feedback to improve the inactive tabs feature. -->
    <string moz:removedIn="95" name="inactive_tabs_survey_header" tools:ignore="UnusedResources">Лутфан, ба мо барои такмилсозии браузер кумак кунед</string>
    <!-- Header text for the inactive tabs survey asking for feedback to improve the inactive tabs feature. -->
    <string name="inactive_tabs_survey_header_1">Барои беҳтар кардани Firefox кумак кунед</string>

    <!-- Content text for the inactive tabs survey asking the primary survey feedback question. -->
    <string name="inactive_tabs_survey_content">Чаро шумо варақаҳои ғайрифаъолро хомӯш кардед?</string>
    <!-- One of the feedback option that can be selected as a responses to the inactive tabs survey question. -->
    <string name="inactive_tabs_survey_do_not_understand">Ман намефаҳмам, ки он чӣ гуна кор мекунад</string>
    <!-- One of the feedback option that can be selected as a responses to the inactive tabs survey question. -->
    <string name="inactive_tabs_survey_do_it_myself">Ман мехоҳам, ки варақаҳои куҳнаро худам тоза намоям</string>
    <!-- One of the feedback option that can be selected as a responses to the inactive tabs survey question. -->
    <string moz:removedIn="95" name="inactive_tabs_survey_time_too_long_option" tools:ignore="UnusedResources">Вақти ғайрифаъолсозӣ хеле дароз аст</string>
    <!-- One of the feedback option that can be selected as a responses to the inactive tabs survey question. -->
    <string name="inactive_tabs_survey_time_too_long_option_1">Муҳлати дуҳафтаина хеле дароз аст</string>
    <!-- One of the feedback option that can be selected as a responses to the inactive tabs survey question. -->
    <string moz:removedIn="95" name="inactive_tabs_survey_time_too_short_option" tools:ignore="UnusedResources">Вақти ғайрифаъолсозӣ хеле кутоҳ аст</string>
    <!-- One of the feedback option that can be selected as a responses to the inactive tabs survey question. -->
    <string name="inactive_tabs_survey_time_too_short_option_1">Муҳлати дуҳафтаина хеле кутоҳ аст</string>
    <!-- Confirmation button text to submit the feedback for the inactive tabs survey. -->
    <string name="inactive_tabs_survey_send_button">Фиристодан</string>
    <!-- Content description for inactive tabs survey close button -->
    <string name="inactive_tabs_survey_close_button_content_description">Пӯшидааст</string>
>>>>>>> 5a685e67

    <!-- Default browser experiment -->
    <string name="default_browser_experiment_card_text">Пайванҳоеро, танзим кунед, ки онҳо аз сомонаҳо, почтаи электронӣ ва паёмҳо дар браузери Firefox ба таври худкор кушода шаванд.</string>

    <!-- Content description for close button in collection placeholder. -->
    <string name="remove_home_collection_placeholder_content_description">Тоза кардан</string>

    <!-- Content description radio buttons with a link to more information -->
    <string name="radio_preference_info_content_description">Барои тафсилоти бештар зер кунед</string>

    <!-- Content description for the action bar "up" button -->
    <string name="action_bar_up_description">Ба боло гузаред</string>

    <!-- Content description for privacy content close button -->
    <string name="privacy_content_close_button_content_description">Пӯшидан</string>

    <!-- Pocket recommended stories -->
    <!-- Header text for a section on the home screen. -->
<<<<<<< HEAD
    <string moz:removedIn="94" name="pocket_stories_header" tools:ignore="UnusedResources">Ҳикояҳои андешаангез</string>
    <!-- Header text for a section on the home screen. -->
=======
>>>>>>> 5a685e67
    <string name="pocket_stories_header_1">Ҳикояҳои андешаангез</string>
    <!-- Header text for a section on the home screen. -->
    <string name="pocket_stories_categories_header">Ҳикояҳо аз рӯи мавзӯъ</string>
    <!-- Text of a button allowing users to access an external url for more Pocket recommendations. -->
    <string name="pocket_stories_placeholder_text">Бештар омӯзед</string>
    <!-- Title of an app feature. Smaller than a heading.-->
    <string name="pocket_stories_feature_title">Дар асоси Pocket кор мекунад.</string>
    <!-- Caption for describing a certain feature. The placeholder is for a clickable text (eg: Learn more) which will load an url in a new tab when clicked.  -->
    <string name="pocket_stories_feature_caption">Қисми оилаи Firefox.%s</string>
    <!-- Clickable text for opening an external link for more information about Pocket. -->
    <string name="pocket_stories_feature_learn_more">Маълумоти бештар</string>
</resources><|MERGE_RESOLUTION|>--- conflicted
+++ resolved
@@ -50,13 +50,6 @@
 
     <!-- Home - Recently saved bookmarks -->
     <!-- Title for the home screen section with recently saved bookmarks. -->
-<<<<<<< HEAD
-    <string moz:removedIn="94" name="recently_saved_bookmarks" tools:ignore="UnusedResources">Иловашудаи охирин</string>
-    <!-- Title for the home screen section with recently saved bookmarks. -->
-    <string moz:removedIn="94" name="recently_bookmarked" tools:ignore="UnusedResources">Хатбаракҳои иловашудаи охирин</string>
-    <!-- Title for the home screen section with recently saved bookmarks. -->
-=======
->>>>>>> 5a685e67
     <string name="recent_bookmarks_title">Хатбаракҳои охирин</string>
     <!-- Content description for the recently saved bookmarks section on the home screen. -->
     <string name="recently_saved_bookmarks_content_description">Хатбаракҳои нигоҳдошташудаи охирин</string>
@@ -126,15 +119,11 @@
     <!-- Content description for close button in the auto-close dialog of the inactive tabs. -->
     <string name="tab_tray_inactive_auto_close_button_content_description">Пӯшидан</string>
     <!-- Text for turn on auto close tabs button in the auto-close dialog of the inactive tabs. -->
-<<<<<<< HEAD
-    <string name="tab_tray_inactive_turn_on_auto_close_button">Фаъол кардани «Пӯшидани худкор»</string>
-=======
     <string moz:removedIn="95" name="tab_tray_inactive_turn_on_auto_close_button" tools:ignore="UnusedResources">Фаъол кардани «Пӯшидани худкор»</string>
 
     <!-- Text for turn on auto close tabs button in the auto-close dialog of the inactive tabs. -->
     <string name="tab_tray_inactive_turn_on_auto_close_button_2">Фаъол кардани «Пӯшидани худкор»</string>
 
->>>>>>> 5a685e67
 
     <!-- Home screen icons - Long press shortcuts -->
     <!-- Shortcut action to open new tab -->
@@ -151,28 +140,19 @@
     <string name="recent_tabs_show_all">Ҳамаро намоиш додан</string>
 
     <!-- Content description for the button which navigates the user to show all recent tabs in the tabs tray. -->
-<<<<<<< HEAD
-    <string name="recent_tabs_show_all_content_description">Нишон додани тугмаи ҳамаи хатбаракҳои охирин</string>
-=======
     <string name="recent_tabs_show_all_content_description_2">Нишон додани тугмаи ҳамаи хатбаракҳои охирин</string>
     <!-- Content description for the button which navigates the user to show all recent tabs in the tabs tray. -->
     <string moz:removedIn="97" name="recent_tabs_show_all_content_description2" tools:ignore="UnusedResources">Нишон додани ҳамаи хатбаракҳои охирин</string>
->>>>>>> 5a685e67
     <!-- Title for showing a group item in the 'Jump back in' section of the new tab
         The first parameter is the search term that the user used. (for example: your search for "cat")-->
     <string name="recent_tabs_search_term">Ҷустуҷӯи шумо барои \&quot;%1$s\&quot;</string>
     <!-- Text for the number of tabs in a group in the 'Jump back in' section of the new tab
-<<<<<<< HEAD
-        The first parameter is the count for number of sites in the group.  This number will always be more than one. -->
-    <string name="recent_tabs_search_term_count">Сомонаҳо: %1$s</string>
-=======
     The first parameter is the count for number of sites in the group.  This number will always be more than one. -->
     <string moz:removedIn="96" name="recent_tabs_search_term_count" tools:ignore="UnusedResources">Сомонаҳо: %1$s</string>
 
     <!-- Text for the number of tabs in a group in the 'Jump back in' section of the new tab
         %d is a placeholder for the number of sites in the group. This number will always be more than one. -->
     <string name="recent_tabs_search_term_count_2">%d сомона</string>
->>>>>>> 5a685e67
 
     <!-- History Metadata -->
     <!-- Header text for a section on the home screen that displays grouped highlights from the
@@ -180,26 +160,15 @@
     <string name="history_metadata_header_2">Дидашудаи охирин</string>
     <!-- Header text for a section on the home screen that displays grouped highlights from the
          user's browsing history, such as topics they have researched or explored on the web -->
-<<<<<<< HEAD
-    <string moz:removedIn="94" name="history_metadata_header_2" tools:ignore="UnusedResources">Дидашудаи охирин</string>
-    <!-- Header text for a section on the home screen that displays grouped highlights from the
-         user's browsing history, such as topics they have researched or explored on the web -->
-    <string name="history_metadata_header_3">Ҷустуҷӯҳои охирин</string>
-=======
     <string moz:removedIn="96" name="history_metadata_header_3" tools:ignore="UnusedResources">Ҷустуҷӯҳои охирин</string>
->>>>>>> 5a685e67
     <!-- Text for the menu button to remove a grouped highlight from the user's browsing history
          in the Recently visited section -->
     <string name="recently_visited_menu_item_remove">Тоза кардан</string>
 
     <!-- Content description for the button which navigates the user to show all of their history. -->
-<<<<<<< HEAD
-    <string name="past_explorations_show_all_content_description">Нишон додани тугмаи ҳамаи тадқиқотҳои охирин</string>
-=======
     <string name="past_explorations_show_all_content_description_2">Нишон додани ҳамаи тадқиқотҳои охирин</string>
     <!-- Content description for the button which navigates the user to show all of their history. -->
     <string moz:removedIn="97" name="past_explorations_show_all_content_description" tools:ignore="UnusedResources">Нишон додани тугмаи ҳамаи тадқиқотҳои охирин</string>
->>>>>>> 5a685e67
 
     <!-- Browser Fragment -->
     <!-- Content description (not visible, for screen readers etc.): Navigate to open tabs -->
@@ -426,11 +395,6 @@
     <!-- Preference for changing default theme to dark or light mode -->
     <string name="preferences_theme">Мавзӯъ</string>
     <!-- Preference for customizing the home screen -->
-<<<<<<< HEAD
-    <string moz:removedIn="94" name="preferences_home" tools:ignore="UnusedResources">Асосӣ</string>
-    <!-- Preference for customizing the home screen -->
-=======
->>>>>>> 5a685e67
     <string name="preferences_home_2">Саҳифаи асосӣ</string>
     <!-- Preference for gestures based actions -->
     <string name="preferences_gestures">Ишораҳо</string>
@@ -501,19 +465,6 @@
     <!-- Header text for jumping back into the recent tab in customize the home screen -->
     <string name="customize_toggle_jump_back_in">Бозгашт ба</string>
     <!-- Title for the customize home screen section with recently saved bookmarks. -->
-<<<<<<< HEAD
-    <string moz:removedIn="94" name="customize_toggle_recently_saved_bookmarks" tools:ignore="UnusedResources">Иловашудаи охирин</string>
-    <!-- Title for the customize home screen section with recently saved bookmarks. -->
-    <string moz:removedIn="94" name="customize_toggle_recently_bookmarked" tools:ignore="UnusedResources">Хатбаракҳои иловашудаи охирин</string>
-    <!-- Title for the customize home screen section with recently saved bookmarks. -->
-    <string name="customize_toggle_recent_bookmarks">Хатбаракҳои охирин</string>
-    <!-- Title for the customize home screen section with recently visited. Recently visited is
-    a section where users see a list of tabs that they have visited in the past few days -->
-    <string moz:removedIn="94" name="customize_toggle_recently_visited" tools:ignore="UnusedResources">Дидашудаи охирин</string>
-    <!-- Title for the customize home screen settings section for recent searches. Recent searches
-     is a section where users see a list of groups of tabs that they have visited in the past few days -->
-    <string name="customize_toggle_recent_searches">Ҷустуҷӯҳои охирин</string>
-=======
     <string name="customize_toggle_recent_bookmarks">Хатбаракҳои охирин</string>
     <!-- Title for the customize home screen section with recently visited. Recently visited is
     a section where users see a list of tabs that they have visited in the past few days -->
@@ -521,7 +472,6 @@
     <!-- Title for the customize home screen settings section for recent searches. Recent searches
      is a section where users see a list of groups of tabs that they have visited in the past few days -->
     <string moz:removedIn="96" name="customize_toggle_recent_searches" tools:ignore="UnusedResources">Ҷустуҷӯҳои охирин</string>
->>>>>>> 5a685e67
     <!-- Title for the customize home screen section with Pocket. -->
     <string name="customize_toggle_pocket">Pocket</string>
 
@@ -759,29 +709,12 @@
     <string name="preference_auto_close_tabs" tools:ignore="UnusedResources">Пӯшидани варақаҳои кушода ба таври худкор</string>
 
     <!-- Opening screen -->
-<<<<<<< HEAD
-    <!-- Title of a preference that allows a user to indicate after a specified amount of time when the app should start on the home screen -->
-    <string moz:removedIn="94" name="preferences_start_on_home" tools:ignore="UnusedResources">Оғоз дар экрани асосӣ</string>
-    <!-- Title of a preference that allows a user to choose what screen to show after opening the app -->
-    <string name="preferences_opening_screen">Экрани ибтидоӣ</string>
-    <!-- Option for starting on the home screen after after four hours or inactivity -->
-    <string moz:removedIn="94" name="start_on_home_after_four_hours" tools:ignore="UnusedResources">Пас аз чор соат</string>
-    <!-- Option for always opening the homepage when re-opening the app -->
-    <string name="opening_screen_homepage">Саҳифаи асосӣ</string>
-    <!-- Option for always starting on the home screen -->
-    <string moz:removedIn="94" name="start_on_home_always" tools:ignore="UnusedResources">Ҳамеша</string>
-    <!-- Option for always opening the user's last-open tab when re-opening the app -->
-    <string name="opening_screen_last_tab">Варақаи охирин</string>
-    <!-- Option for never starting on the home screen -->
-    <string moz:removedIn="94" name="start_on_home_never" tools:ignore="UnusedResources">Ҳеҷ гоҳ</string>
-=======
     <!-- Title of a preference that allows a user to choose what screen to show after opening the app -->
     <string name="preferences_opening_screen">Экрани ибтидоӣ</string>
     <!-- Option for always opening the homepage when re-opening the app -->
     <string name="opening_screen_homepage">Саҳифаи асосӣ</string>
     <!-- Option for always opening the user's last-open tab when re-opening the app -->
     <string name="opening_screen_last_tab">Варақаи охирин</string>
->>>>>>> 5a685e67
     <!-- Option for always opening the homepage when re-opening the app after four hours of inactivity -->
     <string name="opening_screen_after_four_hours_of_inactivity">Саҳифаи асосӣ пас аз чор соати беамалӣ</string>
     <!-- Summary for tabs preference when auto closing tabs setting is set to manual close-->
@@ -919,12 +852,6 @@
     <string moz:removedIn="96" name="tab_tray_save_to_collection" tools:ignore="UnusedResources">Нигоҳ доштан</string>
 
     <!-- Title text for the normal tabs header in the tabs tray which are not part of any tab grouping. -->
-<<<<<<< HEAD
-    <string moz:removedIn="94" name="tab_tray_header_title" tools:ignore="UnusedResources">Дигар</string>
-
-    <!-- Title text for the normal tabs header in the tabs tray which are not part of any tab grouping. -->
-=======
->>>>>>> 5a685e67
     <string name="tab_tray_header_title_1">Варақаҳои дигар</string>
 
     <!-- History -->
@@ -2019,13 +1946,6 @@
 
     <!-- Label for the preference to show the most visited top sites on the homepage -->
     <string name="top_sites_toggle_top_recent_sites_3">Сомонаҳои дидашудаи роиҷ</string>
-<<<<<<< HEAD
-    <!-- Label for the show most visited top sites preference -->
-    <string moz:removedIn="94" name="top_sites_toggle_top_frecent_sites_2" tools:ignore="UnusedResources">Намоиш додани сомонаҳои дидашудаи роиҷ</string>
-    <!-- Label for the show most visited sites preference -->
-    <string moz:removedIn="93" name="top_sites_toggle_top_frecent_sites" tools:ignore="UnusedResources">Намоиш додани сомонаҳои роиҷ</string>
-=======
->>>>>>> 5a685e67
 
     <!-- Title text displayed in the rename top site dialog. -->
 	<string name="top_sites_rename_dialog_title">Ном</string>
@@ -2042,19 +1962,11 @@
     <!-- Content description for closing all inactive tabs -->
     <string name="inactive_tabs_delete_all">Пӯшидани ҳамаи варақаҳои ғайрифаъол</string>
     <!-- A description below the section of "inactive" tabs to notify the user when those tabs will be closed, if appropriate. See strings inactive_tabs_30_days and inactive_tabs_7_days for placeholders options. -->
-<<<<<<< HEAD
-    <string moz:removedIn="93" name="inactive_tabs_description" tools:ignore="UnusedResources">Варақаҳо дар ин ҷо ба муддати %s дастрас мешаванд. Баъд аз ин вақт, варақаҳо ба таври худкор пӯшида мешаванд.</string>
-    <!-- The amount of time until a tab in the "inactive" section of the tabs tray will be closed. See string inactive_tabs_description as well -->
-    <string moz:removedIn="93" name="inactive_tabs_30_days" tools:ignore="UnusedResources">30 рӯз</string>
-    <!-- The amount of time until a tab in the "inactive" section of the tabs tray will be closed. See string inactive_tabs_description as well -->
-    <string moz:removedIn="93" name="inactive_tabs_7_days" tools:ignore="UnusedResources">1 ҳафта</string>
-=======
     <string moz:removedIn="95" name="inactive_tabs_description" tools:ignore="UnusedResources">Варақаҳо дар ин ҷо ба муддати %s дастрас мешаванд. Баъд аз ин вақт, варақаҳо ба таври худкор пӯшида мешаванд.</string>
     <!-- The amount of time until a tab in the "inactive" section of the tabs tray will be closed. See string inactive_tabs_description as well -->
     <string moz:removedIn="95" name="inactive_tabs_30_days" tools:ignore="UnusedResources">30 рӯз</string>
     <!-- The amount of time until a tab in the "inactive" section of the tabs tray will be closed. See string inactive_tabs_description as well -->
     <string moz:removedIn="95" name="inactive_tabs_7_days" tools:ignore="UnusedResources">1 ҳафта</string>
->>>>>>> 5a685e67
 
     <!-- Inactive tabs auto-close message in the tabs tray -->
     <!-- The header text of the auto-close message when the user is asked if they want to turn on the auto-closing of inactive tabs. -->
@@ -2065,23 +1977,6 @@
     <!-- A call to action below the description to allow the user to turn on the auto closing of inactive tabs. -->
     <string name="inactive_tabs_auto_close_message_action" tools:ignore="UnusedResources">ФАЪОЛ КАРДАНИ ПӮШИШИ ХУДКОР</string>
 
-<<<<<<< HEAD
-    <!-- Inactive tabs survey -->
-    <!-- Header text for the inactive tabs survey asking for feedback to improve the inactive tabs feature. -->
-    <string name="inactive_tabs_survey_header" tools:ignore="UnusedResources">Лутфан, ба мо барои такмилсозии браузер кумак кунед</string>
-    <!-- Content text for the inactive tabs survey asking the primary survey feedback question. -->
-    <string name="inactive_tabs_survey_content" tools:ignore="UnusedResources">Чаро шумо варақаҳои ғайрифаъолро хомӯш кардед?</string>
-    <!-- One of the feedback option that can be selected as a responses to the inactive tabs survey question. -->
-    <string name="inactive_tabs_survey_not_interested_option" tools:ignore="UnusedResources">Ба ин хусусият таваҷҷуҳ надорам</string>
-    <!-- One of the feedback option that can be selected as a responses to the inactive tabs survey question. -->
-    <string name="inactive_tabs_survey_time_too_long_option" tools:ignore="UnusedResources">Вақти ғайрифаъолсозӣ хеле дароз аст</string>
-    <!-- One of the feedback option that can be selected as a responses to the inactive tabs survey question. -->
-    <string name="inactive_tabs_survey_time_too_short_option" tools:ignore="UnusedResources">Вақти ғайрифаъолсозӣ хеле кутоҳ аст</string>
-    <!-- Confirmation button text to submit the feedback for the inactive tabs survey. -->
-    <string name="inactive_tabs_survey_send_button" tools:ignore="UnusedResources">Фиристодан</string>
-    <!-- Content description for inactive tabs survey close button -->
-    <string name="inactive_tabs_survey_close_button_content_description" tools:ignore="UnusedResources">Пӯшидааст</string>
-=======
     <!-- Text for the snackbar to confirm auto-close is enabled for inactive tabs -->
     <string name="inactive_tabs_auto_close_message_snackbar">«Пӯшидани худкор» фаъол шуд</string>
 
@@ -2109,7 +2004,6 @@
     <string name="inactive_tabs_survey_send_button">Фиристодан</string>
     <!-- Content description for inactive tabs survey close button -->
     <string name="inactive_tabs_survey_close_button_content_description">Пӯшидааст</string>
->>>>>>> 5a685e67
 
     <!-- Default browser experiment -->
     <string name="default_browser_experiment_card_text">Пайванҳоеро, танзим кунед, ки онҳо аз сомонаҳо, почтаи электронӣ ва паёмҳо дар браузери Firefox ба таври худкор кушода шаванд.</string>
@@ -2128,11 +2022,6 @@
 
     <!-- Pocket recommended stories -->
     <!-- Header text for a section on the home screen. -->
-<<<<<<< HEAD
-    <string moz:removedIn="94" name="pocket_stories_header" tools:ignore="UnusedResources">Ҳикояҳои андешаангез</string>
-    <!-- Header text for a section on the home screen. -->
-=======
->>>>>>> 5a685e67
     <string name="pocket_stories_header_1">Ҳикояҳои андешаангез</string>
     <!-- Header text for a section on the home screen. -->
     <string name="pocket_stories_categories_header">Ҳикояҳо аз рӯи мавзӯъ</string>
