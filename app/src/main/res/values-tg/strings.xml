<?xml version="1.0" encoding="utf-8"?>
<resources xmlns:tools="http://schemas.android.com/tools" xmlns:moz="http://mozac.org/tools">
    <!-- App name for private browsing mode. The first parameter is the name of the app defined in app_name (for example: Fenix)-->
    <string name="app_name_private_5">%s-и хусусӣ</string>
    <!-- App name for private browsing mode. The first parameter is the name of the app defined in app_name (for example: Fenix)-->
    <string name="app_name_private_4">%s (Хусусӣ)</string>

    <!-- Home Fragment -->
    <!-- Content description (not visible, for screen readers etc.): "Three dot" menu button. -->
    <string name="content_description_menu">Имконоти бештар</string>
    <!-- Content description (not visible, for screen readers etc.): "Private Browsing" menu button. -->
    <string name="content_description_private_browsing_button">Фаъол кардани тамошокунии хусусӣ</string>
    <!-- Content description (not visible, for screen readers etc.): "Private Browsing" menu button. -->
    <string name="content_description_disable_private_browsing_button">Ғайрифаъол кардани тамошокунии хусусӣ</string>
    <!-- Placeholder text shown in the search bar before a user enters text -->
    <string name="search_hint">Нишониеро ҷустуҷӯ кунед ё ворид намоед</string>
    <!-- Placeholder text shown in search bar when using history search -->
    <string name="history_search_hint">Ҷустуҷӯ дар таърих</string>
    <!-- Placeholder text shown in search bar when using bookmarks search -->
    <string name="bookmark_search_hint">Ҷустуҷӯ дар хатбаракҳо</string>
    <!-- Placeholder text shown in search bar when using tabs search -->
    <string name="tab_search_hint">Ҷустуҷӯ дар варақаҳо</string>
    <!-- Placeholder text shown in the search bar when using application search engines -->
    <string name="application_search_hint">Вожаҳои ҷустуҷӯиро ворид намоед</string>
    <!-- No Open Tabs Message Description -->
    <string name="no_open_tabs_description">Варақаҳои кушодашудаи шумо дар ин ҷо нишон дода мешаванд.</string>
    <!-- No Private Tabs Message Description -->
    <string name="no_private_tabs_description">Варақаҳои хусусии шумо дар ин ҷо нишон дода мешаванд.</string>

    <!-- Tab tray multi select title in app bar. The first parameter is the number of tabs selected -->
    <string name="tab_tray_multi_select_title">%1$d интихоб шуд</string>
    <!-- Label of button in create collection dialog for creating a new collection  -->
    <string name="tab_tray_add_new_collection">Илова кардани маҷмӯаи нав</string>
    <!-- Label of editable text in create collection dialog for naming a new collection  -->
    <string name="tab_tray_add_new_collection_name">Ном</string>
    <!-- Label of button in save to collection dialog for selecting a current collection  -->
    <string name="tab_tray_select_collection">Маҷмӯаро интихоб кунед</string>
    <!-- Content description for close button while in multiselect mode in tab tray -->
    <string name="tab_tray_close_multiselect_content_description">Аз реҷаи серинтихоб баромадан</string>

    <!-- Content description for save to collection button while in multiselect mode in tab tray -->
    <string name="tab_tray_collection_button_multiselect_content_description">Нигоҳ доштани варақаҳои интихобшуда дар маҷмӯа</string>

    <!-- Content description on checkmark while tab is selected in multiselect mode in tab tray -->
    <string name="tab_tray_multiselect_selected_content_description">Интихоб шуд</string>

    <!-- Home - Recently saved bookmarks -->
    <!-- Title for the home screen section with recently saved bookmarks. -->
    <string name="recently_saved_title">Иловашудаи охирин</string>
    <!-- Content description for the button which navigates the user to show all of their saved bookmarks. -->
    <string name="recently_saved_show_all_content_description_2">Намоиш додани ҳамаи хатбаракҳои нигоҳдошташуда</string>

    <!-- Text for the menu button to remove a recently saved bookmark from the user's home screen -->
    <string name="recently_saved_menu_item_remove">Тоза кардан</string>

    <!-- About content. The first parameter is the name of the application. (For example: Fenix) -->
    <string name="about_content">%1$s аз ҷониби @fork-maintainers истеҳсол карда шудааст.</string>

    <!-- Private Browsing -->
    <!-- Explanation for private browsing displayed to users on home view when they first enable private mode
        The first parameter is the name of the app defined in app_name (for example: Fenix) -->
    <string name="private_browsing_placeholder_description_2">
        %1$s таърихи тамошокунӣ ва ҷустуҷӯи шуморо аз варақаҳои хусусие, ки шумо мепӯшед ё вақте ки шумо барномаро хомӯш мекунед, пок мекунад. Ин амал шуморо аз сомонаҳо ё провайдери хизматрасонии интернет пинҳон намекунад, аммо аз корбарони дигаре, ки ин дастгоҳро истифода мебаранд, фаъолияти онлайни шуморо ба осонӣ шахсӣ карда, нигоҳ медорад.</string>
    <string name="private_browsing_common_myths">
       Асотири маълум дар бораи тамошокунии хусусӣ
    </string>

    <!-- Private mode shortcut "contextual feature recommendation" (CFR) -->
    <!-- Text for the main message -->
    <string moz:removedIn="109" name="cfr_message" tools:ignore="UnusedResources">Барои кушодани варақаҳои хусусӣ аз экрани асосӣ миёнбуреро илова кунед.</string>
    <!-- Text for the Private mode shortcut CFR message for adding a private mode shortcut to open private tabs from the Home screen -->
    <string name="private_mode_cfr_message">Варақаи хусусии навбатиро бо як ламс оғоз кунед.</string>
    <!-- Text for the positive button -->
    <string moz:removedIn="109" name="cfr_pos_button_text" tools:ignore="UnusedResources">Илова кардани миёнбур</string>
    <!-- Text for the positive button to accept adding a Private Browsing shortcut to the Home screen -->
    <string name="private_mode_cfr_pos_button_text">Илова кардан ба экрани асосӣ</string>
    <!-- Text for the negative button to decline adding a Private Browsing shortcut to the Home screen -->
    <string name="cfr_neg_button_text">Не, ташаккур</string>

    <!-- Open in App "contextual feature recommendation" (CFR) -->
    <!-- Text for the info message. The first parameter is the name of the application.-->
    <string name="open_in_app_cfr_info_message_2">Шумо метавонед %1$s-ро танзим кунед, ки он дар барномаҳо пайвандҳоро ба таври худкор кушояд.</string>
    <!-- Text for the positive action button -->
    <string name="open_in_app_cfr_positive_button_text">Гузариш ба танзимот</string>
    <!-- Text for the negative action button -->
    <string name="open_in_app_cfr_negative_button_text">Нодида гузарондан</string>

    <!-- Content description for close button used in "contextual feature recommendation" (CFR) popups -->
    <string name="cfr_dismiss_button_default_content_description">Нодида гузарондан</string>

    <!-- Total cookie protection "contextual feature recommendation" (CFR) -->
    <!-- Text for the message displayed in the contextual feature recommendation popup promoting the total cookie protection feature. -->
    <string name="tcp_cfr_message">Пуриқтидортарин хусусияти мо барои махфияти шумо, инчунин, васоити пайгирии байнисомонавиро ҷудо мекунанд.</string>
    <!-- Text displayed that links to website containing documentation about the "Total cookie protection" feature. -->
    <string name="tcp_cfr_learn_more">Маълумот дар бораи «Муҳофизати пурра аз кукиҳо»</string>

    <!-- Text for the info dialog when camera permissions have been denied but user tries to access a camera feature. -->
    <string name="camera_permissions_needed_message">Дастрасии камера лозим аст. Ба «Танзимоти Android» гузаред, ба «Иҷозатҳо» зарба занед, пас ба «Иҷозат додан» зарба занед.</string>
    <!-- Text for the positive action button to go to Android Settings to grant permissions. -->
    <string name="camera_permissions_needed_positive_button_text">Гузариш ба танзимот</string>

    <!-- Text for the negative action button to dismiss the dialog. -->
    <string name="camera_permissions_needed_negative_button_text">Нодида гузарондан</string>

    <!-- Text for the banner message to tell users about our auto close feature. -->
    <string name="tab_tray_close_tabs_banner_message">Танзим кунед, ки варақаҳои кушодашудае, ки дар як рӯз, ҳафта ё моҳи охир дида нашудаанд, ба таври худкор пӯшида шаванд.</string>
    <!-- Text for the positive action button to go to Settings for auto close tabs. -->
    <string name="tab_tray_close_tabs_banner_positive_button_text">Имконоти намоиш</string>
    <!-- Text for the negative action button to dismiss the Close Tabs Banner. -->
    <string name="tab_tray_close_tabs_banner_negative_button_text">Нодида гузарондан</string>

    <!-- Text for the banner message to tell users about our inactive tabs feature. -->
    <string name="tab_tray_inactive_onboarding_message">Варақаҳое, ки шумо ду ҳафта такроран надидаед, ба ин ҷо интиқол дода мешаванд.</string>
    <!-- Text for the action link to go to Settings for inactive tabs. -->
    <string name="tab_tray_inactive_onboarding_button_text">Дар танзимот хомӯш кунед</string>

    <!-- Text for title for the auto-close dialog of the inactive tabs. -->
    <string name="tab_tray_inactive_auto_close_title">Пас аз як моҳ ба таври худкор пӯшида шавад?</string>
    <!-- Text for the body for the auto-close dialog of the inactive tabs.
        The first parameter is the name of the application.-->
    <string name="tab_tray_inactive_auto_close_body_2">%1$s метавонад варақаҳоеро, ки шумо дар давоми як моҳи охир надидаед, пӯшонад.</string>
    <!-- Content description for close button in the auto-close dialog of the inactive tabs. -->
    <string name="tab_tray_inactive_auto_close_button_content_description">Пӯшидан</string>

    <!-- Text for turn on auto close tabs button in the auto-close dialog of the inactive tabs. -->
    <string name="tab_tray_inactive_turn_on_auto_close_button_2">Фаъол кардани «Пӯшидани худкор»</string>


    <!-- Home screen icons - Long press shortcuts -->
    <!-- Shortcut action to open new tab -->
    <string name="home_screen_shortcut_open_new_tab_2">Варақаи нав</string>
    <!-- Shortcut action to open new private tab -->
    <string name="home_screen_shortcut_open_new_private_tab_2">Варақаи хусусии нав</string>

    <!-- Recent Tabs -->
    <!-- Header text for jumping back into the recent tab in the home screen -->
    <string name="recent_tabs_header">Бозгашт ба</string>
    <!-- Button text for showing all the tabs in the tabs tray -->
    <string name="recent_tabs_show_all">Ҳамаро намоиш додан</string>

    <!-- Content description for the button which navigates the user to show all recent tabs in the tabs tray. -->
    <string name="recent_tabs_show_all_content_description_2">Нишон додани тугмаи ҳамаи хатбаракҳои охирин</string>

    <!-- Text for button in synced tab card that opens synced tabs tray -->
    <string name="recent_tabs_see_all_synced_tabs_button_text">Дидани ҳамаи варақаҳои ҳамоҳангшуда</string>
    <!-- Accessibility description for device icon used for recent synced tab -->
    <string name="recent_tabs_synced_device_icon_content_description">Дастгоҳи ҳамоҳангшуда</string>
    <!-- Text for the dropdown menu to remove a recent synced tab from the homescreen -->
    <string name="recent_synced_tab_menu_item_remove">Тоза кардан</string>
    <!-- Text for the menu button to remove a grouped highlight from the user's browsing history
         in the Recently visited section -->
    <string name="recent_tab_menu_item_remove">Тоза кардан</string>

    <!-- History Metadata -->
    <!-- Header text for a section on the home screen that displays grouped highlights from the
         user's browsing history, such as topics they have researched or explored on the web -->
    <string name="history_metadata_header_2">Дидашудаи охирин</string>
    <!-- Text for the menu button to remove a grouped highlight from the user's browsing history
         in the Recently visited section -->
    <string name="recently_visited_menu_item_remove">Тоза кардан</string>

    <!-- Content description for the button which navigates the user to show all of their history. -->
    <string name="past_explorations_show_all_content_description_2">Нишон додани ҳамаи тадқиқотҳои охирин</string>

    <!-- Browser Fragment -->
    <!-- Content description (not visible, for screen readers etc.): Navigate backward (browsing history) -->
    <string name="browser_menu_back">Бозгашт</string>
    <!-- Content description (not visible, for screen readers etc.): Navigate forward (browsing history) -->
    <string name="browser_menu_forward">Ба пеш</string>
    <!-- Content description (not visible, for screen readers etc.): Refresh current website -->
    <string name="browser_menu_refresh">Нав кардан</string>
    <!-- Content description (not visible, for screen readers etc.): Stop loading current website -->
    <string name="browser_menu_stop">Истодан</string>
    <!-- Browser menu button that opens the addon manager -->
    <string name="browser_menu_add_ons">Ҷузъҳои иловагӣ</string>
    <!-- Text displayed when there are no add-ons to be shown -->
    <string name="no_add_ons">Дар ин ҷо ягон ҷузъи иловагӣ нест</string>
    <!-- Browser menu button that sends a user to help articles -->
    <string name="browser_menu_help">Кумак</string>
    <!-- Browser menu button that sends a to a the what's new article -->
    <string name="browser_menu_whats_new">Чӣ нав аст</string>
    <!-- Browser menu button that opens the settings menu -->
    <string name="browser_menu_settings">Танзимот</string>
    <!-- Browser menu button that opens a user's library -->
    <string name="browser_menu_library">Китобхона</string>

    <!-- Browser menu toggle that requests a desktop site -->
    <string name="browser_menu_desktop_site">Барои компютери мизи корӣ</string>
    <!-- Browser menu toggle that adds a shortcut to the site on the device home screen. -->
    <string name="browser_menu_add_to_homescreen">Илова кардан ба экрани асосӣ</string>
    <!-- Browser menu toggle that installs a Progressive Web App shortcut to the site on the device home screen. -->
    <string name="browser_menu_install_on_homescreen">Насб кардан</string>
    <!-- Content description (not visible, for screen readers etc.) for the Resync tabs button -->
    <string name="resync_button_content_description">Аз нав ҳамоҳанг кардан</string>
    <!-- Browser menu button that opens the find in page menu -->
    <string name="browser_menu_find_in_page">Ҷустуҷӯ дар саҳифа</string>
    <!-- Browser menu button that saves the current tab to a collection -->
    <string name="browser_menu_save_to_collection_2">Нигоҳ доштан дар маҷмӯа</string>
    <!-- Browser menu button that open a share menu to share the current site -->
    <string name="browser_menu_share">Мубодила кардан</string>
    <!-- Browser menu button shown in custom tabs that opens the current tab in Fenix
        The first parameter is the name of the app defined in app_name (for example: Fenix) -->
    <string name="browser_menu_open_in_fenix">Кушодан дар %1$s</string>
    <!-- Browser menu text shown in custom tabs to indicate this is a Fenix tab
        The first parameter is the name of the app defined in app_name (for example: Fenix) -->
    <string name="browser_menu_powered_by">ДАР %1$s АСОС МЕЁБАД</string>
    <!-- Browser menu text shown in custom tabs to indicate this is a Fenix tab
        The first parameter is the name of the app defined in app_name (for example: Fenix) -->
    <string name="browser_menu_powered_by2">Дар %1$s асос меёбад</string>
    <!-- Browser menu button to put the current page in reader mode -->
    <string name="browser_menu_read">Намоиши хониш</string>
    <!-- Browser menu button content description to close reader mode and return the user to the regular browser -->
    <string name="browser_menu_read_close">Пӯшидани намоиши хониш</string>
    <!-- Browser menu button to open the current page in an external app -->
    <string name="browser_menu_open_app_link">Кушодан дар барнома</string>

    <!-- Browser menu button to show reader view appearance controls e.g. the used font type and size -->
    <string name="browser_menu_customize_reader_view">Фармоишдиҳии намоиши хониш</string>
    <!-- Browser menu label for adding a bookmark -->
    <string name="browser_menu_add">Илова кардан</string>
    <!-- Browser menu label for editing a bookmark -->
    <string name="browser_menu_edit">Таҳрир кардан</string>

    <!-- Button shown on the home page that opens the Customize home settings -->
    <string name="browser_menu_customize_home_1">Танзимоти саҳифаи асосӣ</string>
    <!-- Browser Toolbar -->
    <!-- Content description for the Home screen button on the browser toolbar -->
    <string name="browser_toolbar_home">Экрани асосӣ</string>

    <!-- Locale Settings Fragment -->
    <!-- Content description for tick mark on selected language -->
    <string name="a11y_selected_locale_content_description">Забони интихобшуда</string>
    <!-- Text for default locale item -->
    <string name="default_locale_text">Забон аз дастгоҳ асос меёбад</string>
    <!-- Placeholder text shown in the search bar before a user enters text -->
    <string name="locale_search_hint">Ҷустуҷӯи забон</string>

    <!-- Search Fragment -->
    <!-- Button in the search view that lets a user search by scanning a QR code -->
    <string name="search_scan_button">Ҷустуҷӯ</string>
    <!-- Button in the search view that lets a user change their search engine -->
    <string name="search_engine_button">Низоми ҷустуҷӯӣ</string>
    <!-- Button in the search view when shortcuts are displayed that takes a user to the search engine settings -->
    <string name="search_shortcuts_engine_settings">Танзимоти низоми ҷустуҷӯӣ</string>
    <!-- Button in the search view that lets a user navigate to the site in their clipboard -->
    <string name="awesomebar_clipboard_title">Гузоштани пайванд аз ҳофизаи муваққатӣ</string>
    <!-- Button in the search suggestions onboarding that allows search suggestions in private sessions -->
    <string name="search_suggestions_onboarding_allow_button">Иҷозат додан</string>
    <!-- Button in the search suggestions onboarding that does not allow search suggestions in private sessions -->
    <string name="search_suggestions_onboarding_do_not_allow_button">Иҷозат дода нашавад</string>
    <!-- Search suggestion onboarding hint title text -->
    <string name="search_suggestions_onboarding_title">Ба пешниҳодҳои ҷустуҷӯ дар ҷаласаҳои хусусӣ иҷозат медиҳед?</string>
    <!-- Search suggestion onboarding hint description text, first parameter is the name of the app defined in app_name (for example: Fenix)-->
    <string name="search_suggestions_onboarding_text">%s ба низоми ҷустуҷӯии пешфарз ҳамаи он чизеро, ки шумо ба навори нишонӣ ворид мекунед, мефиристонад.</string>

    <!-- Search engine suggestion title text. The first parameter is the name of teh suggested engine-->
    <string name="search_engine_suggestions_title">Ҷустуҷӯ дар %s</string>
    <!-- Search engine suggestion description text -->
    <string name="search_engine_suggestions_description">Ҷустуҷӯи бевосита аз навори нишонӣ</string>

    <!-- Menu option in the search selector menu to open the search settings -->
    <string name="search_settings_menu_item">Танзимоти ҷустуҷӯ</string>

    <!-- Header text for the search selector menu -->
    <string moz:RemovedIn="109" name="search_header_menu_item" tools:ignore="UnusedResources">Ҷустуҷӯ дар ин дафъа:</string>

    <!-- Header text for the search selector menu -->
    <string name="search_header_menu_item_2">Ҷустуҷӯ дар ин дафъа дар:</string>

    <!-- Home onboarding -->
    <!-- Onboarding home screen popup dialog, shown on top of the Jump back in section. -->
    <string name="onboarding_home_screen_jump_back_contextual_hint_2">Бо саҳифаи асосии шахсии худ шинос шавед. Варақаҳо, хатбаракҳо ва натиҷаҳои ҷустуҷӯи охирин дар ин ҷо пайдо мешаванд.</string>
    <!-- Home onboarding dialog welcome screen title text. -->
    <string name="onboarding_home_welcome_title_2">Хуш омадед ба Интернети хусуситар</string>
    <!-- Home onboarding dialog welcome screen description text. -->
    <string name="onboarding_home_welcome_description">Рангҳои бештар. Махфияти беҳтар. Худи ҳамон вазифадорӣ ба одамон, на ба даромадҳо.</string>
    <!-- Home onboarding dialog sign into sync screen title text. -->
    <string name="onboarding_home_sync_title_3">Табдилдиҳии экранҳо боз ҳам осонтар шудааст</string>
    <!-- Home onboarding dialog sign into sync screen description text. -->
    <string name="onboarding_home_sync_description">Ҳамаи он ҷойҳоеро, ки шумо дар варақаҳо аз дастгоҳҳои дигар дидаед, дар саҳифаи асосии худ ба даст оред.</string>
    <!-- Text for the button to continue the onboarding on the home onboarding dialog. -->
    <string name="onboarding_home_get_started_button">Оғози кор</string>
    <!-- Text for the button to navigate to the sync sign in screen on the home onboarding dialog. -->
    <string name="onboarding_home_sign_in_button">Ворид шудан</string>
    <!-- Text for the button to skip the onboarding on the home onboarding dialog. -->
    <string name="onboarding_home_skip_button">Нодида гузарондан</string>

    <!-- Onboarding home screen sync popup dialog message, shown on top of Recent Synced Tabs in the Jump back in section. -->
    <string name="sync_cfr_message">Варақаҳои шумо ҳамоҳанг карда мешаванд! Ҳамаи он ҷойҳоеро, ки шумо дар дастгоҳи дигари худ дидаед, ба даст оред.</string>

    <!-- Content description (not visible, for screen readers etc.): Close button for the home onboarding dialog -->
    <string name="onboarding_home_content_description_close_button">Пӯшидан</string>

    <!-- Search Widget -->
    <!-- Content description for searching with a widget. The first parameter is the name of the application.-->
    <string name="search_widget_content_description_2">Кушодани варақаи нави %1$s</string>
    <!-- Text preview for smaller sized widgets -->
    <string name="search_widget_text_short">Ҷустуҷӯ</string>
    <!-- Text preview for larger sized widgets -->
    <string name="search_widget_text_long">Ҷустуҷӯ дар Интернет</string>
    <!-- Content description (not visible, for screen readers etc.): Voice search -->
    <string name="search_widget_voice">Ҷустуҷӯи овозӣ</string>

    <!-- Preferences -->
    <!-- Title for the settings page-->
    <string name="settings">Танзимот</string>
    <!-- Preference category for general settings -->
    <string name="preferences_category_general">Умумӣ</string>
    <!-- Preference category for all links about Fenix -->
    <string name="preferences_category_about">Дар бораи барнома</string>
    <!-- Preference for settings related to changing the default search engine -->
    <string name="preferences_default_search_engine">Низоми ҷустуҷӯии пешфарз</string>
    <!-- Preference for settings related to Search -->
    <string name="preferences_search">Ҷустуҷӯ</string>
    <!-- Preference for settings related to Search address bar -->
    <string name="preferences_search_address_bar">Лавҳаи нишонӣ</string>
    <!-- Preference link to rating Fenix on the Play Store -->
    <string name="preferences_rate">Баҳодиҳӣ дар Google Play</string>
    <!-- Preference linking to about page for Fenix
        The first parameter is the name of the app defined in app_name (for example: Fenix) -->
    <string name="preferences_about">Дар бораи %1$s</string>

    <!-- Preference for settings related to changing the default browser -->
    <string name="preferences_set_as_default_browser">Гузоштан ҳамчун браузери пешфарз</string>
    <!-- Preference category for advanced settings -->
    <string name="preferences_category_advanced">Иловагӣ</string>
    <!-- Preference category for privacy and security settings -->
    <string name="preferences_category_privacy_security">Махфият ва амният</string>
    <!-- Preference for advanced site permissions -->
    <string name="preferences_site_permissions">Иҷозатҳои сомона</string>
    <!-- Preference for private browsing options -->
    <string name="preferences_private_browsing_options">Тамошокунии хусусӣ</string>
    <!-- Preference for opening links in a private tab-->
    <string name="preferences_open_links_in_a_private_tab">Кушодани пайвандҳо дар варақаи хусусӣ</string>
    <!-- Preference for allowing screenshots to be taken while in a private tab-->
    <string name="preferences_allow_screenshots_in_private_mode">Иҷозат додани аксҳои экран ҳангоми тамошокунии хусусӣ</string>
    <!-- Will inform the user of the risk of activating Allow screenshots in private browsing option -->
    <string name="preferences_screenshots_in_private_mode_disclaimer">Агар иҷозат дода шавад, варақаҳои хусусӣ низ ҳангоми кушода будани якчанд барнома намоён мешаванд</string>
    <!-- Preference for adding private browsing shortcut -->
    <string name="preferences_add_private_browsing_shortcut">Илова кардани миёнбури тамошокунии хусусӣ</string>
    <!-- Preference for enabling "HTTPS-Only" mode -->
    <string name="preferences_https_only_title">Реҷаи «Танҳо HTTPS»</string>

    <!-- Preference for removing cookie/consent banners from sites automatically. See reduce_cookie_banner_summary for additional context. -->
    <string name="preferences_cookie_banner_reduction">Маҳдудкунии баннери куки</string>
    <!-- Preference for rejecting or removing as many cookie/consent banners as possible on sites. See reduce_cookie_banner_summary for additional context. -->
    <string name="reduce_cookie_banner_option">Маҳдуд кардани баннерҳои куки</string>
    <!-- Summary for the preference for rejecting all cookies whenever possible. -->
    <string name="reduce_cookie_banner_summary">Браузери «Firefox» кӯшиш мекунад, ки дархостҳои кукиро дар баннерҳои куки ба таври худкор рад кунад. Агар имкони радкунӣ дастнорас аст, «Firefox» метавонад барои қатъ кардани баннер ҳамаи кукиҳоро қабул кунад.</string>

<<<<<<< HEAD
=======
    <!-- Text for indicating cookie banner handling is off this site, this is shown as part of the protections panel with the tracking protection toggle -->
    <string name="reduce_cookie_banner_off_for_site">Барои ин сомона хомӯш аст</string>
    <!-- Text for indicating cookie banner handling is on this site, this is shown as part of the protections panel with the tracking protection toggle -->
    <string name="reduce_cookie_banner_on_for_site">Барои ин сомона фаъол аст</string>
    <!-- Title text for a detail explanation indicating cookie banner handling is on this site, this is shown as part of the cookie banner panel in the toolbar. The first parameter is a shortened URL of the current site-->
    <string name="reduce_cookie_banner_details_panel_title_on_for_site">«Маҳдудкунии баннери куки»-ро барои %1$s фаъол месозед?</string>
    <!-- Title text for a detail explanation indicating cookie banner handling is off this site, this is shown as part of the cookie banner panel in the toolbar. The first parameter is a shortened URL of the current site-->
    <string name="reduce_cookie_banner_details_panel_title_off_for_site">«Маҳдудкунии баннери куки»-ро барои %1$s хомӯш месозед?</string>

    <!-- Long text for a detail explanation indicating what will happen if cookie banner handling is off for a site, this is shown as part of the cookie banner panel in the toolbar. The first parameter is the application name -->
    <string name="reduce_cookie_banner_details_panel_description_off_for_site">%1$s кукиҳои ин сомонаро тоза мекунад ва саҳифаро аз нав бор мекунад. Амали тозакунии ҳамаи кукиҳо метавонад шуморо аз сомона хориҷ кунад ва сабадҳои харидории шуморо холӣ намояд.</string>
    <!-- Long text for a detail explanation indicating what will happen if cookie banner handling is on for a site, this is shown as part of the cookie banner panel in the toolbar. The first and second parameter are the application name -->
    <string name="reduce_cookie_banner_details_panel_description_on_for_site">%1$s метавонад, ки кӯшиш карда, дархостҳои кукиро ба таври худкор рад намояд. Агар имкони радкунӣ дастнорас бошад, %2$s метавонад барои рад кардани баннер ҳамаи кукиҳоро қабул намояд.</string>

>>>>>>> 8f4899e3
    <!-- Description of the preference to enable "HTTPS-Only" mode. -->
    <string name="preferences_https_only_summary">Ба таври худкор кӯшиш мекунад, ки ба сомонаҳо бо истифода аз протоколи рамзгузории HTTPS барои баланд бардоштани амният пайваст шавад.</string>
    <!-- Summary of tracking protection preference if tracking protection is set to on -->
    <string name="preferences_https_only_on">Фаъол</string>
    <!-- Summary of tracking protection preference if tracking protection is set to off -->
    <string name="preferences_https_only_off">Ғайрифаъол</string>
    <!-- Text displayed that links to website containing documentation about "HTTPS-Only" mode -->
    <string name="preferences_http_only_learn_more">Маълумоти бештар</string>
    <!-- Option for the https only setting -->
    <string name="preferences_https_only_in_all_tabs">Фаъол кардан дар ҳамаи варақаҳо</string>
    <!-- Option for the https only setting -->
    <string name="preferences_https_only_in_private_tabs">Фаъол кардан танҳо дар варақаҳои хусусӣ</string>
    <!-- Title shown in the error page for when trying to access a http website while https only mode is enabled. -->
    <string name="errorpage_httpsonly_title">Сомонаи бехатар дастрас нест</string>
    <!-- Message shown in the error page for when trying to access a http website while https only mode is enabled. The message has two paragraphs. This is the first. -->
    <string name="errorpage_httpsonly_message_title">Эҳтимол, сомона танҳо пайвасти «HTTP»-ро дастгирӣ намекунад.</string>
    <!-- Message shown in the error page for when trying to access a http website while https only mode is enabled. The message has two paragraphs. This is the second. -->
    <string name="errorpage_httpsonly_message_summary">Бо вуҷуди ин, инчунин, мумкин аст, ки ҳамлакунанда дахолат мекунад. Агар шумо кори худро бо сомона идома диҳед, шумо набояд ягон маълумоти ҳассоси шахсиро ворид намоед. Агар шумо идома диҳед, реҷаи «Танҳо HTTPS» барои сомона муваққатан ғайрифаъол мешавад.</string>
    <!-- Preference for accessibility -->
    <string name="preferences_accessibility">Қобилияти дастрасӣ</string>
    <!-- Preference to override the Firefox Account server -->
    <string name="preferences_override_fxa_server">Сервери ҳисоби фармоишии Firefox</string>
    <!-- Preference to override the Sync token server -->
    <string name="preferences_override_sync_tokenserver">Сервери ҳамоҳангсозии фармоишӣ</string>
    <!-- Toast shown after updating the FxA/Sync server override preferences -->
    <string name="toast_override_fxa_sync_server_done">Сервери ҳисоб/ҳамоҳангсозии Firefox тағйир ёфт. Барои татбиқ кардани тағйирот барнома бояд хомӯш карда шавад…</string>
    <!-- Preference category for account information -->
    <string name="preferences_category_account">Ҳисоб</string>
    <!-- Preference for changing where the toolbar is positioned -->
    <string name="preferences_toolbar">Навори абзорҳо</string>
    <!-- Preference for changing default theme to dark or light mode -->
    <string name="preferences_theme">Мавзуъ</string>
    <!-- Preference for customizing the home screen -->
    <string name="preferences_home_2">Саҳифаи асосӣ</string>
    <!-- Preference for gestures based actions -->
    <string name="preferences_gestures">Ишораҳо</string>
    <!-- Preference for settings related to visual options -->
    <string name="preferences_customize">Фармоишдиҳӣ</string>
    <!-- Preference description for banner about signing in -->
    <string name="preferences_sign_in_description_2">Барои ҳамоҳангсозии варақаҳо, хатбаракҳо, ниҳонвожаҳо ва чизҳои дигар, ворид шавед.</string>
    <!-- Preference shown instead of account display name while account profile information isn't available yet. -->
    <string name="preferences_account_default_name">Ҳисоби Firefox</string>
    <!-- Preference text for account title when there was an error syncing FxA -->
    <string name="preferences_account_sync_error">Барои барқарор кардани ҳамоҳангсозӣ аз нав пайваст шавед</string>
    <!-- Preference for language -->
    <string name="preferences_language">Забон</string>
    <!-- Preference for data choices -->
    <string name="preferences_data_choices">Интихоби маълумот</string>
    <!-- Preference for data collection -->
    <string name="preferences_data_collection">Маҷмӯаи маълумот</string>
    <!-- Preference for developers -->
    <string name="preferences_remote_debugging">Ислоҳкунии дурдасти хатоҳо тавассути USB</string>
    <!-- Preference title for switch preference to show search engines -->
    <string name="preferences_show_search_engines">Намоиш додани низомҳои ҷустуҷӯӣ</string>
    <!-- Preference title for switch preference to show search suggestions -->
    <string name="preferences_show_search_suggestions">Намоиш додани пешниҳодҳои ҷустуҷӯ</string>
    <!-- Preference title for switch preference to show voice search button -->
    <string name="preferences_show_voice_search">Намоиш додани ҷустуҷӯи овозӣ</string>
    <!-- Preference title for switch preference to show search suggestions also in private mode -->
    <string name="preferences_show_search_suggestions_in_private">Намоиш додан дар ҷаласаҳои хусусӣ</string>
    <!-- Preference title for switch preference to show a clipboard suggestion when searching -->
    <string name="preferences_show_clipboard_suggestions">Намоиш додани пешниҳодҳо аз ҳофизаи муваққатӣ</string>
    <!-- Preference title for switch preference to suggest browsing history when searching -->
    <string name="preferences_search_browsing_history">Намоиш додани таърихи тамошо</string>
    <!-- Preference title for switch preference to suggest bookmarks when searching -->
    <string name="preferences_search_bookmarks">Ҷустуҷӯи хатбаракҳо</string>
    <!-- Preference title for switch preference to suggest synced tabs when searching -->
    <string name="preferences_search_synced_tabs">Ҷустуҷӯи варақаҳои ҳамоҳангшуда</string>
    <!-- Preference for account settings -->
    <string name="preferences_account_settings">Танзимоти ҳисоб</string>
    <!-- Preference for enabling url autocomplete-->
    <string name="preferences_enable_autocomplete_urls">Пуркунии худкори нишонаҳои URL</string>
    <!-- Preference for open links in third party apps -->
    <string name="preferences_open_links_in_apps">Кушодани пайвандҳо дар барномаҳо</string>
    <!-- Preference for open download with an external download manager app -->
    <string name="preferences_external_download_manager">Мудири берунии боргириҳо</string>
    <!-- Preference for add_ons -->
    <string name="preferences_addons">Ҷузъҳои иловагӣ</string>
    <!-- Preference for notifications -->
    <string name="preferences_notifications">Огоҳиномаҳо</string>

    <!-- Add-on Preferences -->
    <!-- Preference to customize the configured AMO (addons.mozilla.org) collection -->
    <string name="preferences_customize_amo_collection">Маҷмӯаи ҷузъҳои иловагии фармоишӣ</string>
    <!-- Button caption to confirm the add-on collection configuration -->
    <string name="customize_addon_collection_ok">ХУБ</string>
    <!-- Button caption to abort the add-on collection configuration -->
    <string name="customize_addon_collection_cancel">Бекор кардан</string>
    <!-- Hint displayed on input field for custom collection name -->
    <string name="customize_addon_collection_hint">Номи маҷмӯа</string>
    <!-- Hint displayed on input field for custom collection user ID-->
    <string name="customize_addon_collection_user_hint">Соҳиби маҷмӯа (ID-и корбар)</string>
    <!-- Toast shown after confirming the custom add-on collection configuration -->
    <string name="toast_customize_addon_collection_done">Маҷмӯаи ҷузъҳои иловагӣ тағйир ёфт. Барои татбиқ кардани тағйирот барнома бояд хомӯш карда шавад…</string>

    <!-- Customize Home -->
    <!-- Header text for jumping back into the recent tab in customize the home screen -->
    <string name="customize_toggle_jump_back_in">Бозгашт ба</string>
    <!-- Title for the customize home screen section with recently saved bookmarks. -->
    <string name="customize_toggle_recent_bookmarks">Хатбаракҳои охирин</string>
    <!-- Title for the customize home screen section with recently visited. Recently visited is
    a section where users see a list of tabs that they have visited in the past few days -->
    <string name="customize_toggle_recently_visited">Дидашудаи охирин</string>
    <!-- Title for the customize home screen section with Pocket. -->
    <string moz:RemovedIn="108" name="customize_toggle_pocket" tools:ignore="UnusedResources">Pocket</string>

    <!-- Title for the customize home screen section with Pocket. -->
    <string name="customize_toggle_pocket_2">Ҳикояҳои андешаангез</string>
    <!-- Summary for the customize home screen section with Pocket. The first parameter is product name Pocket -->
    <string name="customize_toggle_pocket_summary">Мақолаҳои таъминшуда аз ҷониби «%s»</string>
    <!-- Title for the customize home screen section with sponsored Pocket stories. -->
    <string name="customize_toggle_pocket_sponsored">Мақолаҳои сарпарастӣ</string>
    <!-- Title for the opening wallpaper settings screen -->
    <string name="customize_wallpapers">Тасвирҳои замина</string>
    <!-- Title for the customize home screen section with sponsored shortcuts. -->
    <string name="customize_toggle_contile">Миёнбурҳои сарпарастӣ</string>

    <!-- Wallpapers -->
    <!-- Content description for various wallpapers. The first parameter is the name of the wallpaper -->
    <string name="wallpapers_item_name_content_description">Унсури тасвири замина: %1$s</string>
    <!-- Snackbar message for when wallpaper is selected -->
    <string name="wallpaper_updated_snackbar_message">Тасвири замина навсозӣ карда шуд!</string>
    <!-- Snackbar label for action to view selected wallpaper -->
    <string name="wallpaper_updated_snackbar_action">Намоиш</string>
    <!-- Snackbar message for when wallpaper couldn't be downloaded -->
    <string name="wallpaper_download_error_snackbar_message">Тасвири замина боргирӣ карда нашуд</string>
    <!-- Snackbar label for action to retry downloading the wallpaper -->
    <string name="wallpaper_download_error_snackbar_action">Аз нав кӯшиш кардан</string>
    <!-- Snackbar message for when wallpaper couldn't be selected because of the disk error -->
    <string name="wallpaper_select_error_snackbar_message">Тасвири замина иваз карда нашуд</string>
    <!-- Text displayed that links to website containing documentation about the "Limited Edition" wallpapers. -->
    <string name="wallpaper_learn_more">Маълумоти бештар</string>

    <!-- Text for classic wallpapers title. The first parameter is the Firefox name. -->
    <string name="wallpaper_classic_title">Классикӣ - %s</string>
    <!-- Text for limited edition wallpapers title. -->
    <string name="wallpaper_limited_edition_title">Нашри маҳдуд</string>
    <!-- Description text for the limited edition wallpapers with learn more link. The first parameter is the learn more string defined in wallpaper_learn_more-->
    <string name="wallpaper_limited_edition_description_with_learn_more">Маҷмуаи нави «Овозҳои мустақил». %s</string>
    <!-- Description text for the limited edition wallpapers. -->
    <string name="wallpaper_limited_edition_description">Маҷмуаи нави «Овозҳои мустақил».</string>
    <!-- Wallpaper onboarding dialog header text. -->
    <string name="wallpapers_onboarding_dialog_title_text">Чакраҳои рангро кӯшиш намоед</string>

    <!-- Wallpaper onboarding dialog body text. -->
    <string name="wallpapers_onboarding_dialog_body_text">Тасвири заминаеро интихоб кунед, ки ба шумо ҳикоят мекунад.</string>
    <!-- Wallpaper onboarding dialog learn more button text. The button navigates to the wallpaper settings screen. -->
    <string name="wallpapers_onboarding_dialog_explore_more_button_text">Тасвирҳои заминаи дигарро озмоед</string>

    <!-- Add-on Installation from AMO-->
    <!-- Error displayed when user attempts to install an add-on from AMO (addons.mozilla.org) that is not supported -->
    <string name="addon_not_supported_error">Ҷузъи иловагӣ дастгирӣ намешавад</string>
    <!-- Error displayed when user attempts to install an add-on from AMO (addons.mozilla.org) that is already installed -->
    <string name="addon_already_installed">Ҷузъи иловагӣ аллакай насб карда шуд</string>

    <!-- Account Preferences -->
    <!-- Preference for triggering sync -->
    <string name="preferences_sync_now">Ҳозир ҳамоҳанг кунед</string>
    <!-- Preference category for sync -->
    <string name="preferences_sync_category">Интихоб кунед, ки чӣ ҳамоҳанг карда мешавад</string>
    <!-- Preference for syncing history -->
    <string name="preferences_sync_history">Таърих</string>
    <!-- Preference for syncing bookmarks -->
    <string name="preferences_sync_bookmarks">Хатбаракҳо</string>
    <!-- Preference for syncing logins -->
    <string name="preferences_sync_logins">Воридшавиҳо</string>
    <!-- Preference for syncing tabs -->
    <string name="preferences_sync_tabs_2">Варақаҳои кушодашуда</string>
    <!-- Preference for signing out -->
    <string name="preferences_sign_out">Баромад</string>

    <!-- Preference displays and allows changing current FxA device name -->
    <string name="preferences_sync_device_name">Номи дастгоҳ</string>
    <!-- Text shown when user enters empty device name -->
    <string name="empty_device_name_error">Номи дастгоҳ наметавонад холӣ бошад.</string>
    <!-- Label indicating that sync is in progress -->
    <string name="sync_syncing_in_progress">Ҳамоҳангсозӣ…</string>

    <!-- Label summary indicating that sync failed. The first parameter is the date stamp showing last time it succeeded -->
    <string name="sync_failed_summary">Ҳамоҳангсозӣ иҷро нашуд. Иҷрои охирин: %s</string>
    <!-- Label summary showing never synced -->
    <string name="sync_failed_never_synced_summary">Ҳамоҳангсозӣ иҷро нашуд. Ҳамоҳангсозии охирин: ҳеҷ гоҳ</string>
    <!-- Label summary the date we last synced. The first parameter is date stamp showing last time synced -->
    <string name="sync_last_synced_summary">Ҳамоҳангсозии охирин: %s</string>
    <!-- Label summary showing never synced -->
    <string name="sync_never_synced_summary">Ҳамоҳангсозии охирин: ҳеҷ гоҳ</string>
    <!-- Text for displaying the default device name.
        The first parameter is the application name, the second is the device manufacturer name
        and the third is the device model. -->
    <string name="default_device_name_2">%1$s дар %2$s %3$s</string>

    <!-- Preference for syncing credit cards -->
    <string name="preferences_sync_credit_cards">Кортҳои кредитӣ</string>
    <!-- Preference for syncing addresses -->
    <string name="preferences_sync_address">Нишониҳо</string>

    <!-- Send Tab -->
    <!-- Name of the "receive tabs" notification channel. Displayed in the "App notifications" system settings for the app -->
    <string name="fxa_received_tab_channel_name">Варақаҳо аз дастгоҳҳои дигар</string>
    <!-- Description of the "receive tabs" notification channel. Displayed in the "App notifications" system settings for the app -->
    <string name="fxa_received_tab_channel_description">Огоҳиномаҳо дар бораи варақаҳое, ки аз дигар дастгоҳҳои Firefox гирифта шудаанд.</string>
    <!--  The body for these is the URL of the tab received  -->
    <string name="fxa_tab_received_notification_name">Варақаи қабулшуда</string>
    <!-- %s is the device name -->
    <string name="fxa_tab_received_from_notification_name">Варақа аз %s</string>

    <!-- Advanced Preferences -->
    <!-- Preference for tracking protection exceptions -->
    <string name="preferences_tracking_protection_exceptions">Истисноҳо</string>
    <!-- Button in Exceptions Preference to turn on tracking protection for all sites (remove all exceptions) -->
    <string name="preferences_tracking_protection_exceptions_turn_on_for_all">Фаъол кардани барои ҳамаи сомонаҳо</string>
    <!-- Text displayed when there are no exceptions -->
    <string name="exceptions_empty_message_description">Истисноҳо ба шумо имкон медиҳанд, ки муҳофизат аз пайгириро барои сомонаҳои интихобшуда ғайрифаъол кунед.</string>
    <!-- Text displayed when there are no exceptions, with learn more link that brings users to a tracking protection SUMO page -->
    <string name="exceptions_empty_message_learn_more_link">Маълумоти бештар</string>

    <!-- Preference switch for usage and technical data collection -->
    <string name="preference_usage_data">Истифодабарӣ ва маълумоти техникӣ</string>
    <!-- Preference description for usage and technical data collection -->
    <string name="preferences_usage_data_description">Барои беҳтар кардани %1$s маълумоти самаранокӣ, истифодабарӣ, сахтафзор ва танзимоти фармоишӣ дар бораи браузери шумо бо Mozilla мубодила карда шавад</string>
    <!-- Preference switch for marketing data collection -->
    <string name="preferences_marketing_data">Маълумоти маркетингӣ</string>
    <!-- Preference description for marketing data collection -->
    <string name="preferences_marketing_data_description2">Маълумоти асосии истифодабариро бо «Adjust», фурӯшандаи маркетингии мобилии мо, мубодила мекунад</string>
    <!-- Title for studies preferences -->
    <string name="preference_experiments_2">Таҳқиқҳо</string>
    <!-- Summary for studies preferences -->
    <string name="preference_experiments_summary_2">Ба Mozilla иҷозат медиҳад, ки таҳқиқҳоро насб ва иҷро кунад</string>

    <!-- Turn On Sync Preferences -->
    <!-- Header of the Sync and save your data preference view -->
    <string name="preferences_sync_2">Ҳамоҳангсозӣ ва нигоҳ доштани маълумоти шумо</string>
    <!-- Preference for reconnecting to FxA sync -->
    <string name="preferences_sync_sign_in_to_reconnect">Барои аз нав пайваст шудан ворид шавед</string>
    <!-- Preference for removing FxA account -->
    <string name="preferences_sync_remove_account">Барҳам додани ҳисоб</string>

    <!-- Pairing Feature strings -->
    <!-- Instructions on how to access pairing -->
    <string name="pair_instructions_2"><![CDATA[Рамзи QR-ро, ки дар <b>firefox.com/pair</b> нишон дода шудааст, скан кунед]]></string>

    <!-- Toolbar Preferences -->
    <!-- Preference for using top toolbar -->
    <string name="preference_top_toolbar">Боло</string>
    <!-- Preference for using bottom toolbar -->
    <string name="preference_bottom_toolbar">Поён</string>

    <!-- Theme Preferences -->
    <!-- Preference for using light theme -->
    <string name="preference_light_theme">Равшан</string>
    <!-- Preference for using dark theme -->
    <string name="preference_dark_theme">Торик</string>
    <!-- Preference for using using dark or light theme automatically set by battery -->
    <string name="preference_auto_battery_theme">Аз ҷониби сарфаи батарея муқаррар карда шудааст</string>
    <!-- Preference for using following device theme -->
    <string name="preference_follow_device_theme">Дар мавзуи дастгоҳ асос меёбад</string>

    <!-- Gestures Preferences-->
    <!-- Preferences for using pull to refresh in a webpage -->
    <string name="preference_gestures_website_pull_to_refresh">Барон нав кардан кашед</string>
    <!-- Preference for using the dynamic toolbar -->
    <string name="preference_gestures_dynamic_toolbar">Барои пинҳон кардани навори абзорҳо ҳаракат кунед</string>

    <!-- Preference for switching tabs by swiping horizontally on the toolbar -->
    <string name="preference_gestures_swipe_toolbar_switch_tabs">Барои иваз кардани варақаҳо аз болои навори абзорҳо ба тарафи лозимӣ бо ангуш молед</string>
    <!-- Preference for showing the opened tabs by swiping up on the toolbar-->
    <string name="preference_gestures_swipe_toolbar_show_tabs">Барои кушодани варақаҳо аз болои навори абзорҳо ба боло бо ангуш молед</string>

    <!-- Library -->
    <!-- Option in Library to open Downloads page -->
    <string name="library_downloads">Боргириҳо</string>
    <!-- Option in library to open Bookmarks page -->
    <string name="library_bookmarks">Хатбаракҳо</string>
    <!-- Option in library to open Desktop Bookmarks root page -->
    <string name="library_desktop_bookmarks_root">Хатбаракҳо дар компютери мизи корӣ</string>
    <!-- Option in library to open Desktop Bookmarks "menu" page -->
    <string name="library_desktop_bookmarks_menu">Менюи хатбаракҳо</string>
    <!-- Option in library to open Desktop Bookmarks "toolbar" page -->
    <string name="library_desktop_bookmarks_toolbar">Навори хатбаракҳо</string>
    <!-- Option in library to open Desktop Bookmarks "unfiled" page -->
    <string name="library_desktop_bookmarks_unfiled">Хатбаракҳои дигар</string>
    <!-- Option in Library to open History page -->
    <string name="library_history">Таърих</string>
    <!-- Option in Library to open a new tab -->
    <string name="library_new_tab">Варақаи нав</string>
    <!-- Settings Page Title -->
    <string name="settings_title">Танзимот</string>
    <!-- Content description (not visible, for screen readers etc.): "Close button for library settings" -->
    <string name="content_description_close_button">Пӯшидан</string>

    <!-- Title to show in alert when a lot of tabs are to be opened
    %d is a placeholder for the number of tabs that will be opened -->
    <string name="open_all_warning_title">%d варақаро мекушоед?</string>

    <!-- Message to warn users that a large number of tabs will be opened
    %s will be replaced by app name. -->
    <string name="open_all_warning_message">Кушодани варақаҳои барзиёд метавонад кори «%s»-ро суст кунад, ҳангоме ки саҳифаҳо бор мешаванд.  Шумо мутмаин ҳастед, ки мехоҳед идома диҳед?</string>
    <!-- Dialog button text for confirming open all tabs -->
    <string name="open_all_warning_confirm">Кушодани равақаҳо</string>
    <!-- Dialog button text for canceling open all tabs -->
    <string name="open_all_warning_cancel">Бекор кардан</string>

    <!-- Text to show users they have one site in the history group section of the History fragment.
    %d is a placeholder for the number of sites in the group. -->
    <string name="history_search_group_site">%d сомона</string>
    <!-- Text to show users they have multiple sites in the history group section of the History fragment.
    %d is a placeholder for the number of sites in the group. -->
    <string name="history_search_group_sites">%d сомона</string>

    <!-- Option in library for Recently Closed Tabs -->
    <string name="library_recently_closed_tabs">Варақаҳои ба наздикӣ пӯшидашуда</string>
    <!-- Option in library to open Recently Closed Tabs page -->
    <string name="recently_closed_show_full_history">Намоиш додани таърихи пурра</string>
    <!-- Text to show users they have multiple tabs saved in the Recently Closed Tabs section of history.
    %d is a placeholder for the number of tabs selected. -->
    <string name="recently_closed_tabs">%d варақа</string>
    <!-- Text to show users they have one tab saved in the Recently Closed Tabs section of history.
    %d is a placeholder for the number of tabs selected. -->
    <string name="recently_closed_tab">%d варақа</string>

    <!-- Recently closed tabs screen message when there are no recently closed tabs -->
    <string name="recently_closed_empty_message">Ягон варақаи ба наздикӣ пӯшидашуда нест</string>

    <!-- Tab Management -->
    <!-- Title of preference for tabs management -->
    <string name="preferences_tabs">Варақаҳо</string>
    <!-- Title of preference that allows a user to specify the tab view -->
    <string name="preferences_tab_view">Намоиши варақаҳо</string>
    <!-- Option for a list tab view -->
    <string name="tab_view_list">Рӯйхат</string>
    <!-- Option for a grid tab view -->
    <string name="tab_view_grid">Тӯр</string>
    <!-- Title of preference that allows a user to auto close tabs after a specified amount of time -->
    <string name="preferences_close_tabs">Пӯшидани варақаҳо</string>
    <!-- Option for auto closing tabs that will never auto close tabs, always allows user to manually close tabs -->
    <string name="close_tabs_manually">Ба таври дастӣ</string>
    <!-- Option for auto closing tabs that will auto close tabs after one day -->
    <string name="close_tabs_after_one_day">Пас аз як рӯз</string>
    <!-- Option for auto closing tabs that will auto close tabs after one week -->
    <string name="close_tabs_after_one_week">Пас аз як ҳафта</string>
    <!-- Option for auto closing tabs that will auto close tabs after one month -->
    <string name="close_tabs_after_one_month">Пас аз як моҳ</string>

    <!-- Title of preference that allows a user to specify the auto-close settings for open tabs -->
    <string name="preference_auto_close_tabs" tools:ignore="UnusedResources">Пӯшидани варақаҳои кушода ба таври худкор</string>

    <!-- Opening screen -->
    <!-- Title of a preference that allows a user to choose what screen to show after opening the app -->
    <string name="preferences_opening_screen">Экрани ибтидоӣ</string>
    <!-- Option for always opening the homepage when re-opening the app -->
    <string name="opening_screen_homepage">Саҳифаи асосӣ</string>
    <!-- Option for always opening the user's last-open tab when re-opening the app -->
    <string name="opening_screen_last_tab">Варақаи охирин</string>
    <!-- Option for always opening the homepage when re-opening the app after four hours of inactivity -->
    <string name="opening_screen_after_four_hours_of_inactivity">Саҳифаи асосӣ пас аз чор соати беамалӣ</string>
    <!-- Summary for tabs preference when auto closing tabs setting is set to manual close-->
    <string name="close_tabs_manually_summary">Ба таври дастӣ пӯшидан</string>
    <!-- Summary for tabs preference when auto closing tabs setting is set to auto close tabs after one day-->
    <string name="close_tabs_after_one_day_summary">Пас аз як рӯз пӯшидан</string>
    <!-- Summary for tabs preference when auto closing tabs setting is set to auto close tabs after one week-->
    <string name="close_tabs_after_one_week_summary">Пас аз як ҳафта пӯшидан</string>
    <!-- Summary for tabs preference when auto closing tabs setting is set to auto close tabs after one month-->
    <string name="close_tabs_after_one_month_summary">Пас аз як моҳ пӯшидан</string>

    <!-- Inactive tabs -->
    <!-- Category header of a preference that allows a user to enable or disable the inactive tabs feature -->
    <string name="preferences_inactive_tabs">Варақаҳои куҳнаро ба ғайрифаъол интиқол диҳед</string>
    <!-- Title of inactive tabs preference -->
    <string name="preferences_inactive_tabs_title">Варақаҳое, ки шумо ду ҳафта такроран надидаед, ба қисмати ғайрифаъол интиқол дода мешаванд.</string>

    <!-- Studies -->
    <!-- Title of the remove studies button -->
    <string name="studies_remove">Тоза кардан</string>
    <!-- Title of the active section on the studies list -->
    <string name="studies_active">Фаъол</string>
    <!-- Description for studies, it indicates why Firefox use studies. The first parameter is the name of the application. -->
    <string name="studies_description_2">Баъзе вақт %1$s метавонад омӯзишҳоро насб ва иҷро намояд.</string>
    <!-- Learn more link for studies, links to an article for more information about studies. -->
    <string name="studies_learn_more">Маълумоти бештар</string>

    <!-- Dialog message shown after removing a study -->
    <string name="studies_restart_app">Барои татбиқ кардани тағйирот барном пӯшида мешавад</string>
    <!-- Dialog button to confirm the removing a study. -->
    <string name="studies_restart_dialog_ok">ХУБ</string>
    <!-- Dialog button text for canceling removing a study. -->
    <string name="studies_restart_dialog_cancel">Бекор кардан</string>

    <!-- Toast shown after turning on/off studies preferences -->
    <string name="studies_toast_quit_application" tools:ignore="UnusedResources">Барои татбиқ кардани тағйирот барнома хомӯш мешавад…</string>

    <!-- Sessions -->
    <!-- Title for the list of tabs -->
    <string name="tab_header_label">Варақаҳои кушодашуда</string>

    <!-- Title for the list of tabs in the current private session -->
    <string name="tabs_header_private_tabs_title">Варақаҳои хусусӣ</string>
    <!-- Title for the list of tabs in the synced tabs -->
    <string name="tabs_header_synced_tabs_title">Варақаҳои ҳамоҳангшуда</string>
    <!-- Content description (not visible, for screen readers etc.): Add tab button. Adds a news tab when pressed -->
    <string name="add_tab">Илова кардани варақа</string>
    <!-- Content description (not visible, for screen readers etc.): Add tab button. Adds a news tab when pressed -->
    <string name="add_private_tab">Илова кардани варақаи хусусӣ</string>
    <!-- Text for the new tab button to indicate adding a new private tab in the tab -->
    <string name="tab_drawer_fab_content">Хусусӣ</string>
    <!-- Text for the new tab button to indicate syncing command on the synced tabs page -->
    <string name="tab_drawer_fab_sync">Ҳамоҳангсозӣ</string>
    <!-- Text shown in the menu for sharing all tabs -->
    <string name="tab_tray_menu_item_share">Мубодила кардани ҳамаи варақаҳо</string>
    <!-- Text shown in the menu to view recently closed tabs -->
    <string name="tab_tray_menu_recently_closed">Варақаҳои ба наздикӣ пӯшидашуда</string>
    <!-- Text shown in the tabs tray inactive tabs section -->
    <string name="tab_tray_inactive_recently_closed" tools:ignore="UnusedResources">Пӯшидашудаи охирин</string>
    <!-- Text shown in the menu to view account settings -->
    <string name="tab_tray_menu_account_settings">Танзимоти ҳисоб</string>
    <!-- Text shown in the menu to view tab settings -->
    <string name="tab_tray_menu_tab_settings">Танзимоти варақа</string>
    <!-- Text shown in the menu for closing all tabs -->
    <string name="tab_tray_menu_item_close">Пӯшидани ҳамаи варақаҳо</string>
    <!-- Text shown in the multiselect menu for bookmarking selected tabs. -->
    <string name="tab_tray_multiselect_menu_item_bookmark">Хатбарак</string>
    <!-- Text shown in the multiselect menu for closing selected tabs. -->
    <string name="tab_tray_multiselect_menu_item_close">Пӯшидан</string>
    <!-- Content description for tabs tray multiselect share button -->
    <string name="tab_tray_multiselect_share_content_description">Мубодила кардани варақаҳои интихобшуда</string>
    <!-- Content description for tabs tray multiselect menu -->
    <string name="tab_tray_multiselect_menu_content_description">Менюи варақаҳои интихобшуда</string>
    <!-- Content description (not visible, for screen readers etc.): Removes tab from collection button. Removes the selected tab from collection when pressed -->
    <string name="remove_tab_from_collection">Тоза кардани варақаҳо аз маҷмӯа</string>
    <!-- Text for button to enter multiselect mode in tabs tray -->
    <string name="tabs_tray_select_tabs">Варақаҳоро интихоб намоед</string>
    <!-- Content description (not visible, for screen readers etc.): Close tab button. Closes the current session when pressed -->
    <string name="close_tab">Пӯшидани варақа</string>
    <!-- Content description (not visible, for screen readers etc.): Close tab <title> button. First parameter is tab title  -->
    <string name="close_tab_title">Пӯшидани варақаи %s</string>
    <!-- Content description (not visible, for screen readers etc.): Opens the open tabs menu when pressed -->
    <string name="open_tabs_menu">Менюи варақаҳои кушодашуда</string>
    <!-- Open tabs menu item to save tabs to collection -->
    <string name="tabs_menu_save_to_collection1">Нигоҳ доштани варақаҳо дар маҷмӯа</string>
    <!-- Text for the menu button to delete a collection -->
    <string name="collection_delete">Нест кардани маҷмӯа</string>
    <!-- Text for the menu button to rename a collection -->
    <string name="collection_rename">Иваз кардани номи маҷмӯа</string>
    <!-- Text for the button to open tabs of the selected collection -->
    <string name="collection_open_tabs">Варақаҳои кушодашуда</string>
    <!-- Hint for adding name of a collection -->
    <string name="collection_name_hint">Номи пайваст</string>
    <!-- Text for the menu button to rename a top site -->
	<string name="rename_top_site">Иваз кардани ном</string>
	<!-- Text for the menu button to remove a top site -->
	<string name="remove_top_site">Тоза кардан</string>
    <!-- Text for the menu button to delete a top site from history -->
    <string name="delete_from_history">Нест кардан аз таърих</string>
    <!-- Postfix for private WebApp titles, placeholder is replaced with app name -->
    <string name="pwa_site_controls_title_private">%1$s (Реҷаи хусусӣ)</string>

    <!-- History -->
    <!-- Text for the button to search all history -->
    <string name="history_search_1">Вожаҳои ҷустуҷӯиро ворид намоед</string>
    <!-- Text for the button to clear all history -->
    <string name="history_delete_all">Нест кардани таърих</string>
    <!-- Text for the snackbar to confirm that multiple browsing history items has been deleted -->
    <string name="history_delete_multiple_items_snackbar">Таърих нест карда шуд</string>
    <!-- Text for the snackbar to confirm that a single browsing history item has been deleted. The first parameter is the shortened URL of the deleted history item. -->
    <string name="history_delete_single_item_snackbar">%1$s нест карда шуд</string>
    <!-- Context description text for the button to delete a single history item -->
    <string name="history_delete_item">Нест кардан</string>
    <!-- History multi select title in app bar
    The first parameter is the number of bookmarks selected -->
    <string name="history_multi_select_title">%1$d интихоб шуд</string>
    <!-- Text for the header that groups the history for today -->
    <string name="history_today">Имрӯз</string>
    <!-- Text for the header that groups the history for yesterday -->
    <string name="history_yesterday">Дирӯз</string>
    <!-- Text for the header that groups the history the past 7 days -->
    <string name="history_7_days">7 рӯзи охир</string>
    <!-- Text for the header that groups the history the past 30 days -->
    <string name="history_30_days">30 рӯзи охир</string>
    <!-- Text for the header that groups the history older than the last month -->
    <string name="history_older">Пештар</string>
    <!-- Text shown when no history exists -->
    <string name="history_empty_message">Ягон таърих нест</string>

    <!-- Downloads -->
    <!-- Text for the snackbar to confirm that multiple downloads items have been removed -->
    <string name="download_delete_multiple_items_snackbar_1">Боргириҳо тоза шуданд</string>
    <!-- Text for the snackbar to confirm that a single download item has been removed. The first parameter is the name of the download item. -->
    <string name="download_delete_single_item_snackbar">Файли %1$s тоза шуд</string>
    <!-- Text shown when no download exists -->
    <string name="download_empty_message_1">Ягон файли боргиришуда нест</string>
    <!-- History multi select title in app bar
    The first parameter is the number of downloads selected -->
    <string name="download_multi_select_title">%1$d интихоб шуд</string>


    <!-- Text for the button to remove a single download item -->
    <string name="download_delete_item_1">Тоза кардан</string>


    <!-- Crashes -->
    <!-- Title text displayed on the tab crash page. This first parameter is the name of the application (For example: Fenix) -->
    <string name="tab_crash_title_2">Мутаассифона, %1$s ин саҳифаро бор карда наметавонад.</string>

    <!-- Send crash report checkbox text on the tab crash page -->
    <string name="tab_crash_send_report">Фиристодани гузориш дар бораи вайронӣ ба Mozilla</string>
    <!-- Close tab button text on the tab crash page -->
    <string name="tab_crash_close">Пӯшидани варақа</string>
    <!-- Restore tab button text on the tab crash page -->
    <string name="tab_crash_restore">Барқарор кардани варақа</string>

    <!-- Bookmarks -->
    <!-- Confirmation message for a dialog confirming if the user wants to delete the selected folder -->
    <string name="bookmark_delete_folder_confirmation_dialog">Шумо мутмаин ҳастед, ки мехоҳед ин ҷузвдонро нест намоед?</string>
    <!-- Confirmation message for a dialog confirming if the user wants to delete multiple items including folders. Parameter will be replaced by app name. -->
    <string name="bookmark_delete_multiple_folders_confirmation_dialog">%s ҷузъҳои интихобшударо нест мекунад.</string>
    <!-- Text for the cancel button on delete bookmark dialog -->
    <string name="bookmark_delete_negative">Бекор кардан</string>
    <!-- Screen title for adding a bookmarks folder -->
    <string name="bookmark_add_folder">Илова кардани ҷузвдон</string>
    <!-- Snackbar title shown after a bookmark has been created. -->
    <string name="bookmark_saved_snackbar">Хатбарак нигоҳ дошта шуд!</string>
    <!-- Snackbar edit button shown after a bookmark has been created. -->
    <string name="edit_bookmark_snackbar_action">ТАҲРИР КАРДАН</string>
    <!-- Bookmark overflow menu edit button -->
    <string name="bookmark_menu_edit_button">Таҳрир кардан</string>
    <!-- Bookmark overflow menu copy button -->
    <string name="bookmark_menu_copy_button">Нусха бардоштан</string>
    <!-- Bookmark overflow menu share button -->
    <string name="bookmark_menu_share_button">Мубодила кардан</string>
    <!-- Bookmark overflow menu open in new tab button -->
    <string name="bookmark_menu_open_in_new_tab_button">Кушодан дар варақаи нав</string>
    <!-- Bookmark overflow menu open in private tab button -->
    <string name="bookmark_menu_open_in_private_tab_button">Кушодан дар варақаи хусусӣ</string>
    <!-- Bookmark overflow menu open all in tabs button -->
    <string name="bookmark_menu_open_all_in_tabs_button">Ҳамаро дар варақаҳои нав кушодан</string>
    <!-- Bookmark overflow menu open all in private tabs button -->
    <string name="bookmark_menu_open_all_in_private_tabs_button">Ҳамаро дар варақаҳои хусусӣ кушодан</string>
    <!-- Bookmark overflow menu delete button -->
    <string name="bookmark_menu_delete_button">Нест кардан</string>
    <!--Bookmark overflow menu save button -->
    <string name="bookmark_menu_save_button">Нигоҳ доштан</string>
    <!-- Bookmark multi select title in app bar
     The first parameter is the number of bookmarks selected -->
    <string name="bookmarks_multi_select_title">%1$d интихоб шуд</string>
    <!-- Bookmark editing screen title -->
    <string name="edit_bookmark_fragment_title">Таҳрир кардани хатбарак</string>
    <!-- Bookmark folder editing screen title -->
    <string name="edit_bookmark_folder_fragment_title">Таҳрир кардани ҷузвдон</string>
    <!-- Bookmark sign in button message -->
    <string name="bookmark_sign_in_button">Барои дидани хатбаракҳои ҳамоҳангшуда ворид шавед</string>
    <!-- Bookmark URL editing field label -->
    <string name="bookmark_url_label">Нишонии URL</string>
    <!-- Bookmark FOLDER editing field label -->
    <string name="bookmark_folder_label">ҶУЗВДОН</string>
    <!-- Bookmark NAME editing field label -->
    <string name="bookmark_name_label">НОМ</string>
    <!-- Bookmark add folder screen title -->
    <string name="bookmark_add_folder_fragment_label">Илова кардани ҷузвдон</string>
    <!-- Bookmark select folder screen title -->
    <string name="bookmark_select_folder_fragment_label">Интихоб кардани ҷузвдон</string>
    <!-- Bookmark editing error missing title -->
    <string name="bookmark_empty_title_error">Бояд унвон дошта бошад</string>
    <!-- Bookmark editing error missing or improper URL -->
    <string name="bookmark_invalid_url_error">Нишонии URL беэътибор аст</string>
    <!-- Bookmark screen message for empty bookmarks folder -->
    <string name="bookmarks_empty_message">Ягон хатбарак нест</string>
    <!-- Bookmark snackbar message on deletion
     The first parameter is the host part of the URL of the bookmark deleted, if any -->
    <string name="bookmark_deletion_snackbar_message">%1$s нест карда шуд</string>
    <!-- Bookmark snackbar message on deleting multiple bookmarks not including folders-->
    <string name="bookmark_deletion_multiple_snackbar_message_2">Хатбаракҳо нест карда шуданд</string>

    <!-- Bookmark snackbar message on deleting multiple bookmarks including folders-->
    <string name="bookmark_deletion_multiple_snackbar_message_3">Несткунии ҷузвдонҳои интихобшуда</string>

    <!-- Bookmark undo button for deletion snackbar action -->
    <string name="bookmark_undo_deletion">БОТИЛ КАРДАН</string>

    <!-- Text for the button to search all bookmarks -->
    <string name="bookmark_search">Вожаҳои ҷустуҷӯиро ворид намоед</string>

    <!-- Site Permissions -->
    <!-- Button label that take the user to the Android App setting -->
    <string name="phone_feature_go_to_settings">Гузариш ба Танзимот</string>
    <!-- Content description (not visible, for screen readers etc.): Quick settings sheet
        to give users access to site specific information / settings. For example:
        Secure settings status and a button to modify site permissions -->
    <string name="quick_settings_sheet">Лавҳаи танзимоти зуд</string>
    <!-- Label that indicates that this option it the recommended one -->
    <string name="phone_feature_recommended">Тавсияшуда</string>
    <!-- Button label for clearing all the information of site permissions-->
    <string name="clear_permissions">Пок кардани иҷозатҳо</string>
    <!-- Text for the OK button on Clear permissions dialog -->
    <string name="clear_permissions_positive">ХУБ</string>
    <!-- Text for the cancel button on Clear permissions dialog -->
    <string name="clear_permissions_negative">Бекор кардан</string>
    <!-- Button label for clearing a site permission-->
    <string name="clear_permission">Пок кардани иҷозат</string>
    <!-- Text for the OK button on Clear permission dialog -->
    <string name="clear_permission_positive">ХУБ</string>
    <!-- Text for the cancel button on Clear permission dialog -->
    <string name="clear_permission_negative">Бекор кардан</string>
    <!-- Button label for clearing all the information on all sites-->
    <string name="clear_permissions_on_all_sites">Пок кардани иҷозатҳо дар ҳамаи сомонаҳо</string>
    <!-- Preference for altering video and audio autoplay for all websites -->
    <string name="preference_browser_feature_autoplay">Пахши худкор</string>
    <!-- Preference for altering the camera access for all websites -->
    <string name="preference_phone_feature_camera">Камера</string>
    <!-- Preference for altering the microphone access for all websites -->
    <string name="preference_phone_feature_microphone">Микрофон</string>
    <!-- Preference for altering the location access for all websites -->
    <string name="preference_phone_feature_location">Ҷойгиршавӣ</string>

    <!-- Preference for altering the notification access for all websites -->
    <string name="preference_phone_feature_notification">Огоҳинома</string>
    <!-- Preference for altering the persistent storage access for all websites -->
    <string name="preference_phone_feature_persistent_storage">Захирагоҳи доимӣ</string>
    <!-- Preference for altering the storage access setting for all websites -->
    <string name="preference_phone_feature_cross_origin_storage_access">Кукиҳои байнисомонавӣ</string>
    <!-- Preference for altering the EME access for all websites -->
    <string name="preference_phone_feature_media_key_system_access">Муҳтавои идорашавандаи DRM</string>
    <!-- Label that indicates that a permission must be asked always -->
    <string name="preference_option_phone_feature_ask_to_allow">Дархости иҷозат</string>
    <!-- Label that indicates that a permission must be blocked -->
    <string name="preference_option_phone_feature_blocked">Бояд манъ карда шавад</string>
    <!-- Label that indicates that a permission must be allowed -->
    <string name="preference_option_phone_feature_allowed">Бояд иҷозат дода шавад</string>
    <!--Label that indicates a permission is by the Android OS-->
    <string name="phone_feature_blocked_by_android">Аз тарафи Android манъ карда шуд</string>
    <!-- Preference for showing a list of websites that the default configurations won't apply to them -->
    <string name="preference_exceptions">Истисноҳо</string>
    <!-- Summary of tracking protection preference if tracking protection is set to on -->
    <string name="tracking_protection_on">Фаъол</string>
    <!-- Summary of tracking protection preference if tracking protection is set to off -->
    <string name="tracking_protection_off">Ғайрифаъол</string>

    <!-- Label for global setting that indicates that all video and audio autoplay is allowed -->
    <string name="preference_option_autoplay_allowed2">Иҷозат додани аудио ва видео</string>
    <!-- Label for site specific setting that indicates that all video and audio autoplay is allowed -->
    <string name="quick_setting_option_autoplay_allowed">Иҷозат додани аудио ва видео</string>
    <!-- Label that indicates that video and audio autoplay is only allowed over Wi-Fi -->
    <string name="preference_option_autoplay_allowed_wifi_only2">Бастани аудио ва видео танҳо дар шабакаи маълумоти мобилӣ</string>
    <!-- Subtext that explains 'autoplay on Wi-Fi only' option -->
    <string name="preference_option_autoplay_allowed_wifi_subtext">Аудио ва видео дар шабакаи Wi-Fi пахш мешаванд</string>
    <!-- Label for global setting that indicates that video autoplay is allowed, but audio autoplay is blocked -->
    <string name="preference_option_autoplay_block_audio2">Бастани танҳои аудио</string>
    <!-- Label for site specific setting that indicates that video autoplay is allowed, but audio autoplay is blocked -->
    <string name="quick_setting_option_autoplay_block_audio">Бастани танҳои аудио</string>
    <!-- Label for global setting that indicates that all video and audio autoplay is blocked -->
    <string name="preference_option_autoplay_blocked3">Бастани аудио ва видео</string>
    <!-- Label for site specific setting that indicates that all video and audio autoplay is blocked -->
    <string name="quick_setting_option_autoplay_blocked">Бастани аудио ва видео</string>
    <!-- Summary of delete browsing data on quit preference if it is set to on -->
    <string name="delete_browsing_data_quit_on">Фаъол</string>
    <!-- Summary of delete browsing data on quit preference if it is set to off -->
    <string name="delete_browsing_data_quit_off">Ғайрифаъол</string>

    <!-- Summary of studies preference if it is set to on -->
    <string name="studies_on">Фаъол</string>
    <!-- Summary of studies data on quit preference if it is set to off -->
    <string name="studies_off">Ғайрифаъол</string>

    <!-- Collections -->
    <!-- Collections header on home fragment -->
    <string name="collections_header">Маҷмӯаҳо</string>
    <!-- Content description (not visible, for screen readers etc.): Opens the collection menu when pressed -->
    <string name="collection_menu_button_content_description">Менюи маҷмӯаҳо</string>
    <!-- Label to describe what collections are to a new user without any collections -->
    <string name="no_collections_description2">Чизҳоеро, ки ба шумо муҳиманд, ҷамъ кунед\nҶустуҷӯҳо, сомонаҳо ва варақаҳои монандро барои дастрасии фаврӣ дар оянда якҷоя кунед.</string>
    <!-- Title for the "select tabs" step of the collection creator -->
    <string name="create_collection_select_tabs">Варақаҳоро интихоб намоед</string>
    <!-- Title for the "select collection" step of the collection creator -->
    <string name="create_collection_select_collection">Интихоб кардани маҷмӯа</string>
    <!-- Title for the "name collection" step of the collection creator -->
    <string name="create_collection_name_collection">Номи маҷмӯа</string>
    <!-- Button to add new collection for the "select collection" step of the collection creator -->
    <string name="create_collection_add_new_collection">Илова кардани маҷмӯаи нав</string>
    <!-- Button to select all tabs in the "select tabs" step of the collection creator -->
    <string name="create_collection_select_all">Ҳамаро интихоб кардан</string>
    <!-- Button to deselect all tabs in the "select tabs" step of the collection creator -->
    <string name="create_collection_deselect_all">Бекор кардани интихоб</string>
    <!-- Text to prompt users to select the tabs to save in the "select tabs" step of the collection creator -->
    <string name="create_collection_save_to_collection_empty">Варақаҳоро барои нигоҳ доштан интихоб намоед</string>
    <!-- Text to show users how many tabs they have selected in the "select tabs" step of the collection creator.
     %d is a placeholder for the number of tabs selected. -->
    <string name="create_collection_save_to_collection_tabs_selected">%d варақа интихоб карда шуд</string>
    <!-- Text to show users they have one tab selected in the "select tabs" step of the collection creator.
    %d is a placeholder for the number of tabs selected. -->
    <string name="create_collection_save_to_collection_tab_selected">%d варақа интихоб карда шуд</string>
    <!-- Text shown in snackbar when multiple tabs have been saved in a collection -->
    <string name="create_collection_tabs_saved">Варақаҳо нигоҳ дошта шудад!</string>
    <!-- Text shown in snackbar when one or multiple tabs have been saved in a new collection -->
    <string name="create_collection_tabs_saved_new_collection">Маҷмӯа нигоҳ дошта шуд!</string>
    <!-- Text shown in snackbar when one tab has been saved in a collection -->
    <string name="create_collection_tab_saved">Варақа нигоҳ дошта шуд!</string>
    <!-- Content description (not visible, for screen readers etc.): button to close the collection creator -->
    <string name="create_collection_close">Пӯшидан</string>
    <!-- Button to save currently selected tabs in the "select tabs" step of the collection creator-->
    <string name="create_collection_save">Нигоҳ доштан</string>
    <!-- Snackbar action to view the collection the user just created or updated -->
    <string name="create_collection_view">Намоиш</string>

    <!-- Text for the OK button from collection dialogs -->
    <string name="create_collection_positive">ХУБ</string>
    <!-- Text for the cancel button from collection dialogs -->
    <string name="create_collection_negative">Бекор кардан</string>

    <!-- Default name for a new collection in "name new collection" step of the collection creator. %d is a placeholder for the number of collections-->
    <string name="create_collection_default_name">Маҷмӯаи %d</string>

    <!-- Share -->
    <!-- Share screen header -->
    <string name="share_header_2">Мубодила кардан</string>
    <!-- Content description (not visible, for screen readers etc.):
        "Share" button. Opens the share menu when pressed. -->
    <string name="share_button_content_description">Мубодила кардан</string>
    <!-- Text for the Save to PDF feature in the share menu -->
    <string name="share_save_to_pdf">Нигоҳ доштан ҳамчун PDF</string>
    <!-- Text for error message when generating a PDF file Text for error message when generating a PDF file. -->
    <string name="unable_to_save_to_pdf_error">Файли PDF эҷод карда нашуд</string>
    <!-- Sub-header in the dialog to share a link to another sync device -->
    <string name="share_device_subheader">Фиристодан ба дастгоҳ</string>
    <!-- Sub-header in the dialog to share a link to an app from the full list -->
    <string name="share_link_all_apps_subheader">Ҳамаи амалҳо</string>
    <!-- Sub-header in the dialog to share a link to an app from the most-recent sorted list -->
    <string name="share_link_recent_apps_subheader">Истифодашудаи охирин</string>
    <!-- Text for the copy link action in the share screen. -->
    <string name="share_copy_link_to_clipboard">Нусха бардоштан ба ҳофизаи муваққатӣ</string>
    <!-- Toast shown after copying link to clipboard -->
    <string name="toast_copy_link_to_clipboard">Ба ҳофизаи муваққатӣ нусха бардошта шуд</string>
    <!-- An option from the share dialog to sign into sync -->
    <string name="sync_sign_in">Барои ҳамоҳангсозӣ ворид шавед</string>
     <!-- An option from the three dot menu to sync and save data -->
    <string name="sync_menu_sync_and_save_data">Ҳамоҳангсозӣ ва нигоҳ доштани маълумот</string>
    <!-- An option from the share dialog to send link to all other sync devices -->
    <string name="sync_send_to_all">Фиристодан ба ҳамаи дастгоҳҳо</string>
    <!-- An option from the share dialog to reconnect to sync -->
    <string name="sync_reconnect">Барои ҳамоҳангсозӣ аз нав пайваст шавед</string>
    <!-- Text displayed when sync is offline and cannot be accessed -->
    <string name="sync_offline">Офлайн</string>
    <!-- An option to connect additional devices -->
    <string name="sync_connect_device">Пайваст кардани дастгоҳи дигар</string>
    <!-- The dialog text shown when additional devices are not available -->
    <string name="sync_connect_device_dialog">Барои фиристодани варақа, ақаллан дар дастгоҳи дигар ба Firefox ворид шавед.</string>
    <!-- Confirmation dialog button -->
    <string name="sync_confirmation_button">Фаҳмо</string>

    <!-- Share error message -->
    <string name="share_error_snackbar">Ба ин барнома мубодила карда намешавад</string>
    <!-- Add new device screen title -->
    <string name="sync_add_new_device_title">Фиристодан ба дастгоҳ</string>
    <!-- Text for the warning message on the Add new device screen -->
    <string name="sync_add_new_device_message">Ягон дастгоҳ пайваст нашуд</string>

    <!-- Text for the button to learn about sending tabs -->
    <string name="sync_add_new_device_learn_button">Маълумоти бештар дар бораи фиристодани варақаҳо…</string>
    <!-- Text for the button to connect another device -->
    <string name="sync_add_new_device_connect_button">Пайваст кардани дастгоҳи дигар…</string>

    <!-- Notifications -->
    <!-- Text shown in the notification that pops up to remind the user that a private browsing session is active. -->
    <string name="notification_pbm_delete_text_2">Пӯшидани варақаҳои хусусӣ</string>
    <!-- Name of the marketing notification channel. Displayed in the "App notifications" system settings for the app -->
    <string name="notification_marketing_channel_name">Бозоршиносӣ</string>
    <!-- Title shown in the notification that pops up to remind the user to set fenix as default browser.
    %1$s is a placeholder that will be replaced by the app name (Fenix). -->
    <string name="notification_default_browser_title">%1$s тезкор ва хусусӣ мебошад</string>
    <!-- Text shown in the notification that pops up to remind the user to set fenix as default browser.
    %1$s is a placeholder that will be replaced by the app name (Fenix). -->
    <string name="notification_default_browser_text">Гузоштани %1$s ҳамчун браузери пешфарз</string>

    <!-- Title shown in the notification that pops up to re-engage the user -->
    <string name="notification_re_engagement_title">Тамошокунии хусусиро озмоед</string>
    <!-- Text shown in the notification that pops up to re-engage the user.
    %1$s is a placeholder that will be replaced by the app name. -->
    <string name="notification_re_engagement_text">Сомонаҳоро бе ягон куки ё таърихи нигоҳдошташуда дар «%1$s» тамошо кунед</string>

    <!-- Snackbar -->
    <!-- Text shown in snackbar when user deletes a collection -->
    <string name="snackbar_collection_deleted">Маҷмӯа нест карда шуд</string>
    <!-- Text shown in snackbar when user renames a collection -->
    <string name="snackbar_collection_renamed">Номи маҷмӯа иваз карда шуд</string>
    <!-- Text shown in snackbar when user closes a tab -->
    <string name="snackbar_tab_closed">Варақа пӯшида шуд</string>
    <!-- Text shown in snackbar when user closes all tabs -->
    <string name="snackbar_tabs_closed">Варақаҳо пӯшида шуданд</string>
    <!-- Text shown in snackbar when user bookmarks a list of tabs -->
    <string name="snackbar_message_bookmarks_saved">Хатбаракҳо нигоҳ дошта шуданд!</string>
    <!-- Text shown in snackbar when user adds a site to shortcuts -->
    <string name="snackbar_added_to_shortcuts">Ба миёнбурҳо илова карда шуд!</string>
    <!-- Text shown in snackbar when user closes a private tab -->
    <string name="snackbar_private_tab_closed">Варақаи хусусӣ пӯшида шуд</string>
    <!-- Text shown in snackbar when user closes all private tabs -->
    <string name="snackbar_private_tabs_closed">Варақаҳои хусусӣ пӯшида шуданд</string>
    <!-- Text shown in snackbar to undo deleting a tab, top site or collection -->
    <string name="snackbar_deleted_undo">БОТИЛ КАРДАН</string>
    <!-- Text shown in snackbar when user removes a top site -->
    <string name="snackbar_top_site_removed">Сомона хориҷ карда шуд</string>
    <!-- QR code scanner prompt which appears after scanning a code, but before navigating to it
        First parameter is the name of the app, second parameter is the URL or text scanned-->
    <string name="qr_scanner_confirmation_dialog_message">Ба %1$s иҷозат диҳед, ки %2$s-ро кушояд</string>
    <!-- QR code scanner prompt dialog positive option to allow navigation to scanned link -->
    <string name="qr_scanner_dialog_positive">ИҶОЗАТ ДОДАН</string>
    <!-- QR code scanner prompt dialog positive option to deny navigation to scanned link -->
    <string name="qr_scanner_dialog_negative">РАД КАРДАН</string>
    <!-- QR code scanner prompt dialog error message shown when a hostname does not contain http or https. -->
    <string name="qr_scanner_dialog_invalid">Нишонии сомона нодуруст аст.</string>
    <!-- QR code scanner prompt dialog positive option when there is an error -->
    <string name="qr_scanner_dialog_invalid_ok">ХУБ</string>
    <!-- Tab collection deletion prompt dialog message. Placeholder will be replaced with the collection name -->
    <string name="tab_collection_dialog_message">Шумо мутмаин ҳастед, ки мехоҳед %1$s-ро нест намоед?</string>
    <!-- Collection and tab deletion prompt dialog message. This will show when the last tab from a collection is deleted -->
    <string name="delete_tab_and_collection_dialog_message">Агар шумо ин варақаро нест кунед, тамоми маҷмӯа нест карда мешавад. Шумо метавонед маҷмӯаҳои навро дар вақти дилхоҳ эҷод намоед.</string>
    <!-- Collection and tab deletion prompt dialog title. Placeholder will be replaced with the collection name. This will show when the last tab from a collection is deleted -->
    <string name="delete_tab_and_collection_dialog_title">%1$s-ро нест мекунед?</string>
    <!-- Tab collection deletion prompt dialog option to delete the collection -->
    <string name="tab_collection_dialog_positive">Нест кардан</string>
    <!-- Text displayed in a notification when the user enters full screen mode -->
    <string name="full_screen_notification">Ба реҷаи экрани пурра ворид шуда истодааст</string>
    <!-- Message for copying the URL via long press on the toolbar -->
    <string name="url_copied">URL нусха бардошта шуд</string>
    <!-- Sample text for accessibility font size -->
    <string name="accessibility_text_size_sample_text_1">Ин матни намунавӣ мебошад. Дар ин ҷо матни намунавӣ нишон медиҳад, ки чӣ тавр он ҳангоми калон ва хурд кардани андозаи ҳуруф бо танзими ҷорӣ нишон дода мешавад.</string>
    <!-- Summary for Accessibility Text Size Scaling Preference -->
    <string name="preference_accessibility_text_size_summary">Калонтар ё хурдтар кардани матн дар сомонаҳо</string>
    <!-- Title for Accessibility Text Size Scaling Preference -->
    <string name="preference_accessibility_font_size_title">Андозаи ҳуруф</string>

    <!-- Title for Accessibility Text Automatic Size Scaling Preference -->
    <string name="preference_accessibility_auto_size_2">Андозагирии худкори ҳуруф</string>

    <!-- Summary for Accessibility Text Automatic Size Scaling Preference -->
    <string name="preference_accessibility_auto_size_summary">Андозаи ҳарф ба танзимоти Android-и шумо мувофиқат мекунад. Барои идора кардани андозаи ҳарфҳо дар ин ҷо, имкони ҷориро хомӯш кунед.</string>

    <!-- Title for the Delete browsing data preference -->
    <string name="preferences_delete_browsing_data">Нест кардани маълумоти тамошокунӣ</string>
    <!-- Title for the tabs item in Delete browsing data -->
    <string name="preferences_delete_browsing_data_tabs_title_2">Варақаҳои кушодашуда</string>
    <!-- Subtitle for the tabs item in Delete browsing data, parameter will be replaced with the number of open tabs -->
    <string name="preferences_delete_browsing_data_tabs_subtitle">%d варақа</string>
    <!-- Title for the data and history items in Delete browsing data -->
    <string name="preferences_delete_browsing_data_browsing_data_title">Таърихи тамошокунӣ ва маълумоти сомонаҳо</string>
    <!-- Subtitle for the data and history items in delete browsing data, parameter will be replaced with the
        number of history items the user has -->
    <string name="preferences_delete_browsing_data_browsing_data_subtitle">%d нишонӣ</string>
    <!-- Title for the cookies item in Delete browsing data -->
    <string name="preferences_delete_browsing_data_cookies">Кукиҳо</string>

    <!-- Subtitle for the cookies item in Delete browsing data -->
    <string name="preferences_delete_browsing_data_cookies_subtitle">Шумо аз аксари сомонаҳо мебароед</string>
    <!-- Title for the cached images and files item in Delete browsing data -->
    <string name="preferences_delete_browsing_data_cached_files">Тасвирҳо ва файлҳои нигоҳдошташуда</string>
    <!-- Subtitle for the cached images and files item in Delete browsing data -->
    <string name="preferences_delete_browsing_data_cached_files_subtitle">Фазои захирагоҳро озод намоед</string>
    <!-- Title for the site permissions item in Delete browsing data -->
    <string name="preferences_delete_browsing_data_site_permissions">Иҷозатҳои сомона</string>
    <!-- Title for the downloads item in Delete browsing data -->
    <string name="preferences_delete_browsing_data_downloads">Боргириҳо</string>
    <!-- Text for the button to delete browsing data -->
    <string name="preferences_delete_browsing_data_button">Нест кардани маълумоти тамошокунӣ</string>
    <!-- Title for the Delete browsing data on quit preference -->
    <string name="preferences_delete_browsing_data_on_quit">Нест кардани маълумоти тамошокунӣ ҳангоми баромад</string>

    <!-- Summary for the Delete browsing data on quit preference. "Quit" translation should match delete_browsing_data_on_quit_action translation. -->
    <string name="preference_summary_delete_browsing_data_on_quit_2">Вақте ки шумо аз менюи асосӣ имкони \&quot;Хомӯш кардан\&quot;-ро интихоб мекунед, маълумоти тамошокунӣ ба таври худкор нест карда мешавад</string>
    <!-- Action item in menu for the Delete browsing data on quit feature -->
    <string name="delete_browsing_data_on_quit_action">Баромадан</string>

    <!-- Title text of a delete browsing data dialog. -->
    <string name="delete_history_prompt_title">Фосилаи вақте, ки нест карда мешавад</string>

    <!-- Body text of a delete browsing data dialog. -->
    <string name="delete_history_prompt_body">Таърих (аз он ҷумла, таърихи ҳамоҳангшуда аз дастгоҳҳои дигар), кукиҳо ва иттилооти тамошокунии дигарро тоза мекунад.</string>
    <!-- Radio button in the delete browsing data dialog to delete history items for the last hour. -->
    <string name="delete_history_prompt_button_last_hour">Як соати охир</string>
    <!-- Radio button in the delete browsing data dialog to delete history items for today and yesterday. -->
    <string name="delete_history_prompt_button_today_and_yesterday">Имрӯз ва дирӯз</string>
    <!-- Radio button in the delete browsing data dialog to delete all history. -->
    <string name="delete_history_prompt_button_everything">Комилан</string>

    <!-- Dialog message to the user asking to delete browsing data. Parameter will be replaced by app name. -->
    <string name="delete_browsing_data_prompt_message_3">%s маълумоти тамошокунии интихобшударо нест мекунад.</string>
    <!-- Text for the cancel button for the data deletion dialog -->
    <string name="delete_browsing_data_prompt_cancel">Бекор кардан</string>
    <!-- Text for the allow button for the data deletion dialog -->
    <string name="delete_browsing_data_prompt_allow">Нест кардан</string>

    <!-- Text for the snackbar confirmation that the data was deleted -->
    <string name="preferences_delete_browsing_data_snackbar">Маълумоти тамошокунӣ нест карда шуд</string>
    <!-- Text for the snackbar to show the user that the deletion of browsing data is in progress -->
    <string name="deleting_browsing_data_in_progress">Несткунии маълумоти тамошокунӣ…</string>

    <!-- Dialog message to the user asking to delete all history items inside the opened group. Parameter will be replaced by a history group name. -->
    <string name="delete_all_history_group_prompt_message">Нест кардани ҳамаи сомонаҳо аз «%s»</string>
    <!-- Text for the cancel button for the history group deletion dialog -->
    <string name="delete_history_group_prompt_cancel">Бекор кардан</string>
    <!-- Text for the allow button for the history group dialog -->
    <string name="delete_history_group_prompt_allow">Нест кардан</string>
    <!-- Text for the snackbar confirmation that the history group was deleted -->
    <string name="delete_history_group_snackbar">Гурӯҳ нест карда шуд</string>

    <!-- Onboarding -->
    <!-- Text for onboarding welcome header. -->
    <string name="onboarding_header_2">Хуш омадед ба Интернети беҳтар</string>
    <!-- Text for the onboarding welcome message. -->
    <string name="onboarding_message">Браузере, ки барои мардум, на барои даромад сохта шудааст.</string>
    <!-- Text for the Firefox account onboarding sign in card header. -->
    <string name="onboarding_account_sign_in_header">Ба он ҷое, ки шумо ба қарибӣ тамошо кардаед, баргардонед</string>
    <!-- Text for the button to learn more about signing in to your Firefox account. -->
    <string name="onboarding_manual_sign_in_description">Барои гузариши бехалал байни экранҳои дастгоҳҳои худ, варақаҳо ва ниҳонвожаҳоро ҳамоҳанг созед.</string>
    <!-- Text for the button to manually sign into Firefox account. -->
    <string name="onboarding_firefox_account_sign_in">Ворид шудан</string>
    <!-- text to display in the snackbar once account is signed-in -->
    <string name="onboarding_firefox_account_sync_is_on">Ҳамоҳангсозӣ фаъол аст</string>
    <!-- Text for the tracking protection onboarding card header -->
    <string name="onboarding_tracking_protection_header">Муҳофизати махфият ба таври пешфарз кор мекунад</string>
    <!-- Text for the tracking protection card description. -->
    <string name="onboarding_tracking_protection_description">Хусусияти «Муҳофизати пурра аз кукиҳо» васоити пайгириро аз истифодаи кукиҳо қатъ мекунад, то ки онҳо шуморо дар шабака ба таври пинҳонӣ пайгирӣ накунанд.</string>
    <!-- text for tracking protection radio button option for standard level of blocking -->
    <string name="onboarding_tracking_protection_standard_button_2">Стандартӣ (пешфарз)</string>
    <!-- text for standard blocking option button description -->
    <string name="onboarding_tracking_protection_standard_button_description_3">Мутаносиб барои махфият ва самаранокӣ. Саҳифаҳо ба таври муқаррар бор карда мешаванд.</string>
    <!-- text for tracking protection radio button option for strict level of blocking -->
    <string name="onboarding_tracking_protection_strict_option">Ҷиддӣ</string>
    <!-- text for strict blocking option button description -->
    <string name="onboarding_tracking_protection_strict_button_description_3">Васоити пайгирии бештарро қатъ мекунад, то ки саҳифаҳо тезтар кушода шаванд, аммо баъзеи функсияҳои саҳифа метавонанд вайрон шаванд.</string>
    <!-- text for the toolbar position card header  -->
    <string name="onboarding_toolbar_placement_header_1">Ҷойгиркунии навори абзорҳои худро интихоб кунед</string>
    <!-- Text for the toolbar position card description -->
    <string name="onboarding_toolbar_placement_description">Онро дар поён нигоҳ доред ё ба боло ҳаракат кунед.</string>
    <!-- Text for the privacy notice onboarding card header -->
    <string name="onboarding_privacy_notice_header_1">Шумо маълумоти худро идора мекунед</string>
    <!-- Text for the privacy notice onboarding card description. -->
    <string name="onboarding_privacy_notice_description">Браузери «Firefox» имкон медиҳад, ки шумо тавонед он чизҳоеро, ки дар онлайн ва бо мо мубодила мекунед, мустақилона идора намоед.</string>
    <!-- Text for the button to read the privacy notice -->
    <string name="onboarding_privacy_notice_read_button">Огоҳиномаи махфияти моро хонед</string>

    <!-- Text for the conclusion onboarding message -->
    <string name="onboarding_conclusion_header">Шумо барои боз кардани Интернети ҳайратангез омода ҳастед?</string>
    <!-- text for the button to finish onboarding -->
    <string name="onboarding_finish">Оғоз кардани тамошокунӣ</string>

    <!-- Onboarding theme -->
    <!-- text for the theme picker onboarding card header -->
    <string name="onboarding_theme_picker_header">Мавзуи худро интихоб кунед</string>
    <!-- text for the theme picker onboarding card description -->
    <string name="onboarding_theme_picker_description_2">Ба воситаи реҷаи торик барқи батареяро сарфа кунед ва биноии худро ҳифз намоед.</string>
    <!-- Automatic theme setting (will follow device setting) -->
    <string name="onboarding_theme_automatic_title">Худкор</string>
    <!-- Summary of automatic theme setting (will follow device setting) -->
    <string name="onboarding_theme_automatic_summary">Ба танзимоти дастгоҳи шумо мутобиқат мекунад</string>
    <!-- Theme setting for dark mode -->
    <string name="onboarding_theme_dark_title">Мавзуи торик</string>
    <!-- Theme setting for light mode -->
    <string name="onboarding_theme_light_title">Мавзуи равшан</string>

    <!-- Text shown in snackbar when multiple tabs have been sent to device -->
    <string name="sync_sent_tabs_snackbar">Варақаҳо фиристода шуданд!</string>
    <!-- Text shown in snackbar when one tab has been sent to device  -->
    <string name="sync_sent_tab_snackbar">Варақа фиристода шуд!</string>
    <!-- Text shown in snackbar when sharing tabs failed  -->
    <string name="sync_sent_tab_error_snackbar">Ирсол ғайриимкон аст</string>
    <!-- Text shown in snackbar for the "retry" action that the user has after sharing tabs failed -->
    <string name="sync_sent_tab_error_snackbar_action">АЗ НАВ КӮШИШ КАРДАН</string>
    <!-- Title of QR Pairing Fragment -->
    <string name="sync_scan_code">Рамзро скан кунед</string>
    <!-- Instructions on how to access pairing -->
    <string name="sign_in_instructions"><![CDATA[Дар компютери худ Firefox-ро кушоед ва ба <b>https://firefox.com/pair</b> гузаред]]></string>
    <!-- Text shown for sign in pairing when ready -->
    <string name="sign_in_ready_for_scan">Барои сканкунӣ омода аст</string>
    <!-- Text shown for settings option for sign with pairing -->
    <string name="sign_in_with_camera">Ворид шудан ба воситаи камера</string>
    <!-- Text shown for settings option for sign with email -->
    <string name="sign_in_with_email">Ба ҷояш почтаи электрониро истифода баред</string>
    <!-- Text shown for settings option for create new account text.'Firefox' intentionally hardcoded here.-->
    <string name="sign_in_create_account_text"><![CDATA[Ҳисоб надоред? Барои ҳамоҳангсозӣ кардани Firefox байни дастгоҳҳо, <u>ҳисоберо эҷод намоед</u>.]]></string>
    <!-- Text shown in confirmation dialog to sign out of account. The first parameter is the name of the app (e.g. Firefox Preview) -->
    <string name="sign_out_confirmation_message_2">%s ҳамоҳангсозиро бо ҳисоби шумо қатъ мекунад, аммо ягон маълумоти тамошокунии шуморо дар ин дастгоҳ нест намекунад.</string>
    <!-- Option to continue signing out of account shown in confirmation dialog to sign out of account -->
    <string name="sign_out_disconnect">Қатъ кардани пайваст</string>
    <!-- Option to cancel signing out shown in confirmation dialog to sign out of account -->
    <string name="sign_out_cancel">Бекор кардан</string>
    <!-- Error message snackbar shown after the user tried to select a default folder which cannot be altered -->
    <string name="bookmark_cannot_edit_root">Ҷузвдонҳои пешфарзро таҳрир карда наметавонад</string>

    <!-- Enhanced Tracking Protection -->
    <!-- Link displayed in enhanced tracking protection panel to access tracking protection settings -->
    <string name="etp_settings">Танзимоти муҳофизат</string>
    <!-- Preference title for enhanced tracking protection settings -->
    <string name="preference_enhanced_tracking_protection">Муҳофизати такмилёфта аз пайгирӣ</string>
    <!-- Title for the description of enhanced tracking protection -->
    <string name="preference_enhanced_tracking_protection_explanation_title">Тамошокунӣ бе пайгирӣ</string>
    <!-- Description of enhanced tracking protection. The first parameter is the name of the application (For example: Fenix) -->
    <string name="preference_enhanced_tracking_protection_explanation">Маълумоти худро бо худ нигоҳ доред. %s шуморо аз бисёр васоити пайгирие, ки фаъолияти шуморо дар онлайн пайгирӣ мекунанд, муҳофизат менамояд.</string>
    <!-- Text displayed that links to website about enhanced tracking protection -->
    <string name="preference_enhanced_tracking_protection_explanation_learn_more">Маълумоти бештар</string>
    <!-- Preference for enhanced tracking protection for the standard protection settings -->
    <string name="preference_enhanced_tracking_protection_standard_default_1">Стандартӣ (пешфарз)</string>
    <!-- Preference description for enhanced tracking protection for the standard protection settings -->
    <string name="preference_enhanced_tracking_protection_standard_description_4">Мутаносиб барои махфият ва самаранокӣ. Саҳифаҳо ба таври муқаррар бор карда мешаванд.</string>
    <!--  Accessibility text for the Standard protection information icon  -->
    <string name="preference_enhanced_tracking_protection_standard_info_button">Ба воситаи муҳофизати стандартӣ аз пайгирӣ чӣ баста шудааст</string>
    <!-- Preference for enhanced tracking protection for the strict protection settings -->
    <string name="preference_enhanced_tracking_protection_strict">Ҷиддӣ</string>
    <!-- Preference description for enhanced tracking protection for the strict protection settings -->
    <string name="preference_enhanced_tracking_protection_strict_description_3">Васоити пайгирии бештарро қатъ мекунад, то ки саҳифаҳо тезтар кушода шаванд, аммо баъзеи функсияҳои саҳифа метавонанд вайрон шаванд.</string>
    <!--  Accessibility text for the Strict protection information icon  -->
    <string name="preference_enhanced_tracking_protection_strict_info_button">Ба воситаи муҳофизати ҷиддӣ аз пайгирӣ чӣ баста шудааст</string>
    <!-- Preference for enhanced tracking protection for the custom protection settings -->
    <string name="preference_enhanced_tracking_protection_custom">Фармоишӣ</string>
    <!-- Preference description for enhanced tracking protection for the strict protection settings -->
    <string name="preference_enhanced_tracking_protection_custom_description_2">Интихоб кунед, ки кадом васоити пайгирӣ ва скриптҳо бояд баста шаванд.</string>
    <!--  Accessibility text for the Strict protection information icon  -->
    <string name="preference_enhanced_tracking_protection_custom_info_button">Ба воситаи муҳофизати фармоишӣ аз пайгирӣ чӣ баста шудааст</string>
    <!-- Header for categories that are being blocked by current Enhanced Tracking Protection settings -->
    <!-- Preference for enhanced tracking protection for the custom protection settings for cookies-->
    <string name="preference_enhanced_tracking_protection_custom_cookies">Кукиҳо</string>
    <!-- Option for enhanced tracking protection for the custom protection settings for cookies-->
    <string name="preference_enhanced_tracking_protection_custom_cookies_1">Васоити пайгирии шабакаҳои иҷтимоӣ ва байни сомонаҳо</string>
    <!-- Option for enhanced tracking protection for the custom protection settings for cookies-->
    <string name="preference_enhanced_tracking_protection_custom_cookies_2">Кукиҳо аз сомонаҳои боқимонда</string>
    <!-- Option for enhanced tracking protection for the custom protection settings for cookies-->
    <string name="preference_enhanced_tracking_protection_custom_cookies_3">Ҳамаи кукиҳои тарафҳои сеюм (метавонанд фаъолияти сомонаҳоро вайрон кунанд)</string>
    <!-- Option for enhanced tracking protection for the custom protection settings for cookies-->
    <string name="preference_enhanced_tracking_protection_custom_cookies_4">Ҳамаи кукиҳо (метавонанд фаъолияти сомонаҳоро вайрон кунанд)</string>
    <!-- Option for enhanced tracking protection for the custom protection settings for cookies-->
    <string name="preference_enhanced_tracking_protection_custom_cookies_5">Ҷудо кардани кукиҳои байнисомонавӣ</string>
    <!-- Preference for enhanced tracking protection for the custom protection settings for tracking content -->
    <string name="preference_enhanced_tracking_protection_custom_tracking_content">Муҳтавои пайгирикунанда</string>
    <!-- Option for enhanced tracking protection for the custom protection settings for tracking content-->
    <string name="preference_enhanced_tracking_protection_custom_tracking_content_1">Дар ҳамаи варақаҳо</string>
    <!-- Option for enhanced tracking protection for the custom protection settings for tracking content-->
    <string name="preference_enhanced_tracking_protection_custom_tracking_content_2">Танҳо дар варақаҳои хусусӣ</string>
    <!-- Preference for enhanced tracking protection for the custom protection settings -->
    <string name="preference_enhanced_tracking_protection_custom_cryptominers">Криптомайнерҳо</string>
    <!-- Preference for enhanced tracking protection for the custom protection settings -->
    <string name="preference_enhanced_tracking_protection_custom_fingerprinters">Хонандаи нақши ангушт</string>
    <!-- Button label for navigating to the Enhanced Tracking Protection details -->
    <string name="enhanced_tracking_protection_details">Тафсилот</string>
    <!-- Header for categories that are being being blocked by current Enhanced Tracking Protection settings -->
    <string name="enhanced_tracking_protection_blocked">Манъ карда мешавад</string>
    <!-- Header for categories that are being not being blocked by current Enhanced Tracking Protection settings -->
    <string name="enhanced_tracking_protection_allowed">Иҷозат дода мешавад</string>
    <!-- Category of trackers (social media trackers) that can be blocked by Enhanced Tracking Protection -->
    <string name="etp_social_media_trackers_title">Васоити пайгирии шабакаҳои иҷтимоӣ</string>
    <!-- Description of social media trackers that can be blocked by Enhanced Tracking Protection -->
    <string name="etp_social_media_trackers_description">Имконияти шабакаҳои иҷтимоиро барои пайгирии фаъолияти тамошокунии шумо дар Интернет маҳдуд мекунад.</string>
    <!-- Category of trackers (cross-site tracking cookies) that can be blocked by Enhanced Tracking Protection -->
    <string name="etp_cookies_title">Кукиҳои васоити пайгирӣ байни сомонаҳо</string>
    <!-- Category of trackers (cross-site tracking cookies) that can be blocked by Enhanced Tracking Protection -->
    <string name="etp_cookies_title_2">Кукиҳои байнисомонавӣ</string>
    <!-- Description of cross-site tracking cookies that can be blocked by Enhanced Tracking Protection -->
    <string name="etp_cookies_description">Кукиҳоеро, ки шабакаҳои рекламавӣ ва ширкатҳои таҳлилӣ барои ҷамъоварии маълумоти тамошокунии шумо дар бисёр сомонаҳо истифода мебаранд, манъ мекунад.</string>
    <!-- Description of cross-site tracking cookies that can be blocked by Enhanced Tracking Protection -->
    <string name="etp_cookies_description_2">«Муҳофизати пурра аз кукиҳо» ҳамаи кукиҳоро аз сомонаи ҷорие, ки шумо тамошо карда истодаед, ҷудо мекунад, то ки васоити пайгирӣ шуморо байни сомонаҳо назорат карда натавонанд.</string>
    <!-- Category of trackers (cryptominers) that can be blocked by Enhanced Tracking Protection -->
    <string name="etp_cryptominers_title">Криптомайнерҳо</string>
    <!-- Description of cryptominers that can be blocked by Enhanced Tracking Protection -->
    <string name="etp_cryptominers_description">Скриптҳои зараровареро, ки дастгоҳи шуморо барои истеҳсоли пули рақамӣ дастрас мекунанд, пешгирӣ менамояд.</string>
    <!-- Category of trackers (fingerprinters) that can be blocked by Enhanced Tracking Protection -->
    <string name="etp_fingerprinters_title">Хонандаи нақши ангушт</string>
    <!-- Description of fingerprinters that can be blocked by Enhanced Tracking Protection -->
    <string name="etp_fingerprinters_description">Ҷамъкунии маълумоти нодири муайяншавандаеро дар бораи дастгоҳи шумо, ки метавонад бо мақсадҳои пайгирӣ истифода шавад, манъ мекунад.</string>
    <!-- Category of trackers (tracking content) that can be blocked by Enhanced Tracking Protection -->
    <string name="etp_tracking_content_title">Муҳтавои пайгирикунанда</string>
    <!-- Description of tracking content that can be blocked by Enhanced Tracking Protection -->
    <string name="etp_tracking_content_description">Боркунии рекламаҳои хориҷӣ, видеоҳо ва маводҳои дигареро, ки метавонанд рамзи пайгириро дар бар гиранд, манъ мекунад. Метавонад ба кори баъзеи сомонаҳо таъсир расонад.</string>
    <!-- Enhanced Tracking Protection message that protection is currently on for this site -->
    <string name="etp_panel_on">Муҳофизат барои ин сомона фаъол аст</string>
    <!-- Enhanced Tracking Protection message that protection is currently off for this site -->
    <string name="etp_panel_off">Муҳофизат барои ин сомона ғайрифаъол аст</string>
    <!-- Header for exceptions list for which sites enhanced tracking protection is always off -->
    <string name="enhanced_tracking_protection_exceptions">Муҳофизати такмилёфта аз пайгирӣ барои сомонаҳои зерин ғайрифаъол аст</string>
    <!-- Content description (not visible, for screen readers etc.): Navigate
    back from ETP details (Ex: Tracking content) -->
    <string name="etp_back_button_content_description">Ба қафо гузаштан</string>
    <!-- About page link text to open what's new link -->
    <string name="about_whats_new">Дар %s чӣ нав аст</string>
    <!-- Open source licenses page title
    The first parameter is the app name -->
    <string name="open_source_licenses_title">%s | Китобхонаҳои OSS</string>

    <!-- Category of trackers (redirect trackers) that can be blocked by Enhanced Tracking Protection -->
    <string name="etp_redirect_trackers_title">Васоити пайгирии интиқолдиҳӣ</string>

    <!-- Description of redirect tracker cookies that can be blocked by Enhanced Tracking Protection -->
    <string name="etp_redirect_trackers_description">Кукиҳоеро, ки тавассути восоити интиқолдиҳӣ ба сомонаҳои пайгирикунандаи маъруф насб шудаанд, тоза мекунад.</string>

    <!-- Description of the SmartBlock Enhanced Tracking Protection feature. The * symbol is intentionally hardcoded here,
         as we use it on the UI to indicate which trackers have been partially unblocked.  -->
    <string name="preference_etp_smartblock_description">Баъзеи васоити пайгирии дар зер зикршуда дар ин саҳифа кушода шудаанд, зеро ки шумо аз онҳо истифода кардед*.</string>
    <!-- Text displayed that links to website about enhanced tracking protection SmartBlock -->
    <string name="preference_etp_smartblock_learn_more">Маълумоти бештар</string>

    <!-- About page link text to open support link -->
    <string name="about_support">Дастгирӣ</string>
    <!-- About page link text to list of past crashes (like about:crashes on desktop) -->
    <string name="about_crashes">Вайрониҳо</string>
    <!-- About page link text to open privacy notice link -->
    <string name="about_privacy_notice">Огоҳиномаи махфият</string>
    <!-- About page link text to open know your rights link -->
    <string name="about_know_your_rights">Ҳуқуқҳои худро донед</string>
    <!-- About page link text to open licensing information link -->
    <string name="about_licensing_information">Маълумот дар бораи иҷозатнома</string>
    <!-- About page link text to open a screen with libraries that are used -->
    <string name="about_other_open_source_libraries">Китобхонаҳое, ки мо истифода мебарем</string>

    <!-- Toast shown to the user when they are activating the secret dev menu
        The first parameter is number of long clicks left to enable the menu -->
    <string name="about_debug_menu_toast_progress">Менюи ислоҳкунии хатоҳо: барои фаъолсозӣ %1$d зеркунӣ боқӣ монд</string>
    <string name="about_debug_menu_toast_done">Менюи ислоҳкунии хатоҳо фаъол аст</string>

    <!-- Browser long press popup menu -->
    <!-- Copy the current url -->
    <string name="browser_toolbar_long_press_popup_copy">Нусха бардоштан</string>
    <!-- Paste & go the text in the clipboard. '&amp;' is replaced with the ampersand symbol: & -->
    <string name="browser_toolbar_long_press_popup_paste_and_go">Нусха бардоштан ва гузаштан</string>
    <!-- Paste the text in the clipboard -->
    <string name="browser_toolbar_long_press_popup_paste">Гузоштан</string>
    <!-- Snackbar message shown after an URL has been copied to clipboard. -->
    <string name="browser_toolbar_url_copied_to_clipboard_snackbar">URL ба ҳофизаи муваққатӣ нусха бардошта шуд</string>

    <!-- Title text for the Add To Homescreen dialog -->
    <string name="add_to_homescreen_title">Илова кардан ба экрани асосӣ</string>
    <!-- Cancel button text for the Add to Homescreen dialog -->
    <string name="add_to_homescreen_cancel">Бекор кардан</string>
    <!-- Add button text for the Add to Homescreen dialog -->
    <string name="add_to_homescreen_add">Илова кардан</string>
    <!-- Continue to website button text for the first-time Add to Homescreen dialog -->
    <string name="add_to_homescreen_continue">Ба сомона идома диҳед</string>
    <!-- Placeholder text for the TextView in the Add to Homescreen dialog -->
    <string name="add_to_homescreen_text_placeholder">Номи миёнбур</string>

    <!-- Describes the add to homescreen functionality -->
    <string name="add_to_homescreen_description_2">Шумо метавонед ин сомонаро ба экрани асосии дастгоҳи худ ба осонӣ илова кунед, то ки ба он дастрасии фаврӣ дошта бошед ва бо таҷрибаи ба барнома монанд зудтар паймоиш кунед.</string>

    <!-- Preference for managing the settings for logins and passwords in Fenix -->
    <string name="preferences_passwords_logins_and_passwords">Воридшавиҳо ва ниҳонвожаҳо</string>
    <!-- Preference for managing the saving of logins and passwords in Fenix -->
    <string name="preferences_passwords_save_logins">Нигоҳ доштани воридшавиҳо ва ниҳонвожаҳо</string>
    <!-- Preference option for asking to save passwords in Fenix -->
    <string name="preferences_passwords_save_logins_ask_to_save">Бо пешниҳоди нигоҳдорӣ</string>
    <!-- Preference option for never saving passwords in Fenix -->
    <string name="preferences_passwords_save_logins_never_save">Ҳеҷ гоҳ нигоҳ дошта нашавад</string>
    <!-- Preference for autofilling saved logins in Firefox (in web content), %1$s will be replaced with the app name -->
    <string name="preferences_passwords_autofill2">Пуркунии худкор дар %1$s</string>
    <!-- Description for the preference for autofilling saved logins in Firefox (in web content), %1$s will be replaced with the app name -->
    <string name="preferences_passwords_autofill_description">Ҳангоми истифодаи %1$s номи корбарон ва ниҳонвожаҳоро дар сомонаҳо пур кунед ва нигоҳ доред.</string>
    <!-- Preference for autofilling logins from Fenix in other apps (e.g. autofilling the Twitter app) -->
    <string name="preferences_android_autofill">Пуркунии худкор дар барномаҳои дигар</string>
    <!-- Description for the preference for autofilling logins from Fenix in other apps (e.g. autofilling the Twitter app) -->
    <string name="preferences_android_autofill_description">Номи корбарон ва ниҳонвожаҳоро дар барномаҳои дигари дастгоҳи худ пур кунед.</string>

    <!-- Preference option for adding a login -->
    <string name="preferences_logins_add_login">Илова кардани воридшавӣ</string>

    <!-- Preference for syncing saved logins in Fenix -->
    <string name="preferences_passwords_sync_logins">Воридшавиҳои ҳамоҳангшуда</string>
    <!-- Preference for syncing saved logins in Fenix, when not signed in-->
    <string name="preferences_passwords_sync_logins_across_devices">Ҳамоҳанг кардани воридшавиҳо байни дастгоҳҳо</string>
    <!-- Preference to access list of saved logins -->
    <string name="preferences_passwords_saved_logins">Воридшавиҳои нигоҳдошташуда</string>
    <!-- Description of empty list of saved passwords. Placeholder is replaced with app name.  -->
    <string name="preferences_passwords_saved_logins_description_empty_text">Воридшавиҳое, ки шумо дар %s нигоҳ медоред ё ҳамоҳанг мекунед, дар ин ҷо нишон дода мешаванд.</string>
    <!-- Preference to access list of saved logins -->
    <string name="preferences_passwords_saved_logins_description_empty_learn_more_link">Маълумоти бештар дар бораи ҳамоҳангсозӣ</string>
    <!-- Preference to access list of login exceptions that we never save logins for -->
    <string name="preferences_passwords_exceptions">Истисноҳо</string>
    <!-- Empty description of list of login exceptions that we never save logins for -->
    <string name="preferences_passwords_exceptions_description_empty">Воридшавиҳо ва ниҳонвожаҳое, ки нигоҳ дошта нашудаанд, дар ин ҷо нишон дошта мешаванд.</string>
    <!-- Description of list of login exceptions that we never save logins for -->
    <string name="preferences_passwords_exceptions_description">Воридшавиҳо ва ниҳонвожаҳо барои сомонаҳои зерин нигоҳ дошта намешаванд.</string>
    <!-- Text on button to remove all saved login exceptions -->
    <string name="preferences_passwords_exceptions_remove_all">Нест кардани ҳамаи истисноҳо</string>
    <!-- Hint for search box in logins list -->
    <string name="preferences_passwords_saved_logins_search">Ҷустуҷӯи воридшавиҳо</string>
    <!-- The header for the site that a login is for -->
    <string name="preferences_passwords_saved_logins_site">Сомона</string>
    <!-- The header for the username for a login -->
    <string name="preferences_passwords_saved_logins_username">Номи корбар</string>
    <!-- The header for the password for a login -->
    <string name="preferences_passwords_saved_logins_password">Ниҳонвожа</string>
    <!-- Shown in snackbar to tell user that the password has been copied -->
    <string name="logins_password_copied">Ниҳонвожа ба ҳофизаи муваққатӣ нусха бардошта шуд</string>
    <!-- Shown in snackbar to tell user that the username has been copied -->
    <string name="logins_username_copied">Номи корбар ба ҳофизаи муваққатӣ нусха бардошта шуд</string>
    <!-- Content Description (for screenreaders etc) read for the button to copy a password in logins-->
    <string name="saved_logins_copy_password">Нусха бардоштани ниҳонвожа</string>
    <!-- Content Description (for screenreaders etc) read for the button to clear a password while editing a login-->
    <string name="saved_logins_clear_password">Пок кардани ниҳонвожа</string>
    <!-- Content Description (for screenreaders etc) read for the button to copy a username in logins -->
    <string name="saved_login_copy_username">Нусха бардоштани номи корбар</string>
    <!-- Content Description (for screenreaders etc) read for the button to clear a username while editing a login -->
    <string name="saved_login_clear_username">Пок кардани номи корбар</string>
    <!-- Content Description (for screenreaders etc) read for the button to clear the hostname field while creating a login -->
    <string name="saved_login_clear_hostname">Пок кардани номи мизбон</string>
    <!-- Content Description (for screenreaders etc) read for the button to open a site in logins -->
    <string name="saved_login_open_site">Кушодани сомона дар браузер</string>
    <!-- Content Description (for screenreaders etc) read for the button to reveal a password in logins -->
    <string name="saved_login_reveal_password">Нишон додани ниҳонвожа</string>
    <!-- Content Description (for screenreaders etc) read for the button to hide a password in logins -->
    <string name="saved_login_hide_password">Пинҳон кардани ниҳонвожа</string>
    <!-- Message displayed in biometric prompt displayed for authentication before allowing users to view their logins -->
    <string name="logins_biometric_prompt_message">Барои дидани воридшавиҳои нигоҳдошташуда, қулфро кушоед</string>
    <!-- Title of warning dialog if users have no device authentication set up -->
    <string name="logins_warning_dialog_title">Воридшавиҳо ва ниҳонвожаҳои худро муҳофизат намоед</string>
    <!-- Message of warning dialog if users have no device authentication set up -->
    <string name="logins_warning_dialog_message">Барои муҳофизат кардани воридшавиҳо ва ниҳонвожаҳои худ аз дастрасии озод, агар касе дигар аз дастгоҳи шумо истифода барад, шаклвораи қулфи экран, рамзи PIN ё ниҳонвожаеро барои дастгоҳи худ танзим намоед.</string>
    <!-- Negative button to ignore warning dialog if users have no device authentication set up -->
    <string name="logins_warning_dialog_later">Дертар</string>
    <!-- Positive button to send users to set up a pin of warning dialog if users have no device authentication set up -->
    <string name="logins_warning_dialog_set_up_now">Ҳозир насб кунед</string>
    <!-- Title of PIN verification dialog to direct users to re-enter their device credentials to access their logins -->
    <string name="logins_biometric_prompt_message_pin">Қулфи дастгоҳи худро кушоед</string>
    <!-- Title for Accessibility Force Enable Zoom Preference -->
    <string name="preference_accessibility_force_enable_zoom">Тағйири андоза дар ҳамаи сомонаҳо</string>
    <!-- Summary for Accessibility Force Enable Zoom Preference -->
    <string name="preference_accessibility_force_enable_zoom_summary">Фаъол кардани имкони хурдкунӣ ва калонкунии намоиш, ҳатто дар сомонаҳое, ки ин ишораро манъ мекунанд.</string>
    <!-- Saved logins sorting strategy menu item -by name- (if selected, it will sort saved logins alphabetically) -->
    <string name="saved_logins_sort_strategy_alphabetically">Ном (А-Я)</string>

    <!-- Saved logins sorting strategy menu item -by last used- (if selected, it will sort saved logins by last used) -->
    <string name="saved_logins_sort_strategy_last_used">Истифодашудаи охирин</string>

    <!-- Content description (not visible, for screen readers etc.): Sort saved logins dropdown menu chevron icon -->
    <string name="saved_logins_menu_dropdown_chevron_icon_content_description">Мураттаб кардани менюи воридшавиҳо</string>

    <!-- Autofill -->
    <!-- Preference and title for managing the autofill settings -->
    <string name="preferences_autofill">Пуркунии худкор</string>
    <!-- Preference and title for managing the settings for addresses -->
    <string name="preferences_addresses">Нишониҳо</string>
    <!-- Preference and title for managing the settings for credit cards -->
    <string name="preferences_credit_cards">Кортҳои кредитӣ</string>
    <!-- Preference for saving and autofilling credit cards -->
    <string name="preferences_credit_cards_save_and_autofill_cards">Нигоҳ доштан ва ба таври худкор пур кардани кортҳо</string>
    <!-- Preference summary for saving and autofilling credit card data -->
    <string name="preferences_credit_cards_save_and_autofill_cards_summary">Маълумот рамзгузорӣ карда шуд</string>
    <!-- Preference option for syncing credit cards across devices. This is displayed when the user is not signed into sync -->
    <string name="preferences_credit_cards_sync_cards_across_devices">Ҳамоҳанг кардани кортҳо байни дастгоҳҳо</string>
    <!-- Preference option for syncing credit cards across devices. This is displayed when the user is signed into sync -->
    <string name="preferences_credit_cards_sync_cards">Ҳамоҳанг кардани кортҳо</string>
    <!-- Preference option for adding a credit card -->
    <string name="preferences_credit_cards_add_credit_card">Илова кардани корти кредитӣ</string>

    <!-- Preference option for managing saved credit cards -->
    <string name="preferences_credit_cards_manage_saved_cards">Идора кардани кортҳои нигоҳдошташуда</string>
    <!-- Preference option for adding an address -->
    <string name="preferences_addresses_add_address">Илова кардани нишонӣ</string>
    <!-- Preference option for managing saved addresses -->
    <string name="preferences_addresses_manage_addresses">Идоракунии нишониҳо</string>
    <!-- Preference for saving and autofilling addresses -->
    <string name="preferences_addresses_save_and_autofill_addresses">Нигоҳ доштан ва ба таври худкор пур кардани нишониҳо</string>
    <!-- Preference summary for saving and autofilling address data -->
    <string name="preferences_addresses_save_and_autofill_addresses_summary">Илова кардани маълумот монанди рақамҳо, нишониҳои почтаи электронӣ ва бурдарасонӣ</string>

    <!-- Title of the "Add card" screen -->
    <string name="credit_cards_add_card">Илова кардани корт</string>
    <!-- Title of the "Edit card" screen -->
    <string name="credit_cards_edit_card">Таҳрир кардани корт</string>
    <!-- The header for the card number of a credit card -->
    <string name="credit_cards_card_number">Рақами корт</string>
    <!-- The header for the expiration date of a credit card -->
    <string name="credit_cards_expiration_date">Санаи анҷоми муҳлат</string>
    <!-- The label for the expiration date month of a credit card to be used by a11y services-->
    <string name="credit_cards_expiration_date_month">Моҳи санаи анҷоми муҳлат</string>
    <!-- The label for the expiration date year of a credit card to be used by a11y services-->
    <string name="credit_cards_expiration_date_year">Соли санаи анҷоми муҳлат</string>
    <!-- The header for the name on the credit card -->
    <string name="credit_cards_name_on_card">Ном дар корт</string>

    <!-- The text for the "Delete card" menu item for deleting a credit card -->
    <string name="credit_cards_menu_delete_card">Нест кардани корт</string>
    <!-- The text for the "Delete card" button for deleting a credit card -->
    <string name="credit_cards_delete_card_button">Нест кардани корт</string>
    <!-- The text for the confirmation message of "Delete card" dialog -->
    <string name="credit_cards_delete_dialog_confirmation">Шумо мутмаин ҳастед, ки мехоҳед ин корти кредитиро нест намоед?</string>
    <!-- The text for the positive button on "Delete card" dialog -->
    <string name="credit_cards_delete_dialog_button">Нест кардан</string>
    <!-- The title for the "Save" menu item for saving a credit card -->
    <string name="credit_cards_menu_save">Нигоҳ доштан</string>
    <!-- The text for the "Save" button for saving a credit card -->
    <string name="credit_cards_save_button">Нигоҳ доштан</string>
    <!-- The text for the "Cancel" button for cancelling adding, updating or deleting a credit card -->
    <string name="credit_cards_cancel_button">Бекор кардан</string>

    <!-- Title of the "Saved cards" screen -->
    <string name="credit_cards_saved_cards">Кортҳои нигоҳдошташуда</string>

    <!-- Error message for credit card number validation -->
    <string name="credit_cards_number_validation_error_message">Лутфан, рақами корти кредитии дурустро ворид намоед</string>

    <!-- Error message for credit card name on card validation -->
    <string name="credit_cards_name_on_card_validation_error_message">Лутфан, ин майдонро пур кунед</string>
    <!-- Message displayed in biometric prompt displayed for authentication before allowing users to view their saved credit cards -->
    <string name="credit_cards_biometric_prompt_message">Барои дидани кортҳои нигоҳдошташуда, қулфро кушоед</string>
    <!-- Title of warning dialog if users have no device authentication set up -->
    <string name="credit_cards_warning_dialog_title">Кортҳои кредитии худро муҳофизат кунед</string>
    <!-- Message of warning dialog if users have no device authentication set up -->
    <string name="credit_cards_warning_dialog_message">Барои муҳофизат кардани кортҳои кредитии нигоҳдошташудаи худ аз дастрасии озод, агар касе дигар аз дастгоҳи шумо истифода барад, шаклвораи қулфи экран, рамзи PIN ё ниҳонвожаеро барои дастгоҳи худ танзим намоед.</string>
    <!-- Positive button to send users to set up a pin of warning dialog if users have no device authentication set up -->
    <string name="credit_cards_warning_dialog_set_up_now">Ҳозир насб кунед</string>
    <!-- Negative button to ignore warning dialog if users have no device authentication set up -->
    <string name="credit_cards_warning_dialog_later">Дертар</string>
    <!-- Title of PIN verification dialog to direct users to re-enter their device credentials to access their credit cards -->
    <string name="credit_cards_biometric_prompt_message_pin">Қулфи дастгоҳи худро кушоед</string>
    <!-- Message displayed in biometric prompt for authentication, before allowing users to use their stored credit card information -->
    <string name="credit_cards_biometric_prompt_unlock_message">Барои истифодаи маълумоти кортҳои кредитии нигоҳдошташуда, қулфро кушоед</string>

    <!-- Title of the "Add address" screen -->
    <string name="addresses_add_address">Илова кардани нишонӣ</string>
    <!-- Title of the "Edit address" screen -->
    <string name="addresses_edit_address">Таҳрир кардани нишонӣ</string>
    <!-- Title of the "Manage addresses" screen -->
    <string name="addresses_manage_addresses">Идоракунии нишониҳо</string>
    <!-- The header for the first name of an address -->
    <string name="addresses_first_name">Ном</string>
    <!-- The header for the middle name of an address -->
    <string name="addresses_middle_name">Номи падар</string>
    <!-- The header for the last name of an address -->
    <string name="addresses_last_name">Насаб</string>
    <!-- The header for the street address of an address -->
    <string name="addresses_street_address">Нишонии кӯча</string>
    <!-- The header for the city of an address -->
    <string name="addresses_city">Шаҳр</string>
    <!-- The header for the subregion of an address when "state" should be used -->
    <string name="addresses_state">Иёлот</string>
    <!-- The header for the subregion of an address when "province" should be used -->
    <string name="addresses_province">Вилоят</string>
    <!-- The header for the zip code of an address -->
    <string name="addresses_zip">ZIP</string>
    <!-- The header for the country or region of an address -->
    <string name="addresses_country">Кишвар ё минтақа</string>
    <!-- The header for the phone number of an address -->
    <string name="addresses_phone">Телефон</string>
    <!-- The header for the email of an address -->
    <string name="addresses_email">Почтаи электронӣ</string>
    <!-- The text for the "Save" button for saving an address -->
    <string name="addresses_save_button">Нигоҳ доштан</string>
    <!-- The text for the "Cancel" button for cancelling adding, updating or deleting an address -->
    <string name="addresses_cancel_button">Бекор кардан</string>
    <!-- The text for the "Delete address" button for deleting an address -->
    <string name="addressess_delete_address_button">Нест кардани нишонӣ</string>

    <!-- The title for the "Delete address" confirmation dialog -->
    <string name="addressess_confirm_dialog_message">Шумо мутмаин ҳастед, ки мехоҳед ин нишониро нест намоед?</string>
    <!-- The text for the positive button on "Delete address" dialog -->
    <string name="addressess_confirm_dialog_ok_button">Нест кардан</string>
    <!-- The text for the negative button on "Delete address" dialog -->
    <string name="addressess_confirm_dialog_cancel_button">Бекор кардан</string>
    <!-- The text for the "Save address" menu item for saving an address -->
    <string name="address_menu_save_address">Нигоҳ доштани нишонӣ</string>
    <!-- The text for the "Delete address" menu item for deleting an address -->
    <string name="address_menu_delete_address">Нест кардани нишонӣ</string>

    <!-- Title of the Add search engine screen -->
    <string name="search_engine_add_custom_search_engine_title">Илова кардани низоми ҷустуҷӯӣ</string>
    <!-- Title of the Edit search engine screen -->
    <string name="search_engine_edit_custom_search_engine_title">Таҳрир кардани низоми ҷустуҷӯӣ</string>
    <!-- Content description (not visible, for screen readers etc.): Title for the button to add a search engine in the action bar -->
    <string name="search_engine_add_button_content_description">Илова кардан</string>
    <!-- Content description (not visible, for screen readers etc.): Title for the button to save a search engine in the action bar -->
    <string name="search_engine_add_custom_search_engine_edit_button_content_description">Нигоҳ доштан</string>
    <!-- Text for the menu button to edit a search engine -->
    <string name="search_engine_edit">Таҳрир кардан</string>
    <!-- Text for the menu button to delete a search engine -->
    <string name="search_engine_delete">Нест кардан</string>

    <!-- Text for the button to create a custom search engine on the Add search engine screen -->
    <string name="search_add_custom_engine_label_other">Дигар</string>
    <!-- Placeholder text shown in the Search Engine Name TextField before a user enters text -->
    <string name="search_add_custom_engine_name_hint">Ном</string>
    <!-- Placeholder text shown in the Search String TextField before a user enters text -->
    <string name="search_add_custom_engine_search_string_hint">Сатри ҷустуҷӯ барои истифода</string>
    <!-- Description text for the Search String TextField. The %s is part of the string -->
    <string formatted="false" name="search_add_custom_engine_search_string_example">Сатри дархостро бо “%s” иваз намоед. Масалан:\nhttps://www.google.com/search?q=%s</string>
    <!-- Accessibility description for the form in which details about the custom search engine are entered -->
    <string name="search_add_custom_engine_form_description">Тафсилот дар бораи низоми ҷустуҷӯии фармоишӣ</string>

    <!-- Text shown when a user leaves the name field empty -->
    <string name="search_add_custom_engine_error_empty_name">Номи низоми ҷустуҷӯиро ворид намоед</string>
    <!-- Text shown when a user leaves the search string field empty -->
    <string name="search_add_custom_engine_error_empty_search_string">Сатри ҷустуҷӯро ворид кунед</string>
    <!-- Text shown when a user leaves out the required template string -->
    <string name="search_add_custom_engine_error_missing_template">Тафтиш кунед, ки сатри ҷустуҷӯ ба шакли намунавӣ мувофиқат мекунад</string>
    <!-- Text shown when we aren't able to validate the custom search query. The first parameter is the url of the custom search engine -->
    <string name="search_add_custom_engine_error_cannot_reach">Хатои пайвастшавӣ ба “%s”</string>
    <!-- Text shown when a user creates a new search engine -->
    <string name="search_add_custom_engine_success_message">%s эҷод карда шуд</string>
    <!-- Text shown when a user successfully edits a custom search engine -->
    <string name="search_edit_custom_engine_success_message">%s нигоҳ дошта шуд</string>
    <!-- Text shown when a user successfully deletes a custom search engine -->
    <string name="search_delete_search_engine_success_message">%s нест карда шуд</string>

    <!-- Heading for the instructions to allow a permission -->
    <string name="phone_feature_blocked_intro">Барои иҷозат додан:</string>
    <!-- First step for the allowing a permission -->
    <string name="phone_feature_blocked_step_settings">1. Ба Танзимоти Android гузаред</string>
    <!-- Second step for the allowing a permission -->
    <string name="phone_feature_blocked_step_permissions"><![CDATA[2. <b>Иҷозатҳо</b>-ро зер кунед]]></string>
    <!-- Third step for the allowing a permission (Fore example: Camera) -->
    <string name="phone_feature_blocked_step_feature"><![CDATA[3. <b>%1$s</b> ба ФАЪОЛ иваз намоед]]></string>

    <!-- Label that indicates a site is using a secure connection -->
    <string name="quick_settings_sheet_secure_connection_2">Пайвастшавӣ бехатар аст</string>
    <!-- Label that indicates a site is using a insecure connection -->
    <string name="quick_settings_sheet_insecure_connection_2">Пайвастшавӣ бехатар нест</string>
    <!-- Label to clear site data -->
    <string name="clear_site_data">Пок кардани кукиҳо ва иттилооти сомона</string>
    <!-- Confirmation message for a dialog confirming if the user wants to delete all data for current site -->
    <string name="confirm_clear_site_data"><![CDATA[Шумо мутмаин ҳастед, ки мехоҳед ҳамаи кукиҳо ва иттилоотро барои сомонаи <b>%s</b> тоза намоед?]]></string>
    <!-- Confirmation message for a dialog confirming if the user wants to delete all the permissions for all sites-->
    <string name="confirm_clear_permissions_on_all_sites">Шумо мутмаин ҳастед, ки мехоҳед ҳамаи иҷозатҳоро дар ҳамаи сомонаҳо тоза намоед?</string>
    <!-- Confirmation message for a dialog confirming if the user wants to delete all the permissions for a site-->
    <string name="confirm_clear_permissions_site">Шумо мутмаин ҳастед, ки мехоҳед ҳамаи иҷозатҳоро барои сомонаи ҷорӣ тоза намоед?</string>
    <!-- Confirmation message for a dialog confirming if the user wants to set default value a permission for a site-->
    <string name="confirm_clear_permission_site">Шумо мутмаин ҳастед, ки мехоҳед ин иҷозатҳоро барои сомонаи ҷорӣ тоза намоед?</string>
    <!-- label shown when there are not site exceptions to show in the site exception settings -->
    <string name="no_site_exceptions">Ягон истиснои сомона нест</string>
    <!-- Bookmark deletion confirmation -->
    <string name="bookmark_deletion_confirmation">Шумо мутмаин ҳастед, ки мехоҳед ин хатбаракро нест намоед?</string>
    <!-- Browser menu button that adds a shortcut to the home fragment -->
    <string name="browser_menu_add_to_shortcuts">Илова кардан ба миёнбурҳо</string>
    <!-- Browser menu button that removes a shortcut from the home fragment -->
    <string name="browser_menu_remove_from_shortcuts">Тоза кардан аз миёнбурҳо</string>
    <!-- text shown before the issuer name to indicate who its verified by, parameter is the name of
     the certificate authority that verified the ticket-->
    <string name="certificate_info_verified_by">Тасдиқ аз ҷониби: %1$s</string>
    <!-- Login overflow menu delete button -->
    <string name="login_menu_delete_button">Нест кардан</string>
    <!-- Login overflow menu edit button -->
    <string name="login_menu_edit_button">Таҳрир кардан</string>
    <!-- Message in delete confirmation dialog for logins -->
    <string name="login_deletion_confirmation">Шумо мутмаин ҳастед, ки мехоҳед ин воридшавиро нест намоед?</string>
    <!-- Positive action of a dialog asking to delete  -->
    <string name="dialog_delete_positive">Нест кардан</string>
    <!-- Negative action of a dialog asking to delete login -->
    <string name="dialog_delete_negative">Бекор кардан</string>
    <!--  The saved login options menu description. -->
    <string name="login_options_menu">Имконоти воридшавӣ</string>
    <!--  The editable text field for a login's web address. -->
    <string name="saved_login_hostname_description">Майдони матни таҳриршаванда барои нишонии сомонаи воридшавӣ.</string>
    <!--  The editable text field for a login's username. -->
    <string name="saved_login_username_description">Майдони матни таҳриршаванда барои номи корбарии воридшавӣ.</string>
    <!--  The editable text field for a login's password. -->
    <string name="saved_login_password_description">Майдони матни таҳриршаванда барои ниҳонвожаи воридшавӣ.</string>
    <!--  The button description to save changes to an edited login. -->
    <string name="save_changes_to_login">Нигоҳ доштани тағйирот барои воридшавӣ</string>
    <!--  The page title for editing a saved login. -->
    <string name="edit">Таҳрир кардан</string>

    <!--  The page title for adding new login. -->
    <string name="add_login">Илова кардани воридшавии нав</string>
    <!--  The error message in add/edit login view when password field is blank. -->
    <string name="saved_login_password_required">Ниҳонвожа лозим аст</string>
    <!--  The error message in add login view when username field is blank. -->
    <string name="saved_login_username_required">Номи корбар лозим аст</string>
    <!--  The error message in add login view when hostname field is blank. -->
    <string name="saved_login_hostname_required" tools:ignore="UnusedResources">Номи сервер лозим аст</string>
    <!-- Voice search button content description  -->
    <string name="voice_search_content_description">Ҷустуҷӯи овозӣ</string>
    <!-- Voice search prompt description displayed after the user presses the voice search button -->
    <string name="voice_search_explainer">Акнун ҳарф занед</string>

    <!--  The error message in edit login view when a duplicate username exists. -->
    <string name="saved_login_duplicate">Воридшавӣ бо ин номи корбар аллакай вуҷуд дорад</string>

    <!-- This is the hint text that is shown inline on the hostname field of the create new login page. 'https://www.example.com' intentionally hardcoded here -->
    <string name="add_login_hostname_hint_text">https://www.example.com</string>
    <!-- This is an error message shown below the hostname field of the add login page when a hostname does not contain http or https. -->
    <string name="add_login_hostname_invalid_text_3">Нишонии сомона бояд &quot;https://&quot; ё &quot;http://&quot;-ро дар бар гирад</string>
    <!-- This is an error message shown below the hostname field of the add login page when a hostname is invalid. -->
    <string name="add_login_hostname_invalid_text_2">Номи сервери дуруст лозим аст</string>

    <!-- Synced Tabs -->
    <!-- Text displayed to ask user to connect another device as no devices found with account -->
    <string name="synced_tabs_connect_another_device">Дастгоҳи дигареро пайваст кунед.</string>

    <!-- Text displayed asking user to re-authenticate -->
    <string name="synced_tabs_reauth">Лутфан, санҷиши ҳаққониятро аз нав такрор кунед</string>
    <!-- Text displayed when user has disabled tab syncing in Firefox Sync Account -->
    <string name="synced_tabs_enable_tab_syncing">Лутфан ҳамоҳангсозии варақаҳоро фаъол кунед.</string>
    <!-- Text displayed when user has no tabs that have been synced -->
    <string name="synced_tabs_no_tabs">Шумо дар дастгоҳҳои дигари худ дар Firefox ягон варақаи кушодашуда надоред.</string>
    <!-- Text displayed in the synced tabs screen when a user is not signed in to Firefox Sync describing Synced Tabs -->
    <string name="synced_tabs_sign_in_message">Дидани рӯйхати варақаҳо аз дастгоҳҳои дигар.</string>
    <!-- Text displayed on a button in the synced tabs screen to link users to sign in when a user is not signed in to Firefox Sync -->
    <string name="synced_tabs_sign_in_button">Барои ҳамоҳангсозӣ ворид шавед</string>
    <!-- The text displayed when a synced device has no tabs to show in the list of Synced Tabs. -->
    <string name="synced_tabs_no_open_tabs">Ягон варақаи кушодашуда нест</string>

    <!-- Content description for expanding a group of synced tabs. -->
    <string name="synced_tabs_expand_group">Баркушодани гурӯҳи варақаҳои ҳамоҳангшуда</string>
    <!-- Content description for collapsing a group of synced tabs. -->
    <string name="synced_tabs_collapse_group">Печондани гурӯҳи варақаҳои ҳамоҳангшуда</string>

    <!-- Top Sites -->
    <!-- Title text displayed in the dialog when shortcuts limit is reached. -->
    <string name="shortcut_max_limit_title">Ба ҳудуди шумораи миёнбурҳо расид</string>
    <!-- Content description text displayed in the dialog when shortcut limit is reached. -->
    <string name="shortcut_max_limit_content">Барои илова кардани миёнбури нав, миёнбури дигареро тоза намоед. Миёнбурро ламс карда, доред ва «Тоза кардан»-ро интихоб намоед.</string>
    <!-- Confirmation dialog button text when top sites limit is reached. -->
    <string name="top_sites_max_limit_confirmation_button">Хуб, фаҳмидам</string>

    <!-- Label for the preference to show the shortcuts for the most visited top sites on the homepage -->
    <string name="top_sites_toggle_top_recent_sites_4">Миёнбурҳо</string>
	<!-- Title text displayed in the rename top site dialog. -->
	<string name="top_sites_rename_dialog_title">Ном</string>
    <!-- Hint for renaming title of a shortcut -->
    <string name="shortcut_name_hint">Номи миёнбур</string>
	<!-- Button caption to confirm the renaming of the top site. -->
	<string name="top_sites_rename_dialog_ok">ХУБ</string>
	<!-- Dialog button text for canceling the rename top site prompt. -->
	<string name="top_sites_rename_dialog_cancel">Бекор кардан</string>

    <!-- Text for the menu button to open the homepage settings. -->
    <string name="top_sites_menu_settings">Танзимот</string>
    <!-- Text for the menu button to navigate to sponsors and privacy support articles. '&amp;' is replaced with the ampersand symbol: & -->
    <string name="top_sites_menu_sponsor_privacy">Сарпарастони мо ва махфияти шумо</string>
    <!-- Label text displayed for a sponsored top site. -->
    <string name="top_sites_sponsored_label">Сарпарастӣ</string>

    <!-- Inactive tabs in the tabs tray -->
    <!-- Title text displayed in the tabs tray when a tab has been unused for 14 days. -->
    <string name="inactive_tabs_title">Варақаҳои ғайрифаъол</string>
    <!-- Content description for closing all inactive tabs -->
    <string name="inactive_tabs_delete_all">Пӯшидани ҳамаи варақаҳои ғайрифаъол</string>

    <!-- Content description for expanding the inactive tabs section. -->
    <string name="inactive_tabs_expand_content_description">Намоиш додани варақаҳои ғайрифаъол</string>
    <!-- Content description for collapsing the inactive tabs section. -->
    <string name="inactive_tabs_collapse_content_description">Пинҳон кардани варақаҳои ғайрифаъол</string>

    <!-- Inactive tabs auto-close message in the tabs tray -->
    <!-- The header text of the auto-close message when the user is asked if they want to turn on the auto-closing of inactive tabs. -->
    <string name="inactive_tabs_auto_close_message_header" tools:ignore="UnusedResources">Пас аз як моҳ ба таври худкор пӯшида шавад?</string>

    <!-- A description below the header to notify the user what the inactive tabs auto-close feature is. -->
    <string name="inactive_tabs_auto_close_message_description" tools:ignore="UnusedResources">Firefox метавонад варақаҳоеро, ки шумо дар давоми як моҳи охир надидаед, пӯшонад.</string>
    <!-- A call to action below the description to allow the user to turn on the auto closing of inactive tabs. -->
    <string name="inactive_tabs_auto_close_message_action" tools:ignore="UnusedResources">ФАЪОЛ КАРДАНИ ПӮШИШИ ХУДКОР</string>

    <!-- Text for the snackbar to confirm auto-close is enabled for inactive tabs -->
    <string name="inactive_tabs_auto_close_message_snackbar">«Пӯшидани худкор» фаъол шуд</string>

    <!-- Awesome bar suggestion's headers -->
    <!-- Search suggestions title for Firefox Suggest. -->
    <string name="firefox_suggest_header">Пешниҳоди Firefox</string>

    <!-- Title for search suggestions when Google is the default search suggestion engine. -->
    <string name="google_search_engine_suggestion_header">Ҷустуҷӯ дар «Google»</string>
    <!-- Title for search suggestions when the default search suggestion engine is anything other than Google. The first parameter is default search engine name. -->
    <string name="other_default_search_engine_suggestion_header">Ҷустуҷӯ дар «%s»</string>

    <!-- Default browser experiment -->
    <string name="default_browser_experiment_card_text">Пайвандҳоеро, танзим кунед, ки онҳо аз сомонаҳо, почтаи электронӣ ва паёмҳо дар браузери Firefox ба таври худкор кушода шаванд.</string>

    <!-- Content description for close button in collection placeholder. -->
    <string name="remove_home_collection_placeholder_content_description">Тоза кардан</string>

    <!-- Content description radio buttons with a link to more information -->
    <string name="radio_preference_info_content_description">Барои тафсилоти бештар зер кунед</string>

    <!-- Content description for the action bar "up" button -->
    <string name="action_bar_up_description">Ба боло гузаред</string>

    <!-- Content description for privacy content close button -->
    <string name="privacy_content_close_button_content_description">Пӯшидан</string>

    <!-- Pocket recommended stories -->
    <!-- Header text for a section on the home screen. -->
    <string name="pocket_stories_header_1">Ҳикояҳои андешаангез</string>
    <!-- Header text for a section on the home screen. -->
    <string name="pocket_stories_categories_header">Ҳикояҳо аз рӯи мавзуъ</string>
    <!-- Text of a button allowing users to access an external url for more Pocket recommendations. -->
    <string name="pocket_stories_placeholder_text">Бештар омӯзед</string>
    <!-- Title of an app feature. Smaller than a heading.-->
    <string moz:removedIn="108" name="pocket_stories_feature_title" tools:ignore="UnusedResources">Дар асоси Pocket кор мекунад.</string>
    <!-- Title of an app feature. Smaller than a heading. The first parameter is product name Pocket -->
    <string name="pocket_stories_feature_title_2">Аз ҷониби «%s» таъмин карда шудааст.</string>
    <!-- Caption for describing a certain feature. The placeholder is for a clickable text (eg: Learn more) which will load an url in a new tab when clicked.  -->
    <string name="pocket_stories_feature_caption">Қисми оилаи Firefox.%s</string>
    <!-- Clickable text for opening an external link for more information about Pocket. -->
    <string name="pocket_stories_feature_learn_more">Маълумоти бештар</string>

    <!-- Text indicating that the Pocket story that also displays this text is a sponsored story by other 3rd party entity. -->
    <string name="pocket_stories_sponsor_indication">Сарпарастӣ</string>

    <!-- Snackbar message for enrolling in a Nimbus experiment from the secret settings when Studies preference is Off.-->
    <string name="experiments_snackbar">Барои фиристодани маълумот дурисанҷро фаъол созед.</string>
    <!-- Snackbar button text to navigate to telemetry settings.-->
    <string name="experiments_snackbar_button">Гузариш ба танзимот</string>

    <!-- Accessibility services actions labels. These will be appended to accessibility actions like "Double tap to.." but not by or applications but by services like Talkback. -->
    <!-- Action label for elements that can be collapsed if interacting with them. Talkback will append this to say "Double tap to collapse". -->
    <string name="a11y_action_label_collapse">печондан</string>
    <!-- Action label for elements that can be expanded if interacting with them. Talkback will append this to say "Double tap to expand". -->
    <string name="a11y_action_label_expand">баркушодан</string>
    <!-- Action label for links to a website containing documentation about a wallpaper collection. Talkback will append this to say "Double tap to open link to learn more about this collection". -->
    <string name="a11y_action_label_wallpaper_collection_learn_more">барои гирифтани маълумоти бештар оид ба ин маҷмуа пайвандро кушоед</string>
    <!-- Action label for links that point to an article. Talkback will append this to say "Double tap to read the article". -->
    <string name="a11y_action_label_read_article">мақоларо хонед</string>
</resources><|MERGE_RESOLUTION|>--- conflicted
+++ resolved
@@ -348,8 +348,6 @@
     <!-- Summary for the preference for rejecting all cookies whenever possible. -->
     <string name="reduce_cookie_banner_summary">Браузери «Firefox» кӯшиш мекунад, ки дархостҳои кукиро дар баннерҳои куки ба таври худкор рад кунад. Агар имкони радкунӣ дастнорас аст, «Firefox» метавонад барои қатъ кардани баннер ҳамаи кукиҳоро қабул кунад.</string>
 
-<<<<<<< HEAD
-=======
     <!-- Text for indicating cookie banner handling is off this site, this is shown as part of the protections panel with the tracking protection toggle -->
     <string name="reduce_cookie_banner_off_for_site">Барои ин сомона хомӯш аст</string>
     <!-- Text for indicating cookie banner handling is on this site, this is shown as part of the protections panel with the tracking protection toggle -->
@@ -364,7 +362,6 @@
     <!-- Long text for a detail explanation indicating what will happen if cookie banner handling is on for a site, this is shown as part of the cookie banner panel in the toolbar. The first and second parameter are the application name -->
     <string name="reduce_cookie_banner_details_panel_description_on_for_site">%1$s метавонад, ки кӯшиш карда, дархостҳои кукиро ба таври худкор рад намояд. Агар имкони радкунӣ дастнорас бошад, %2$s метавонад барои рад кардани баннер ҳамаи кукиҳоро қабул намояд.</string>
 
->>>>>>> 8f4899e3
     <!-- Description of the preference to enable "HTTPS-Only" mode. -->
     <string name="preferences_https_only_summary">Ба таври худкор кӯшиш мекунад, ки ба сомонаҳо бо истифода аз протоколи рамзгузории HTTPS барои баланд бардоштани амният пайваст шавад.</string>
     <!-- Summary of tracking protection preference if tracking protection is set to on -->
