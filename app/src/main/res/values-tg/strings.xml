--- conflicted
+++ resolved
@@ -267,20 +267,10 @@
     <!-- Onboarding home screen popup dialog, shown on top of the Jump back in section. -->
     <string name="onboarding_home_screen_jump_back_contextual_hint_2">Бо саҳифаи асосии шахсии худ шинос шавед. Варақаҳо, хатбаракҳо ва натиҷаҳои ҷустуҷӯи охирин дар ин ҷо пайдо мешаванд.</string>
     <!-- Home onboarding dialog welcome screen title text. -->
-<<<<<<< HEAD
-    <string moz:RemovedIn="106" name="onboarding_home_welcome_title" tools:ignore="UnusedResources">Хуш омадед ба Интернети мустақил</string>
-    <!-- Home onboarding dialog welcome screen title text. -->
-=======
->>>>>>> 68970841
     <string name="onboarding_home_welcome_title_2">Хуш омадед ба Интернети хусуситар</string>
     <!-- Home onboarding dialog welcome screen description text. -->
     <string name="onboarding_home_welcome_description">Рангҳои бештар. Махфияти беҳтар. Худи ҳамон вазифадорӣ ба одамон, на ба даромадҳо.</string>
     <!-- Home onboarding dialog sign into sync screen title text. -->
-<<<<<<< HEAD
-    <string moz:RemovedIn="106" name="onboarding_home_sync_title_2" tools:ignore="UnusedResources">Аз телефон ба ноутбук ба баръакс гузаред</string>
-    <!-- Home onboarding dialog sign into sync screen title text. -->
-=======
->>>>>>> 68970841
     <string name="onboarding_home_sync_title_3">Табдилдиҳии экранҳо боз ҳам осонтар шудааст</string>
     <!-- Home onboarding dialog sign into sync screen description text. -->
     <string name="onboarding_home_sync_description">Ҳамаи он ҷойҳоеро, ки шумо дар варақаҳо аз дастгоҳҳои дигар дидаед, дар саҳифаи асосии худ ба даст оред.</string>
@@ -486,31 +476,6 @@
     <string name="wallpaper_select_error_snackbar_message">Тасвири замина иваз карда нашуд</string>
     <!-- Text displayed that links to website containing documentation about the "Limited Edition" wallpapers. -->
     <string name="wallpaper_learn_more">Маълумоти бештар</string>
-<<<<<<< HEAD
-    <!-- Label for switch which toggles the "tap-to-switch" behavior on home screen logo -->
-    <string moz:removedIn="105" name="wallpaper_tap_to_change_switch_label_1" tools:ignore="UnusedResources">Тасвири заминаро бо зеркунии тамғаи саҳифаи асосии «Firefox» иваз намоед</string>
-
-    <!-- This is the accessibility content description for the wallpapers functionality. Users are
-    able to tap on the app logo in the home screen and can switch to different wallpapers by tapping. -->
-    <string moz:removedIn="105" name="wallpaper_logo_content_description" tools:ignore="UnusedResources">Тамғаи «Firefox» - иваз кардани тасвири замина, тугма</string>
-=======
-
-    <!-- Text for classic wallpapers title. The first parameter is the Firefox name. -->
-    <string name="wallpaper_classic_title">Классикӣ - %s</string>
-    <!-- Text for limited edition wallpapers title. -->
-    <string name="wallpaper_limited_edition_title">Нашри маҳдуд</string>
-    <!-- Description text for the limited edition wallpapers with learn more link. The first parameter is the learn more string defined in wallpaper_learn_more-->
-    <string name="wallpaper_limited_edition_description_with_learn_more">Маҷмуаи нави «Овозҳои мустақил». %s</string>
-    <!-- Description text for the limited edition wallpapers. -->
-    <string name="wallpaper_limited_edition_description">Маҷмуаи нави «Овозҳои мустақил».</string>
-    <!-- Wallpaper onboarding dialog header text. -->
-    <string name="wallpapers_onboarding_dialog_title_text">Чакраҳои рангро кӯшиш намоед</string>
-
-    <!-- Wallpaper onboarding dialog body text. -->
-    <string name="wallpapers_onboarding_dialog_body_text">Тасвири заминаеро интихоб кунед, ки ба шумо ҳикоят мекунад.</string>
-    <!-- Wallpaper onboarding dialog learn more button text. The button navigates to the wallpaper settings screen. -->
-    <string name="wallpapers_onboarding_dialog_explore_more_button_text">Тасвирҳои заминаи дигарро озмоед</string>
->>>>>>> 68970841
 
     <!-- Text for classic wallpapers title. The first parameter is the Firefox name. -->
     <string name="wallpaper_classic_title">Классикӣ - %s</string>
@@ -1282,48 +1247,20 @@
     <string name="delete_history_group_snackbar">Гурӯҳ нест карда шуд</string>
 
     <!-- Onboarding -->
-<<<<<<< HEAD
-    <!-- Text for onboarding welcome message
-    The first parameter is the name of the app (e.g. Firefox Preview) -->
-    <string moz:RemovedIn="106" name="onboarding_header" tools:ignore="UnusedResources">Хуш омадед ба «%s!»</string>
-=======
->>>>>>> 68970841
     <!-- Text for onboarding welcome header. -->
     <string name="onboarding_header_2">Хуш омадед ба Интернети беҳтар</string>
     <!-- Text for the onboarding welcome message. -->
     <string name="onboarding_message">Браузере, ки барои мардум, на барои даромад сохта шудааст.</string>
-<<<<<<< HEAD
-    <!-- text for the Firefox account onboarding sign in card header. The word "Firefox" should not be translated -->
-    <string moz:removedIn="106" name="onboarding_account_sign_in_header_1" tools:ignore="UnusedResources">Firefox-ро байни дастгоҳҳо ҳамоҳанг кунед</string>
-    <!-- Text for the Firefox account onboarding sign in card header. -->
-    <string name="onboarding_account_sign_in_header">Ба он ҷое, ки шумо ба қарибӣ тамошо кардаед, баргардонед</string>
-    <!-- Text for the button to learn more about signing in to your Firefox account. The first parameter is the name of the application.-->
-    <string moz:removedIn="106" name="onboarding_manual_sign_in_description_2" tools:ignore="UnusedResources">Хатбаракҳо, таърих ва ниҳонвожаҳоро ба %1$s дар ин дастгоҳ интиқол диҳед.</string>
-    <!-- Text for the button to learn more about signing in to your Firefox account. -->
-    <string name="onboarding_manual_sign_in_description">Барои гузариши бехалал байни экранҳои дастгоҳҳои худ, варақаҳо ва ниҳонвожаҳоро ҳамоҳанг созед.</string>
-    <!-- text for the button to manually sign into Firefox account. -->
-    <string moz:removedIn="106" name="onboarding_firefox_account_sign_in_1" tools:ignore="UnusedResources">Бақайдгирӣ</string>
-=======
     <!-- Text for the Firefox account onboarding sign in card header. -->
     <string name="onboarding_account_sign_in_header">Ба он ҷое, ки шумо ба қарибӣ тамошо кардаед, баргардонед</string>
     <!-- Text for the button to learn more about signing in to your Firefox account. -->
     <string name="onboarding_manual_sign_in_description">Барои гузариши бехалал байни экранҳои дастгоҳҳои худ, варақаҳо ва ниҳонвожаҳоро ҳамоҳанг созед.</string>
->>>>>>> 68970841
     <!-- Text for the button to manually sign into Firefox account. -->
     <string name="onboarding_firefox_account_sign_in">Ворид шудан</string>
     <!-- text to display in the snackbar once account is signed-in -->
     <string name="onboarding_firefox_account_sync_is_on">Ҳамоҳангсозӣ фаъол аст</string>
-<<<<<<< HEAD
-    <!-- text for the tracking protection onboarding card header -->
-    <string moz:removedIn="106" name="onboarding_tracking_protection_header_3" tools:ignore="UnusedResources">Махфияти доимӣ</string>
     <!-- Text for the tracking protection onboarding card header -->
     <string name="onboarding_tracking_protection_header">Муҳофизати махфият ба таври пешфарз кор мекунад</string>
-    <!-- text for the tracking protection card description. The first parameter is the name of the application.-->
-    <string moz:removedIn="106" name="onboarding_tracking_protection_description_4" tools:ignore="UnusedResources">%1$s маъракаҳоеро, ки шуморо дар атрофи Интернет пинҳонӣ пайгирӣ мекунанд, ба таври худкор қатъ мекунад.</string>
-=======
-    <!-- Text for the tracking protection onboarding card header -->
-    <string name="onboarding_tracking_protection_header">Муҳофизати махфият ба таври пешфарз кор мекунад</string>
->>>>>>> 68970841
     <!-- Text for the tracking protection card description. -->
     <string name="onboarding_tracking_protection_description">Хусусияти «Муҳофизати пурра аз кукиҳо» васоити пайгириро аз истифодаи кукиҳо қатъ мекунад, то ки онҳо шуморо дар шабака ба таври пинҳонӣ пайгирӣ накунанд.</string>
     <!-- text for tracking protection radio button option for standard level of blocking -->
@@ -1336,24 +1273,10 @@
     <string name="onboarding_tracking_protection_strict_button_description_3">Васоити пайгирии бештарро қатъ мекунад, то ки саҳифаҳо тезтар кушода шаванд, аммо баъзеи функсияҳои саҳифа метавонанд вайрон шаванд.</string>
     <!-- text for the toolbar position card header  -->
     <string name="onboarding_toolbar_placement_header_1">Ҷойгиркунии навори абзорҳои худро интихоб кунед</string>
-<<<<<<< HEAD
-    <!-- text for the toolbar position card description -->
-    <string moz:removedIn="106" name="onboarding_toolbar_placement_description_1" tools:ignore="UnusedResources">Навори абзорҳоро барои дастрасии осон дар наздикӣ ҷойгир намоед. Онро дар поён нигоҳ доред ё ба боло гузоред.</string>
-    <!-- Text for the toolbar position card description -->
-    <string name="onboarding_toolbar_placement_description">Онро дар поён нигоҳ доред ё ба боло ҳаракат кунед.</string>
-    <!-- text for the privacy notice onboarding card header -->
-    <string moz:removedIn="106" name="onboarding_privacy_notice_header" tools:ignore="UnusedResources">Махфияти шумо</string>
-    <!-- Text for the privacy notice onboarding card header -->
-    <string name="onboarding_privacy_notice_header_1">Шумо маълумоти худро идора мекунед</string>
-    <!-- text for the privacy notice onboarding card description
-    The first parameter is the name of the app (e.g. Firefox Preview) Substitute %s for long browser name. -->
-    <string moz:removedIn="106" name="onboarding_privacy_notice_description2" tools:ignore="UnusedResources">Мо %s-ро ҳамин тавр тарҳрезӣ кардаем, ки шумо тавонед он чизҳоеро, ки дар онлайн ва бо мо мубодила мекунед, идора намоед.</string>
-=======
     <!-- Text for the toolbar position card description -->
     <string name="onboarding_toolbar_placement_description">Онро дар поён нигоҳ доред ё ба боло ҳаракат кунед.</string>
     <!-- Text for the privacy notice onboarding card header -->
     <string name="onboarding_privacy_notice_header_1">Шумо маълумоти худро идора мекунед</string>
->>>>>>> 68970841
     <!-- Text for the privacy notice onboarding card description. -->
     <string name="onboarding_privacy_notice_description">Браузери «Firefox» имкон медиҳад, ки шумо тавонед он чизҳоеро, ки дар онлайн ва бо мо мубодила мекунед, мустақилона идора намоед.</string>
     <!-- Text for the button to read the privacy notice -->
