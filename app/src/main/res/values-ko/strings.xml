--- conflicted
+++ resolved
@@ -2257,13 +2257,9 @@
 
     <!-- Review quality check feature-->
     <!-- Name for the review quality check feature used as title for the panel. -->
-<<<<<<< HEAD
-    <string name="review_quality_check_feature_name">리뷰 검사기</string>
-=======
     <string name="review_quality_check_feature_name" moz:RemovedIn="120" tools:ignore="UnusedResources">리뷰 검사기</string>
     <!-- Name for the review quality check feature used as title for the panel. -->
     <string name="review_quality_check_feature_name_2">리뷰 검사기</string>
->>>>>>> 52cb89cf
     <!-- Summary for grades A and B for review quality check adjusted grading. -->
     <string name="review_quality_check_grade_a_b_description">신뢰할 수 있는 리뷰</string>
     <!-- Summary for grade C for review quality check adjusted grading. -->
@@ -2283,34 +2279,21 @@
     <!-- Paragraph explaining how we analyze the reliability of a product's reviews. First parameter is the Fakespot product name. In the phrase "Fakespot by Mozilla", "by" can be localized. Does not need to stay by. -->
     <string name="review_quality_check_explanation_body_reliability">Mozilla의 %s AI 기술을 사용하여 제품 리뷰의 신뢰성을 확인합니다. 이는 제품 품질이 아닌 리뷰 품질을 평가하는 데에만 도움이 됩니다.</string>
     <!-- Paragraph explaining the grading system we use to classify the reliability of a product's reviews. -->
-<<<<<<< HEAD
-    <string name="review_quality_check_info_review_grade_header" tools:ignore="UnusedResources"><![CDATA[각 제품의 리뷰에는 A부터 F까지 <b>문자 등급</b>이 부여됩니다.]]></string>
-    <!-- Description explaining grades A and B for review quality check adjusted grading. -->
-    <string name="review_quality_check_info_grade_info_AB">신뢰할 수 있는 리뷰. 솔직하고 공정한 리뷰를 남긴 실제 고객의 리뷰일 가능성이 높다고 생각합니다.</string>
-=======
     <string name="review_quality_check_info_review_grade_header"><![CDATA[각 제품의 리뷰에는 A부터 F까지 <b>문자 등급</b>이 부여됩니다.]]></string>
     <!-- Description explaining grades A and B for review quality check adjusted grading. -->
     <string name="review_quality_check_info_grade_info_AB">신뢰할 수 있는 리뷰. 솔직하고 공정한 리뷰를 남긴 실제 고객의 리뷰일 가능성이 높다고 생각합니다.</string>
     <!-- Description explaining grades A and B for review quality check adjusted grading. -->
     <string name="review_quality_check_info_grade_info_AB_2" moz:RemovedIn="120" tools:ignore="UnusedResources">신뢰할 수 있는 리뷰라고 생각합니다.</string>
->>>>>>> 52cb89cf
     <!-- Description explaining grade C for review quality check adjusted grading. -->
     <string name="review_quality_check_info_grade_info_C">신뢰할 수 있는 리뷰와 신뢰할 수 없는 리뷰가 혼합되어 있다고 생각합니다.</string>
     <!-- Description explaining grades D and F for review quality check adjusted grading. -->
     <string name="review_quality_check_info_grade_info_DF">신뢰할 수 없는 리뷰. 리뷰가 가짜이거나 편향된 리뷰어의 리뷰일 가능성이 있다고 생각합니다.</string>
-<<<<<<< HEAD
-    <!-- Paragraph explaining how a product's adjusted grading is calculated. -->
-    <string name="review_quality_check_explanation_body_adjusted_grading"><![CDATA[<b>조정된 평점</b>은 신뢰할 수 있다고 믿는 리뷰만을 기반으로 합니다.]]></string>
-    <!-- Paragraph explaining product review highlights. First parameter is the name of the retailer (e.g. Amazon). -->
-    <string name="review_quality_check_explanation_body_highlights" tools:ignore="UnusedResources"><![CDATA[<b>하이라이트</b>는 지난 80일 동안 신뢰할 수 있는 %s의 리뷰에서 나온 것입니다.]]></string>
-=======
     <!-- Description explaining grades D and F for review quality check adjusted grading. -->
     <string name="review_quality_check_info_grade_info_DF_2" moz:RemovedIn="120" tools:ignore="UnusedResources">신뢰할 수 없는 리뷰라고 생각합니다.</string>
     <!-- Paragraph explaining how a product's adjusted grading is calculated. -->
     <string name="review_quality_check_explanation_body_adjusted_grading"><![CDATA[<b>조정된 평점</b>은 신뢰할 수 있다고 믿는 리뷰만을 기반으로 합니다.]]></string>
     <!-- Paragraph explaining product review highlights. First parameter is the name of the retailer (e.g. Amazon). -->
     <string name="review_quality_check_explanation_body_highlights"><![CDATA[<b>하이라이트</b>는 지난 80일 동안 신뢰할 수 있는 %s의 리뷰에서 나온 것입니다.]]></string>
->>>>>>> 52cb89cf
     <!-- Text for learn more caption presenting a link with information about review quality. First parameter is for clickable text defined in review_quality_check_info_learn_more_link. -->
     <string name="review_quality_check_info_learn_more">%s에 대해 더 알아보세요.</string>
     <!-- Clickable text that links to review quality check SuMo page. First parameter is the Fakespot product name. In the phrase "Fakespot by Mozilla", "by" can be localized. Does not need to stay by. -->
@@ -2320,13 +2303,9 @@
     <!-- Text for label for switch preference to show recommended products from review quality check settings section. -->
     <string name="review_quality_check_settings_recommended_products">리뷰 검사기에 광고 표시</string>
     <!-- Description for switch preference to show recommended products from review quality check settings section. First parameter is for clickable text defined in review_quality_check_settings_recommended_products_learn_more.-->
-<<<<<<< HEAD
-    <string name="review_quality_check_settings_recommended_products_description" tools:ignore="UnusedResources">관련 제품에 대한 광고가 가끔 표시됩니다. 모든 광고는 리뷰 품질 기준을 충족해야 합니다. %s</string>
-=======
     <string name="review_quality_check_settings_recommended_products_description" moz:RemovedIn="120" tools:ignore="UnusedResources">관련 제품에 대한 광고가 가끔 표시됩니다. 모든 광고는 리뷰 품질 기준을 충족해야 합니다. %s</string>
     <!-- Description for switch preference to show recommended products from review quality check settings section. First parameter is for clickable text defined in review_quality_check_settings_recommended_products_learn_more.-->
     <string name="review_quality_check_settings_recommended_products_description_2" tools:ignore="UnusedResources">관련 제품에 대한 광고가 가끔 표시됩니다. 믿을 수 있는 리뷰가 있는 제품만을 광고합니다. %s</string>
->>>>>>> 52cb89cf
     <!-- Clickable text that links to review quality check recommended products support article. -->
     <string name="review_quality_check_settings_recommended_products_learn_more" tools:ignore="UnusedResources">더 알아보기</string>
     <!-- Text for turning sidebar off button from review quality check settings section. -->
@@ -2346,29 +2325,14 @@
     <!-- Text for button from warning card informing the user that the current analysis is outdated. Clicking this should trigger the product's re-analysis. -->
     <string name="review_quality_check_outdated_analysis_warning_action" tools:ignore="UnusedResources">지금 확인</string>
     <!-- Title for warning card informing the user that the current product does not have enough reviews for a review analysis. -->
-<<<<<<< HEAD
-    <string name="review_quality_check_no_reviews_warning_title" tools:ignore="UnusedResources">아직 리뷰가 충분하지 않음</string>
-    <!-- Text for body of warning card informing the user that the current product does not have enough reviews for a review analysis. -->
-    <string name="review_quality_check_no_reviews_warning_body" tools:ignore="UnusedResources">이 제품에 대한 리뷰가 더 많아지면 품질을 확인할 수 있을 것입니다.</string>
-=======
     <string name="review_quality_check_no_reviews_warning_title">아직 리뷰가 충분하지 않음</string>
     <!-- Text for body of warning card informing the user that the current product does not have enough reviews for a review analysis. -->
     <string name="review_quality_check_no_reviews_warning_body">이 제품에 대한 리뷰가 더 많아지면 품질을 확인할 수 있을 것입니다.</string>
->>>>>>> 52cb89cf
     <!-- Title for warning card informing the user that the current product is currently not available. -->
     <string name="review_quality_check_product_availability_warning_title" tools:ignore="UnusedResources">제품을 사용할 수 없음</string>
     <!-- Text for the body of warning card informing the user that the current product is currently not available. -->
     <string name="review_quality_check_product_availability_warning_body" tools:ignore="UnusedResources">이 제품이 재입고된 것을 확인하시면, 보고해 주시면 리뷰를 확인하도록 하겠습니다.</string>
     <!-- Clickable text for warning card informing the user that the current product is currently not available. Clicking this should inform the server that the product is available. -->
-<<<<<<< HEAD
-    <string name="review_quality_check_product_availability_warning_action" tools:ignore="UnusedResources">이 제품이 재입고되었다고 보고</string>
-    <!-- Title for warning card informing the user that the current product's re-analysis is still processing. -->
-    <string name="review_quality_check_reanalysis_in_progress_warning_title" tools:ignore="UnusedResources">리뷰 품질 확인 중</string>
-    <!-- Title for warning card informing the user that the current product's analysis is still processing. -->
-    <string name="review_quality_check_analysis_in_progress_warning_title" tools:ignore="UnusedResources">리뷰 품질 확인 중</string>
-    <!-- Text for body of warning card informing the user that the current product's analysis is still processing. -->
-    <string name="review_quality_check_analysis_in_progress_warning_body" tools:ignore="UnusedResources">이 작업은 약 60초 정도 걸릴 수 있습니다.</string>
-=======
     <string name="review_quality_check_product_availability_warning_action" moz:RemovedIn="120" tools:ignore="UnusedResources">이 제품이 재입고되었다고 보고</string>
     <!-- Clickable text for warning card informing the user that the current product is currently not available. Clicking this should inform the server that the product is available. -->
     <string name="review_quality_check_product_availability_warning_action_2" tools:ignore="UnusedResources">제품 재고가 있다고 보고</string>
@@ -2378,21 +2342,14 @@
     <string name="review_quality_check_analysis_in_progress_warning_title">리뷰 품질 확인 중</string>
     <!-- Text for body of warning card informing the user that the current product's analysis is still processing. -->
     <string name="review_quality_check_analysis_in_progress_warning_body">이 작업은 약 60초 정도 걸릴 수 있습니다.</string>
->>>>>>> 52cb89cf
     <!-- Title for info card displayed after the user reports a product is back in stock. -->
     <string name="review_quality_check_analysis_requested_info_title" tools:ignore="UnusedResources">보고해 주셔서 감사합니다!</string>
     <!-- Text for body of info card displayed after the user reports a product is back in stock. -->
     <string name="review_quality_check_analysis_requested_info_body" tools:ignore="UnusedResources">24시간 이내에 이 제품의 리뷰에 대한 정보를 받아야 합니다. 다시 확인해 주세요.</string>
     <!-- Title for info card displayed when the user review checker while on a product that Fakespot does not analyze (e.g. gift cards, music). -->
-<<<<<<< HEAD
-    <string name="review_quality_check_not_analyzable_info_title" tools:ignore="UnusedResources">리뷰를 확인할 수 없음</string>
-    <!-- Text for body of info card displayed when the user review checker while on a product that Fakespot does not analyze (e.g. gift cards, music). -->
-    <string name="review_quality_check_not_analyzable_info_body" tools:ignore="UnusedResources">안타깝게도 특정 유형의 제품에 대해서는 리뷰 품질을 확인할 수 없습니다. 예를 들어 기프트 카드, 스트리밍 동영상, 음악, 게임 등이 있습니다.</string>
-=======
     <string name="review_quality_check_not_analyzable_info_title">리뷰를 확인할 수 없음</string>
     <!-- Text for body of info card displayed when the user review checker while on a product that Fakespot does not analyze (e.g. gift cards, music). -->
     <string name="review_quality_check_not_analyzable_info_body">안타깝게도 특정 유형의 제품에 대해서는 리뷰 품질을 확인할 수 없습니다. 예를 들어 기프트 카드, 스트리밍 동영상, 음악, 게임 등이 있습니다.</string>
->>>>>>> 52cb89cf
     <!-- Title for info card displayed when another user reported the displayed product is back in stock. -->
     <string name="review_quality_check_analysis_requested_other_user_info_title" tools:ignore="UnusedResources">곧 정보 제공 예정</string>
     <!-- Text for body of info card displayed when another user reported the displayed product is back in stock. -->
@@ -2402,21 +2359,6 @@
     <!-- Text for the action button from info card displayed to the user when analysis finished updating. -->
     <string name="review_quality_check_analysis_updated_confirmation_action" tools:ignore="UnusedResources">확인</string>
     <!-- Title for error card displayed to the user when an error occurred. -->
-<<<<<<< HEAD
-    <string name="review_quality_check_generic_error_title" tools:ignore="UnusedResources">현재 사용 가능한 정보가 없음</string>
-    <!-- Text for body of error card displayed to the user when an error occurred. -->
-    <string name="review_quality_check_generic_error_body" tools:ignore="UnusedResources">문제를 해결하기 위해 노력하고 있습니다. 곧 다시 확인하시기 바랍니다.</string>
-    <!-- Title for error card displayed to the user when the device is disconnected from the network. -->
-    <string name="review_quality_check_no_connection_title" tools:ignore="UnusedResources">네트워크 연결 없음</string>
-    <!-- Text for body of error card displayed to the user when the device is disconnected from the network. -->
-    <string name="review_quality_check_no_connection_body" tools:ignore="UnusedResources">네트워크 연결을 확인한 후 페이지를 새로 고침해 보세요.</string>
-    <!-- Title for card displayed to the user for products whose reviews were not analyzed yet. -->
-    <string name="review_quality_check_no_analysis_title" tools:ignore="UnusedResources">이 리뷰에 대한 정보가 아직 없음</string>
-    <!-- Text for the body of card displayed to the user for products whose reviews were not analyzed yet. -->
-    <string name="review_quality_check_no_analysis_body" tools:ignore="UnusedResources">이 제품의 리뷰가 신뢰할 수 있는지 확인하려면 리뷰 품질을 확인하세요. 약 60초밖에 걸리지 않습니다.</string>
-    <!-- Text for button from body of card displayed to the user for products whose reviews were not analyzed yet. Clicking this should trigger a product analysis. -->
-    <string name="review_quality_check_no_analysis_link" tools:ignore="UnusedResources">리뷰 품질 확인</string>
-=======
     <string name="review_quality_check_generic_error_title">현재 사용 가능한 정보가 없음</string>
     <!-- Text for body of error card displayed to the user when an error occurred. -->
     <string name="review_quality_check_generic_error_body">문제를 해결하기 위해 노력하고 있습니다. 곧 다시 확인하시기 바랍니다.</string>
@@ -2430,7 +2372,6 @@
     <string name="review_quality_check_no_analysis_body">이 제품의 리뷰가 신뢰할 수 있는지 확인하려면 리뷰 품질을 확인하세요. 약 60초밖에 걸리지 않습니다.</string>
     <!-- Text for button from body of card displayed to the user for products whose reviews were not analyzed yet. Clicking this should trigger a product analysis. -->
     <string name="review_quality_check_no_analysis_link">리뷰 품질 확인</string>
->>>>>>> 52cb89cf
     <!-- Headline for review quality check contextual onboarding card. -->
     <string name="review_quality_check_contextual_onboarding_title">제품 리뷰에 대한 신뢰할 수 있는 가이드를 사용해 보세요</string>
     <!-- Description for review quality check contextual onboarding card. The first and last two parameters are for retailer names (e.g. Amazon, Walmart). The second parameter is for the name of the application (e.g. Firefox). -->
@@ -2444,11 +2385,7 @@
     <!-- Clickable text from the review quality check contextual onboarding card that links to Fakespot privacy policy. -->
     <string name="review_quality_check_contextual_onboarding_privacy_policy">개인정보처리방침</string>
     <!-- Clickable text from the review quality check contextual onboarding card that links to Fakespot terms of use. -->
-<<<<<<< HEAD
-    <string name="review_quality_check_contextual_onboarding_terms_use">이용 약관</string>
-=======
     <string name="review_quality_check_contextual_onboarding_terms_use">사용 약관</string>
->>>>>>> 52cb89cf
     <!-- Text for opt-in button from the review quality check contextual onboarding card. -->
     <string name="review_quality_check_contextual_onboarding_primary_button_text">사용해보기</string>
     <!-- Text for opt-out button from the review quality check contextual onboarding card. -->
@@ -2462,21 +2399,12 @@
     <!-- Text displayed in the second CFR presenting the review quality check feature that opens the review checker when clicked. -->
     <string name="review_quality_check_second_cfr_action" tools:ignore="UnusedResources">리뷰 검사기 열기</string>
     <!-- Flag showing that the review quality check feature is work in progress. -->
-<<<<<<< HEAD
-    <string name="review_quality_check_beta_flag" tools:ignore="UnusedResources">Beta</string>
-
-    <!-- Content description (not visible, for screen readers etc.) for opening browser menu button to open review quality check bottom sheet. -->
-    <string name="browser_menu_review_quality_check">리뷰 품질 확인 열기</string>
-    <!-- Content description (not visible, for screen readers etc.) for closing browser menu button to open review quality check bottom sheet. -->
-    <string name="browser_menu_review_quality_check_close">리뷰 품질 확인 닫기</string>
-=======
     <string name="review_quality_check_beta_flag">Beta</string>
 
     <!-- Content description (not visible, for screen readers etc.) for opening browser menu button to open review quality check bottom sheet. -->
     <string name="review_quality_check_open_handle_content_description">리뷰 검사기 열기</string>
     <!-- Content description (not visible, for screen readers etc.) for closing browser menu button to open review quality check bottom sheet. -->
     <string name="review_quality_check_close_handle_content_description">리뷰 검사기 닫기</string>
->>>>>>> 52cb89cf
     <!-- Content description (not visible, for screen readers etc.) for review quality check star rating. First parameter is the number of stars (1-5) representing the rating. -->
     <string name="review_quality_check_star_rating_content_description">별 5개 중 %1$s개</string>
     <!-- Text for minimize button from highlights card. When clicked the highlights card should reduce its size. -->
