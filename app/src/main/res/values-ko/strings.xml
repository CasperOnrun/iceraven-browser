<?xml version="1.0" encoding="utf-8"?>
<resources xmlns:tools="http://schemas.android.com/tools" xmlns:moz="http://mozac.org/tools">


    <!-- App name for private browsing mode. The first parameter is the name of the app defined in app_name (for example: Fenix)-->
    <string name="app_name_private_5">사생활 보호 %s</string>
    <!-- App name for private browsing mode. The first parameter is the name of the app defined in app_name (for example: Fenix)-->
    <string name="app_name_private_4">%s (사생활 보호)</string>

    <!-- Home Fragment -->
    <!-- Content description (not visible, for screen readers etc.): "Three dot" menu button. -->
    <string name="content_description_menu">옵션 더보기</string>
    <!-- Content description (not visible, for screen readers etc.): "Private Browsing" menu button. -->
    <string name="content_description_private_browsing_button">사생활 보호 모드 활성화</string>
    <!-- Content description (not visible, for screen readers etc.): "Private Browsing" menu button. -->
    <string name="content_description_disable_private_browsing_button">사생활 보호 모드 비활성화</string>
    <!-- Placeholder text shown in the search bar before a user enters text -->
    <string name="search_hint">검색어 또는 주소 입력</string>

    <!-- Placeholder text shown in search bar when using history search -->
    <string name="history_search_hint">기록 검색</string>
    <!-- Placeholder text shown in search bar when using bookmarks search -->
    <string name="bookmark_search_hint">북마크 검색</string>
    <!-- Placeholder text shown in search bar when using tabs search -->
    <string name="tab_search_hint">탭 검색</string>
    <!-- Placeholder text shown in the search bar when using application search engines -->
    <string name="application_search_hint">검색어 입력</string>
    <!-- No Open Tabs Message Description -->
    <string name="no_open_tabs_description">열린 탭이 여기에 표시됩니다.</string>

    <!-- No Private Tabs Message Description -->
    <string name="no_private_tabs_description">사생활 보호 탭이 여기에 표시됩니다.</string>

    <!-- Tab tray multi select title in app bar. The first parameter is the number of tabs selected -->
    <string name="tab_tray_multi_select_title">%1$d개 선택됨</string>
    <!-- Label of button in create collection dialog for creating a new collection  -->
    <string name="tab_tray_add_new_collection">새 모음집 추가</string>
    <!-- Label of editable text in create collection dialog for naming a new collection  -->
    <string name="tab_tray_add_new_collection_name">이름</string>
    <!-- Label of button in save to collection dialog for selecting a current collection  -->
    <string name="tab_tray_select_collection">모음집 선택</string>

    <!-- Content description for close button while in multiselect mode in tab tray -->
    <string name="tab_tray_close_multiselect_content_description">다중 선택 모드 종료</string>
    <!-- Content description for save to collection button while in multiselect mode in tab tray -->
    <string name="tab_tray_collection_button_multiselect_content_description">선택한 탭을 모음집에 저장</string>

    <!-- Content description on checkmark while tab is selected in multiselect mode in tab tray -->
    <string name="tab_tray_multiselect_selected_content_description">선택됨</string>

    <!-- Home - Recently saved bookmarks -->
    <!-- Title for the home screen section with recently saved bookmarks. -->
    <string name="recently_saved_title">최근에 저장됨</string>
    <!-- Content description for the button which navigates the user to show all of their saved bookmarks. -->
    <string name="recently_saved_show_all_content_description_2">저장된 북마크 모두 표시</string>

    <!-- Text for the menu button to remove a recently saved bookmark from the user's home screen -->
    <string name="recently_saved_menu_item_remove">삭제</string>

    <!-- About content. The first parameter is the name of the application. (For example: Fenix) -->
    <string name="about_content">%1$s는 @fork-maintainers에서 제작했습니다.</string>

    <!-- Private Browsing -->
    <!-- Explanation for private browsing displayed to users on home view when they first enable private mode
        The first parameter is the name of the app defined in app_name (for example: Fenix) -->
    <string name="private_browsing_placeholder_description_2">%1$s는 사생활 보호 탭을 닫거나 앱을 종료할 때 사생활 보호 탭으로부터 검색과 방문 기록을 지웁니다. 이것이 사용자를 웹 사이트나 인터넷 서비스 제공자로부터 익명으로 만들지는 않지만, 사용자가 온라인에서 한 일을 이 기기를 사용하는 다른 사용자로부터 보호 할 수 있게 합니다.</string>
    <string name="private_browsing_common_myths">

       사생활 보호 모드에 관한 흔한 오해
    </string>

    <!-- Private mode shortcut "contextual feature recommendation" (CFR) -->
    <!-- Text for the main message -->
    <string moz:removedIn="109" name="cfr_message" tools:ignore="UnusedResources">홈 화면에서 사생활 보호 탭을 열기 위한 바로 가기 추가.</string>
    <!-- Text for the Private mode shortcut CFR message for adding a private mode shortcut to open private tabs from the Home screen -->
    <string name="private_mode_cfr_message">한 번 눌러 다음 사생활 보호 탭을 시작합니다.</string>
    <!-- Text for the positive button -->
    <string moz:removedIn="109" name="cfr_pos_button_text" tools:ignore="UnusedResources">바로 가기 추가</string>
    <!-- Text for the positive button to accept adding a Private Browsing shortcut to the Home screen -->
    <string name="private_mode_cfr_pos_button_text">홈 화면에 추가</string>
    <!-- Text for the negative button to decline adding a Private Browsing shortcut to the Home screen -->
    <string name="cfr_neg_button_text">아니요</string>

    <!-- Open in App "contextual feature recommendation" (CFR) -->
    <!-- Text for the info message. The first parameter is the name of the application.-->
    <string name="open_in_app_cfr_info_message_2">앱에서 링크를 자동으로 열도록 %1$s를 설정할 수 있습니다.</string>
    <!-- Text for the positive action button -->
    <string name="open_in_app_cfr_positive_button_text">설정으로 이동</string>
    <!-- Text for the negative action button -->
    <string name="open_in_app_cfr_negative_button_text">닫기</string>

    <!-- Content description for close button used in "contextual feature recommendation" (CFR) popups -->
    <string name="cfr_dismiss_button_default_content_description">닫기</string>

    <!-- Total cookie protection "contextual feature recommendation" (CFR) -->
    <!-- Text for the message displayed in the contextual feature recommendation popup promoting the total cookie protection feature. -->
    <string name="tcp_cfr_message">가장 강력한 개인 정보 보호 기능은 교차 사이트 추적기를 격리합니다.</string>
    <!-- Text displayed that links to website containing documentation about the "Total cookie protection" feature. -->
    <string name="tcp_cfr_learn_more">전체 쿠키 보호에 대해 알아보기</string>

    <!-- Text for the info dialog when camera permissions have been denied but user tries to access a camera feature. -->
    <string name="camera_permissions_needed_message">카메라 액세스가 필요합니다. Android 설정으로 이동하여 권한을 누른 다음 허용을 누르세요.</string>
    <!-- Text for the positive action button to go to Android Settings to grant permissions. -->
    <string name="camera_permissions_needed_positive_button_text">설정으로 이동</string>
    <!-- Text for the negative action button to dismiss the dialog. -->
    <string name="camera_permissions_needed_negative_button_text">닫기</string>

    <!-- Text for the banner message to tell users about our auto close feature. -->
    <string name="tab_tray_close_tabs_banner_message">지난 일, 주 또는 월 동안 보지 않은 열린 탭을 자동으로 닫도록 설정하세요.</string>
    <!-- Text for the positive action button to go to Settings for auto close tabs. -->
    <string name="tab_tray_close_tabs_banner_positive_button_text">옵션 보기</string>
    <!-- Text for the negative action button to dismiss the Close Tabs Banner. -->
    <string name="tab_tray_close_tabs_banner_negative_button_text">닫기</string>

    <!-- Text for the banner message to tell users about our inactive tabs feature. -->
    <string name="tab_tray_inactive_onboarding_message">2주 동안 보지 않은 탭은 여기로 이동됩니다.</string>
    <!-- Text for the action link to go to Settings for inactive tabs. -->
    <string name="tab_tray_inactive_onboarding_button_text">설정에서 끄기</string>

    <!-- Text for title for the auto-close dialog of the inactive tabs. -->
    <string name="tab_tray_inactive_auto_close_title">한 달 후 자동 닫기를 하시겠습니까?</string>
    <!-- Text for the body for the auto-close dialog of the inactive tabs.
        The first parameter is the name of the application.-->
    <string name="tab_tray_inactive_auto_close_body_2">%1$s는 지난 한 달 동안 보지 않은 탭을 닫을 수 있습니다.</string>
    <!-- Content description for close button in the auto-close dialog of the inactive tabs. -->
    <string name="tab_tray_inactive_auto_close_button_content_description">닫기</string>

    <!-- Text for turn on auto close tabs button in the auto-close dialog of the inactive tabs. -->
    <string name="tab_tray_inactive_turn_on_auto_close_button_2">자동 닫기 켜기</string>


    <!-- Home screen icons - Long press shortcuts -->
    <!-- Shortcut action to open new tab -->
    <string name="home_screen_shortcut_open_new_tab_2">새 탭</string>
    <!-- Shortcut action to open new private tab -->
    <string name="home_screen_shortcut_open_new_private_tab_2">새 사생활 보호 탭</string>

    <!-- Recent Tabs -->
    <!-- Header text for jumping back into the recent tab in the home screen -->
    <string name="recent_tabs_header">최근 탭으로 이동</string>
    <!-- Button text for showing all the tabs in the tabs tray -->
    <string name="recent_tabs_show_all">모두 표시</string>

    <!-- Content description for the button which navigates the user to show all recent tabs in the tabs tray. -->
    <string name="recent_tabs_show_all_content_description_2">모든 최근 탭 표시 버튼</string>

    <!-- Text for button in synced tab card that opens synced tabs tray -->
    <string name="recent_tabs_see_all_synced_tabs_button_text">동기화된 탭 모두 보기</string>
    <!-- Accessibility description for device icon used for recent synced tab -->
    <string name="recent_tabs_synced_device_icon_content_description">동기화된 기기</string>
    <!-- Text for the dropdown menu to remove a recent synced tab from the homescreen -->
    <string name="recent_synced_tab_menu_item_remove">삭제</string>
    <!-- Text for the menu button to remove a grouped highlight from the user's browsing history
         in the Recently visited section -->
    <string name="recent_tab_menu_item_remove">삭제</string>

    <!-- History Metadata -->
    <!-- Header text for a section on the home screen that displays grouped highlights from the
         user's browsing history, such as topics they have researched or explored on the web -->
    <string name="history_metadata_header_2">최근에 방문함</string>
    <!-- Text for the menu button to remove a grouped highlight from the user's browsing history
         in the Recently visited section -->
    <string name="recently_visited_menu_item_remove">삭제</string>

    <!-- Content description for the button which navigates the user to show all of their history. -->
    <string name="past_explorations_show_all_content_description_2">모든 지난 탐색 표시</string>

    <!-- Browser Fragment -->
    <!-- Content description (not visible, for screen readers etc.): Navigate backward (browsing history) -->
    <string name="browser_menu_back">뒤로</string>
    <!-- Content description (not visible, for screen readers etc.): Navigate forward (browsing history) -->
    <string name="browser_menu_forward">앞으로</string>
    <!-- Content description (not visible, for screen readers etc.): Refresh current website -->
    <string name="browser_menu_refresh">새로 고침</string>
    <!-- Content description (not visible, for screen readers etc.): Stop loading current website -->
    <string name="browser_menu_stop">중지</string>
    <!-- Browser menu button that opens the addon manager -->
    <string name="browser_menu_add_ons">부가 기능</string>
    <!-- Text displayed when there are no add-ons to be shown -->
    <string name="no_add_ons">부가 기능 없음</string>
    <!-- Browser menu button that sends a user to help articles -->
    <string name="browser_menu_help">도움말</string>
    <!-- Browser menu button that sends a to a the what's new article -->
    <string name="browser_menu_whats_new">새 기능</string>
    <!-- Browser menu button that opens the settings menu -->
    <string name="browser_menu_settings">설정</string>
    <!-- Browser menu button that opens a user's library -->
    <string name="browser_menu_library">라이브러리</string>
    <!-- Browser menu toggle that requests a desktop site -->
    <string name="browser_menu_desktop_site">데스크톱 사이트</string>
    <!-- Browser menu toggle that adds a shortcut to the site on the device home screen. -->
    <string name="browser_menu_add_to_homescreen">홈 화면에 추가</string>
    <!-- Browser menu toggle that installs a Progressive Web App shortcut to the site on the device home screen. -->
    <string name="browser_menu_install_on_homescreen">설치</string>
    <!-- Content description (not visible, for screen readers etc.) for the Resync tabs button -->
    <string name="resync_button_content_description">다시 동기화</string>
    <!-- Browser menu button that opens the find in page menu -->
    <string name="browser_menu_find_in_page">페이지에서 찾기</string>
    <!-- Browser menu button that saves the current tab to a collection -->
    <string name="browser_menu_save_to_collection_2">모음집에 저장</string>
    <!-- Browser menu button that open a share menu to share the current site -->
    <string name="browser_menu_share">공유</string>
    <!-- Browser menu button shown in custom tabs that opens the current tab in Fenix
        The first parameter is the name of the app defined in app_name (for example: Fenix) -->
    <string name="browser_menu_open_in_fenix">%1$s에서 열기</string>
    <!-- Browser menu text shown in custom tabs to indicate this is a Fenix tab
        The first parameter is the name of the app defined in app_name (for example: Fenix) -->
    <string name="browser_menu_powered_by">%1$s 제공</string>

    <!-- Browser menu text shown in custom tabs to indicate this is a Fenix tab
        The first parameter is the name of the app defined in app_name (for example: Fenix) -->
    <string name="browser_menu_powered_by2">%1$s 제공</string>
    <!-- Browser menu button to put the current page in reader mode -->
    <string name="browser_menu_read">리더뷰</string>

    <!-- Browser menu button content description to close reader mode and return the user to the regular browser -->
    <string name="browser_menu_read_close">리더뷰 닫기</string>
    <!-- Browser menu button to open the current page in an external app -->
    <string name="browser_menu_open_app_link">앱에서 열기</string>

    <!-- Browser menu button to show reader view appearance controls e.g. the used font type and size -->
    <string name="browser_menu_customize_reader_view">리더뷰 사용자 지정</string>
    <!-- Browser menu label for adding a bookmark -->
    <string name="browser_menu_add">추가</string>
    <!-- Browser menu label for editing a bookmark -->
    <string name="browser_menu_edit">편집</string>

    <!-- Button shown on the home page that opens the Customize home settings -->
    <string name="browser_menu_customize_home_1">홈페이지 개인화</string>
    <!-- Browser Toolbar -->
    <!-- Content description for the Home screen button on the browser toolbar -->
    <string name="browser_toolbar_home">홈 화면</string>

    <!-- Locale Settings Fragment -->
    <!-- Content description for tick mark on selected language -->
    <string name="a11y_selected_locale_content_description">선택된 언어</string>
    <!-- Text for default locale item -->
    <string name="default_locale_text">기기 언어 따르기</string>
    <!-- Placeholder text shown in the search bar before a user enters text -->
    <string name="locale_search_hint">언어 검색</string>

    <!-- Search Fragment -->
    <!-- Button in the search view that lets a user search by scanning a QR code -->
    <string name="search_scan_button">스캔</string>
    <!-- Button in the search view that lets a user change their search engine -->
    <string name="search_engine_button">검색 엔진</string>
    <!-- Button in the search view when shortcuts are displayed that takes a user to the search engine settings -->
    <string name="search_shortcuts_engine_settings">검색 엔진 설정</string>
    <!-- Button in the search view that lets a user navigate to the site in their clipboard -->
    <string name="awesomebar_clipboard_title">클립보드로부터 링크 채우기</string>

    <!-- Button in the search suggestions onboarding that allows search suggestions in private sessions -->
    <string name="search_suggestions_onboarding_allow_button">허용</string>
    <!-- Button in the search suggestions onboarding that does not allow search suggestions in private sessions -->
    <string name="search_suggestions_onboarding_do_not_allow_button">허용 안 함</string>
    <!-- Search suggestion onboarding hint title text -->
    <string name="search_suggestions_onboarding_title">사생활 보호 세션에서 검색 제안을 허용하시겠습니까?</string>
    <!-- Search suggestion onboarding hint description text, first parameter is the name of the app defined in app_name (for example: Fenix)-->
    <string name="search_suggestions_onboarding_text">%s는 주소 표시줄에 입력한 모든 것을 기본 검색 엔진과 공유합니다.</string>

    <!-- Search engine suggestion title text. The first parameter is the name of teh suggested engine-->
    <string name="search_engine_suggestions_title">%s 검색</string>
    <!-- Search engine suggestion description text -->
    <string name="search_engine_suggestions_description">주소 표시줄에서 직접 검색</string>

    <!-- Menu option in the search selector menu to open the search settings -->
    <string name="search_settings_menu_item">검색 설정</string>

    <!-- Header text for the search selector menu -->
    <string moz:RemovedIn="109" name="search_header_menu_item" tools:ignore="UnusedResources">이번만 검색:</string>

    <!-- Header text for the search selector menu -->
    <string name="search_header_menu_item_2">이번만 검색:</string>

    <!-- Home onboarding -->
    <!-- Onboarding home screen popup dialog, shown on top of the Jump back in section. -->
    <string name="onboarding_home_screen_jump_back_contextual_hint_2">개인화된 홈페이지를 만나보세요. 최근 탭, 북마크 및 검색 결과가 여기에 표시됩니다.</string>
    <!-- Home onboarding dialog welcome screen title text. -->
    <string name="onboarding_home_welcome_title_2">나만의 인터넷에 오신 것을 환영합니다</string>
    <!-- Home onboarding dialog welcome screen description text. -->
    <string name="onboarding_home_welcome_description">더 많은 색상. 더 나은 개인 정보 보호. 이익보다는 사람들에 대한 헌신.</string>
    <!-- Home onboarding dialog sign into sync screen title text. -->
    <string name="onboarding_home_sync_title_3">더 쉬워진 화면 전환</string>
    <!-- Home onboarding dialog sign into sync screen description text. -->
    <string name="onboarding_home_sync_description">이제 홈페이지에서 다른 기기의 탭을 가져와서 중단한 부분부터 다시 시작하세요.</string>
    <!-- Text for the button to continue the onboarding on the home onboarding dialog. -->
    <string name="onboarding_home_get_started_button">시작하기</string>
    <!-- Text for the button to navigate to the sync sign in screen on the home onboarding dialog. -->
    <string name="onboarding_home_sign_in_button">로그인</string>
    <!-- Text for the button to skip the onboarding on the home onboarding dialog. -->
    <string name="onboarding_home_skip_button">건너뛰기</string>

    <!-- Onboarding home screen sync popup dialog message, shown on top of Recent Synced Tabs in the Jump back in section. -->
    <string name="sync_cfr_message">탭이 동기화 중입니다! 다른 기기에서 중단한 부분부터 다시 시작하세요.</string>

    <!-- Content description (not visible, for screen readers etc.): Close button for the home onboarding dialog -->
    <string name="onboarding_home_content_description_close_button">닫기</string>

    <!-- Search Widget -->
    <!-- Content description for searching with a widget. The first parameter is the name of the application.-->
    <string name="search_widget_content_description_2">새 %1$s 탭 열기</string>
    <!-- Text preview for smaller sized widgets -->
    <string name="search_widget_text_short">검색</string>
    <!-- Text preview for larger sized widgets -->
    <string name="search_widget_text_long">웹 검색</string>

    <!-- Content description (not visible, for screen readers etc.): Voice search -->
    <string name="search_widget_voice">음성 검색</string>

    <!-- Preferences -->
    <!-- Title for the settings page-->
    <string name="settings">설정</string>

    <!-- Preference category for general settings -->
    <string name="preferences_category_general">일반</string>
    <!-- Preference category for all links about Fenix -->
    <string name="preferences_category_about">소개</string>
    <!-- Preference for settings related to changing the default search engine -->
    <string name="preferences_default_search_engine">기본 검색 엔진</string>
    <!-- Preference for settings related to Search -->
    <string name="preferences_search">검색</string>
    <!-- Preference for settings related to Search address bar -->
    <string name="preferences_search_address_bar">주소 표시줄</string>
    <!-- Preference link to rating Fenix on the Play Store -->
    <string name="preferences_rate">Google Play에서 평가하기</string>
    <!-- Preference linking to about page for Fenix
        The first parameter is the name of the app defined in app_name (for example: Fenix) -->
    <string name="preferences_about">%1$s 정보</string>
    <!-- Preference for settings related to changing the default browser -->
    <string name="preferences_set_as_default_browser">기본 브라우저로 지정</string>
    <!-- Preference category for advanced settings -->
    <string name="preferences_category_advanced">고급</string>
    <!-- Preference category for privacy and security settings -->
    <string name="preferences_category_privacy_security">개인 정보 및 보안</string>
    <!-- Preference for advanced site permissions -->
    <string name="preferences_site_permissions">사이트 권한</string>
    <!-- Preference for private browsing options -->
    <string name="preferences_private_browsing_options">사생활 보호 모드</string>
    <!-- Preference for opening links in a private tab-->
    <string name="preferences_open_links_in_a_private_tab">사생활 보호 탭에 링크 열기</string>
    <!-- Preference for allowing screenshots to be taken while in a private tab-->
    <string name="preferences_allow_screenshots_in_private_mode">사생활 보호 모드에서 스크린샷 허용</string>
    <!-- Will inform the user of the risk of activating Allow screenshots in private browsing option -->
    <string name="preferences_screenshots_in_private_mode_disclaimer">허용되는 경우, 여러 앱이 열려있을 때 사생활 보호 탭도 표시됨</string>
    <!-- Preference for adding private browsing shortcut -->
    <string name="preferences_add_private_browsing_shortcut">사생활 보호 모드 바로 가기 추가</string>
    <!-- Preference for enabling "HTTPS-Only" mode -->
    <string name="preferences_https_only_title">HTTPS 전용 모드</string>

    <!-- Preference for removing cookie/consent banners from sites automatically. See reduce_cookie_banner_summary for additional context. -->
    <string name="preferences_cookie_banner_reduction">쿠키 배너 감소</string>
    <!-- Preference for rejecting or removing as many cookie/consent banners as possible on sites. See reduce_cookie_banner_summary for additional context. -->
    <string name="reduce_cookie_banner_option">쿠키 배너 줄이기</string>
    <!-- Summary for the preference for rejecting all cookies whenever possible. -->
    <string name="reduce_cookie_banner_summary">Firefox는 자동으로 쿠키 배너에서 쿠키 요청을 거부하려고 시도합니다. 거부 옵션을 사용할 수 없는 경우, Firefox는 배너를 닫기 위해 모든 쿠키를 허용할 수 있습니다.</string>

<<<<<<< HEAD
=======
    <!-- Text for indicating cookie banner handling is off this site, this is shown as part of the protections panel with the tracking protection toggle -->
    <string name="reduce_cookie_banner_off_for_site">이 사이트에서 꺼짐</string>
    <!-- Text for indicating cookie banner handling is on this site, this is shown as part of the protections panel with the tracking protection toggle -->
    <string name="reduce_cookie_banner_on_for_site">이 사이트에서 켜짐</string>
    <!-- Title text for a detail explanation indicating cookie banner handling is on this site, this is shown as part of the cookie banner panel in the toolbar. The first parameter is a shortened URL of the current site-->
    <string name="reduce_cookie_banner_details_panel_title_on_for_site">%1$s에 대해 쿠키 배너 감소를 켜시겠습니까?</string>
    <!-- Title text for a detail explanation indicating cookie banner handling is off this site, this is shown as part of the cookie banner panel in the toolbar. The first parameter is a shortened URL of the current site-->
    <string name="reduce_cookie_banner_details_panel_title_off_for_site">%1$s에 대해 쿠키 배너 감소를 끄시겠습니까?</string>

    <!-- Long text for a detail explanation indicating what will happen if cookie banner handling is off for a site, this is shown as part of the cookie banner panel in the toolbar. The first parameter is the application name -->
    <string name="reduce_cookie_banner_details_panel_description_off_for_site">%1$s는 이 사이트의 쿠키를 지우고 페이지를 새로 고침합니다. 모든 쿠키를 삭제하면 로그아웃되거나 장바구니가 비워질 수 있습니다.</string>
    <!-- Long text for a detail explanation indicating what will happen if cookie banner handling is on for a site, this is shown as part of the cookie banner panel in the toolbar. The first and second parameter are the application name -->
    <string name="reduce_cookie_banner_details_panel_description_on_for_site">%1$s는 자동으로 쿠키 요청을 거부하려고 시도합니다. 거부 옵션을 사용할 수 없는 경우, %2$s는 배너를 닫기 위해 모든 쿠키를 허용할 수 있습니다.</string>

>>>>>>> 8f4899e3
    <!-- Description of the preference to enable "HTTPS-Only" mode. -->
    <string name="preferences_https_only_summary">보안 강화를 위해 HTTPS 암호화 프로토콜을 사용하여 사이트에 자동으로 연결을 시도합니다.</string>
    <!-- Summary of tracking protection preference if tracking protection is set to on -->
    <string name="preferences_https_only_on">켜짐</string>
    <!-- Summary of tracking protection preference if tracking protection is set to off -->
    <string name="preferences_https_only_off">꺼짐</string>
    <!-- Text displayed that links to website containing documentation about "HTTPS-Only" mode -->
    <string name="preferences_http_only_learn_more">더 알아보기</string>
    <!-- Option for the https only setting -->
    <string name="preferences_https_only_in_all_tabs">모든 탭에서 사용</string>
    <!-- Option for the https only setting -->
    <string name="preferences_https_only_in_private_tabs">사생활 보호 탭에서만 사용</string>
    <!-- Title shown in the error page for when trying to access a http website while https only mode is enabled. -->
    <string name="errorpage_httpsonly_title">보안 사이트를 사용할 수 없음</string>
    <!-- Message shown in the error page for when trying to access a http website while https only mode is enabled. The message has two paragraphs. This is the first. -->
    <string name="errorpage_httpsonly_message_title">웹 사이트가 HTTPS를 지원하지 않는 것 같습니다.</string>
    <!-- Message shown in the error page for when trying to access a http website while https only mode is enabled. The message has two paragraphs. This is the second. -->
    <string name="errorpage_httpsonly_message_summary">그러나, 공격자가 연루되었을 가능성도 있습니다. 웹 사이트를 방문하는 경우, 민감한 정보는 입력하지 않아야 합니다. 계속 진행하면, 사이트에 대해 HTTPS 전용 모드가 일시적으로 꺼집니다.</string>
    <!-- Preference for accessibility -->
    <string name="preferences_accessibility">접근성</string>
    <!-- Preference to override the Firefox Account server -->
    <string name="preferences_override_fxa_server">사용자 지정 Firefox 계정 서버</string>
    <!-- Preference to override the Sync token server -->
    <string name="preferences_override_sync_tokenserver">사용자 지정 동기화 서버</string>
    <!-- Toast shown after updating the FxA/Sync server override preferences -->
    <string name="toast_override_fxa_sync_server_done">Firefox 계정/동기화 서버가 변경되었습니다. 변경 사항을 적용하기 위해 애플리케이션을 종료하는 중…</string>
    <!-- Preference category for account information -->
    <string name="preferences_category_account">계정</string>
    <!-- Preference for changing where the toolbar is positioned -->
    <string name="preferences_toolbar">도구 모음</string>
    <!-- Preference for changing default theme to dark or light mode -->
    <string name="preferences_theme">테마</string>
    <!-- Preference for customizing the home screen -->
    <string name="preferences_home_2">홈페이지</string>
    <!-- Preference for gestures based actions -->
    <string name="preferences_gestures">제스처</string>
    <!-- Preference for settings related to visual options -->
    <string name="preferences_customize">사용자 지정</string>
    <!-- Preference description for banner about signing in -->
    <string name="preferences_sign_in_description_2">탭, 북마크, 비밀번호 등을 동기화하려면 로그인하세요.</string>
    <!-- Preference shown instead of account display name while account profile information isn't available yet. -->
    <string name="preferences_account_default_name">Firefox 계정</string>
    <!-- Preference text for account title when there was an error syncing FxA -->
    <string name="preferences_account_sync_error">다시 연결하여 동기화를 계속하세요</string>
    <!-- Preference for language -->
    <string name="preferences_language">언어</string>
    <!-- Preference for data choices -->
    <string name="preferences_data_choices">데이터 선택</string>
    <!-- Preference for data collection -->
    <string name="preferences_data_collection">데이터 수집</string>
    <!-- Preference for developers -->
    <string name="preferences_remote_debugging">USB 원격 디버깅</string>
    <!-- Preference title for switch preference to show search engines -->
    <string name="preferences_show_search_engines">검색 엔진 표시</string>
    <!-- Preference title for switch preference to show search suggestions -->
    <string name="preferences_show_search_suggestions">검색 제안 표시</string>
    <!-- Preference title for switch preference to show voice search button -->
    <string name="preferences_show_voice_search">음성 검색 표시</string>
    <!-- Preference title for switch preference to show search suggestions also in private mode -->
    <string name="preferences_show_search_suggestions_in_private">사생활 보호 세션에서 보기</string>
    <!-- Preference title for switch preference to show a clipboard suggestion when searching -->
    <string name="preferences_show_clipboard_suggestions">클립보드 제안 보기</string>
    <!-- Preference title for switch preference to suggest browsing history when searching -->
    <string name="preferences_search_browsing_history">방문 기록 검색</string>
    <!-- Preference title for switch preference to suggest bookmarks when searching -->
    <string name="preferences_search_bookmarks">북마크 검색</string>
    <!-- Preference title for switch preference to suggest synced tabs when searching -->
    <string name="preferences_search_synced_tabs">동기화된 탭 검색</string>
    <!-- Preference for account settings -->
    <string name="preferences_account_settings">계정 설정</string>

    <!-- Preference for enabling url autocomplete-->
    <string name="preferences_enable_autocomplete_urls">URL 자동 완성</string>
    <!-- Preference for open links in third party apps -->
    <string name="preferences_open_links_in_apps">앱에서 링크 열기</string>

    <!-- Preference for open download with an external download manager app -->
    <string name="preferences_external_download_manager">외부 다운로드 관리자</string>
    <!-- Preference for add_ons -->
    <string name="preferences_addons">부가 기능</string>

    <!-- Preference for notifications -->
    <string name="preferences_notifications">알림</string>

    <!-- Add-on Preferences -->
    <!-- Preference to customize the configured AMO (addons.mozilla.org) collection -->
    <string name="preferences_customize_amo_collection">사용자 지정 부가 기능 모음집</string>
    <!-- Button caption to confirm the add-on collection configuration -->
    <string name="customize_addon_collection_ok">확인</string>
    <!-- Button caption to abort the add-on collection configuration -->
    <string name="customize_addon_collection_cancel">취소</string>
    <!-- Hint displayed on input field for custom collection name -->
    <string name="customize_addon_collection_hint">모음집 이름</string>
    <!-- Hint displayed on input field for custom collection user ID-->
    <string name="customize_addon_collection_user_hint">모음집 소유자 (사용자 ID)</string>
    <!-- Toast shown after confirming the custom add-on collection configuration -->
    <string name="toast_customize_addon_collection_done">부가 기능 모음집이 변경되었습니다. 변경 사항을 적용하기 위해 애플리케이션을 종료하는 중…</string>

    <!-- Customize Home -->
    <!-- Header text for jumping back into the recent tab in customize the home screen -->
    <string name="customize_toggle_jump_back_in">최근 탭으로 이동</string>
    <!-- Title for the customize home screen section with recently saved bookmarks. -->
    <string name="customize_toggle_recent_bookmarks">최근 북마크</string>
    <!-- Title for the customize home screen section with recently visited. Recently visited is
    a section where users see a list of tabs that they have visited in the past few days -->
    <string name="customize_toggle_recently_visited">최근에 방문함</string>
    <!-- Title for the customize home screen section with Pocket. -->
    <string moz:RemovedIn="108" name="customize_toggle_pocket" tools:ignore="UnusedResources">포켓</string>

    <!-- Title for the customize home screen section with Pocket. -->
    <string name="customize_toggle_pocket_2">생각하게 하는 이야기</string>
    <!-- Summary for the customize home screen section with Pocket. The first parameter is product name Pocket -->
    <string name="customize_toggle_pocket_summary">%s 제공 글</string>
    <!-- Title for the customize home screen section with sponsored Pocket stories. -->
    <string name="customize_toggle_pocket_sponsored">스폰서 소식</string>
    <!-- Title for the opening wallpaper settings screen -->
    <string name="customize_wallpapers">배경 화면</string>
    <!-- Title for the customize home screen section with sponsored shortcuts. -->
    <string name="customize_toggle_contile">스폰서 바로 가기</string>

    <!-- Wallpapers -->
    <!-- Content description for various wallpapers. The first parameter is the name of the wallpaper -->
    <string name="wallpapers_item_name_content_description">배경 화면 항목: %1$s</string>
    <!-- Snackbar message for when wallpaper is selected -->
    <string name="wallpaper_updated_snackbar_message">배경 화면이 업데이트됨!</string>
    <!-- Snackbar label for action to view selected wallpaper -->
    <string name="wallpaper_updated_snackbar_action">보기</string>

    <!-- Snackbar message for when wallpaper couldn't be downloaded -->
    <string name="wallpaper_download_error_snackbar_message">배경 화면을 다운로드할 수 없습니다</string>
    <!-- Snackbar label for action to retry downloading the wallpaper -->
    <string name="wallpaper_download_error_snackbar_action">다시 시도</string>
    <!-- Snackbar message for when wallpaper couldn't be selected because of the disk error -->
    <string name="wallpaper_select_error_snackbar_message">배경 화면을 변경할 수 없습니다</string>
    <!-- Text displayed that links to website containing documentation about the "Limited Edition" wallpapers. -->
    <string name="wallpaper_learn_more">더 알아보기</string>

    <!-- Text for classic wallpapers title. The first parameter is the Firefox name. -->
    <string name="wallpaper_classic_title">클래식 %s</string>
    <!-- Text for limited edition wallpapers title. -->
    <string name="wallpaper_limited_edition_title">한정판</string>
    <!-- Description text for the limited edition wallpapers with learn more link. The first parameter is the learn more string defined in wallpaper_learn_more-->
    <string name="wallpaper_limited_edition_description_with_learn_more">새로운 독립적인 목소리 모음. %s</string>
    <!-- Description text for the limited edition wallpapers. -->
    <string name="wallpaper_limited_edition_description">새로운 독립적인 목소리 모음.</string>
    <!-- Wallpaper onboarding dialog header text. -->
    <string name="wallpapers_onboarding_dialog_title_text">다채로운 색상 체험</string>
    <!-- Wallpaper onboarding dialog body text. -->
    <string name="wallpapers_onboarding_dialog_body_text">나를 표현하는 배경 화면을 선택하세요.</string>
    <!-- Wallpaper onboarding dialog learn more button text. The button navigates to the wallpaper settings screen. -->
    <string name="wallpapers_onboarding_dialog_explore_more_button_text">더 많은 배경 화면 살펴보기</string>

    <!-- Add-on Installation from AMO-->
    <!-- Error displayed when user attempts to install an add-on from AMO (addons.mozilla.org) that is not supported -->
    <string name="addon_not_supported_error">부가 기능이 지원되지 않음</string>
    <!-- Error displayed when user attempts to install an add-on from AMO (addons.mozilla.org) that is already installed -->
    <string name="addon_already_installed">부가 기능이 이미 설치됨</string>

    <!-- Account Preferences -->
    <!-- Preference for triggering sync -->
    <string name="preferences_sync_now">지금 동기화</string>
    <!-- Preference category for sync -->
    <string name="preferences_sync_category">동기화할 대상 선택</string>
    <!-- Preference for syncing history -->
    <string name="preferences_sync_history">기록</string>
    <!-- Preference for syncing bookmarks -->
    <string name="preferences_sync_bookmarks">북마크</string>
    <!-- Preference for syncing logins -->
    <string name="preferences_sync_logins">로그인</string>
    <!-- Preference for syncing tabs -->
    <string name="preferences_sync_tabs_2">열린 탭</string>
    <!-- Preference for signing out -->
    <string name="preferences_sign_out">로그아웃</string>
    <!-- Preference displays and allows changing current FxA device name -->
    <string name="preferences_sync_device_name">기기 이름</string>
    <!-- Text shown when user enters empty device name -->
    <string name="empty_device_name_error">기기 이름은 비워둘 수 없습니다.</string>
    <!-- Label indicating that sync is in progress -->
    <string name="sync_syncing_in_progress">동기화 중…</string>
    <!-- Label summary indicating that sync failed. The first parameter is the date stamp showing last time it succeeded -->
    <string name="sync_failed_summary">동기화 실패. 마지막 성공: %s</string>
    <!-- Label summary showing never synced -->
    <string name="sync_failed_never_synced_summary">동기화 실패. 마지막 동기화: 없음</string>
    <!-- Label summary the date we last synced. The first parameter is date stamp showing last time synced -->
    <string name="sync_last_synced_summary">마지막 동기화: %s</string>
    <!-- Label summary showing never synced -->
    <string name="sync_never_synced_summary">마지막 동기화: 없음</string>

    <!-- Text for displaying the default device name.
        The first parameter is the application name, the second is the device manufacturer name
        and the third is the device model. -->
    <string name="default_device_name_2">%2$s %3$s의 %1$s</string>

    <!-- Preference for syncing credit cards -->
    <string name="preferences_sync_credit_cards">신용 카드</string>
    <!-- Preference for syncing addresses -->
    <string name="preferences_sync_address">주소</string>

    <!-- Send Tab -->
    <!-- Name of the "receive tabs" notification channel. Displayed in the "App notifications" system settings for the app -->
    <string name="fxa_received_tab_channel_name">받은 탭</string>
    <!-- Description of the "receive tabs" notification channel. Displayed in the "App notifications" system settings for the app -->
    <string name="fxa_received_tab_channel_description">다른 Firefox 기기에서 받은 탭에 대한 알림입니다.</string>

    <!--  The body for these is the URL of the tab received  -->
    <string name="fxa_tab_received_notification_name">전송 받은 탭</string>
    <!-- %s is the device name -->
    <string name="fxa_tab_received_from_notification_name">%s에서 온 탭</string>

    <!-- Advanced Preferences -->
    <!-- Preference for tracking protection exceptions -->
    <string name="preferences_tracking_protection_exceptions">예외 목록</string>

    <!-- Button in Exceptions Preference to turn on tracking protection for all sites (remove all exceptions) -->
    <string name="preferences_tracking_protection_exceptions_turn_on_for_all">모든 사이트에서 사용</string>

    <!-- Text displayed when there are no exceptions -->
    <string name="exceptions_empty_message_description">예외를 사용하면 선택한 사이트에 대한 추적 방지 기능을 비활성화 할 수 있습니다.</string>
    <!-- Text displayed when there are no exceptions, with learn more link that brings users to a tracking protection SUMO page -->
    <string name="exceptions_empty_message_learn_more_link">더 알아보기</string>

    <!-- Preference switch for usage and technical data collection -->
    <string name="preference_usage_data">사용 현황 및 기술 데이터</string>
    <!-- Preference description for usage and technical data collection -->
    <string name="preferences_usage_data_description">%1$s의 개선을 위해 브라우저의 성능, 사용 현황, 하드웨어 및 설정 데이터를 Mozilla와 공유</string>
    <!-- Preference switch for marketing data collection -->
    <string name="preferences_marketing_data">마케팅 데이터</string>
    <!-- Preference description for marketing data collection -->
    <string name="preferences_marketing_data_description2">모바일 마케팅 공급업체인 Adjust와 기본 사용 현황 데이터를 공유</string>
    <!-- Title for studies preferences -->
    <string name="preference_experiments_2">연구</string>
    <!-- Summary for studies preferences -->
    <string name="preference_experiments_summary_2">Mozilla가 연구를 설치하고 실행하도록 허용</string>

    <!-- Turn On Sync Preferences -->
    <!-- Header of the Sync and save your data preference view -->
    <string name="preferences_sync_2">데이터 동기화 및 저장</string>
    <!-- Preference for reconnecting to FxA sync -->
    <string name="preferences_sync_sign_in_to_reconnect">재연결을 위해 로그인</string>
    <!-- Preference for removing FxA account -->
    <string name="preferences_sync_remove_account">계정 삭제</string>

    <!-- Pairing Feature strings -->
    <!-- Instructions on how to access pairing -->
    <string name="pair_instructions_2"><![CDATA[<b>firefox.com/pair</b>에 표시된 QR 코드를 스캔하세요]]></string>

    <!-- Toolbar Preferences -->
    <!-- Preference for using top toolbar -->
    <string name="preference_top_toolbar">위쪽</string>
    <!-- Preference for using bottom toolbar -->
    <string name="preference_bottom_toolbar">아래쪽</string>

    <!-- Theme Preferences -->
    <!-- Preference for using light theme -->
    <string name="preference_light_theme">밝게</string>
    <!-- Preference for using dark theme -->
    <string name="preference_dark_theme">어둡게</string>
    <!-- Preference for using using dark or light theme automatically set by battery -->
    <string name="preference_auto_battery_theme">배터리 절약 모드로 설정</string>
    <!-- Preference for using following device theme -->
    <string name="preference_follow_device_theme">기기 테마 따르기</string>

    <!-- Gestures Preferences-->
    <!-- Preferences for using pull to refresh in a webpage -->
    <string name="preference_gestures_website_pull_to_refresh">당겨서 새로 고침</string>
    <!-- Preference for using the dynamic toolbar -->
    <string name="preference_gestures_dynamic_toolbar">스크롤해서 툴바 숨기기</string>
    <!-- Preference for switching tabs by swiping horizontally on the toolbar -->
    <string name="preference_gestures_swipe_toolbar_switch_tabs">도구 모음을 옆으로 밀어서 탭 전환</string>
    <!-- Preference for showing the opened tabs by swiping up on the toolbar-->
    <string name="preference_gestures_swipe_toolbar_show_tabs">도구 모음을 위로 밀어서 탭 열기</string>

    <!-- Library -->
    <!-- Option in Library to open Downloads page -->
    <string name="library_downloads">다운로드</string>
    <!-- Option in library to open Bookmarks page -->
    <string name="library_bookmarks">북마크</string>
    <!-- Option in library to open Desktop Bookmarks root page -->
    <string name="library_desktop_bookmarks_root">데스크톱 북마크</string>
    <!-- Option in library to open Desktop Bookmarks "menu" page -->
    <string name="library_desktop_bookmarks_menu">북마크 메뉴</string>
    <!-- Option in library to open Desktop Bookmarks "toolbar" page -->
    <string name="library_desktop_bookmarks_toolbar">북마크 도구모음</string>
    <!-- Option in library to open Desktop Bookmarks "unfiled" page -->
    <string name="library_desktop_bookmarks_unfiled">기타 북마크</string>
    <!-- Option in Library to open History page -->
    <string name="library_history">기록</string>
    <!-- Option in Library to open a new tab -->
    <string name="library_new_tab">새 탭</string>
    <!-- Settings Page Title -->
    <string name="settings_title">설정</string>
    <!-- Content description (not visible, for screen readers etc.): "Close button for library settings" -->
    <string name="content_description_close_button">닫기</string>

    <!-- Title to show in alert when a lot of tabs are to be opened
    %d is a placeholder for the number of tabs that will be opened -->
    <string name="open_all_warning_title">탭 %d개를 여시겠습니까?</string>
    <!-- Message to warn users that a large number of tabs will be opened
    %s will be replaced by app name. -->
    <string name="open_all_warning_message">이렇게 많은 탭을 열면 페이지가 로드되는 동안 %s가 느려질 수도 있습니다.  계속하시겠습니까?</string>
    <!-- Dialog button text for confirming open all tabs -->
    <string name="open_all_warning_confirm">탭 열기</string>
    <!-- Dialog button text for canceling open all tabs -->
    <string name="open_all_warning_cancel">취소</string>

    <!-- Text to show users they have one site in the history group section of the History fragment.
    %d is a placeholder for the number of sites in the group. -->
    <string name="history_search_group_site">%d개 사이트</string>
    <!-- Text to show users they have multiple sites in the history group section of the History fragment.
    %d is a placeholder for the number of sites in the group. -->
    <string name="history_search_group_sites">%d개 사이트</string>

    <!-- Option in library for Recently Closed Tabs -->
    <string name="library_recently_closed_tabs">최근에 닫은 탭</string>
    <!-- Option in library to open Recently Closed Tabs page -->
    <string name="recently_closed_show_full_history">모든 기록 보기</string>
    <!-- Text to show users they have multiple tabs saved in the Recently Closed Tabs section of history.
    %d is a placeholder for the number of tabs selected. -->
    <string name="recently_closed_tabs">%d개 탭</string>
    <!-- Text to show users they have one tab saved in the Recently Closed Tabs section of history.
    %d is a placeholder for the number of tabs selected. -->
    <string name="recently_closed_tab">%d개 탭</string>

    <!-- Recently closed tabs screen message when there are no recently closed tabs -->
    <string name="recently_closed_empty_message">최근에 닫은 탭 없음</string>

    <!-- Tab Management -->
    <!-- Title of preference for tabs management -->
    <string name="preferences_tabs">탭</string>
    <!-- Title of preference that allows a user to specify the tab view -->
    <string name="preferences_tab_view">탭 보기</string>
    <!-- Option for a list tab view -->
    <string name="tab_view_list">목록</string>
    <!-- Option for a grid tab view -->
    <string name="tab_view_grid">그리드</string>
    <!-- Title of preference that allows a user to auto close tabs after a specified amount of time -->
    <string name="preferences_close_tabs">탭 닫기</string>
    <!-- Option for auto closing tabs that will never auto close tabs, always allows user to manually close tabs -->
    <string name="close_tabs_manually">수동</string>
    <!-- Option for auto closing tabs that will auto close tabs after one day -->
    <string name="close_tabs_after_one_day">하루 후</string>
    <!-- Option for auto closing tabs that will auto close tabs after one week -->
    <string name="close_tabs_after_one_week">일주일 후</string>
    <!-- Option for auto closing tabs that will auto close tabs after one month -->
    <string name="close_tabs_after_one_month">한 달 후</string>

    <!-- Title of preference that allows a user to specify the auto-close settings for open tabs -->
    <string name="preference_auto_close_tabs" tools:ignore="UnusedResources">열린 탭 자동 닫기</string>

    <!-- Opening screen -->
    <!-- Title of a preference that allows a user to choose what screen to show after opening the app -->
    <string name="preferences_opening_screen">오프닝 화면</string>
    <!-- Option for always opening the homepage when re-opening the app -->
    <string name="opening_screen_homepage">홈페이지</string>
    <!-- Option for always opening the user's last-open tab when re-opening the app -->
    <string name="opening_screen_last_tab">마지막 탭</string>
    <!-- Option for always opening the homepage when re-opening the app after four hours of inactivity -->
    <string name="opening_screen_after_four_hours_of_inactivity">4시간 동안 사용하지 않을 때의 홈페이지</string>
    <!-- Summary for tabs preference when auto closing tabs setting is set to manual close-->
    <string name="close_tabs_manually_summary">수동으로 닫기</string>
    <!-- Summary for tabs preference when auto closing tabs setting is set to auto close tabs after one day-->
    <string name="close_tabs_after_one_day_summary">하루 후 닫기</string>
    <!-- Summary for tabs preference when auto closing tabs setting is set to auto close tabs after one week-->
    <string name="close_tabs_after_one_week_summary">일주일 후 닫기</string>
    <!-- Summary for tabs preference when auto closing tabs setting is set to auto close tabs after one month-->
    <string name="close_tabs_after_one_month_summary">한 달 후 닫기</string>

    <!-- Inactive tabs -->
    <!-- Category header of a preference that allows a user to enable or disable the inactive tabs feature -->
    <string name="preferences_inactive_tabs">이전 탭을 비활성으로 이동</string>
    <!-- Title of inactive tabs preference -->
    <string name="preferences_inactive_tabs_title">2주 동안 보지 않은 탭은 비활동 섹션으로 이동됩니다.</string>

    <!-- Studies -->
    <!-- Title of the remove studies button -->
    <string name="studies_remove">삭제</string>
    <!-- Title of the active section on the studies list -->
    <string name="studies_active">활성화</string>
    <!-- Description for studies, it indicates why Firefox use studies. The first parameter is the name of the application. -->
    <string name="studies_description_2">%1$s는 때때로 연구를 설치하고 실행할 수 있습니다.</string>
    <!-- Learn more link for studies, links to an article for more information about studies. -->
    <string name="studies_learn_more">더 알아보기</string>

    <!-- Dialog message shown after removing a study -->
    <string name="studies_restart_app">변경 사항을 적용하기 위해 애플리케이션이 종료됩니다</string>
    <!-- Dialog button to confirm the removing a study. -->
    <string name="studies_restart_dialog_ok">확인</string>
    <!-- Dialog button text for canceling removing a study. -->
    <string name="studies_restart_dialog_cancel">취소</string>

    <!-- Toast shown after turning on/off studies preferences -->
    <string name="studies_toast_quit_application" tools:ignore="UnusedResources">변경 사항을 적용하기 위해 애플리케이션을 종료하는 중…</string>

    <!-- Sessions -->
    <!-- Title for the list of tabs -->
    <string name="tab_header_label">열린 탭</string>
    <!-- Title for the list of tabs in the current private session -->
    <string name="tabs_header_private_tabs_title">사생활 보호 탭</string>
    <!-- Title for the list of tabs in the synced tabs -->
    <string name="tabs_header_synced_tabs_title">동기화된 탭</string>
    <!-- Content description (not visible, for screen readers etc.): Add tab button. Adds a news tab when pressed -->
    <string name="add_tab">탭 추가</string>
    <!-- Content description (not visible, for screen readers etc.): Add tab button. Adds a news tab when pressed -->
    <string name="add_private_tab">사생활 보호 탭 추가</string>
    <!-- Text for the new tab button to indicate adding a new private tab in the tab -->
    <string name="tab_drawer_fab_content">사생활 보호</string>
    <!-- Text for the new tab button to indicate syncing command on the synced tabs page -->
    <string name="tab_drawer_fab_sync">Sync</string>
    <!-- Text shown in the menu for sharing all tabs -->
    <string name="tab_tray_menu_item_share">모든 탭 공유</string>
    <!-- Text shown in the menu to view recently closed tabs -->
    <string name="tab_tray_menu_recently_closed">최근에 닫은 탭</string>
    <!-- Text shown in the tabs tray inactive tabs section -->
    <string name="tab_tray_inactive_recently_closed" tools:ignore="UnusedResources">최근에 닫음</string>
    <!-- Text shown in the menu to view account settings -->
    <string name="tab_tray_menu_account_settings">계정 설정</string>
    <!-- Text shown in the menu to view tab settings -->
    <string name="tab_tray_menu_tab_settings">탭 설정</string>
    <!-- Text shown in the menu for closing all tabs -->
    <string name="tab_tray_menu_item_close">모든 탭 닫기</string>
    <!-- Text shown in the multiselect menu for bookmarking selected tabs. -->
    <string name="tab_tray_multiselect_menu_item_bookmark">북마크</string>
    <!-- Text shown in the multiselect menu for closing selected tabs. -->
    <string name="tab_tray_multiselect_menu_item_close">닫기</string>
    <!-- Content description for tabs tray multiselect share button -->
    <string name="tab_tray_multiselect_share_content_description">선택한 탭 공유</string>
    <!-- Content description for tabs tray multiselect menu -->
    <string name="tab_tray_multiselect_menu_content_description">선택한 탭 메뉴</string>
    <!-- Content description (not visible, for screen readers etc.): Removes tab from collection button. Removes the selected tab from collection when pressed -->
    <string name="remove_tab_from_collection">모음집에서 탭 삭제</string>
    <!-- Text for button to enter multiselect mode in tabs tray -->
    <string name="tabs_tray_select_tabs">탭 선택</string>
    <!-- Content description (not visible, for screen readers etc.): Close tab button. Closes the current session when pressed -->
    <string name="close_tab">탭 닫기</string>
    <!-- Content description (not visible, for screen readers etc.): Close tab <title> button. First parameter is tab title  -->
    <string name="close_tab_title">%s 탭 닫기</string>
    <!-- Content description (not visible, for screen readers etc.): Opens the open tabs menu when pressed -->
    <string name="open_tabs_menu">탭 메뉴 열기</string>
    <!-- Open tabs menu item to save tabs to collection -->
    <string name="tabs_menu_save_to_collection1">탭을 모음집에 저장</string>

    <!-- Text for the menu button to delete a collection -->
    <string name="collection_delete">모음집 삭제</string>
    <!-- Text for the menu button to rename a collection -->
    <string name="collection_rename">모음집 이름 변경</string>
    <!-- Text for the button to open tabs of the selected collection -->
    <string name="collection_open_tabs">열린 탭</string>


    <!-- Hint for adding name of a collection -->
    <string name="collection_name_hint">모음집 이름</string>
    <!-- Text for the menu button to rename a top site -->
	<string name="rename_top_site">이름 변경</string>
	<!-- Text for the menu button to remove a top site -->
	<string name="remove_top_site">삭제</string>

    <!-- Text for the menu button to delete a top site from history -->
    <string name="delete_from_history">기록에서 삭제</string>
    <!-- Postfix for private WebApp titles, placeholder is replaced with app name -->
    <string name="pwa_site_controls_title_private">%1$s (사생활 보호 모드)</string>

    <!-- History -->
    <!-- Text for the button to search all history -->
    <string name="history_search_1">검색어 입력</string>
    <!-- Text for the button to clear all history -->
    <string name="history_delete_all">기록 삭제</string>
    <!-- Text for the snackbar to confirm that multiple browsing history items has been deleted -->
    <string name="history_delete_multiple_items_snackbar">기록 삭제됨</string>
    <!-- Text for the snackbar to confirm that a single browsing history item has been deleted. The first parameter is the shortened URL of the deleted history item. -->
    <string name="history_delete_single_item_snackbar">%1$s 삭제됨</string>
    <!-- Context description text for the button to delete a single history item -->
    <string name="history_delete_item">삭제</string>
    <!-- History multi select title in app bar
    The first parameter is the number of bookmarks selected -->
    <string name="history_multi_select_title">%1$d개 선택됨</string>
    <!-- Text for the header that groups the history for today -->
    <string name="history_today">오늘</string>
    <!-- Text for the header that groups the history for yesterday -->
    <string name="history_yesterday">어제</string>
    <!-- Text for the header that groups the history the past 7 days -->
    <string name="history_7_days">지난 7 일</string>
    <!-- Text for the header that groups the history the past 30 days -->
    <string name="history_30_days">지난 30 일</string>
    <!-- Text for the header that groups the history older than the last month -->
    <string name="history_older">이전</string>

    <!-- Text shown when no history exists -->
    <string name="history_empty_message">기록 없음</string>

    <!-- Downloads -->
    <!-- Text for the snackbar to confirm that multiple downloads items have been removed -->
    <string name="download_delete_multiple_items_snackbar_1">다운로드 삭제됨</string>
    <!-- Text for the snackbar to confirm that a single download item has been removed. The first parameter is the name of the download item. -->
    <string name="download_delete_single_item_snackbar">%1$s 삭제됨</string>
    <!-- Text shown when no download exists -->
    <string name="download_empty_message_1">다운로드한 파일 없음</string>
    <!-- History multi select title in app bar
    The first parameter is the number of downloads selected -->
    <string name="download_multi_select_title">%1$d개 선택됨</string>


    <!-- Text for the button to remove a single download item -->
    <string name="download_delete_item_1">삭제</string>


    <!-- Crashes -->
    <!-- Title text displayed on the tab crash page. This first parameter is the name of the application (For example: Fenix) -->
    <string name="tab_crash_title_2">죄송합니다. %1$s가 페이지를 열 수 없습니다.</string>

    <!-- Send crash report checkbox text on the tab crash page -->
    <string name="tab_crash_send_report">Mozilla에 충돌 보고서 보내기</string>
    <!-- Close tab button text on the tab crash page -->
    <string name="tab_crash_close">탭 닫기</string>
    <!-- Restore tab button text on the tab crash page -->
    <string name="tab_crash_restore">탭 복원</string>

    <!-- Bookmarks -->
    <!-- Confirmation message for a dialog confirming if the user wants to delete the selected folder -->
    <string name="bookmark_delete_folder_confirmation_dialog">이 폴더를 삭제하시겠습니까?</string>
    <!-- Confirmation message for a dialog confirming if the user wants to delete multiple items including folders. Parameter will be replaced by app name. -->
    <string name="bookmark_delete_multiple_folders_confirmation_dialog">%s가 선택된 항목들을 삭제합니다.</string>
    <!-- Text for the cancel button on delete bookmark dialog -->
    <string name="bookmark_delete_negative">취소</string>
    <!-- Screen title for adding a bookmarks folder -->
    <string name="bookmark_add_folder">폴더 추가</string>
    <!-- Snackbar title shown after a bookmark has been created. -->
    <string name="bookmark_saved_snackbar">북마크가 저장되었습니다!</string>
    <!-- Snackbar edit button shown after a bookmark has been created. -->
    <string name="edit_bookmark_snackbar_action">편집</string>

    <!-- Bookmark overflow menu edit button -->
    <string name="bookmark_menu_edit_button">편집</string>
    <!-- Bookmark overflow menu copy button -->
    <string name="bookmark_menu_copy_button">복사</string>
    <!-- Bookmark overflow menu share button -->
    <string name="bookmark_menu_share_button">공유</string>
    <!-- Bookmark overflow menu open in new tab button -->
    <string name="bookmark_menu_open_in_new_tab_button">새 탭에서 열기</string>
    <!-- Bookmark overflow menu open in private tab button -->
    <string name="bookmark_menu_open_in_private_tab_button">사생활 보호 탭에서 열기</string>
    <!-- Bookmark overflow menu open all in tabs button -->
    <string name="bookmark_menu_open_all_in_tabs_button">모두 새 탭에서 열기</string>
    <!-- Bookmark overflow menu open all in private tabs button -->
    <string name="bookmark_menu_open_all_in_private_tabs_button">모두 사생활 보호 탭에서 열기</string>
    <!-- Bookmark overflow menu delete button -->
    <string name="bookmark_menu_delete_button">삭제</string>


    <!--Bookmark overflow menu save button -->
    <string name="bookmark_menu_save_button">저장</string>
    <!-- Bookmark multi select title in app bar
     The first parameter is the number of bookmarks selected -->
    <string name="bookmarks_multi_select_title">%1$d개 선택됨</string>
    <!-- Bookmark editing screen title -->
    <string name="edit_bookmark_fragment_title">북마크 편집</string>
    <!-- Bookmark folder editing screen title -->
    <string name="edit_bookmark_folder_fragment_title">폴더 편집</string>
    <!-- Bookmark sign in button message -->
    <string name="bookmark_sign_in_button">동기화된 북마크를 보려면 로그인하세요</string>
    <!-- Bookmark URL editing field label -->
    <string name="bookmark_url_label">URL</string>
    <!-- Bookmark FOLDER editing field label -->
    <string name="bookmark_folder_label">폴더</string>
    <!-- Bookmark NAME editing field label -->
    <string name="bookmark_name_label">이름</string>
    <!-- Bookmark add folder screen title -->
    <string name="bookmark_add_folder_fragment_label">폴더 추가</string>
    <!-- Bookmark select folder screen title -->
    <string name="bookmark_select_folder_fragment_label">폴더 선택</string>
    <!-- Bookmark editing error missing title -->
    <string name="bookmark_empty_title_error">제목이 있어야 합니다</string>
    <!-- Bookmark editing error missing or improper URL -->
    <string name="bookmark_invalid_url_error">URL이 잘못되었습니다</string>
    <!-- Bookmark screen message for empty bookmarks folder -->
    <string name="bookmarks_empty_message">여기에 북마크가 없습니다</string>


    <!-- Bookmark snackbar message on deletion
     The first parameter is the host part of the URL of the bookmark deleted, if any -->
    <string name="bookmark_deletion_snackbar_message">%1$s 삭제됨</string>
    <!-- Bookmark snackbar message on deleting multiple bookmarks not including folders-->
    <string name="bookmark_deletion_multiple_snackbar_message_2">북마크 삭제됨</string>
    <!-- Bookmark snackbar message on deleting multiple bookmarks including folders-->
    <string name="bookmark_deletion_multiple_snackbar_message_3">선택한 폴더 삭제 중</string>
    <!-- Bookmark undo button for deletion snackbar action -->
    <string name="bookmark_undo_deletion">실행 취소</string>

    <!-- Text for the button to search all bookmarks -->
    <string name="bookmark_search">검색어 입력</string>

    <!-- Site Permissions -->
    <!-- Button label that take the user to the Android App setting -->
    <string name="phone_feature_go_to_settings">설정으로 이동</string>

    <!-- Content description (not visible, for screen readers etc.): Quick settings sheet
        to give users access to site specific information / settings. For example:
        Secure settings status and a button to modify site permissions -->
    <string name="quick_settings_sheet">빠른 설정 시트</string>
    <!-- Label that indicates that this option it the recommended one -->
    <string name="phone_feature_recommended">추천</string>
    <!-- Button label for clearing all the information of site permissions-->
    <string name="clear_permissions">모든 권한 지우기</string>
    <!-- Text for the OK button on Clear permissions dialog -->
    <string name="clear_permissions_positive">확인</string>
    <!-- Text for the cancel button on Clear permissions dialog -->
    <string name="clear_permissions_negative">취소</string>
    <!-- Button label for clearing a site permission-->
    <string name="clear_permission">권한 지우기</string>
    <!-- Text for the OK button on Clear permission dialog -->
    <string name="clear_permission_positive">확인</string>
    <!-- Text for the cancel button on Clear permission dialog -->
    <string name="clear_permission_negative">취소</string>
    <!-- Button label for clearing all the information on all sites-->
    <string name="clear_permissions_on_all_sites">모든 사이트에 대해 권한 지우기</string>
    <!-- Preference for altering video and audio autoplay for all websites -->
    <string name="preference_browser_feature_autoplay">자동 재생</string>
    <!-- Preference for altering the camera access for all websites -->
    <string name="preference_phone_feature_camera">카메라</string>
    <!-- Preference for altering the microphone access for all websites -->
    <string name="preference_phone_feature_microphone">마이크</string>
    <!-- Preference for altering the location access for all websites -->
    <string name="preference_phone_feature_location">위치</string>
    <!-- Preference for altering the notification access for all websites -->
    <string name="preference_phone_feature_notification">알림</string>
    <!-- Preference for altering the persistent storage access for all websites -->
    <string name="preference_phone_feature_persistent_storage">영구 저장소</string>
    <!-- Preference for altering the storage access setting for all websites -->
    <string name="preference_phone_feature_cross_origin_storage_access">교차 사이트 쿠키</string>
    <!-- Preference for altering the EME access for all websites -->
    <string name="preference_phone_feature_media_key_system_access">DRM 제어 콘텐츠</string>
    <!-- Label that indicates that a permission must be asked always -->
    <string name="preference_option_phone_feature_ask_to_allow">항상 확인</string>
    <!-- Label that indicates that a permission must be blocked -->
    <string name="preference_option_phone_feature_blocked">차단됨</string>
    <!-- Label that indicates that a permission must be allowed -->
    <string name="preference_option_phone_feature_allowed">허용됨</string>
    <!--Label that indicates a permission is by the Android OS-->
    <string name="phone_feature_blocked_by_android">Android에 의해 차단됨</string>
    <!-- Preference for showing a list of websites that the default configurations won't apply to them -->
    <string name="preference_exceptions">예외 목록</string>
    <!-- Summary of tracking protection preference if tracking protection is set to on -->
    <string name="tracking_protection_on">켜짐</string>
    <!-- Summary of tracking protection preference if tracking protection is set to off -->
    <string name="tracking_protection_off">꺼짐</string>

    <!-- Label for global setting that indicates that all video and audio autoplay is allowed -->
    <string name="preference_option_autoplay_allowed2">오디오 및 비디오 허용</string>
    <!-- Label for site specific setting that indicates that all video and audio autoplay is allowed -->
    <string name="quick_setting_option_autoplay_allowed">오디오 및 비디오 허용</string>
    <!-- Label that indicates that video and audio autoplay is only allowed over Wi-Fi -->
    <string name="preference_option_autoplay_allowed_wifi_only2">셀룰러 데이터에서만 오디오 및 비디오 차단</string>
    <!-- Subtext that explains 'autoplay on Wi-Fi only' option -->
    <string name="preference_option_autoplay_allowed_wifi_subtext">오디오 및 비디오가 Wi-Fi에서 재생됩니다</string>
    <!-- Label for global setting that indicates that video autoplay is allowed, but audio autoplay is blocked -->
    <string name="preference_option_autoplay_block_audio2">오디오만 차단</string>
    <!-- Label for site specific setting that indicates that video autoplay is allowed, but audio autoplay is blocked -->
    <string name="quick_setting_option_autoplay_block_audio">오디오만 차단</string>
    <!-- Label for global setting that indicates that all video and audio autoplay is blocked -->
    <string name="preference_option_autoplay_blocked3">오디오 및 비디오 차단</string>
    <!-- Label for site specific setting that indicates that all video and audio autoplay is blocked -->
    <string name="quick_setting_option_autoplay_blocked">오디오 및 비디오 차단</string>
    <!-- Summary of delete browsing data on quit preference if it is set to on -->
    <string name="delete_browsing_data_quit_on">켜짐</string>
    <!-- Summary of delete browsing data on quit preference if it is set to off -->
    <string name="delete_browsing_data_quit_off">꺼짐</string>

    <!-- Summary of studies preference if it is set to on -->
    <string name="studies_on">켜짐</string>
    <!-- Summary of studies data on quit preference if it is set to off -->
    <string name="studies_off">꺼짐</string>

    <!-- Collections -->
    <!-- Collections header on home fragment -->
    <string name="collections_header">모음집</string>
    <!-- Content description (not visible, for screen readers etc.): Opens the collection menu when pressed -->
    <string name="collection_menu_button_content_description">모음집 메뉴</string>

    <!-- Label to describe what collections are to a new user without any collections -->
    <string name="no_collections_description2">중요한 것들을 수집하세요.\n나중에 빠르게 액세스할 수 있도록 유사한 검색, 사이트 및 탭을 함께 그룹화하세요.</string>
    <!-- Title for the "select tabs" step of the collection creator -->
    <string name="create_collection_select_tabs">탭 선택</string>

    <!-- Title for the "select collection" step of the collection creator -->
    <string name="create_collection_select_collection">모음집 선택</string>

    <!-- Title for the "name collection" step of the collection creator -->
    <string name="create_collection_name_collection">모음집 이름</string>

    <!-- Button to add new collection for the "select collection" step of the collection creator -->
    <string name="create_collection_add_new_collection">새 모음집 추가</string>

    <!-- Button to select all tabs in the "select tabs" step of the collection creator -->
    <string name="create_collection_select_all">모두 선택</string>
    <!-- Button to deselect all tabs in the "select tabs" step of the collection creator -->
    <string name="create_collection_deselect_all">모두 선택 해제</string>
    <!-- Text to prompt users to select the tabs to save in the "select tabs" step of the collection creator -->
    <string name="create_collection_save_to_collection_empty">저장할 탭 선택</string>

    <!-- Text to show users how many tabs they have selected in the "select tabs" step of the collection creator.
     %d is a placeholder for the number of tabs selected. -->
    <string name="create_collection_save_to_collection_tabs_selected">%d개 탭 선택됨</string>

    <!-- Text to show users they have one tab selected in the "select tabs" step of the collection creator.
    %d is a placeholder for the number of tabs selected. -->
    <string name="create_collection_save_to_collection_tab_selected">%d개 탭 선택됨</string>

    <!-- Text shown in snackbar when multiple tabs have been saved in a collection -->
    <string name="create_collection_tabs_saved">탭이 저장되었습니다!</string>

    <!-- Text shown in snackbar when one or multiple tabs have been saved in a new collection -->
    <string name="create_collection_tabs_saved_new_collection">모음집 저장됨!</string>
    <!-- Text shown in snackbar when one tab has been saved in a collection -->
    <string name="create_collection_tab_saved">탭이 저장되었습니다!</string>

    <!-- Content description (not visible, for screen readers etc.): button to close the collection creator -->
    <string name="create_collection_close">닫기</string>

    <!-- Button to save currently selected tabs in the "select tabs" step of the collection creator-->
    <string name="create_collection_save">저장</string>

    <!-- Snackbar action to view the collection the user just created or updated -->
    <string name="create_collection_view">보기</string>

    <!-- Text for the OK button from collection dialogs -->
    <string name="create_collection_positive">확인</string>
    <!-- Text for the cancel button from collection dialogs -->
    <string name="create_collection_negative">취소</string>

    <!-- Default name for a new collection in "name new collection" step of the collection creator. %d is a placeholder for the number of collections-->
    <string name="create_collection_default_name">모음집 %d개</string>

    <!-- Share -->
    <!-- Share screen header -->
    <string name="share_header_2">공유</string>
    <!-- Content description (not visible, for screen readers etc.):
        "Share" button. Opens the share menu when pressed. -->
    <string name="share_button_content_description">공유</string>
    <!-- Text for the Save to PDF feature in the share menu -->
    <string name="share_save_to_pdf">PDF로 저장</string>
    <!-- Text for error message when generating a PDF file Text for error message when generating a PDF file. -->
    <string name="unable_to_save_to_pdf_error">PDF를 생성할 수 없음</string>
    <!-- Sub-header in the dialog to share a link to another sync device -->
    <string name="share_device_subheader">기기로 보내기</string>
    <!-- Sub-header in the dialog to share a link to an app from the full list -->
    <string name="share_link_all_apps_subheader">모든 동작</string>
    <!-- Sub-header in the dialog to share a link to an app from the most-recent sorted list -->
    <string name="share_link_recent_apps_subheader">최근 사용</string>
    <!-- Text for the copy link action in the share screen. -->
    <string name="share_copy_link_to_clipboard">클립보드에 복사</string>
    <!-- Toast shown after copying link to clipboard -->
    <string name="toast_copy_link_to_clipboard">클립보드에 복사됨</string>
    <!-- An option from the share dialog to sign into sync -->
    <string name="sync_sign_in">Sync에 로그인</string>
     <!-- An option from the three dot menu to sync and save data -->
    <string name="sync_menu_sync_and_save_data">데이터 동기화 및 저장</string>
    <!-- An option from the share dialog to send link to all other sync devices -->
    <string name="sync_send_to_all">모든 기기에 보내기</string>
    <!-- An option from the share dialog to reconnect to sync -->
    <string name="sync_reconnect">Sync에 다시 연결</string>
    <!-- Text displayed when sync is offline and cannot be accessed -->
    <string name="sync_offline">오프라인</string>
    <!-- An option to connect additional devices -->
    <string name="sync_connect_device">다른 기기에 연결</string>

    <!-- The dialog text shown when additional devices are not available -->
    <string name="sync_connect_device_dialog">탭을 보내려면 하나 이상의 다른 기기에서 Firefox에 로그인하세요.</string>
    <!-- Confirmation dialog button -->
    <string name="sync_confirmation_button">확인</string>

    <!-- Share error message -->
    <string name="share_error_snackbar">이 앱에 공유 할 수 없습니다</string>
    <!-- Add new device screen title -->
    <string name="sync_add_new_device_title">기기로 보내기</string>
    <!-- Text for the warning message on the Add new device screen -->
    <string name="sync_add_new_device_message">연결된 기기 없음</string>

    <!-- Text for the button to learn about sending tabs -->
    <string name="sync_add_new_device_learn_button">탭 보내기에 대해 알아보기…</string>
    <!-- Text for the button to connect another device -->
    <string name="sync_add_new_device_connect_button">다른 기기 연결…</string>

    <!-- Notifications -->
    <!-- Text shown in the notification that pops up to remind the user that a private browsing session is active. -->
    <string name="notification_pbm_delete_text_2">사생활 보호 탭 닫기</string>
    <!-- Name of the marketing notification channel. Displayed in the "App notifications" system settings for the app -->
    <string name="notification_marketing_channel_name">마케팅</string>
    <!-- Title shown in the notification that pops up to remind the user to set fenix as default browser.
    %1$s is a placeholder that will be replaced by the app name (Fenix). -->
    <string name="notification_default_browser_title">%1$s는 빠르고 사생활을 보호합니다.</string>
    <!-- Text shown in the notification that pops up to remind the user to set fenix as default browser.
    %1$s is a placeholder that will be replaced by the app name (Fenix). -->
    <string name="notification_default_browser_text">%1$s를 기본 브라우저로 설정</string>

    <!-- Title shown in the notification that pops up to re-engage the user -->
    <string name="notification_re_engagement_title">사생활 보호 모드 사용해보기</string>
    <!-- Text shown in the notification that pops up to re-engage the user.
    %1$s is a placeholder that will be replaced by the app name. -->
    <string name="notification_re_engagement_text">%1$s에 저장된 쿠키나 기록이 없는 탐색</string>

    <!-- Snackbar -->
    <!-- Text shown in snackbar when user deletes a collection -->
    <string name="snackbar_collection_deleted">모음집 삭제됨</string>

    <!-- Text shown in snackbar when user renames a collection -->
    <string name="snackbar_collection_renamed">모음집 이름 변경됨</string>

    <!-- Text shown in snackbar when user closes a tab -->
    <string name="snackbar_tab_closed">탭 닫힘</string>
    <!-- Text shown in snackbar when user closes all tabs -->
    <string name="snackbar_tabs_closed">탭 닫힘</string>
    <!-- Text shown in snackbar when user bookmarks a list of tabs -->
    <string name="snackbar_message_bookmarks_saved">북마크가 저장되었습니다!</string>
    <!-- Text shown in snackbar when user adds a site to shortcuts -->
    <string name="snackbar_added_to_shortcuts">바로 가기에 추가되었습니다!</string>
    <!-- Text shown in snackbar when user closes a private tab -->
    <string name="snackbar_private_tab_closed">사생활 보호 탭 닫힘</string>
    <!-- Text shown in snackbar when user closes all private tabs -->
    <string name="snackbar_private_tabs_closed">사생활 보호 탭 닫힘</string>
    <!-- Text shown in snackbar to undo deleting a tab, top site or collection -->
    <string name="snackbar_deleted_undo">실행 취소</string>

    <!-- Text shown in snackbar when user removes a top site -->
    <string name="snackbar_top_site_removed">사이트 삭제됨</string>
    <!-- QR code scanner prompt which appears after scanning a code, but before navigating to it
        First parameter is the name of the app, second parameter is the URL or text scanned-->
    <string name="qr_scanner_confirmation_dialog_message">%1$s가 %2$s를 열도록 허용</string>
    <!-- QR code scanner prompt dialog positive option to allow navigation to scanned link -->
    <string name="qr_scanner_dialog_positive">허용</string>
    <!-- QR code scanner prompt dialog positive option to deny navigation to scanned link -->
    <string name="qr_scanner_dialog_negative">거부</string>
    <!-- QR code scanner prompt dialog error message shown when a hostname does not contain http or https. -->
    <string name="qr_scanner_dialog_invalid">웹 주소가 잘못되었습니다.</string>
    <!-- QR code scanner prompt dialog positive option when there is an error -->
    <string name="qr_scanner_dialog_invalid_ok">확인</string>
    <!-- Tab collection deletion prompt dialog message. Placeholder will be replaced with the collection name -->
    <string name="tab_collection_dialog_message">%1$s 파일을 삭제하시겠습니까?</string>
    <!-- Collection and tab deletion prompt dialog message. This will show when the last tab from a collection is deleted -->
    <string name="delete_tab_and_collection_dialog_message">이 탭을 삭제하면 전체 모음집이 삭제됩니다. 언제든지 새 모음집을 만들 수 있습니다.</string>
    <!-- Collection and tab deletion prompt dialog title. Placeholder will be replaced with the collection name. This will show when the last tab from a collection is deleted -->
    <string name="delete_tab_and_collection_dialog_title">%1$s 모음집을 삭제하시겠습니까?</string>
    <!-- Tab collection deletion prompt dialog option to delete the collection -->
    <string name="tab_collection_dialog_positive">삭제</string>
    <!-- Text displayed in a notification when the user enters full screen mode -->
    <string name="full_screen_notification">전체 화면 모드로 전환 중</string>

    <!-- Message for copying the URL via long press on the toolbar -->
    <string name="url_copied">URL 복사됨</string>


    <!-- Sample text for accessibility font size -->
    <string name="accessibility_text_size_sample_text_1">샘플 텍스트입니다. 이 설정으로 크기를 늘리거나 줄일 때 텍스트가 어떻게 표시되는지 보여줍니다.</string>
    <!-- Summary for Accessibility Text Size Scaling Preference -->
    <string name="preference_accessibility_text_size_summary">웹 사이트의 텍스트를 더 크게 또는 더 작게 함</string>
    <!-- Title for Accessibility Text Size Scaling Preference -->
    <string name="preference_accessibility_font_size_title">글꼴 크기</string>

    <!-- Title for Accessibility Text Automatic Size Scaling Preference -->
    <string name="preference_accessibility_auto_size_2">자동 글꼴 크기 조정</string>
    <!-- Summary for Accessibility Text Automatic Size Scaling Preference -->
    <string name="preference_accessibility_auto_size_summary">글꼴 크기를 Android 설정과 맞춥니다. 비활성화하면 글꼴 크기를 여기서 조절할 수 있습니다.</string>

    <!-- Title for the Delete browsing data preference -->
    <string name="preferences_delete_browsing_data">탐색 데이터 삭제</string>
    <!-- Title for the tabs item in Delete browsing data -->
    <string name="preferences_delete_browsing_data_tabs_title_2">열린 탭</string>
    <!-- Subtitle for the tabs item in Delete browsing data, parameter will be replaced with the number of open tabs -->
    <string name="preferences_delete_browsing_data_tabs_subtitle">%d개 탭</string>
    <!-- Title for the data and history items in Delete browsing data -->
    <string name="preferences_delete_browsing_data_browsing_data_title">방문 기록 및 사이트 데이터</string>

    <!-- Subtitle for the data and history items in delete browsing data, parameter will be replaced with the
        number of history items the user has -->
    <string name="preferences_delete_browsing_data_browsing_data_subtitle">%d 주소</string>
    <!-- Title for the cookies item in Delete browsing data -->
    <string name="preferences_delete_browsing_data_cookies">쿠키</string>
    <!-- Subtitle for the cookies item in Delete browsing data -->
    <string name="preferences_delete_browsing_data_cookies_subtitle">대부분 웹 사이트 자동 로그아웃</string>
    <!-- Title for the cached images and files item in Delete browsing data -->
    <string name="preferences_delete_browsing_data_cached_files">캐시된 이미지와 파일</string>
    <!-- Subtitle for the cached images and files item in Delete browsing data -->
    <string name="preferences_delete_browsing_data_cached_files_subtitle">저장 공간 확보</string>
    <!-- Title for the site permissions item in Delete browsing data -->
    <string name="preferences_delete_browsing_data_site_permissions">사이트 권한</string>
    <!-- Title for the downloads item in Delete browsing data -->
    <string name="preferences_delete_browsing_data_downloads">다운로드</string>
    <!-- Text for the button to delete browsing data -->
    <string name="preferences_delete_browsing_data_button">탐색 데이터 삭제</string>

    <!-- Title for the Delete browsing data on quit preference -->
    <string name="preferences_delete_browsing_data_on_quit">종료시 탐색 데이터 삭제</string>
    <!-- Summary for the Delete browsing data on quit preference. "Quit" translation should match delete_browsing_data_on_quit_action translation. -->
    <string name="preference_summary_delete_browsing_data_on_quit_2">주 메뉴에서 \&quot;종료\&quot;를 선택하면 탐색 데이터를 자동으로 삭제합니다</string>

    <!-- Action item in menu for the Delete browsing data on quit feature -->
    <string name="delete_browsing_data_on_quit_action">종료</string>

    <!-- Title text of a delete browsing data dialog. -->
    <string name="delete_history_prompt_title">삭제할 시간 범위</string>
    <!-- Body text of a delete browsing data dialog. -->
    <string name="delete_history_prompt_body">기록 (다른 기기에서 동기화된 기록 포함), 쿠키 및 기타 탐색 데이터를 제거합니다.</string>
    <!-- Radio button in the delete browsing data dialog to delete history items for the last hour. -->
    <string name="delete_history_prompt_button_last_hour">지난 시간</string>
    <!-- Radio button in the delete browsing data dialog to delete history items for today and yesterday. -->
    <string name="delete_history_prompt_button_today_and_yesterday">오늘 및 어제</string>
    <!-- Radio button in the delete browsing data dialog to delete all history. -->
    <string name="delete_history_prompt_button_everything">전체</string>

    <!-- Dialog message to the user asking to delete browsing data. Parameter will be replaced by app name. -->
    <string name="delete_browsing_data_prompt_message_3">%s가 선택된 탐색 데이터를 삭제합니다.</string>
    <!-- Text for the cancel button for the data deletion dialog -->
    <string name="delete_browsing_data_prompt_cancel">취소</string>
    <!-- Text for the allow button for the data deletion dialog -->
    <string name="delete_browsing_data_prompt_allow">삭제</string>
    <!-- Text for the snackbar confirmation that the data was deleted -->
    <string name="preferences_delete_browsing_data_snackbar">탐색 데이터 삭제됨</string>

    <!-- Text for the snackbar to show the user that the deletion of browsing data is in progress -->
    <string name="deleting_browsing_data_in_progress">탐색 데이터 삭제 중…</string>

    <!-- Dialog message to the user asking to delete all history items inside the opened group. Parameter will be replaced by a history group name. -->
    <string name="delete_all_history_group_prompt_message">“%s”의 모든 사이트를 삭제하시겠습니까?</string>
    <!-- Text for the cancel button for the history group deletion dialog -->
    <string name="delete_history_group_prompt_cancel">취소</string>
    <!-- Text for the allow button for the history group dialog -->
    <string name="delete_history_group_prompt_allow">삭제</string>
    <!-- Text for the snackbar confirmation that the history group was deleted -->
    <string name="delete_history_group_snackbar">그룹 삭제됨</string>

    <!-- Onboarding -->
    <!-- Text for onboarding welcome header. -->
    <string name="onboarding_header_2">더 나은 인터넷에 오신 것을 환영합니다</string>
    <!-- Text for the onboarding welcome message. -->
    <string name="onboarding_message">이익이 아닌 사람을 위해 만들어진 브라우저.</string>
    <!-- Text for the Firefox account onboarding sign in card header. -->
    <string name="onboarding_account_sign_in_header">중단한 부분부터 다시 시작하세요</string>
    <!-- Text for the button to learn more about signing in to your Firefox account. -->
    <string name="onboarding_manual_sign_in_description">원활한 화면 전환을 위해 여러 기기에서 탭과 비밀번호를 동기화합니다.</string>
    <!-- Text for the button to manually sign into Firefox account. -->
    <string name="onboarding_firefox_account_sign_in">로그인</string>
    <!-- text to display in the snackbar once account is signed-in -->
    <string name="onboarding_firefox_account_sync_is_on">동기화 켜짐</string>

    <!-- Text for the tracking protection onboarding card header -->
    <string name="onboarding_tracking_protection_header">기본적으로 사생활을 보호합니다</string>
    <!-- Text for the tracking protection card description. -->
    <string name="onboarding_tracking_protection_description">전체 쿠키 보호 기능을 통해 추적기가 쿠키를 사용하여 사이트에서 사용자를 스토킹하는 것을 방지합니다.</string>
    <!-- text for tracking protection radio button option for standard level of blocking -->
    <string name="onboarding_tracking_protection_standard_button_2">표준 (기본값)</string>
    <!-- text for standard blocking option button description -->
    <string name="onboarding_tracking_protection_standard_button_description_3">개인 정보 보호와 성능사이의 균형이 잡혀 있습니다. 페이지가 정상적으로 로드됩니다.</string>
    <!-- text for tracking protection radio button option for strict level of blocking -->
    <string name="onboarding_tracking_protection_strict_option">엄격</string>
    <!-- text for strict blocking option button description -->
    <string name="onboarding_tracking_protection_strict_button_description_3">더 많은 추적기를 차단하여 페이지가 더 빨리 로드되지만, 일부 페이지의 기능이 손상될 수 있습니다.</string>
    <!-- text for the toolbar position card header  -->
    <string name="onboarding_toolbar_placement_header_1">도구 모음 위치 선택</string>
    <!-- Text for the toolbar position card description -->
    <string name="onboarding_toolbar_placement_description">아래쪽에 두거나 위쪽으로 이동하세요.</string>
    <!-- Text for the privacy notice onboarding card header -->
    <string name="onboarding_privacy_notice_header_1">사용자가 자신의 데이터를 제어</string>
    <!-- Text for the privacy notice onboarding card description. -->
    <string name="onboarding_privacy_notice_description">Firefox를 사용하면 무엇을 온라인에서 공유하고 우리와 공유할지 사용자가 제어할 수 있습니다.</string>
    <!-- Text for the button to read the privacy notice -->
    <string name="onboarding_privacy_notice_read_button">개인정보처리방침 읽기</string>

    <!-- Text for the conclusion onboarding message -->
    <string name="onboarding_conclusion_header">놀라운 인터넷을 열 준비가 되셨습니까?</string>
    <!-- text for the button to finish onboarding -->
    <string name="onboarding_finish">탐색 시작</string>

    <!-- Onboarding theme -->
    <!-- text for the theme picker onboarding card header -->
    <string name="onboarding_theme_picker_header">테마 선택</string>
    <!-- text for the theme picker onboarding card description -->
    <string name="onboarding_theme_picker_description_2">어두운 모드를 활성화하여 배터리를 절약하고 시력을 보호하세요.</string>
    <!-- Automatic theme setting (will follow device setting) -->
    <string name="onboarding_theme_automatic_title">자동</string>
    <!-- Summary of automatic theme setting (will follow device setting) -->
    <string name="onboarding_theme_automatic_summary">사용자 기기 설정을 따름</string>
    <!-- Theme setting for dark mode -->
    <string name="onboarding_theme_dark_title">어두운 테마</string>
    <!-- Theme setting for light mode -->
    <string name="onboarding_theme_light_title">밝은 테마</string>

    <!-- Text shown in snackbar when multiple tabs have been sent to device -->
    <string name="sync_sent_tabs_snackbar">탭 보냄!</string>
    <!-- Text shown in snackbar when one tab has been sent to device  -->
    <string name="sync_sent_tab_snackbar">탭 보냄!</string>
    <!-- Text shown in snackbar when sharing tabs failed  -->
    <string name="sync_sent_tab_error_snackbar">보낼 수 없음</string>
    <!-- Text shown in snackbar for the "retry" action that the user has after sharing tabs failed -->
    <string name="sync_sent_tab_error_snackbar_action">다시 시도</string>
    <!-- Title of QR Pairing Fragment -->
    <string name="sync_scan_code">코드 스캔</string>
    <!-- Instructions on how to access pairing -->
    <string name="sign_in_instructions"><![CDATA[컴퓨터에서 Firefox를 열고 <b>https://firefox.com/pair</b>로 이동하세요]]></string>
    <!-- Text shown for sign in pairing when ready -->
    <string name="sign_in_ready_for_scan">스캔 준비 완료</string>
    <!-- Text shown for settings option for sign with pairing -->
    <string name="sign_in_with_camera">카메라로 로그인</string>
    <!-- Text shown for settings option for sign with email -->
    <string name="sign_in_with_email">대신 이메일 사용</string>
    <!-- Text shown for settings option for create new account text.'Firefox' intentionally hardcoded here.-->
    <string name="sign_in_create_account_text"><![CDATA[계정이 없습니까? 기기 간에 Firefox를 동기화하려면 <u>하나를 만드세요</u>.]]></string>
    <!-- Text shown in confirmation dialog to sign out of account. The first parameter is the name of the app (e.g. Firefox Preview) -->
    <string name="sign_out_confirmation_message_2">%s가 계정과의 동기화를 중단하지만 이 기기의 사용자 탐색 데이터는 삭제하지 않습니다.</string>
    <!-- Option to continue signing out of account shown in confirmation dialog to sign out of account -->
    <string name="sign_out_disconnect">연결 끊기</string>
    <!-- Option to cancel signing out shown in confirmation dialog to sign out of account -->
    <string name="sign_out_cancel">취소</string>

    <!-- Error message snackbar shown after the user tried to select a default folder which cannot be altered -->
    <string name="bookmark_cannot_edit_root">기본 폴더를 편집 할 수 없습니다</string>

    <!-- Enhanced Tracking Protection -->
    <!-- Link displayed in enhanced tracking protection panel to access tracking protection settings -->
    <string name="etp_settings">보호 설정</string>
    <!-- Preference title for enhanced tracking protection settings -->
    <string name="preference_enhanced_tracking_protection">향상된 추적 방지 기능</string>
    <!-- Title for the description of enhanced tracking protection -->
    <string name="preference_enhanced_tracking_protection_explanation_title">브라우저 추적 차단하기</string>
    <!-- Description of enhanced tracking protection. The first parameter is the name of the application (For example: Fenix) -->
    <string name="preference_enhanced_tracking_protection_explanation">자신의 데이터를 보호하세요. %s는 온라인에서 하는 일을 추적하는 가장 일반적인 많은 추적기로부터 사용자를 보호합니다.</string>
    <!-- Text displayed that links to website about enhanced tracking protection -->
    <string name="preference_enhanced_tracking_protection_explanation_learn_more">더 알아보기</string>
    <!-- Preference for enhanced tracking protection for the standard protection settings -->
    <string name="preference_enhanced_tracking_protection_standard_default_1">표준 (기본값)</string>
    <!-- Preference description for enhanced tracking protection for the standard protection settings -->
    <string name="preference_enhanced_tracking_protection_standard_description_4">개인 정보 보호와 성능사이의 균형이 잡혀 있습니다. 페이지가 정상적으로 로드됩니다.</string>
    <!--  Accessibility text for the Standard protection information icon  -->
    <string name="preference_enhanced_tracking_protection_standard_info_button">표준 추적 방지 기능에 의해 차단된 것</string>
    <!-- Preference for enhanced tracking protection for the strict protection settings -->
    <string name="preference_enhanced_tracking_protection_strict">엄격</string>
    <!-- Preference description for enhanced tracking protection for the strict protection settings -->
    <string name="preference_enhanced_tracking_protection_strict_description_3">더 많은 추적기를 차단하여 페이지가 더 빨리 로드되지만, 일부 페이지의 기능이 손상될 수 있습니다.</string>
    <!--  Accessibility text for the Strict protection information icon  -->
    <string name="preference_enhanced_tracking_protection_strict_info_button">엄격 추적 방지 기능에 의해 차단된 것</string>
    <!-- Preference for enhanced tracking protection for the custom protection settings -->
    <string name="preference_enhanced_tracking_protection_custom">사용자 지정</string>
    <!-- Preference description for enhanced tracking protection for the strict protection settings -->
    <string name="preference_enhanced_tracking_protection_custom_description_2">차단할 추적기와 스크립트를 선택하세요.</string>
    <!--  Accessibility text for the Strict protection information icon  -->
    <string name="preference_enhanced_tracking_protection_custom_info_button">사용자 지정 추적 방지 기능으로 차단된 것</string>
    <!-- Header for categories that are being blocked by current Enhanced Tracking Protection settings -->
    <!-- Preference for enhanced tracking protection for the custom protection settings for cookies-->
    <string name="preference_enhanced_tracking_protection_custom_cookies">쿠키</string>
    <!-- Option for enhanced tracking protection for the custom protection settings for cookies-->
    <string name="preference_enhanced_tracking_protection_custom_cookies_1">교차 사이트 및 소셜 미디어 추적기</string>
    <!-- Option for enhanced tracking protection for the custom protection settings for cookies-->
    <string name="preference_enhanced_tracking_protection_custom_cookies_2">방문하지 않은 사이트의 쿠키</string>
    <!-- Option for enhanced tracking protection for the custom protection settings for cookies-->
    <string name="preference_enhanced_tracking_protection_custom_cookies_3">모든 제3자 쿠키 (웹 사이트가 깨질 수 있음)</string>
    <!-- Option for enhanced tracking protection for the custom protection settings for cookies-->
    <string name="preference_enhanced_tracking_protection_custom_cookies_4">모든 쿠키 (웹 사이트가 깨질 수 있음)</string>
    <!-- Option for enhanced tracking protection for the custom protection settings for cookies-->
    <string name="preference_enhanced_tracking_protection_custom_cookies_5">교차 사이트 쿠키 격리</string>
    <!-- Preference for enhanced tracking protection for the custom protection settings for tracking content -->
    <string name="preference_enhanced_tracking_protection_custom_tracking_content">추적 콘텐츠</string>
    <!-- Option for enhanced tracking protection for the custom protection settings for tracking content-->
    <string name="preference_enhanced_tracking_protection_custom_tracking_content_1">모든 탭에서</string>
    <!-- Option for enhanced tracking protection for the custom protection settings for tracking content-->
    <string name="preference_enhanced_tracking_protection_custom_tracking_content_2">사생활 보호 탭에서만</string>
    <!-- Preference for enhanced tracking protection for the custom protection settings -->
    <string name="preference_enhanced_tracking_protection_custom_cryptominers">암호화폐 채굴기</string>
    <!-- Preference for enhanced tracking protection for the custom protection settings -->
    <string name="preference_enhanced_tracking_protection_custom_fingerprinters">디지털 지문</string>
    <!-- Button label for navigating to the Enhanced Tracking Protection details -->
    <string name="enhanced_tracking_protection_details">상세 정보</string>
    <!-- Header for categories that are being being blocked by current Enhanced Tracking Protection settings -->
    <string name="enhanced_tracking_protection_blocked">차단됨</string>
    <!-- Header for categories that are being not being blocked by current Enhanced Tracking Protection settings -->
    <string name="enhanced_tracking_protection_allowed">허용됨</string>
    <!-- Category of trackers (social media trackers) that can be blocked by Enhanced Tracking Protection -->
    <string name="etp_social_media_trackers_title">소셜 미디어 추적기</string>
    <!-- Description of social media trackers that can be blocked by Enhanced Tracking Protection -->
    <string name="etp_social_media_trackers_description">소셜 네트워크가 웹에서 탐색 활동을 추적하는 기능을 제한합니다.</string>
    <!-- Category of trackers (cross-site tracking cookies) that can be blocked by Enhanced Tracking Protection -->
    <string name="etp_cookies_title">교차 사이트 추적 쿠키</string>
    <!-- Category of trackers (cross-site tracking cookies) that can be blocked by Enhanced Tracking Protection -->
    <string name="etp_cookies_title_2">교차 사이트 쿠키</string>
    <!-- Description of cross-site tracking cookies that can be blocked by Enhanced Tracking Protection -->
    <string name="etp_cookies_description">광고 네트워크 및 분석 회사가 여러 사이트에서 사용자 탐색 데이터를 컴파일하는데 사용하는 쿠키를 차단합니다.</string>
    <!-- Description of cross-site tracking cookies that can be blocked by Enhanced Tracking Protection -->
    <string name="etp_cookies_description_2">전체 쿠키 보호는 광고 네트워크와 같은 추적기가 쿠키를 사용하여 여러 사이트에서 사용자를 추적할 수 없도록 쿠키를 사용자가 있는 사이트로 격리합니다.</string>
    <!-- Category of trackers (cryptominers) that can be blocked by Enhanced Tracking Protection -->
    <string name="etp_cryptominers_title">암호화폐 채굴기</string>
    <!-- Description of cryptominers that can be blocked by Enhanced Tracking Protection -->
    <string name="etp_cryptominers_description">악의적인 스크립트가 디지털 통화를 채굴하기 위해 기기에 액세스하는 것을 방지합니다.</string>
    <!-- Category of trackers (fingerprinters) that can be blocked by Enhanced Tracking Protection -->
    <string name="etp_fingerprinters_title">디지털 지문</string>
    <!-- Description of fingerprinters that can be blocked by Enhanced Tracking Protection -->
    <string name="etp_fingerprinters_description">추적 목적으로 사용할 수 있는 사용자 기기에 대해 고유하게 식별 가능한 데이터가 수집되지 않도록합니다.</string>
    <!-- Category of trackers (tracking content) that can be blocked by Enhanced Tracking Protection -->
    <string name="etp_tracking_content_title">추적 콘텐츠</string>
    <!-- Description of tracking content that can be blocked by Enhanced Tracking Protection -->
    <string name="etp_tracking_content_description">추적 코드가 포함된 외부 광고, 동영상 및 기타 콘텐츠가 로드되지 않도록 합니다. 일부 웹 사이트의 기능에 영향을 줄 수 있습니다.</string>
    <!-- Enhanced Tracking Protection message that protection is currently on for this site -->
    <string name="etp_panel_on">이 사이트에서 보호 켜짐</string>
    <!-- Enhanced Tracking Protection message that protection is currently off for this site -->
    <string name="etp_panel_off">이 사이트에서 보호 꺼짐</string>
    <!-- Header for exceptions list for which sites enhanced tracking protection is always off -->
    <string name="enhanced_tracking_protection_exceptions">이 웹 사이트에 향상된 추적 방지 기능이 꺼짐</string>
    <!-- Content description (not visible, for screen readers etc.): Navigate
    back from ETP details (Ex: Tracking content) -->
    <string name="etp_back_button_content_description">뒤로</string>
    <!-- About page link text to open what's new link -->
    <string name="about_whats_new">%s의 새 기능</string>

    <!-- Open source licenses page title
    The first parameter is the app name -->
    <string name="open_source_licenses_title">%s | OSS 라이브러리</string>

    <!-- Category of trackers (redirect trackers) that can be blocked by Enhanced Tracking Protection -->
    <string name="etp_redirect_trackers_title">트래커 리디렉션</string>

    <!-- Description of redirect tracker cookies that can be blocked by Enhanced Tracking Protection -->
    <string name="etp_redirect_trackers_description">알려진 추적 웹 사이트로 리디렉션하여 설정된 쿠키를 지웁니다.</string>

    <!-- Description of the SmartBlock Enhanced Tracking Protection feature. The * symbol is intentionally hardcoded here,
         as we use it on the UI to indicate which trackers have been partially unblocked.  -->
    <string name="preference_etp_smartblock_description">아래에 표시된 일부 추적기는 사용자가 *과 상호 작용했기 때문에 이 페이지에서 부분적으로 차단 해제되었습니다.</string>
    <!-- Text displayed that links to website about enhanced tracking protection SmartBlock -->
    <string name="preference_etp_smartblock_learn_more">더 알아보기</string>

    <!-- About page link text to open support link -->
    <string name="about_support">지원</string>
    <!-- About page link text to list of past crashes (like about:crashes on desktop) -->
    <string name="about_crashes">충돌</string>
    <!-- About page link text to open privacy notice link -->
    <string name="about_privacy_notice">개인정보처리방침</string>

    <!-- About page link text to open know your rights link -->
    <string name="about_know_your_rights">권리 읽기</string>
    <!-- About page link text to open licensing information link -->
    <string name="about_licensing_information">라이선스 정보</string>
    <!-- About page link text to open a screen with libraries that are used -->
    <string name="about_other_open_source_libraries">사용한 라이브러리</string>

    <!-- Toast shown to the user when they are activating the secret dev menu
        The first parameter is number of long clicks left to enable the menu -->
    <string name="about_debug_menu_toast_progress">디버그 메뉴: 활성화하는데 클릭 %1$d회 남음</string>
    <string name="about_debug_menu_toast_done">디버그 메뉴 활성화</string>

    <!-- Browser long press popup menu -->
    <!-- Copy the current url -->
    <string name="browser_toolbar_long_press_popup_copy">복사</string>
    <!-- Paste & go the text in the clipboard. '&amp;' is replaced with the ampersand symbol: & -->
    <string name="browser_toolbar_long_press_popup_paste_and_go">붙여넣고 바로 가기</string>
    <!-- Paste the text in the clipboard -->
    <string name="browser_toolbar_long_press_popup_paste">붙여넣기</string>
    <!-- Snackbar message shown after an URL has been copied to clipboard. -->
    <string name="browser_toolbar_url_copied_to_clipboard_snackbar">URL이 클립보드에 복사됨</string>

    <!-- Title text for the Add To Homescreen dialog -->
    <string name="add_to_homescreen_title">홈 화면에 추가</string>
    <!-- Cancel button text for the Add to Homescreen dialog -->
    <string name="add_to_homescreen_cancel">취소</string>
    <!-- Add button text for the Add to Homescreen dialog -->
    <string name="add_to_homescreen_add">추가</string>
    <!-- Continue to website button text for the first-time Add to Homescreen dialog -->
    <string name="add_to_homescreen_continue">웹 사이트로 계속</string>
    <!-- Placeholder text for the TextView in the Add to Homescreen dialog -->
    <string name="add_to_homescreen_text_placeholder">바로 가기 이름</string>

    <!-- Describes the add to homescreen functionality -->
    <string name="add_to_homescreen_description_2">이 웹 사이트를 기기의 홈 화면에 쉽게 추가하여 앱과 같은 경험을 통해 즉시 액세스하고 더 빠르게 탐색 할 수 있습니다.</string>

    <!-- Preference for managing the settings for logins and passwords in Fenix -->
    <string name="preferences_passwords_logins_and_passwords">로그인과 비밀번호</string>
    <!-- Preference for managing the saving of logins and passwords in Fenix -->
    <string name="preferences_passwords_save_logins">로그인과 비밀번호 저장</string>
    <!-- Preference option for asking to save passwords in Fenix -->
    <string name="preferences_passwords_save_logins_ask_to_save">저장할지 묻기</string>
    <!-- Preference option for never saving passwords in Fenix -->
    <string name="preferences_passwords_save_logins_never_save">저장 안 함</string>

    <!-- Preference for autofilling saved logins in Firefox (in web content), %1$s will be replaced with the app name -->
    <string name="preferences_passwords_autofill2">%1$s에서 자동 채우기</string>
    <!-- Description for the preference for autofilling saved logins in Firefox (in web content), %1$s will be replaced with the app name -->
    <string name="preferences_passwords_autofill_description">%1$s 앱을 사용하는 동안 웹사이트에서 사용자 이름과 비밀번호를 채우고 저장합니다.</string>
    <!-- Preference for autofilling logins from Fenix in other apps (e.g. autofilling the Twitter app) -->
    <string name="preferences_android_autofill">다른 앱에서 자동 채우기</string>
    <!-- Description for the preference for autofilling logins from Fenix in other apps (e.g. autofilling the Twitter app) -->
    <string name="preferences_android_autofill_description">기기의 다른 앱에서 사용자 이름과 비밀번호를 채웁니다.</string>

    <!-- Preference option for adding a login -->
    <string name="preferences_logins_add_login">로그인 추가</string>

    <!-- Preference for syncing saved logins in Fenix -->
    <string name="preferences_passwords_sync_logins">Sync 로그인</string>
    <!-- Preference for syncing saved logins in Fenix, when not signed in-->
    <string name="preferences_passwords_sync_logins_across_devices">기기 간에 로그인 동기화</string>
    <!-- Preference to access list of saved logins -->
    <string name="preferences_passwords_saved_logins">저장된 로그인</string>
    <!-- Description of empty list of saved passwords. Placeholder is replaced with app name.  -->
    <string name="preferences_passwords_saved_logins_description_empty_text">%s에 저장하거나 동기화한 로그인이 여기에 표시됩니다.</string>
    <!-- Preference to access list of saved logins -->
    <string name="preferences_passwords_saved_logins_description_empty_learn_more_link">Sync에 대해 더 알아보기.</string>
    <!-- Preference to access list of login exceptions that we never save logins for -->
    <string name="preferences_passwords_exceptions">예외 목록</string>
    <!-- Empty description of list of login exceptions that we never save logins for -->
    <string name="preferences_passwords_exceptions_description_empty">저장되지 않은 로그인과 비밀번호가 여기에 표시됩니다.</string>
    <!-- Description of list of login exceptions that we never save logins for -->
    <string name="preferences_passwords_exceptions_description">이 사이트에 대한 로그인과 비밀번호는 저장되지 않습니다.</string>
    <!-- Text on button to remove all saved login exceptions -->
    <string name="preferences_passwords_exceptions_remove_all">모든 예외 삭제</string>
    <!-- Hint for search box in logins list -->
    <string name="preferences_passwords_saved_logins_search">로그인 검색</string>
    <!-- The header for the site that a login is for -->
    <string name="preferences_passwords_saved_logins_site">사이트</string>
    <!-- The header for the username for a login -->
    <string name="preferences_passwords_saved_logins_username">사용자 이름</string>
    <!-- The header for the password for a login -->
    <string name="preferences_passwords_saved_logins_password">비밀번호</string>
    <!-- Shown in snackbar to tell user that the password has been copied -->
    <string name="logins_password_copied">비밀번호가 클립보드에 복사됨</string>
    <!-- Shown in snackbar to tell user that the username has been copied -->
    <string name="logins_username_copied">사용자 이름이 클립보드에 복사됨</string>
    <!-- Content Description (for screenreaders etc) read for the button to copy a password in logins-->
    <string name="saved_logins_copy_password">비밀번호 복사</string>
    <!-- Content Description (for screenreaders etc) read for the button to clear a password while editing a login-->
    <string name="saved_logins_clear_password">비밀번호 지우기</string>
    <!-- Content Description (for screenreaders etc) read for the button to copy a username in logins -->
    <string name="saved_login_copy_username">사용자 이름 복사</string>
    <!-- Content Description (for screenreaders etc) read for the button to clear a username while editing a login -->
    <string name="saved_login_clear_username">사용자 이름 지우기</string>
    <!-- Content Description (for screenreaders etc) read for the button to clear the hostname field while creating a login -->
    <string name="saved_login_clear_hostname">호스트 이름 지우기</string>
    <!-- Content Description (for screenreaders etc) read for the button to open a site in logins -->
    <string name="saved_login_open_site">브라우저에서 사이트 열기</string>
    <!-- Content Description (for screenreaders etc) read for the button to reveal a password in logins -->
    <string name="saved_login_reveal_password">비밀번호 보이기</string>
    <!-- Content Description (for screenreaders etc) read for the button to hide a password in logins -->
    <string name="saved_login_hide_password">비밀번호 숨기기</string>
    <!-- Message displayed in biometric prompt displayed for authentication before allowing users to view their logins -->
    <string name="logins_biometric_prompt_message">저장된 로그인을 보려면 잠금 해제</string>
    <!-- Title of warning dialog if users have no device authentication set up -->
    <string name="logins_warning_dialog_title">로그인과 비밀번호 보안</string>
    <!-- Message of warning dialog if users have no device authentication set up -->
    <string name="logins_warning_dialog_message">다른 사람이 내 기기를 가지고 있는 경우, 저장된 로그인과 비밀번호에 접근하지 못하도록 기기 잠금 패턴, PIN 또는 비밀번호를 설정하세요.</string>
    <!-- Negative button to ignore warning dialog if users have no device authentication set up -->
    <string name="logins_warning_dialog_later">나중에</string>
    <!-- Positive button to send users to set up a pin of warning dialog if users have no device authentication set up -->
    <string name="logins_warning_dialog_set_up_now">지금 설정</string>
    <!-- Title of PIN verification dialog to direct users to re-enter their device credentials to access their logins -->
    <string name="logins_biometric_prompt_message_pin">기기 잠금 해제</string>
    <!-- Title for Accessibility Force Enable Zoom Preference -->
    <string name="preference_accessibility_force_enable_zoom">모든 웹 사이트에서 확대/축소</string>

    <!-- Summary for Accessibility Force Enable Zoom Preference -->
    <string name="preference_accessibility_force_enable_zoom_summary">손가락을 모아 확대/축소 기능 허용(이 제스쳐 금지 웹 사이트 포함).</string>

    <!-- Saved logins sorting strategy menu item -by name- (if selected, it will sort saved logins alphabetically) -->
    <string name="saved_logins_sort_strategy_alphabetically">이름 (A-Z)</string>
    <!-- Saved logins sorting strategy menu item -by last used- (if selected, it will sort saved logins by last used) -->
    <string name="saved_logins_sort_strategy_last_used">마지막 사용</string>
    <!-- Content description (not visible, for screen readers etc.): Sort saved logins dropdown menu chevron icon -->
    <string name="saved_logins_menu_dropdown_chevron_icon_content_description">로그인 정렬 메뉴</string>

    <!-- Autofill -->
    <!-- Preference and title for managing the autofill settings -->
    <string name="preferences_autofill">자동 채우기</string>
    <!-- Preference and title for managing the settings for addresses -->
    <string name="preferences_addresses">주소</string>
    <!-- Preference and title for managing the settings for credit cards -->
    <string name="preferences_credit_cards">신용 카드</string>
    <!-- Preference for saving and autofilling credit cards -->
    <string name="preferences_credit_cards_save_and_autofill_cards">카드 저장 및 자동 채우기</string>
    <!-- Preference summary for saving and autofilling credit card data -->
    <string name="preferences_credit_cards_save_and_autofill_cards_summary">데이터가 암호화됨</string>
    <!-- Preference option for syncing credit cards across devices. This is displayed when the user is not signed into sync -->
    <string name="preferences_credit_cards_sync_cards_across_devices">기기 간에 카드 동기화</string>
    <!-- Preference option for syncing credit cards across devices. This is displayed when the user is signed into sync -->
    <string name="preferences_credit_cards_sync_cards">카드 동기화</string>
    <!-- Preference option for adding a credit card -->
    <string name="preferences_credit_cards_add_credit_card">신용 카드 추가</string>

    <!-- Preference option for managing saved credit cards -->
    <string name="preferences_credit_cards_manage_saved_cards">저장된 카드 관리</string>
    <!-- Preference option for adding an address -->
    <string name="preferences_addresses_add_address">주소 추가</string>
    <!-- Preference option for managing saved addresses -->
    <string name="preferences_addresses_manage_addresses">주소 관리</string>
    <!-- Preference for saving and autofilling addresses -->
    <string name="preferences_addresses_save_and_autofill_addresses">주소 저장 및 자동 채우기</string>

    <!-- Preference summary for saving and autofilling address data -->
    <string name="preferences_addresses_save_and_autofill_addresses_summary">숫자, 이메일 및 배송 주소와 같은 정보 포함</string>

    <!-- Title of the "Add card" screen -->
    <string name="credit_cards_add_card">카드 추가</string>
    <!-- Title of the "Edit card" screen -->
    <string name="credit_cards_edit_card">카드 편집</string>
    <!-- The header for the card number of a credit card -->
    <string name="credit_cards_card_number">카드 번호</string>
    <!-- The header for the expiration date of a credit card -->
    <string name="credit_cards_expiration_date">유효 기간</string>

    <!-- The label for the expiration date month of a credit card to be used by a11y services-->
    <string name="credit_cards_expiration_date_month">유효 기간 월</string>
    <!-- The label for the expiration date year of a credit card to be used by a11y services-->
    <string name="credit_cards_expiration_date_year">유효 기간 년</string>
    <!-- The header for the name on the credit card -->
    <string name="credit_cards_name_on_card">카드상의 이름</string>
    <!-- The text for the "Delete card" menu item for deleting a credit card -->
    <string name="credit_cards_menu_delete_card">카드 삭제</string>
    <!-- The text for the "Delete card" button for deleting a credit card -->
    <string name="credit_cards_delete_card_button">카드 삭제</string>
    <!-- The text for the confirmation message of "Delete card" dialog -->
    <string name="credit_cards_delete_dialog_confirmation">이 신용 카드를 삭제하시겠습니까?</string>
    <!-- The text for the positive button on "Delete card" dialog -->
    <string name="credit_cards_delete_dialog_button">삭제</string>
    <!-- The title for the "Save" menu item for saving a credit card -->
    <string name="credit_cards_menu_save">저장</string>
    <!-- The text for the "Save" button for saving a credit card -->
    <string name="credit_cards_save_button">저장</string>
    <!-- The text for the "Cancel" button for cancelling adding, updating or deleting a credit card -->
    <string name="credit_cards_cancel_button">취소</string>

    <!-- Title of the "Saved cards" screen -->
    <string name="credit_cards_saved_cards">저장된 카드</string>

    <!-- Error message for credit card number validation -->
    <string name="credit_cards_number_validation_error_message">유효한 신용 카드 번호를 입력해 주세요</string>

    <!-- Error message for credit card name on card validation -->
    <string name="credit_cards_name_on_card_validation_error_message">이 항목을 입력하세요.</string>
    <!-- Message displayed in biometric prompt displayed for authentication before allowing users to view their saved credit cards -->
    <string name="credit_cards_biometric_prompt_message">저장된 카드를 보려면 잠금 해제</string>
    <!-- Title of warning dialog if users have no device authentication set up -->
    <string name="credit_cards_warning_dialog_title">신용 카드 보안</string>
    <!-- Message of warning dialog if users have no device authentication set up -->
    <string name="credit_cards_warning_dialog_message">다른 사람이 내 기기를 가지고 있는 경우, 저장된 신용 카드에 접근하지 못하도록 기기 잠금 패턴, PIN 또는 비밀번호를 설정하세요.</string>
    <!-- Positive button to send users to set up a pin of warning dialog if users have no device authentication set up -->
    <string name="credit_cards_warning_dialog_set_up_now">지금 설정</string>
    <!-- Negative button to ignore warning dialog if users have no device authentication set up -->
    <string name="credit_cards_warning_dialog_later">나중에</string>
    <!-- Title of PIN verification dialog to direct users to re-enter their device credentials to access their credit cards -->
    <string name="credit_cards_biometric_prompt_message_pin">기기 잠금 해제</string>

    <!-- Message displayed in biometric prompt for authentication, before allowing users to use their stored credit card information -->
    <string name="credit_cards_biometric_prompt_unlock_message">저장된 신용 카드 정보를 사용하려면 잠금 해제</string>

    <!-- Title of the "Add address" screen -->
    <string name="addresses_add_address">주소 추가</string>
    <!-- Title of the "Edit address" screen -->
    <string name="addresses_edit_address">주소 편집</string>
    <!-- Title of the "Manage addresses" screen -->
    <string name="addresses_manage_addresses">주소 관리</string>
    <!-- The header for the first name of an address -->
    <string name="addresses_first_name">이름</string>
    <!-- The header for the middle name of an address -->
    <string name="addresses_middle_name">중간 이름</string>
    <!-- The header for the last name of an address -->
    <string name="addresses_last_name">성</string>
    <!-- The header for the street address of an address -->
    <string name="addresses_street_address">도로 주소</string>
    <!-- The header for the city of an address -->
    <string name="addresses_city">도시</string>
    <!-- The header for the subregion of an address when "state" should be used -->
    <string name="addresses_state">주</string>
    <!-- The header for the subregion of an address when "province" should be used -->
    <string name="addresses_province">주</string>
    <!-- The header for the zip code of an address -->
    <string name="addresses_zip">우편 번호</string>
    <!-- The header for the country or region of an address -->
    <string name="addresses_country">국가 또는 지역</string>
    <!-- The header for the phone number of an address -->
    <string name="addresses_phone">전화</string>
    <!-- The header for the email of an address -->
    <string name="addresses_email">이메일</string>
    <!-- The text for the "Save" button for saving an address -->
    <string name="addresses_save_button">저장</string>
    <!-- The text for the "Cancel" button for cancelling adding, updating or deleting an address -->
    <string name="addresses_cancel_button">취소</string>
    <!-- The text for the "Delete address" button for deleting an address -->
    <string name="addressess_delete_address_button">주소 삭제</string>

    <!-- The title for the "Delete address" confirmation dialog -->
    <string name="addressess_confirm_dialog_message">이 주소를 삭제하시겠습니까?</string>
    <!-- The text for the positive button on "Delete address" dialog -->
    <string name="addressess_confirm_dialog_ok_button">삭제</string>
    <!-- The text for the negative button on "Delete address" dialog -->
    <string name="addressess_confirm_dialog_cancel_button">취소</string>
    <!-- The text for the "Save address" menu item for saving an address -->
    <string name="address_menu_save_address">주소 저장</string>
    <!-- The text for the "Delete address" menu item for deleting an address -->
    <string name="address_menu_delete_address">주소 삭제</string>

    <!-- Title of the Add search engine screen -->
    <string name="search_engine_add_custom_search_engine_title">검색 엔진 추가</string>
    <!-- Title of the Edit search engine screen -->
    <string name="search_engine_edit_custom_search_engine_title">검색 엔진 편집</string>
    <!-- Content description (not visible, for screen readers etc.): Title for the button to add a search engine in the action bar -->
    <string name="search_engine_add_button_content_description">추가</string>
    <!-- Content description (not visible, for screen readers etc.): Title for the button to save a search engine in the action bar -->
    <string name="search_engine_add_custom_search_engine_edit_button_content_description">저장</string>
    <!-- Text for the menu button to edit a search engine -->
    <string name="search_engine_edit">편집</string>
    <!-- Text for the menu button to delete a search engine -->
    <string name="search_engine_delete">삭제</string>

    <!-- Text for the button to create a custom search engine on the Add search engine screen -->
    <string name="search_add_custom_engine_label_other">기타</string>
    <!-- Placeholder text shown in the Search Engine Name TextField before a user enters text -->
    <string name="search_add_custom_engine_name_hint">이름</string>
    <!-- Placeholder text shown in the Search String TextField before a user enters text -->
    <string name="search_add_custom_engine_search_string_hint">사용할 검색 문자열</string>
    <!-- Description text for the Search String TextField. The %s is part of the string -->
    <string formatted="false" name="search_add_custom_engine_search_string_example">쿼리를 “%s”로 바꾸세요. 예:\nhttps://www.google.com/search?q=%s</string>

    <!-- Accessibility description for the form in which details about the custom search engine are entered -->
    <string name="search_add_custom_engine_form_description">사용자 지정 검색 엔진 상세 정보</string>

    <!-- Text shown when a user leaves the name field empty -->
    <string name="search_add_custom_engine_error_empty_name">검색 엔진 이름을 입력하세요</string>
    <!-- Text shown when a user leaves the search string field empty -->
    <string name="search_add_custom_engine_error_empty_search_string">검색 문자열을 입력하세요</string>
    <!-- Text shown when a user leaves out the required template string -->
    <string name="search_add_custom_engine_error_missing_template">검색 문자열이 예시 형식과 일치하는지 확인하세요</string>
    <!-- Text shown when we aren't able to validate the custom search query. The first parameter is the url of the custom search engine -->
    <string name="search_add_custom_engine_error_cannot_reach">“%s” 연결 오류</string>
    <!-- Text shown when a user creates a new search engine -->
    <string name="search_add_custom_engine_success_message">%s 생성됨</string>
    <!-- Text shown when a user successfully edits a custom search engine -->
    <string name="search_edit_custom_engine_success_message">%s 저장됨</string>
    <!-- Text shown when a user successfully deletes a custom search engine -->
    <string name="search_delete_search_engine_success_message">%s 삭제됨</string>

    <!-- Heading for the instructions to allow a permission -->
    <string name="phone_feature_blocked_intro">허용하려면:</string>
    <!-- First step for the allowing a permission -->
    <string name="phone_feature_blocked_step_settings">1. 안드로이드 설정으로 이동하세요</string>
    <!-- Second step for the allowing a permission -->
    <string name="phone_feature_blocked_step_permissions"><![CDATA[2. <b>권한</b>을 누르세요.]]></string>

    <!-- Third step for the allowing a permission (Fore example: Camera) -->
    <string name="phone_feature_blocked_step_feature"><![CDATA[3. <b>%1$s</b>을(를) 켜기로 전환하세요]]></string>

    <!-- Label that indicates a site is using a secure connection -->
    <string name="quick_settings_sheet_secure_connection_2">연결이 안전함</string>
    <!-- Label that indicates a site is using a insecure connection -->
    <string name="quick_settings_sheet_insecure_connection_2">연결이 안전하지 않음</string>
    <!-- Label to clear site data -->
    <string name="clear_site_data">쿠키 및 사이트 데이터 지우기</string>
    <!-- Confirmation message for a dialog confirming if the user wants to delete all data for current site -->
    <string name="confirm_clear_site_data"><![CDATA[<b>%s</b> 사이트의 모든 쿠키와 데이터를 지우시겠습니까?]]></string>
    <!-- Confirmation message for a dialog confirming if the user wants to delete all the permissions for all sites-->
    <string name="confirm_clear_permissions_on_all_sites">모든 사이트에 대해 모든 권한을 지우시겠습니까?</string>
    <!-- Confirmation message for a dialog confirming if the user wants to delete all the permissions for a site-->
    <string name="confirm_clear_permissions_site">이 사이트에 대해 모든 권한을 지우시겠습니까?</string>
    <!-- Confirmation message for a dialog confirming if the user wants to set default value a permission for a site-->
    <string name="confirm_clear_permission_site">이 사이트에 대해 이 권한을 지우시겠습니까?</string>
    <!-- label shown when there are not site exceptions to show in the site exception settings -->
    <string name="no_site_exceptions">사이트 예외 없음</string>
    <!-- Bookmark deletion confirmation -->
    <string name="bookmark_deletion_confirmation">이 북마크를 삭제하시겠습니까?</string>
    <!-- Browser menu button that adds a shortcut to the home fragment -->
    <string name="browser_menu_add_to_shortcuts">바로 가기에 추가</string>
    <!-- Browser menu button that removes a shortcut from the home fragment -->
    <string name="browser_menu_remove_from_shortcuts">바로 가기에서 삭제</string>
    <!-- text shown before the issuer name to indicate who its verified by, parameter is the name of
     the certificate authority that verified the ticket-->
    <string name="certificate_info_verified_by">인증 기관: %1$s</string>
    <!-- Login overflow menu delete button -->
    <string name="login_menu_delete_button">삭제</string>
    <!-- Login overflow menu edit button -->
    <string name="login_menu_edit_button">편집</string>
    <!-- Message in delete confirmation dialog for logins -->
    <string name="login_deletion_confirmation">이 로그인을 삭제하시겠습니까?</string>
    <!-- Positive action of a dialog asking to delete  -->
    <string name="dialog_delete_positive">삭제</string>
    <!-- Negative action of a dialog asking to delete login -->
    <string name="dialog_delete_negative">취소</string>
    <!--  The saved login options menu description. -->
    <string name="login_options_menu">로그인 옵션</string>
    <!--  The editable text field for a login's web address. -->
    <string name="saved_login_hostname_description">로그인 웹 주소의 편집 가능한 텍스트 필드입니다.</string>
    <!--  The editable text field for a login's username. -->
    <string name="saved_login_username_description">로그인 사용자 이름의 편집 가능한 텍스트 필드입니다.</string>
    <!--  The editable text field for a login's password. -->
    <string name="saved_login_password_description">로그인 비밀번호의 편집 가능한 텍스트 필드입니다.</string>
    <!--  The button description to save changes to an edited login. -->
    <string name="save_changes_to_login">변경 내용을 로그인에 저장.</string>
    <!--  The page title for editing a saved login. -->
    <string name="edit">편집</string>
    <!--  The page title for adding new login. -->
    <string name="add_login">새 로그인 추가</string>
    <!--  The error message in add/edit login view when password field is blank. -->
    <string name="saved_login_password_required">비밀번호 필요</string>
    <!--  The error message in add login view when username field is blank. -->
    <string name="saved_login_username_required">사용자 이름은 필수입니다</string>
    <!--  The error message in add login view when hostname field is blank. -->
    <string name="saved_login_hostname_required" tools:ignore="UnusedResources">호스트 이름은 필수입니다</string>
    <!-- Voice search button content description  -->
    <string name="voice_search_content_description">음성 검색</string>
    <!-- Voice search prompt description displayed after the user presses the voice search button -->
    <string name="voice_search_explainer">지금 말하세요</string>

    <!--  The error message in edit login view when a duplicate username exists. -->
    <string name="saved_login_duplicate">해당 사용자 이름을 가진 로그인이 이미 존재합니다</string>

    <!-- This is the hint text that is shown inline on the hostname field of the create new login page. 'https://www.example.com' intentionally hardcoded here -->
    <string name="add_login_hostname_hint_text">https://www.example.com</string>
    <!-- This is an error message shown below the hostname field of the add login page when a hostname does not contain http or https. -->
    <string name="add_login_hostname_invalid_text_3">웹 주소에는 &quot;https://&quot; 또는 &quot;http://&quot;가 포함되어야 합니다.</string>
    <!-- This is an error message shown below the hostname field of the add login page when a hostname is invalid. -->
    <string name="add_login_hostname_invalid_text_2">유효한 호스트 이름은 필수입니다</string>

    <!-- Synced Tabs -->
    <!-- Text displayed to ask user to connect another device as no devices found with account -->
    <string name="synced_tabs_connect_another_device">다른 기기를 연결하세요.</string>
    <!-- Text displayed asking user to re-authenticate -->
    <string name="synced_tabs_reauth">다시 인증하세요.</string>
    <!-- Text displayed when user has disabled tab syncing in Firefox Sync Account -->
    <string name="synced_tabs_enable_tab_syncing">탭 동기화를 활성화하세요.</string>

    <!-- Text displayed when user has no tabs that have been synced -->
    <string name="synced_tabs_no_tabs">다른 기기의 Firefox에서 열린 탭이 없습니다.</string>
    <!-- Text displayed in the synced tabs screen when a user is not signed in to Firefox Sync describing Synced Tabs -->
    <string name="synced_tabs_sign_in_message">다른 기기의 탭 목록을 봅니다.</string>
    <!-- Text displayed on a button in the synced tabs screen to link users to sign in when a user is not signed in to Firefox Sync -->
    <string name="synced_tabs_sign_in_button">Sync에 로그인</string>

    <!-- The text displayed when a synced device has no tabs to show in the list of Synced Tabs. -->
    <string name="synced_tabs_no_open_tabs">열린 탭이 없음</string>

    <!-- Content description for expanding a group of synced tabs. -->
    <string name="synced_tabs_expand_group">동기화된 탭 그룹 펼치기</string>
    <!-- Content description for collapsing a group of synced tabs. -->
    <string name="synced_tabs_collapse_group">동기화된 탭 그룹 접기</string>

    <!-- Top Sites -->
    <!-- Title text displayed in the dialog when shortcuts limit is reached. -->
    <string name="shortcut_max_limit_title">바로 가기 한도에 도달됨</string>
    <!-- Content description text displayed in the dialog when shortcut limit is reached. -->
    <string name="shortcut_max_limit_content">새 바로 가기를 추가하려면 하나를 삭제하세요. 사이트를 길게 터치하고 삭제를 선택하세요.</string>
    <!-- Confirmation dialog button text when top sites limit is reached. -->
    <string name="top_sites_max_limit_confirmation_button">확인</string>

    <!-- Label for the preference to show the shortcuts for the most visited top sites on the homepage -->
    <string name="top_sites_toggle_top_recent_sites_4">바로 가기</string>
	<!-- Title text displayed in the rename top site dialog. -->
	<string name="top_sites_rename_dialog_title">이름</string>

    <!-- Hint for renaming title of a shortcut -->
    <string name="shortcut_name_hint">바로 가기 이름</string>
	<!-- Button caption to confirm the renaming of the top site. -->
	<string name="top_sites_rename_dialog_ok">확인</string>
	<!-- Dialog button text for canceling the rename top site prompt. -->
	<string name="top_sites_rename_dialog_cancel">취소</string>

    <!-- Text for the menu button to open the homepage settings. -->
    <string name="top_sites_menu_settings">설정</string>
    <!-- Text for the menu button to navigate to sponsors and privacy support articles. '&amp;' is replaced with the ampersand symbol: & -->
    <string name="top_sites_menu_sponsor_privacy">스폰서 및 개인 정보 보호</string>
    <!-- Label text displayed for a sponsored top site. -->
    <string name="top_sites_sponsored_label">스폰서</string>

    <!-- Inactive tabs in the tabs tray -->
    <!-- Title text displayed in the tabs tray when a tab has been unused for 14 days. -->
    <string name="inactive_tabs_title">비활성 탭</string>
    <!-- Content description for closing all inactive tabs -->
    <string name="inactive_tabs_delete_all">모든 비활성 탭 닫기</string>

    <!-- Content description for expanding the inactive tabs section. -->
    <string name="inactive_tabs_expand_content_description">비활성 탭 펼치기</string>
    <!-- Content description for collapsing the inactive tabs section. -->
    <string name="inactive_tabs_collapse_content_description">비활성 탭 접기</string>

    <!-- Inactive tabs auto-close message in the tabs tray -->
    <!-- The header text of the auto-close message when the user is asked if they want to turn on the auto-closing of inactive tabs. -->
    <string name="inactive_tabs_auto_close_message_header" tools:ignore="UnusedResources">한 달 후 자동 닫기를 하시겠습니까?</string>
    <!-- A description below the header to notify the user what the inactive tabs auto-close feature is. -->
    <string name="inactive_tabs_auto_close_message_description" tools:ignore="UnusedResources">Firefox는 지난 한 달 동안 보지 않은 탭을 닫을 수 있습니다.</string>
    <!-- A call to action below the description to allow the user to turn on the auto closing of inactive tabs. -->
    <string name="inactive_tabs_auto_close_message_action" tools:ignore="UnusedResources">자동 닫기 켜기</string>

    <!-- Text for the snackbar to confirm auto-close is enabled for inactive tabs -->
    <string name="inactive_tabs_auto_close_message_snackbar">자동 닫기 사용함</string>

    <!-- Awesome bar suggestion's headers -->
    <!-- Search suggestions title for Firefox Suggest. -->
    <string name="firefox_suggest_header">Firefox 제안</string>

    <!-- Title for search suggestions when Google is the default search suggestion engine. -->
    <string name="google_search_engine_suggestion_header">구글 검색</string>
    <!-- Title for search suggestions when the default search suggestion engine is anything other than Google. The first parameter is default search engine name. -->
    <string name="other_default_search_engine_suggestion_header">%s 검색</string>

    <!-- Default browser experiment -->
    <string name="default_browser_experiment_card_text">Firefox에서 자동으로 열리도록 웹 사이트, 이메일 및 메시지의 링크를 설정합니다.</string>

    <!-- Content description for close button in collection placeholder. -->
    <string name="remove_home_collection_placeholder_content_description">삭제</string>

    <!-- Content description radio buttons with a link to more information -->
    <string name="radio_preference_info_content_description">상세 정보</string>

    <!-- Content description for the action bar "up" button -->
    <string name="action_bar_up_description">위로 이동</string>

    <!-- Content description for privacy content close button -->
    <string name="privacy_content_close_button_content_description">닫기</string>

    <!-- Pocket recommended stories -->
    <!-- Header text for a section on the home screen. -->
    <string name="pocket_stories_header_1">생각하게 하는 이야기</string>
    <!-- Header text for a section on the home screen. -->
    <string name="pocket_stories_categories_header">주제별 이야기</string>
    <!-- Text of a button allowing users to access an external url for more Pocket recommendations. -->
    <string name="pocket_stories_placeholder_text">더 발견하기</string>
    <!-- Title of an app feature. Smaller than a heading.-->
    <string moz:removedIn="108" name="pocket_stories_feature_title" tools:ignore="UnusedResources">포켓 제공</string>
    <!-- Title of an app feature. Smaller than a heading. The first parameter is product name Pocket -->
    <string name="pocket_stories_feature_title_2">%s 제공.</string>
    <!-- Caption for describing a certain feature. The placeholder is for a clickable text (eg: Learn more) which will load an url in a new tab when clicked.  -->
    <string name="pocket_stories_feature_caption">Firefox 제품군의 일부입니다. %s</string>
    <!-- Clickable text for opening an external link for more information about Pocket. -->
    <string name="pocket_stories_feature_learn_more">더 알아보기</string>

    <!-- Text indicating that the Pocket story that also displays this text is a sponsored story by other 3rd party entity. -->
    <string name="pocket_stories_sponsor_indication">스폰서</string>

    <!-- Snackbar message for enrolling in a Nimbus experiment from the secret settings when Studies preference is Off.-->
    <string name="experiments_snackbar">데이터를 보내려면 원격 분석을 활성화하세요.</string>
    <!-- Snackbar button text to navigate to telemetry settings.-->
    <string name="experiments_snackbar_button">설정으로 이동</string>

    <!-- Accessibility services actions labels. These will be appended to accessibility actions like "Double tap to.." but not by or applications but by services like Talkback. -->
    <!-- Action label for elements that can be collapsed if interacting with them. Talkback will append this to say "Double tap to collapse". -->
    <string name="a11y_action_label_collapse">접기</string>
    <!-- Action label for elements that can be expanded if interacting with them. Talkback will append this to say "Double tap to expand". -->
    <string name="a11y_action_label_expand">펼치기</string>
    <!-- Action label for links to a website containing documentation about a wallpaper collection. Talkback will append this to say "Double tap to open link to learn more about this collection". -->
    <string name="a11y_action_label_wallpaper_collection_learn_more">이 모음집에 대해 더 알아보려면 링크를 여세요</string>
    <!-- Action label for links that point to an article. Talkback will append this to say "Double tap to read the article". -->
    <string name="a11y_action_label_read_article">글 읽기</string>
</resources><|MERGE_RESOLUTION|>--- conflicted
+++ resolved
@@ -354,8 +354,6 @@
     <!-- Summary for the preference for rejecting all cookies whenever possible. -->
     <string name="reduce_cookie_banner_summary">Firefox는 자동으로 쿠키 배너에서 쿠키 요청을 거부하려고 시도합니다. 거부 옵션을 사용할 수 없는 경우, Firefox는 배너를 닫기 위해 모든 쿠키를 허용할 수 있습니다.</string>
 
-<<<<<<< HEAD
-=======
     <!-- Text for indicating cookie banner handling is off this site, this is shown as part of the protections panel with the tracking protection toggle -->
     <string name="reduce_cookie_banner_off_for_site">이 사이트에서 꺼짐</string>
     <!-- Text for indicating cookie banner handling is on this site, this is shown as part of the protections panel with the tracking protection toggle -->
@@ -370,7 +368,6 @@
     <!-- Long text for a detail explanation indicating what will happen if cookie banner handling is on for a site, this is shown as part of the cookie banner panel in the toolbar. The first and second parameter are the application name -->
     <string name="reduce_cookie_banner_details_panel_description_on_for_site">%1$s는 자동으로 쿠키 요청을 거부하려고 시도합니다. 거부 옵션을 사용할 수 없는 경우, %2$s는 배너를 닫기 위해 모든 쿠키를 허용할 수 있습니다.</string>
 
->>>>>>> 8f4899e3
     <!-- Description of the preference to enable "HTTPS-Only" mode. -->
     <string name="preferences_https_only_summary">보안 강화를 위해 HTTPS 암호화 프로토콜을 사용하여 사이트에 자동으로 연결을 시도합니다.</string>
     <!-- Summary of tracking protection preference if tracking protection is set to on -->
