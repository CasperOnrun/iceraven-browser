<?xml version="1.0" encoding="utf-8"?>
<resources>


    <!-- App name for private browsing mode. The first parameter is the name of the app defined in app_name (for example: Fenix)-->
    <string name="app_name_private_5">사생활 보호 %s</string>
    <!-- App name for private browsing mode. The first parameter is the name of the app defined in app_name (for example: Fenix)-->
    <string name="app_name_private_4">%s (사생활 보호)</string>
    <!-- Home Fragment -->
    <!-- Content description (not visible, for screen readers etc.): "Three dot" menu button. -->
    <string name="content_description_menu">옵션 더보기</string>
    <!-- Content description (not visible, for screen readers etc.): "Private Browsing" menu button. -->
    <string name="content_description_private_browsing_button">사생활 보호 모드 활성화</string>
    <!-- Content description (not visible, for screen readers etc.): "Private Browsing" menu button. -->
    <string name="content_description_disable_private_browsing_button">사생활 보호 모드 비활성화</string>
    <!-- Placeholder text shown in the search bar before a user enters text -->
    <string name="search_hint">검색어 또는 주소 입력</string>

    <!-- No Open Tabs Message Description -->
    <string name="no_open_tabs_description">열린 탭이 여기에 표시됩니다.</string>

    <!-- No Private Tabs Message Description -->
    <string name="no_private_tabs_description">사생활 보호 탭이 여기에 표시됩니다.</string>

    <!-- Message announced to the user when tab tray is selected with 1 tab -->
    <string name="open_tab_tray_single">열린 탭 1개. 탭을 전환하려면 누르세요.</string>
    <!-- Message announced to the user when tab tray is selected with 0 or 2+ tabs -->
    <string name="open_tab_tray_plural">열린 탭 %1$s개. 탭을 전환하려면 누르세요.</string>

    <!-- Tab tray multi select title in app bar. The first parameter is the number of tabs selected -->
    <string name="tab_tray_multi_select_title">%1$d개 선택됨</string>
    <!-- Label of button in create collection dialog for creating a new collection  -->
    <string name="tab_tray_add_new_collection">새 모음집 추가</string>
    <!-- Label of editable text in create collection dialog for naming a new collection  -->
    <string name="tab_tray_add_new_collection_name">이름</string>
    <!-- Label of button in save to collection dialog for selecting a current collection  -->
    <string name="tab_tray_select_collection">모음집 선택</string>

    <!-- Content description for close button while in multiselect mode in tab tray -->
    <string name="tab_tray_close_multiselect_content_description">다중 선택 모드 종료</string>
    <!-- Content description for save to collection button while in multiselect mode in tab tray -->
    <string name="tab_tray_collection_button_multiselect_content_description">선택한 탭을 모음집에 저장</string>

    <!-- Content description for checkmark while tab is selected while in multiselect mode in tab tray. The first parameter is the title of the tab selected -->
    <string name="tab_tray_item_selected_multiselect_content_description">%1$s 선택됨</string>

    <!-- Content description when tab is unselected while in multiselect mode in tab tray. The first parameter is the title of the tab unselected -->
    <string name="tab_tray_item_unselected_multiselect_content_description">%1$s 선택 취소됨</string>
    <!-- Content description announcement when exiting multiselect mode in tab tray -->
    <string name="tab_tray_exit_multiselect_content_description">다중 선택 모드 종료됨</string>
    <!-- Content description announcement when entering multiselect mode in tab tray -->
    <string name="tab_tray_enter_multiselect_content_description">다중 선택 모드로 전환됨, 모음집에 저장할 탭을 선택하세요</string>
    <!-- Content description on checkmark while tab is selected in multiselect mode in tab tray -->
    <string name="tab_tray_multiselect_selected_content_description">선택됨</string>

    <!-- About content. The first parameter is the name of the application. (For example: Fenix) -->
    <string name="about_content">%1$s는 @fork-maintainers에서 제작했습니다.</string>

    <!-- Private Browsing -->
    <!-- Title for private session option -->
    <string name="private_browsing_title">사생활 보호 세션에 있습니다</string>

    <!-- Explanation for private browsing displayed to users on home view when they first enable private mode
        The first parameter is the name of the app defined in app_name (for example: Fenix) -->
    <string name="private_browsing_placeholder_description_2">%1$s는 사생활 보호 탭을 닫거나 앱을 종료할 때 사생활 보호 탭으로부터 검색과 방문 기록을 지웁니다. 이것이 사용자를 웹 사이트나 인터넷 서비스 제공자로부터 익명으로 만들지는 않지만, 사용자가 온라인에서 한 일을 이 기기를 사용하는 다른 사용자로부터 보호 할 수 있게 합니다.</string>
    <string name="private_browsing_common_myths">

       사생활 보호 모드에 관한 흔한 오해
    </string>
    <!-- Delete session button to erase your history in a private session -->
    <string name="private_browsing_delete_session">세션 삭제</string>

    <!-- Private mode shortcut "contextual feature recommendation" (CFR) -->
    <!-- Text for the main message -->
    <string name="cfr_message">홈 화면에서 사생활 보호 탭을 열기 위한 바로가기 추가.</string>
    <!-- Text for the positive button -->
    <string name="cfr_pos_button_text">바로가기 추가</string>
    <!-- Text for the negative button -->
    <string name="cfr_neg_button_text">아니요</string>

    <!-- Open in App "contextual feature recommendation" (CFR) -->
    <!-- Text for the info message. 'Firefox' intentionally hardcoded here.-->
    <string name="open_in_app_cfr_info_message">앱에서 링크를 자동으로 열도록 Firefox를 설정할 수 있습니다.</string>
    <!-- Text for the positive action button -->
    <string name="open_in_app_cfr_positive_button_text">설정으로 이동</string>
    <!-- Text for the negative action button -->
    <string name="open_in_app_cfr_negative_button_text">닫기</string>

    <!-- Text for the info dialog when camera permissions have been denied but user tries to access a camera feature. -->
    <string name="camera_permissions_needed_message">카메라 액세스가 필요합니다. Android 설정으로 이동하여 권한을 누른 다음 허용을 누르세요.</string>
    <!-- Text for the positive action button to go to Android Settings to grant permissions. -->
    <string name="camera_permissions_needed_positive_button_text">설정으로 이동</string>
    <!-- Text for the negative action button to dismiss the dialog. -->
    <string name="camera_permissions_needed_negative_button_text">닫기</string>

    <!-- Text for the banner message to tell users about our auto close feature. -->
    <string name="tab_tray_close_tabs_banner_message">지난 일, 주 또는 월 동안 보지 않은 열린 탭을 자동으로 닫도록 설정하세요.</string>
    <!-- Text for the positive action button to go to Settings for auto close tabs. -->
    <string name="tab_tray_close_tabs_banner_positive_button_text">옵션 보기</string>
    <!-- Text for the negative action button to dismiss the Close Tabs Banner. -->
    <string name="tab_tray_close_tabs_banner_negative_button_text">닫기</string>

    <!-- Text for the banner message to tell users about our grid view feature. -->
    <string name="tab_tray_grid_view_banner_message">열린 탭의 레이아웃을 변경하세요. 설정으로 이동하여 탭 보기에서 그리드를 선택하세요.</string>
    <!-- Text for the positive action button to go to Settings for auto close tabs. -->
    <string name="tab_tray_grid_view_banner_positive_button_text">설정으로 이동</string>
    <!-- Text for the negative action button to dismiss the Close Tabs Banner. -->
    <string name="tab_tray_grid_view_banner_negative_button_text">닫기</string>

    <!-- Home screen icons - Long press shortcuts -->
    <!-- Shortcut action to open new tab -->
    <string name="home_screen_shortcut_open_new_tab_2">새 탭</string>
    <!-- Shortcut action to open new private tab -->
    <string name="home_screen_shortcut_open_new_private_tab_2">새 사생활 보호 탭</string>

    <!-- Heading for the Top Sites block -->
    <string name="home_screen_top_sites_heading">상위 사이트</string>

    <!-- Browser Fragment -->
    <!-- Content description (not visible, for screen readers etc.): Navigate to open tabs -->
    <string name="browser_tabs_button">탭 열기</string>
    <!-- Content description (not visible, for screen readers etc.): Navigate backward (browsing history) -->
    <string name="browser_menu_back">뒤로</string>
    <!-- Content description (not visible, for screen readers etc.): Navigate forward (browsing history) -->
    <string name="browser_menu_forward">앞으로</string>
    <!-- Content description (not visible, for screen readers etc.): Refresh current website -->
    <string name="browser_menu_refresh">새로 고침</string>
    <!-- Content description (not visible, for screen readers etc.): Stop loading current website -->
    <string name="browser_menu_stop">중지</string>
    <!-- Content description (not visible, for screen readers etc.): Bookmark the current page -->
    <string name="browser_menu_bookmark">북마크</string>
    <!-- Content description (not visible, for screen readers etc.): Un-bookmark the current page -->
    <string name="browser_menu_edit_bookmark">북마크 편집</string>
    <!-- Browser menu button that opens the addon manager -->
    <string name="browser_menu_add_ons">부가 기능</string>
    <!-- Browser menu button that opens the addon extensions manager -->
    <string name="browser_menu_extensions">확장 기능</string>
    <!-- Text displayed when there are no add-ons to be shown -->
    <string name="no_add_ons">부가 기능 없음</string>
    <!-- Browser menu button that sends a user to help articles -->
    <string name="browser_menu_help">도움말</string>
    <!-- Browser menu button that sends a to a the what's new article -->
    <string name="browser_menu_whats_new">새로운 기능</string>
    <!-- Browser menu button that opens the settings menu -->
    <string name="browser_menu_settings">설정</string>
    <!-- Browser menu button that opens a user's library -->
    <string name="browser_menu_library">라이브러리</string>
    <!-- Browser menu toggle that requests a desktop site -->
    <string name="browser_menu_desktop_site">데스크톱 사이트</string>
    <!-- Browser menu toggle that adds a shortcut to the site on the device home screen. -->
    <string name="browser_menu_add_to_homescreen">홈 화면에 추가</string>
    <!-- Browser menu toggle that installs a Progressive Web App shortcut to the site on the device home screen. -->
    <string name="browser_menu_install_on_homescreen">설치</string>
    <!-- Menu option on the toolbar that takes you to synced tabs page-->
    <string name="synced_tabs">동기화된 탭</string>
    <!-- Content description (not visible, for screen readers etc.) for the Resync tabs button -->
    <string name="resync_button_content_description">다시 동기화</string>
    <!-- Browser menu button that opens the find in page menu -->
    <string name="browser_menu_find_in_page">페이지에서 찾기</string>
    <!-- Browser menu button that creates a private tab -->
    <string name="browser_menu_private_tab">사생활 보호 탭</string>
    <!-- Browser menu button that saves the current tab to a collection -->
    <string name="browser_menu_save_to_collection_2">모음집에 저장</string>
    <!-- Browser menu button that open a share menu to share the current site -->
    <string name="browser_menu_share">공유</string>
    <!-- Share menu title, displayed when a user is sharing their current site -->
    <string name="menu_share_with">공유…</string>
    <!-- Browser menu button shown in custom tabs that opens the current tab in Fenix
        The first parameter is the name of the app defined in app_name (for example: Fenix) -->
    <string name="browser_menu_open_in_fenix">%1$s에서 열기</string>
    <!-- Browser menu text shown in custom tabs to indicate this is a Fenix tab
        The first parameter is the name of the app defined in app_name (for example: Fenix) -->
    <string name="browser_menu_powered_by">%1$s 제공</string>

    <!-- Browser menu text shown in custom tabs to indicate this is a Fenix tab
        The first parameter is the name of the app defined in app_name (for example: Fenix) -->
    <string name="browser_menu_powered_by2">%1$s 제공</string>
    <!-- Browser menu button to put the current page in reader mode -->
    <string name="browser_menu_read">리더뷰</string>

    <!-- Browser menu button content description to close reader mode and return the user to the regular browser -->
    <string name="browser_menu_read_close">리더뷰 닫기</string>
    <!-- Browser menu button to open the current page in an external app -->
    <string name="browser_menu_open_app_link">앱으로 열기</string>

    <!-- Browser menu button to configure reader mode appearance e.g. the used font type and size -->
    <string name="browser_menu_read_appearance">모양</string>

    <!-- Browser menu button to show reader view appearance controls e.g. the used font type and size -->
    <string name="browser_menu_customize_reader_view">리더뷰 사용자 지정</string>
<<<<<<< HEAD
=======
    <!-- Browser menu label for adding a bookmark -->
    <string name="browser_menu_add">추가</string>
    <!-- Browser menu label for editing a bookmark -->
    <string name="browser_menu_edit">편집</string>

>>>>>>> a439894a
    <!-- Error message to show when the user tries to access a scheme not
        handled by the app (Ex: blob, tel etc) -->
    <string name="unknown_scheme_error_message">연결할 수 없음. 인식할 수 없는 URL 구성표.</string>

    <!-- Locale Settings Fragment -->
    <!-- Content description for tick mark on selected language -->
    <string name="a11y_selected_locale_content_description">선택된 언어</string>
    <!-- Content description for search icon -->
    <string name="a11y_search_icon_content_description">검색</string>
    <!-- Text for default locale item -->
    <string name="default_locale_text">기기 언어 따르기</string>
    <!-- Placeholder text shown in the search bar before a user enters text -->
    <string name="locale_search_hint">언어 검색</string>

    <!-- Search Fragment -->
    <!-- Button in the search view that lets a user search by scanning a QR code -->
    <string name="search_scan_button">스캔</string>
    <!-- Button in the search view that lets a user change their search engine -->
    <string name="search_engine_button">검색 엔진</string>
    <!-- Button in the search view when shortcuts are displayed that takes a user to the search engine settings -->
    <string name="search_shortcuts_engine_settings">검색 엔진 설정</string>
    <!-- Header displayed when selecting a shortcut search engine -->
    <string name="search_engines_search_with">이번만 검색:</string>
    <!-- Button in the search view that lets a user navigate to the site in their clipboard -->
    <string name="awesomebar_clipboard_title">클립보드로부터 링크 채우기</string>

    <!-- Button in the search suggestions onboarding that allows search suggestions in private sessions -->
    <string name="search_suggestions_onboarding_allow_button">허용</string>
    <!-- Button in the search suggestions onboarding that does not allow search suggestions in private sessions -->
    <string name="search_suggestions_onboarding_do_not_allow_button">허용 안 함</string>
    <!-- Search suggestion onboarding hint title text -->
    <string name="search_suggestions_onboarding_title">사생활 보호 세션에서 검색 제안을 허용하시겠습니까?</string>
    <!-- Search suggestion onboarding hint description text, first parameter is the name of the app defined in app_name (for example: Fenix)-->
    <string name="search_suggestions_onboarding_text">%s는 주소 표시줄에 입력한 모든 것을 기본 검색 엔진과 공유합니다.</string>
    <!-- Search suggestion onboarding hint Learn more link text -->
    <string name="search_suggestions_onboarding_learn_more_link">더 알아보기</string>

    <!-- Search engine suggestion title text. The first parameter is the name of teh suggested engine-->
    <string name="search_engine_suggestions_title">%s 검색</string>
    <!-- Search engine suggestion description text -->
    <string name="search_engine_suggestions_description">주소 표시줄에서 직접 검색</string>

    <!-- Search Widget -->
    <!-- Content description for searching with a widget. Firefox is intentionally hardcoded.-->
    <string name="search_widget_content_description">새 Firefox 탭 열기</string>
    <!-- Text preview for smaller sized widgets -->
    <string name="search_widget_text_short">검색</string>
    <!-- Text preview for larger sized widgets -->
    <string name="search_widget_text_long">웹 검색</string>

    <!-- Content description (not visible, for screen readers etc.): Voice search -->
    <string name="search_widget_voice">음성 검색</string>

    <!-- Preferences -->
    <!-- Title for the settings page-->
    <string name="settings">설정</string>

    <!-- Preference category for basic settings -->
    <string name="preferences_category_basics">기본</string>
    <!-- Preference category for general settings -->
    <string name="preferences_category_general">일반</string>
    <!-- Preference category for all links about Fenix -->
    <string name="preferences_category_about">소개</string>
    <!-- Preference for settings related to changing the default search engine -->
    <string name="preferences_default_search_engine">기본 검색 엔진</string>
    <!-- Preference for settings related to Search -->
    <string name="preferences_search">검색</string>
    <!-- Preference for settings related to Search address bar -->
    <string name="preferences_search_address_bar">주소 표시줄</string>
    <!-- Preference linking to help about Fenix -->
    <string name="preferences_help">도움말</string>
    <!-- Preference link to rating Fenix on the Play Store -->
    <string name="preferences_rate">Google Play에서 평가하기</string>
    <!-- Preference for giving feedback about Fenix -->
    <string name="preferences_feedback">의견 보내기</string>
    <!-- Preference linking to about page for Fenix
        The first parameter is the name of the app defined in app_name (for example: Fenix) -->
    <string name="preferences_about">%1$s 정보</string>
    <!-- Preference linking to the your rights SUMO page -->
    <string name="preferences_your_rights">사용자 권리</string>
    <!-- Preference for settings related to saved passwords -->
    <string name="preferences_passwords">비밀번호</string>
    <!-- Preference for settings related to saved credit cards and addresses -->
    <string name="preferences_credit_cards_addresses">신용 카드 및 주소</string>
    <!-- Preference for settings related to changing the default browser -->
    <string name="preferences_set_as_default_browser">기본 브라우저로 지정</string>
    <!-- Preference category for advanced settings -->
    <string name="preferences_category_advanced">고급</string>
    <!-- Preference category for privacy settings -->
    <string name="preferences_category_privacy">개인 정보</string>
    <!-- Preference category for privacy and security settings -->
    <string name="preferences_category_privacy_security">개인 정보 및 보안</string>
    <!-- Preference for advanced site permissions -->
    <string name="preferences_site_permissions">사이트 권한</string>
    <!-- Preference for private browsing options -->
    <string name="preferences_private_browsing_options">사생활 보호 모드</string>
    <!-- Preference for opening links in a private tab-->
    <string name="preferences_open_links_in_a_private_tab">사생활 보호 탭에 링크 열기</string>
    <!-- Preference for allowing screenshots to be taken while in a private tab-->
    <string name="preferences_allow_screenshots_in_private_mode">사생활 보호 모드에서 스크린샷 허용</string>
    <!-- Will inform the user of the risk of activating Allow screenshots in private browsing option -->
    <string name="preferences_screenshots_in_private_mode_disclaimer">허용되는 경우, 여러 앱이 열려있을 때 사생활 보호 탭도 표시됨</string>
    <!-- Preference for adding private browsing shortcut -->
    <string name="preferences_add_private_browsing_shortcut">사생활 보호 모드 바로 가기 추가</string>
    <!-- Preference for accessibility -->
    <string name="preferences_accessibility">접근성</string>
    <!-- Preference to override the Firefox Account server -->
    <string name="preferences_override_fxa_server">사용자 지정 Firefox 계정 서버</string>
    <!-- Preference to override the Sync token server -->
    <string name="preferences_override_sync_tokenserver">사용자 지정 동기화 서버</string>
    <!-- Toast shown after updating the FxA/Sync server override preferences -->
    <string name="toast_override_fxa_sync_server_done">Firefox 계정/동기화 서버가 변경되었습니다. 변경 사항을 적용하기 위해 애플리케이션을 종료하는 중…</string>
    <!-- Preference category for account information -->
    <string name="preferences_category_account">계정</string>
    <!-- Preference shown on banner to sign into account -->
    <string name="preferences_sign_in">로그인</string>
    <!-- Preference for changing where the toolbar is positioned -->
    <string name="preferences_toolbar">도구 모음</string>
    <!-- Preference for changing default theme to dark or light mode -->
    <string name="preferences_theme">테마</string>
    <!-- Preference for customizing the home screen -->
    <string name="preferences_home">홈</string>
    <!-- Preference for gestures based actions -->
    <string name="preferences_gestures">제스처</string>
    <!-- Preference for settings related to visual options -->
    <string name="preferences_customize">사용자 지정</string>
    <!-- Preference description for banner about signing in -->
    <string name="preferences_sign_in_description">Firefox 계정으로 북마크, 기록 등을 동기화하세요</string>
    <!-- Preference shown instead of account display name while account profile information isn't available yet. -->
    <string name="preferences_account_default_name">Firefox 계정</string>
    <!-- Preference text for account title when there was an error syncing FxA -->
    <string name="preferences_account_sync_error">다시 연결하여 동기화를 계속하세요</string>
    <!-- Preference for language -->
    <string name="preferences_language">언어</string>
    <!-- Preference for data choices -->
    <string name="preferences_data_choices">데이터 선택</string>
    <!-- Preference for data collection -->
    <string name="preferences_data_collection">데이터 수집</string>
    <!-- Preference linking to the privacy notice -->
    <string name="preferences_privacy_link">개인정보처리방침</string>
    <!-- Preference category for developer tools -->
    <string name="developer_tools_category">개발자 도구</string>
    <!-- Preference for developers -->
    <string name="preferences_remote_debugging">USB 원격 디버깅</string>
    <!-- Preference title for switch preference to show search engines -->
    <string name="preferences_show_search_engines">검색 엔진 표시</string>
    <!-- Preference title for switch preference to show search suggestions -->
    <string name="preferences_show_search_suggestions">검색 제안 표시</string>
    <!-- Preference title for switch preference to show voice search button -->
    <string name="preferences_show_voice_search">음성 검색 표시</string>
    <!-- Preference title for switch preference to show search suggestions also in private mode -->
    <string name="preferences_show_search_suggestions_in_private">사생활 보호 세션에서 보기</string>
    <!-- Preference title for switch preference to show a clipboard suggestion when searching -->
    <string name="preferences_show_clipboard_suggestions">클립보드 제안 보기</string>
    <!-- Preference title for switch preference to suggest browsing history when searching -->
    <string name="preferences_search_browsing_history">방문 기록 검색</string>
    <!-- Preference title for switch preference to suggest bookmarks when searching -->
    <string name="preferences_search_bookmarks">북마크 검색</string>
    <!-- Preference title for switch preference to suggest synced tabs when searching -->
    <string name="preferences_search_synced_tabs">동기화된 탭 검색</string>
    <!-- Preference for account settings -->
    <string name="preferences_account_settings">계정 설정</string>

    <!-- Preference for enabling url autocomplete-->
    <string name="preferences_enable_autocomplete_urls">URL 자동 완성</string>
    <!-- Preference for open links in third party apps -->
    <string name="preferences_open_links_in_apps">앱에서 링크 열기</string>

    <!-- Preference for open download with an external download manager app -->
    <string name="preferences_external_download_manager">외부 다운로드 관리자</string>
    <!-- Preference for add_ons -->
    <string name="preferences_addons">부가 기능</string>

    <!-- Preference for notifications -->
    <string name="preferences_notifications">알림</string>

    <!-- Add-on Preferences -->
    <!-- Preference to customize the configured AMO (addons.mozilla.org) collection -->
    <string name="preferences_customize_amo_collection">사용자 지정 부가 기능 모음집</string>
    <!-- Button caption to confirm the add-on collection configuration -->
    <string name="customize_addon_collection_ok">확인</string>
    <!-- Button caption to abort the add-on collection configuration -->
    <string name="customize_addon_collection_cancel">취소</string>
    <!-- Hint displayed on input field for custom collection name -->
    <string name="customize_addon_collection_hint">모음집 이름</string>
    <!-- Hint displayed on input field for custom collection user ID-->
    <string name="customize_addon_collection_user_hint">모음집 소유자 (사용자 ID)</string>
    <!-- Toast shown after confirming the custom add-on collection configuration -->
    <string name="toast_customize_addon_collection_done">부가 기능 모음집이 변경되었습니다. 변경 사항을 적용하기 위해 애플리케이션을 종료하는 중…</string>

    <!-- Add-on Installation from AMO-->
    <!-- Error displayed when user attempts to install an add-on from AMO (addons.mozilla.org) that is not supported -->
    <string name="addon_not_supported_error">부가 기능이 지원되지 않음</string>
    <!-- Error displayed when user attempts to install an add-on from AMO (addons.mozilla.org) that is already installed -->
    <string name="addon_already_installed">부가 기능이 이미 설치됨</string>

    <!-- Account Preferences -->
    <!-- Preference for triggering sync -->
    <string name="preferences_sync_now">지금 동기화</string>
    <!-- Preference category for sync -->
    <string name="preferences_sync_category">동기화할 대상 선택</string>
    <!-- Preference for syncing history -->
    <string name="preferences_sync_history">기록</string>
    <!-- Preference for syncing bookmarks -->
    <string name="preferences_sync_bookmarks">북마크</string>
    <!-- Preference for syncing logins -->
    <string name="preferences_sync_logins">로그인</string>
    <!-- Preference for syncing tabs -->
    <string name="preferences_sync_tabs_2">열린 탭</string>
    <!-- Preference for signing out -->
    <string name="preferences_sign_out">로그아웃</string>
    <!-- Preference displays and allows changing current FxA device name -->
    <string name="preferences_sync_device_name">기기 이름</string>
    <!-- Text shown when user enters empty device name -->
    <string name="empty_device_name_error">기기 이름은 비워둘 수 없습니다.</string>
    <!-- Label indicating that sync is in progress -->
    <string name="sync_syncing_in_progress">동기화 중…</string>
    <!-- Label summary indicating that sync failed. The first parameter is the date stamp showing last time it succeeded -->
    <string name="sync_failed_summary">동기화 실패. 마지막 성공: %s</string>
    <!-- Label summary showing never synced -->
    <string name="sync_failed_never_synced_summary">동기화 실패. 마지막 동기화: 없음</string>
    <!-- Label summary the date we last synced. The first parameter is date stamp showing last time synced -->
    <string name="sync_last_synced_summary">마지막 동기화: %s</string>
    <!-- Label summary showing never synced -->
    <string name="sync_never_synced_summary">마지막 동기화: 없음</string>

    <!-- Text for displaying the default device name.
        The first parameter is the application name, the second is the device manufacturer name
        and the third is the device model. -->
    <string name="default_device_name_2">%2$s %3$s의 %1$s</string>

    <!-- Send Tab -->
    <!-- Name of the "receive tabs" notification channel. Displayed in the "App notifications" system settings for the app -->
    <string name="fxa_received_tab_channel_name">받은 탭</string>
    <!-- Description of the "receive tabs" notification channel. Displayed in the "App notifications" system settings for the app -->
    <string name="fxa_received_tab_channel_description">다른 Firefox 기기에서 받은 탭에 대한 알림입니다.</string>

    <!--  The body for these is the URL of the tab received  -->
    <string name="fxa_tab_received_notification_name">전송 받은 탭</string>
    <!-- When multiple tabs have been received -->
    <string name="fxa_tabs_received_notification_name">전송 받은 탭</string>
    <!-- %s is the device name -->
    <string name="fxa_tab_received_from_notification_name">%s에서 온 탭</string>

    <!-- Advanced Preferences -->
    <!-- Preference for tracking protection settings -->
    <string name="preferences_tracking_protection_settings">추적 방지 기능</string>
    <!-- Preference switch for tracking protection -->
    <string name="preferences_tracking_protection">추적 방지 기능</string>

    <!-- Preference switch description for tracking protection -->
    <string name="preferences_tracking_protection_description">온라인에서 여러분을 추적하는 컨텐츠와 스크립트를 차단합니다</string>
    <!-- Preference for tracking protection exceptions -->
    <string name="preferences_tracking_protection_exceptions">예외 목록</string>

    <!-- Preference description for tracking protection exceptions -->
    <string name="preferences_tracking_protection_exceptions_description">이 웹 사이트에서 추적 방지 기능이 꺼져 있습니다.</string>
    <!-- Button in Exceptions Preference to turn on tracking protection for all sites (remove all exceptions) -->
    <string name="preferences_tracking_protection_exceptions_turn_on_for_all">모든 사이트에서 사용</string>

    <!-- Text displayed when there are no exceptions -->
    <string name="exceptions_empty_message_description">예외를 사용하면 선택한 사이트에 대한 추적 방지 기능을 비활성화 할 수 있습니다.</string>
    <!-- Text displayed when there are no exceptions, with learn more link that brings users to a tracking protection SUMO page -->
    <string name="exceptions_empty_message_learn_more_link">더 알아보기</string>

    <!-- Description in Quick Settings that tells user tracking protection is off globally for all sites, and links to Settings to turn it on -->
    <string name="preferences_tracking_protection_turned_off_globally">꺼져 있습니다. 켜려면 설정에서 변경하세요.</string>

    <!-- Preference switch for Telemetry -->
    <string name="preferences_telemetry">데이터 수집</string>
    <!-- Preference switch for usage and technical data collection -->
    <string name="preference_usage_data">사용량과 기술 데이터</string>
    <!-- Preference description for usage and technical data collection -->
    <string name="preferences_usage_data_description">%1$s의 개선을 위해 브라우저의 성능, 사용량, 하드웨어 및 설정 데이터를 Mozilla와 공유</string>
    <!-- Preference switch for marketing data collection -->
    <string name="preferences_marketing_data">마케팅 데이터</string>
    <!-- Preference description for marketing data collection, parameter is the app name (e.g. Firefox) -->
    <string name="preferences_marketing_data_description">%1$s에서 사용하는 기능에 대한 데이터를 모바일 마케팅 공급업체인 Leanplum과 공유합니다.</string>
    <!-- Title for studies preferences -->
    <string name="preference_experiments_2">연구</string>
    <!-- Summary for studies preferences -->
    <string name="preference_experiments_summary_2">Mozilla가 연구를 설치하고 실행하도록 허용</string>
    <!-- Title for experiments preferences -->
    <string name="preference_experiments">실험</string>
    <!-- Summary for experiments preferences -->
    <string name="preference_experiments_summary">Mozilla가 실험적 기능을 설치하고 데이터를 수집하도록 허용</string>
    <!-- Preference switch for crash reporter -->
    <string name="preferences_crash_reporter">충돌 보고서</string>
    <!-- Preference switch for Mozilla location service -->
    <string name="preferences_mozilla_location_service">Mozilla 위치 서비스</string>
    <!-- Preference switch for app health report. The first parameter is the name of the application (For example: Fenix) -->
    <string name="preferences_fenix_health_report">%s 상태 보고서</string>

    <!-- Turn On Sync Preferences -->
    <!-- Header of the Turn on Sync preference view -->
    <string name="preferences_sync">Sync 켜기</string>
    <!-- Preference for pairing -->
    <string name="preferences_sync_pair">데스크톱 Firefox에서 페어링 코드를 스캔하세요</string>
    <!-- Preference for account login -->
    <string name="preferences_sync_sign_in">로그인</string>

    <!-- Preference for reconnecting to FxA sync -->
    <string name="preferences_sync_sign_in_to_reconnect">재연결을 위해 로그인</string>
    <!-- Preference for removing FxA account -->
    <string name="preferences_sync_remove_account">계정 삭제</string>

    <!-- Pairing Feature strings -->
    <!-- Instructions on how to access pairing -->
    <string name="pair_instructions_2"><![CDATA[<b>firefox.com/pair</b>에 표시된 QR 코드를 스캔하세요]]></string>
    <!-- Button to open camera for pairing -->
    <string name="pair_open_camera">카메라 열기</string>
    <!-- Button to cancel pairing -->
    <string name="pair_cancel">취소</string>

    <!-- Toolbar Preferences -->
    <!-- Preference for using top toolbar -->
    <string name="preference_top_toolbar">위쪽</string>
    <!-- Preference for using bottom toolbar -->
    <string name="preference_bottom_toolbar">아래쪽</string>

    <!-- Theme Preferences -->
    <!-- Preference for using light theme -->
    <string name="preference_light_theme">밝게</string>
    <!-- Preference for using dark theme -->
    <string name="preference_dark_theme">어둡게</string>
    <!-- Preference for using using dark or light theme automatically set by battery -->
    <string name="preference_auto_battery_theme">배터리 절약 모드로 설정</string>
    <!-- Preference for using following device theme -->
    <string name="preference_follow_device_theme">기기 테마 따르기</string>

    <!-- Gestures Preferences-->
    <!-- Preferences for using pull to refresh in a webpage -->
    <string name="preference_gestures_website_pull_to_refresh">당겨서 새로 고침</string>
    <!-- Preference for using the dynamic toolbar -->
    <string name="preference_gestures_dynamic_toolbar">스크롤해서 툴바 숨기기</string>
    <!-- Preference for switching tabs by swiping horizontally on the toolbar -->
    <string name="preference_gestures_swipe_toolbar_switch_tabs">도구 모음을 옆으로 밀어서 탭 전환</string>
    <!-- Preference for showing the opened tabs by swiping up on the toolbar-->
    <string name="preference_gestures_swipe_toolbar_show_tabs">도구 모음을 위로 밀어서 탭 열기</string>

    <!-- Library -->
    <!-- Option in Library to open Sessions page -->
    <string name="library_sessions">세션</string>
    <!-- Option in Library to open Screenshots page -->
    <string name="library_screenshots">스크린샷</string>
    <!-- Option in Library to open Downloads page -->
    <string name="library_downloads">다운로드</string>
    <!-- Option in library to open Bookmarks page -->
    <string name="library_bookmarks">북마크</string>
    <!-- Option in library to open Desktop Bookmarks root page -->
    <string name="library_desktop_bookmarks_root">데스크톱 북마크</string>
    <!-- Option in library to open Desktop Bookmarks "menu" page -->
    <string name="library_desktop_bookmarks_menu">북마크 메뉴</string>
    <!-- Option in library to open Desktop Bookmarks "toolbar" page -->
    <string name="library_desktop_bookmarks_toolbar">북마크 도구모음</string>
    <!-- Option in library to open Desktop Bookmarks "unfiled" page -->
    <string name="library_desktop_bookmarks_unfiled">기타 북마크</string>
    <!-- Option in Library to open History page -->
    <string name="library_history">기록</string>
    <!-- Option in Library to open a new tab -->
    <string name="library_new_tab">새 탭</string>
    <!-- Option in Library to find text in page -->
    <string name="library_find_in_page">페이지에서 찾기</string>
    <!-- Option in Library to open Synced Tabs page -->
    <string name="library_synced_tabs">동기화된 탭</string>
    <!-- Option in Library to open Reading List -->
    <string name="library_reading_list">읽기 목록</string>
    <!-- Menu Item Label for Search in Library -->
    <string name="library_search">검색</string>
    <!-- Settings Page Title -->
    <string name="settings_title">설정</string>
    <!-- Content description (not visible, for screen readers etc.): "Menu icon for items on a history item" -->
    <string name="content_description_history_menu">기록 항목 메뉴</string>
    <!-- Content description (not visible, for screen readers etc.): "Close button for library settings" -->
    <string name="content_description_close_button">닫기</string>

    <!-- Option in library for Recently Closed Tabs -->
    <string name="library_recently_closed_tabs">최근에 닫은 탭</string>
    <!-- Option in library to open Recently Closed Tabs page -->
    <string name="recently_closed_show_full_history">모든 기록 보기</string>
    <!-- Text to show users they have multiple tabs saved in the Recently Closed Tabs section of history.
    %d is a placeholder for the number of tabs selected. -->
    <string name="recently_closed_tabs">%d개 탭</string>
    <!-- Text to show users they have one tab saved in the Recently Closed Tabs section of history.
    %d is a placeholder for the number of tabs selected. -->
    <string name="recently_closed_tab">%d개 탭</string>

    <!-- Recently closed tabs screen message when there are no recently closed tabs -->
    <string name="recently_closed_empty_message">최근에 닫은 탭 없음</string>

    <!-- Tab Management -->
    <!-- Title of preference for tabs management -->
    <string name="preferences_tabs">탭</string>
    <!-- Title of preference that allows a user to specify the tab view -->
    <string name="preferences_tab_view">탭 보기</string>
    <!-- Option for a list tab view -->
    <string name="tab_view_list">목록</string>
    <!-- Option for a grid tab view -->
    <string name="tab_view_grid">그리드</string>
    <!-- Title of preference that allows a user to auto close tabs after a specified amount of time -->
    <string name="preferences_close_tabs">탭 닫기</string>
    <!-- Option for auto closing tabs that will never auto close tabs, always allows user to manually close tabs -->
    <string name="close_tabs_manually">수동</string>
    <!-- Option for auto closing tabs that will auto close tabs after one day -->
    <string name="close_tabs_after_one_day">하루 후</string>
    <!-- Option for auto closing tabs that will auto close tabs after one week -->
    <string name="close_tabs_after_one_week">일주일 후</string>
    <!-- Option for auto closing tabs that will auto close tabs after one month -->
    <string name="close_tabs_after_one_month">한 달 후</string>

    <!-- Summary for tabs preference when auto closing tabs setting is set to manual close-->
    <string name="close_tabs_manually_summary">수동으로 닫기</string>
    <!-- Summary for tabs preference when auto closing tabs setting is set to auto close tabs after one day-->
    <string name="close_tabs_after_one_day_summary">하루 후 닫기</string>
    <!-- Summary for tabs preference when auto closing tabs setting is set to auto close tabs after one week-->
    <string name="close_tabs_after_one_week_summary">일주일 후 닫기</string>
    <!-- Summary for tabs preference when auto closing tabs setting is set to auto close tabs after one month-->
    <string name="close_tabs_after_one_month_summary">한 달 후 닫기</string>

    <!-- Sessions -->
    <!-- Title for the list of tabs -->
    <string name="tab_header_label">열린 탭</string>
    <!-- Title for the list of tabs in the current private session -->
    <string name="tabs_header_private_title">사생활 보호 세션</string>
    <!-- Title for the list of tabs in the current private session -->
    <string name="tabs_header_private_tabs_title">사생활 보호 탭</string>
    <!-- Content description (not visible, for screen readers etc.): Add tab button. Adds a news tab when pressed -->
    <string name="add_tab">탭 추가</string>
    <!-- Content description (not visible, for screen readers etc.): Add tab button. Adds a news tab when pressed -->
    <string name="add_private_tab">사생활 보호 탭 추가</string>
    <!-- Text for the new tab button to indicate adding a new private tab in the tab -->
    <string name="tab_drawer_fab_content">사생활 보호</string>
    <!-- Text shown as the title of the open tab tray -->
    <string name="tab_tray_title">탭 열기</string>
    <!-- Text shown in the menu for saving tabs to a collection -->
    <string name="tab_tray_menu_item_save">모음집에 저장</string>
    <!-- Text shown in the menu for the collection selector -->
    <string name="tab_tray_menu_select">선택</string>
    <!-- Text shown in the menu for sharing all tabs -->
    <string name="tab_tray_menu_item_share">모든 탭 공유</string>
    <!-- Text shown in the menu to view recently closed tabs -->
    <string name="tab_tray_menu_recently_closed">최근에 닫은 탭</string>
    <!-- Text shown in the menu to view tab settings -->
    <string name="tab_tray_menu_tab_settings">탭 설정</string>
    <!-- Text shown in the menu for closing all tabs -->
    <string name="tab_tray_menu_item_close">모든 탭 닫기</string>
    <!-- Shortcut action to open new tab -->
    <string name="tab_tray_menu_open_new_tab">새 탭</string>
    <!-- Shortcut action to open the home screen -->
    <string name="tab_tray_menu_home">홈으로 이동</string>
    <!-- Shortcut action to toggle private mode -->
    <string name="tab_tray_menu_toggle">탭 모드 전환</string>
    <!-- Text shown in the multiselect menu for bookmarking selected tabs. -->
    <string name="tab_tray_multiselect_menu_item_bookmark">북마크</string>
    <!-- Text shown in the multiselect menu for closing selected tabs. -->
    <string name="tab_tray_multiselect_menu_item_close">닫기</string>
    <!-- Content description for tabs tray multiselect share button -->
    <string name="tab_tray_multiselect_share_content_description">선택한 탭 공유</string>
    <!-- Content description for tabs tray multiselect menu -->
    <string name="tab_tray_multiselect_menu_content_description">선택한 탭 메뉴</string>
    <!-- Content description (not visible, for screen readers etc.): Removes tab from collection button. Removes the selected tab from collection when pressed -->
    <string name="remove_tab_from_collection">모음집에서 탭 삭제</string>
    <!-- Text for button to enter multiselect mode in tabs tray -->
    <string name="tabs_tray_select_tabs">탭 선택</string>
    <!-- Content description (not visible, for screen readers etc.): Close tab button. Closes the current session when pressed -->
    <string name="close_tab">탭 닫기</string>
    <!-- Content description (not visible, for screen readers etc.): Close tab <title> button. First parameter is tab title  -->
    <string name="close_tab_title">%s 탭 닫기</string>
    <!-- Content description (not visible, for screen readers etc.): Opens the open tabs menu when pressed -->
    <string name="open_tabs_menu">탭 메뉴 열기</string>
    <!-- Open tabs menu item to close all tabs -->
    <string name="tabs_menu_close_all_tabs">모든 탭 닫기</string>
    <!-- Open tabs menu item to share all tabs -->
    <string name="tabs_menu_share_tabs">탭 공유</string>
    <!-- Open tabs menu item to save tabs to collection -->
    <string name="tabs_menu_save_to_collection1">탭을 모음집에 저장</string>
    <!-- Content description (not visible, for screen readers etc.): Opens the tab menu when pressed -->
    <string name="tab_menu">탭 메뉴</string>
    <!-- Tab menu item to share the tab -->
    <string name="tab_share">탭 공유</string>
    <!-- Button in the current session menu. Deletes the session when pressed -->
    <string name="current_session_delete">삭제</string>
    <!-- Button in the current session menu. Saves the session when pressed -->
    <string name="current_session_save">저장</string>
    <!-- Button in the current session menu. Opens the share menu when pressed -->
    <string name="current_session_share">공유</string>
    <!-- Content description (not visible, for screen readers etc.): Title icon for current session menu -->
    <string name="current_session_image">현재 세션 이미지</string>

    <!-- Button to save the current set of tabs into a collection -->
    <string name="save_to_collection">모음집에 저장</string>
    <!-- Text for the menu button to delete a collection -->
    <string name="collection_delete">모음집 삭제</string>
    <!-- Text for the menu button to rename a collection -->
    <string name="collection_rename">모음집 이름 변경</string>
    <!-- Text for the button to open tabs of the selected collection -->
    <string name="collection_open_tabs">열린 탭</string>


    <!-- Hint for adding name of a collection -->
    <string name="collection_name_hint">모음집 이름</string>
    <!-- Text for the menu button to rename a top site -->
	<string name="rename_top_site">이름 변경</string>
	<!-- Text for the menu button to remove a top site -->
	<string name="remove_top_site">삭제</string>

    <!-- Text for the menu button to delete a top site from history -->
    <string name="delete_from_history">기록에서 삭제</string>
    <!-- Postfix for private WebApp titles, placeholder is replaced with app name -->
    <string name="pwa_site_controls_title_private">%1$s (사생활 보호 모드)</string>

    <!-- Button in the current tab tray header in multiselect mode. Saved the selected tabs to a collection when pressed. -->
    <string name="tab_tray_save_to_collection">저장</string>

    <!-- History -->
    <!-- Text for the button to clear all history -->
    <string name="history_delete_all">기록 삭제</string>
    <!-- Text for the dialog to confirm clearing all history -->
    <string name="history_delete_all_dialog">기록을 지우시겠습니까?</string>
    <!-- Text for the snackbar to confirm that multiple browsing history items has been deleted -->
    <string name="history_delete_multiple_items_snackbar">기록 삭제됨</string>
    <!-- Text for the snackbar to confirm that a single browsing history item has been deleted. The first parameter is the shortened URL of the deleted history item. -->
    <string name="history_delete_single_item_snackbar">%1$s 삭제됨</string>
    <!-- Text for positive action to delete history in deleting history dialog -->
    <string name="history_clear_dialog">지우기</string>
    <!-- History overflow menu copy button -->
    <string name="history_menu_copy_button">복사</string>
    <!-- History overflow menu share button -->
    <string name="history_menu_share_button">공유</string>
    <!-- History overflow menu open in new tab button -->
    <string name="history_menu_open_in_new_tab_button">새 탭에 열기</string>
    <!-- History overflow menu open in private tab button -->
    <string name="history_menu_open_in_private_tab_button">사생활 보호 탭에 열기</string>
    <!-- Text for the button to delete a single history item -->
    <string name="history_delete_item">삭제</string>
    <!-- History multi select title in app bar
    The first parameter is the number of bookmarks selected -->
    <string name="history_multi_select_title">%1$d개 선택됨</string>
    <!-- Text for the button to clear selected history items. The first parameter
        is a digit showing the number of items you have selected -->
    <string name="history_delete_some">%1$d개 항목 삭제</string>
    <!-- Text for the header that groups the history for today -->
    <string name="history_today">오늘</string>
    <!-- Text for the header that groups the history for yesterday -->
    <string name="history_yesterday">어제</string>
    <!-- Text for the header that groups the history for last 24 hours -->
    <string name="history_24_hours">지난 24 시간</string>
    <!-- Text for the header that groups the history the past 7 days -->
    <string name="history_7_days">지난 7 일</string>
    <!-- Text for the header that groups the history the past 30 days -->
    <string name="history_30_days">지난 30 일</string>
    <!-- Text for the header that groups the history older than the last month -->
    <string name="history_older">이전</string>

    <!-- Text shown when no history exists -->
    <string name="history_empty_message">기록 없음</string>

    <!-- Downloads -->
    <!-- Text for the button to clear all downloads -->
    <string name="download_delete_all">다운로드 삭제</string>
    <!-- Text for the dialog to confirm clearing all downloads -->
    <string name="download_delete_all_dialog">다운로드를 삭제하시겠습니까?</string>
    <!-- Text for the snackbar to confirm that multiple downloads items have been removed -->
    <string name="download_delete_multiple_items_snackbar_1">다운로드 삭제됨</string>
    <!-- Text for the snackbar to confirm that a single download item has been removed. The first parameter is the name of the download item. -->
    <string name="download_delete_single_item_snackbar">%1$s 삭제됨</string>
    <!-- Text shown when no download exists -->
    <string name="download_empty_message_1">다운로드한 파일 없음</string>
    <!-- History multi select title in app bar
    The first parameter is the number of downloads selected -->
    <string name="download_multi_select_title">%1$d개 선택됨</string>


    <!-- History overflow menu open in new tab button -->
    <string name="download_menu_open">열기</string>


    <!-- Text for the button to remove a single download item -->
    <string name="download_delete_item_1">삭제</string>


    <!-- Crashes -->
    <!-- Title text displayed on the tab crash page. This first parameter is the name of the application (For example: Fenix) -->
    <string name="tab_crash_title_2">죄송합니다. %1$s가 페이지를 열 수 없습니다.</string>

    <!-- Description text displayed on the tab crash page -->
    <string name="tab_crash_description">아래에서 탭을 복구하거나 닫을 수 있습니다.</string>
    <!-- Send crash report checkbox text on the tab crash page -->
    <string name="tab_crash_send_report">Mozilla에 충돌 보고서 보내기</string>
    <!-- Close tab button text on the tab crash page -->
    <string name="tab_crash_close">탭 닫기</string>
    <!-- Restore tab button text on the tab crash page -->
    <string name="tab_crash_restore">탭 복원</string>

    <!-- Content Description for session item menu button -->
    <string name="content_description_session_menu">세션 옵션</string>

    <!-- Content Description for session item share button -->
    <string name="content_description_session_share">세션 공유</string>

    <!-- Bookmarks -->
    <!-- Content description for bookmarks library menu -->
    <string name="bookmark_menu_content_description">북마크 메뉴</string>
    <!-- Screen title for editing bookmarks -->
    <string name="bookmark_edit">북마크 편집</string>
    <!-- Screen title for selecting a bookmarks folder -->
    <string name="bookmark_select_folder">폴더 선택</string>
    <!-- Confirmation message for a dialog confirming if the user wants to delete the selected folder -->
    <string name="bookmark_delete_folder_confirmation_dialog">이 폴더를 삭제하시겠습니까?</string>
    <!-- Confirmation message for a dialog confirming if the user wants to delete multiple items including folders. Parameter will be replaced by app name. -->
    <string name="bookmark_delete_multiple_folders_confirmation_dialog">%s가 선택된 항목들을 삭제합니다.</string>
    <!-- Snackbar title shown after a folder has been deleted. This first parameter is the name of the deleted folder -->
    <string name="bookmark_delete_folder_snackbar">%1$s 삭제됨</string>
    <!-- Screen title for adding a bookmarks folder -->
    <string name="bookmark_add_folder">폴더 추가</string>
    <!-- deprecated: Snackbar title shown after a bookmark has been created. -->
    <string name="bookmark_created_snackbar">북마크 생성됨.</string>
    <!-- Snackbar title shown after a bookmark has been created. -->
    <string name="bookmark_saved_snackbar">북마크가 저장되었습니다!</string>
    <!-- Snackbar edit button shown after a bookmark has been created. -->
    <string name="edit_bookmark_snackbar_action">편집</string>

    <!-- Bookmark overflow menu edit button -->
    <string name="bookmark_menu_edit_button">편집</string>
    <!-- Bookmark overflow menu select button -->
    <string name="bookmark_menu_select_button">선택</string>
    <!-- Bookmark overflow menu copy button -->
    <string name="bookmark_menu_copy_button">복사</string>
    <!-- Bookmark overflow menu share button -->
    <string name="bookmark_menu_share_button">공유</string>
    <!-- Bookmark overflow menu open in new tab button -->
    <string name="bookmark_menu_open_in_new_tab_button">새 탭에 열기</string>
    <!-- Bookmark overflow menu open in private tab button -->
    <string name="bookmark_menu_open_in_private_tab_button">사생활 보호 탭에 열기</string>
    <!-- Bookmark overflow menu delete button -->
    <string name="bookmark_menu_delete_button">삭제</string>


    <!--Bookmark overflow menu save button -->
    <string name="bookmark_menu_save_button">저장</string>
    <!-- Bookmark multi select title in app bar
     The first parameter is the number of bookmarks selected -->
    <string name="bookmarks_multi_select_title">%1$d개 선택됨</string>
    <!-- Bookmark editing screen title -->
    <string name="edit_bookmark_fragment_title">북마크 편집</string>
    <!-- Bookmark folder editing screen title -->
    <string name="edit_bookmark_folder_fragment_title">폴더 편집</string>
    <!-- Bookmark sign in button message -->
    <string name="bookmark_sign_in_button">동기화된 북마크를 보려면 로그인하세요</string>
    <!-- Bookmark URL editing field label -->
    <string name="bookmark_url_label">URL</string>
    <!-- Bookmark FOLDER editing field label -->
    <string name="bookmark_folder_label">폴더</string>
    <!-- Bookmark NAME editing field label -->
    <string name="bookmark_name_label">이름</string>
    <!-- Bookmark add folder screen title -->
    <string name="bookmark_add_folder_fragment_label">폴더 추가</string>
    <!-- Bookmark select folder screen title -->
    <string name="bookmark_select_folder_fragment_label">폴더 선택</string>
    <!-- Bookmark editing error missing title -->
    <string name="bookmark_empty_title_error">제목이 있어야 합니다</string>
    <!-- Bookmark editing error missing or improper URL -->
    <string name="bookmark_invalid_url_error">URL이 잘못되었습니다</string>
    <!-- Bookmark screen message for empty bookmarks folder -->
    <string name="bookmarks_empty_message">여기에 북마크가 없습니다</string>


    <!-- Bookmark snackbar message on deletion
     The first parameter is the host part of the URL of the bookmark deleted, if any -->
    <string name="bookmark_deletion_snackbar_message">%1$s 삭제됨</string>
    <!-- Bookmark snackbar message on deleting multiple bookmarks not including folders-->
    <string name="bookmark_deletion_multiple_snackbar_message_2">북마크 삭제됨</string>
    <!-- Bookmark snackbar message on deleting multiple bookmarks including folders-->
    <string name="bookmark_deletion_multiple_snackbar_message_3">선택한 폴더 삭제 중</string>
    <!-- Bookmark undo button for deletion snackbar action -->
    <string name="bookmark_undo_deletion">실행 취소</string>

    <!-- Site Permissions -->
    <!-- Site permissions preferences header -->
    <string name="permissions_header">권한</string>
    <!-- Button label that take the user to the Android App setting -->
    <string name="phone_feature_go_to_settings">설정으로 이동</string>

    <!-- Content description (not visible, for screen readers etc.): Quick settings sheet
        to give users access to site specific information / settings. For example:
        Secure settings status and a button to modify site permissions -->
    <string name="quick_settings_sheet">빠른 설정 시트</string>
    <!-- Label that indicates that this option it the recommended one -->
    <string name="phone_feature_recommended">추천</string>
    <!-- button that allows editing site permissions settings -->
    <string name="quick_settings_sheet_manage_site_permissions">사이트 권한 관리</string>
    <!-- Button label for clearing all the information of site permissions-->
    <string name="clear_permissions">모든 권한 지우기</string>
    <!-- Button label for clearing a site permission-->
    <string name="clear_permission">권한 지우기</string>
    <!-- Button label for clearing all the information on all sites-->
    <string name="clear_permissions_on_all_sites">모든 사이트에 대해 권한 지우기</string>
    <!-- Preference for altering video and audio autoplay for all websites -->
    <string name="preference_browser_feature_autoplay">자동 재생</string>
    <!-- Preference for altering the camera access for all websites -->
    <string name="preference_phone_feature_camera">카메라</string>
    <!-- Preference for altering the microphone access for all websites -->
    <string name="preference_phone_feature_microphone">마이크</string>
    <!-- Preference for altering the location access for all websites -->
    <string name="preference_phone_feature_location">위치</string>
    <!-- Preference for altering the notification access for all websites -->
    <string name="preference_phone_feature_notification">알림</string>
    <!-- Preference for altering the persistent storage access for all websites -->
    <string name="preference_phone_feature_persistent_storage">영구 저장소</string>
    <!-- Preference for altering the EME access for all websites -->
    <string name="preference_phone_feature_media_key_system_access">DRM 제어 콘텐츠</string>
    <!-- Label that indicates that a permission must be asked always -->
    <string name="preference_option_phone_feature_ask_to_allow">항상 확인</string>
    <!-- Label that indicates that a permission must be blocked -->
    <string name="preference_option_phone_feature_blocked">차단됨</string>
    <!-- Label that indicates that a permission must be allowed -->
    <string name="preference_option_phone_feature_allowed">허용됨</string>
    <!--Label that indicates a permission is by the Android OS-->
    <string name="phone_feature_blocked_by_android">Android에 의해 차단됨</string>
    <!-- Preference for showing a list of websites that the default configurations won't apply to them -->
    <string name="preference_exceptions">예외 목록</string>
    <!-- Summary of tracking protection preference if tracking protection is set to on -->
    <string name="tracking_protection_on">켜짐</string>
    <!-- Summary of tracking protection preference if tracking protection is set to off -->
    <string name="tracking_protection_off">꺼짐</string>

    <!-- Label for global setting that indicates that all video and audio autoplay is allowed -->
    <string name="preference_option_autoplay_allowed2">오디오 및 비디오 허용</string>
    <!-- Label for site specific setting that indicates that all video and audio autoplay is allowed -->
    <string name="quick_setting_option_autoplay_allowed">오디오 및 비디오 허용</string>
    <!-- Label that indicates that video and audio autoplay is only allowed over Wi-Fi -->
    <string name="preference_option_autoplay_allowed_wifi_only2">셀룰러 데이터에서만 오디오 및 비디오 차단</string>
    <!-- Subtext that explains 'autoplay on Wi-Fi only' option -->
    <string name="preference_option_autoplay_allowed_wifi_subtext">오디오 및 비디오가 Wi-Fi에서 재생됩니다</string>
    <!-- Label for global setting that indicates that video autoplay is allowed, but audio autoplay is blocked -->
    <string name="preference_option_autoplay_block_audio2">오디오만 차단</string>
    <!-- Label for site specific setting that indicates that video autoplay is allowed, but audio autoplay is blocked -->
    <string name="quick_setting_option_autoplay_block_audio">오디오만 차단</string>
    <!-- Label for global setting that indicates that all video and audio autoplay is blocked -->
    <string name="preference_option_autoplay_blocked3">오디오 및 비디오 차단</string>
    <!-- Label for site specific setting that indicates that all video and audio autoplay is blocked -->
    <string name="quick_setting_option_autoplay_blocked">오디오 및 비디오 차단</string>
    <!-- Summary of delete browsing data on quit preference if it is set to on -->
    <string name="delete_browsing_data_quit_on">켜짐</string>
    <!-- Summary of delete browsing data on quit preference if it is set to off -->
    <string name="delete_browsing_data_quit_off">꺼짐</string>

    <!-- Collections -->
    <!-- Collections header on home fragment -->
    <string name="collections_header">모음집</string>
    <!-- Content description (not visible, for screen readers etc.): Opens the collection menu when pressed -->
    <string name="collection_menu_button_content_description">모음집 메뉴</string>

    <!-- Label to describe what collections are to a new user without any collections -->
    <string name="no_collections_description2">중요한 것들을 수집하세요.\n나중에 빠르게 액세스할 수 있도록 유사한 검색, 사이트 및 탭을 함께 그룹화하세요.</string>
    <!-- Title for the "select tabs" step of the collection creator -->
    <string name="create_collection_select_tabs">탭 선택</string>

    <!-- Title for the "select collection" step of the collection creator -->
    <string name="create_collection_select_collection">모음집 선택</string>

    <!-- Title for the "name collection" step of the collection creator -->
    <string name="create_collection_name_collection">모음집 이름</string>

    <!-- Button to add new collection for the "select collection" step of the collection creator -->
    <string name="create_collection_add_new_collection">새 모음집 추가</string>

    <!-- Button to select all tabs in the "select tabs" step of the collection creator -->
    <string name="create_collection_select_all">모두 선택</string>
    <!-- Button to deselect all tabs in the "select tabs" step of the collection creator -->
    <string name="create_collection_deselect_all">모두 선택 해제</string>
    <!-- Text to prompt users to select the tabs to save in the "select tabs" step of the collection creator -->
    <string name="create_collection_save_to_collection_empty">저장할 탭 선택</string>

    <!-- Text to show users how many tabs they have selected in the "select tabs" step of the collection creator.
     %d is a placeholder for the number of tabs selected. -->
    <string name="create_collection_save_to_collection_tabs_selected">%d개 탭 선택됨</string>

    <!-- Text to show users they have one tab selected in the "select tabs" step of the collection creator.
    %d is a placeholder for the number of tabs selected. -->
    <string name="create_collection_save_to_collection_tab_selected">%d개 탭 선택됨</string>

    <!-- Text shown in snackbar when multiple tabs have been saved in a collection -->
    <string name="create_collection_tabs_saved">탭이 저장되었습니다!</string>

    <!-- Text shown in snackbar when one or multiple tabs have been saved in a new collection -->
    <string name="create_collection_tabs_saved_new_collection">모음집 저장됨!</string>
    <!-- Text shown in snackbar when one tab has been saved in a collection -->
    <string name="create_collection_tab_saved">탭이 저장되었습니다!</string>

    <!-- Content description (not visible, for screen readers etc.): button to close the collection creator -->
    <string name="create_collection_close">닫기</string>

    <!-- Button to save currently selected tabs in the "select tabs" step of the collection creator-->
    <string name="create_collection_save">저장</string>

    <!-- Snackbar action to view the collection the user just created or updated -->
    <string name="create_collection_view">보기</string>

    <!-- Default name for a new collection in "name new collection" step of the collection creator. %d is a placeholder for the number of collections-->
    <string name="create_collection_default_name">모음집 %d개</string>

    <!-- Share -->
    <!-- Share screen header -->
    <string name="share_header">보내고 공유하기</string>
    <!-- Share screen header -->
    <string name="share_header_2">공유</string>
    <!-- Content description (not visible, for screen readers etc.):
        "Share" button. Opens the share menu when pressed. -->
    <string name="share_button_content_description">공유</string>
    <!-- Sub-header in the dialog to share a link to another app -->
    <string name="share_link_subheader">링크 공유</string>
    <!-- Sub-header in the dialog to share a link to another sync device -->
    <string name="share_device_subheader">기기로 보내기</string>
    <!-- Sub-header in the dialog to share a link to an app from the full list -->
    <string name="share_link_all_apps_subheader">모든 동작</string>
    <!-- Sub-header in the dialog to share a link to an app from the most-recent sorted list -->
    <string name="share_link_recent_apps_subheader">최근 사용</string>
    <!-- An string shown when an account is signed in where %1$s is a placeholder for the email-->
    <string name="sync_signed_as">%1$s(으)로 로그인됨</string>
    <!-- An option from the three dot menu to into sync -->
    <string name="sync_menu_sign_in">Sync에 로그인</string>
    <!-- An option from the share dialog to sign into sync -->
    <string name="sync_sign_in">Sync에 로그인</string>
    <!-- An option from the share dialog to send link to all other sync devices -->
    <string name="sync_send_to_all">모든 기기에 보내기</string>
    <!-- An option from the share dialog to reconnect to sync -->
    <string name="sync_reconnect">Sync에 다시 연결</string>
    <!-- Text displayed when sync is offline and cannot be accessed -->
    <string name="sync_offline">오프라인</string>
    <!-- An option to connect additional devices -->
    <string name="sync_connect_device">다른 기기에 연결</string>

    <!-- The dialog text shown when additional devices are not available -->
    <string name="sync_connect_device_dialog">탭을 보내려면 하나 이상의 다른 기기에서 Firefox에 로그인하세요.</string>
    <!-- Confirmation dialog button -->
    <string name="sync_confirmation_button">확인</string>

    <!-- Share error message -->
    <string name="share_error_snackbar">이 앱에 공유 할 수 없습니다</string>
    <!-- Add new device screen title -->
    <string name="sync_add_new_device_title">기기로 보내기</string>
    <!-- Text for the warning message on the Add new device screen -->
    <string name="sync_add_new_device_message">연결된 기기 없음</string>

    <!-- Text for the button to learn about sending tabs -->
    <string name="sync_add_new_device_learn_button">탭 보내기에 대해 알아보기…</string>
    <!-- Text for the button to connect another device -->
    <string name="sync_add_new_device_connect_button">다른 기기 연결…</string>

    <!-- Notifications -->
    <!-- The user visible name of the "notification channel" (Android 8+ feature) for the ongoing notification shown while a browsing session is active. -->
    <string name="notification_pbm_channel_name">사생활 보호 세션</string>
    <!-- Text shown in the notification that pops up to remind the user that a private browsing session is active. -->
    <string name="notification_pbm_delete_text">사생활 보호 탭 삭제</string>
    <!-- Text shown in the notification that pops up to remind the user that a private browsing session is active. -->
    <string name="notification_pbm_delete_text_2">사생활 보호 탭 닫기</string>
    <!-- Notification action to open Fenix and resume the current browsing session. -->
    <string name="notification_pbm_action_open">열기</string>
    <!-- Notification action to delete all current private browsing sessions AND switch to Fenix (bring it to the foreground) -->
    <string name="notification_pbm_action_delete_and_open">삭제후 열기</string>
    <!-- Name of the "Powered by Fenix" notification channel. Displayed in the "App notifications" system settings for the app -->
    <string name="notification_powered_by_channel_name">제공:</string>
    <!-- Text shown in snackbar when user deletes a collection -->
    <string name="snackbar_collection_deleted">모음집 삭제됨</string>

    <!-- Text shown in snackbar when user renames a collection -->
    <string name="snackbar_collection_renamed">모음집 이름 변경됨</string>
    <!-- Text shown in snackbar when user deletes a tab -->
    <string name="snackbar_tab_deleted">탭 삭제됨</string>

    <!-- Text shown in snackbar when user deletes all tabs -->
    <string name="snackbar_tabs_deleted">탭 삭제됨</string>
    <!-- Text shown in snackbar when user closes a tab -->
    <string name="snackbar_tab_closed">탭 닫힘</string>
    <!-- Text shown in snackbar when user closes all tabs -->
    <string name="snackbar_tabs_closed">탭 닫힘</string>
    <!-- Text shown in snackbar when user closes tabs -->
    <string name="snackbar_message_tabs_closed">탭이 닫혔습니다!</string>
    <!-- Text shown in snackbar when user bookmarks a list of tabs -->
    <string name="snackbar_message_bookmarks_saved">북마크가 저장되었습니다!</string>
    <!-- Text shown in snackbar action for viewing bookmarks -->
    <string name="snackbar_message_bookmarks_view">보기</string>
    <!-- Text shown in snackbar when user adds a site to top sites -->
    <string name="snackbar_added_to_top_sites">상위 사이트에 추가됨!</string>
    <!-- Text shown in snackbar when user closes a private tab -->
    <string name="snackbar_private_tab_closed">사생활 보호 탭 닫힘</string>
    <!-- Text shown in snackbar when user closes all private tabs -->
    <string name="snackbar_private_tabs_closed">사생활 보호 탭 닫힘</string>
    <!-- Text shown in snackbar when user deletes all private tabs -->
    <string name="snackbar_private_tabs_deleted">사생활 보호 탭 삭제됨</string>
    <!-- Text shown in snackbar to undo deleting a tab, top site or collection -->
    <string name="snackbar_deleted_undo">실행 취소</string>

    <!-- Text shown in snackbar when user removes a top site -->
    <string name="snackbar_top_site_removed">사이트 삭제됨</string>
    <!-- Text for action to undo deleting a tab or collection shown in a11y dialog -->
    <string name="a11y_dialog_deleted_undo">실행 취소</string>
    <!-- Text for action to confirm deleting a tab or collection shown in a11y dialog -->
    <string name="a11y_dialog_deleted_confirm">확인</string>
    <!-- QR code scanner prompt which appears after scanning a code, but before navigating to it
        First parameter is the name of the app, second parameter is the URL or text scanned-->
    <string name="qr_scanner_confirmation_dialog_message">%1$s가 %2$s를 열도록 허용</string>
    <!-- QR code scanner prompt dialog positive option to allow navigation to scanned link -->
    <string name="qr_scanner_dialog_positive">허용</string>
    <!-- QR code scanner prompt dialog positive option to deny navigation to scanned link -->
    <string name="qr_scanner_dialog_negative">거부</string>
    <!-- Tab collection deletion prompt dialog message. Placeholder will be replaced with the collection name -->
    <string name="tab_collection_dialog_message">%1$s 파일을 삭제하시겠습니까?</string>
    <!-- Collection and tab deletion prompt dialog message. This will show when the last tab from a collection is deleted -->
    <string name="delete_tab_and_collection_dialog_message">이 탭을 삭제하면 전체 모음집이 삭제됩니다. 언제든지 새 모음집을 만들 수 있습니다.</string>
    <!-- Collection and tab deletion prompt dialog title. Placeholder will be replaced with the collection name. This will show when the last tab from a collection is deleted -->
    <string name="delete_tab_and_collection_dialog_title">%1$s 모음집을 삭제하시겠습니까?</string>
    <!-- Tab collection deletion prompt dialog option to delete the collection -->
    <string name="tab_collection_dialog_positive">삭제</string>
    <!-- Tab collection deletion prompt dialog option to cancel deleting the collection -->
    <string name="tab_collection_dialog_negative">취소</string>
    <!-- Text displayed in a notification when the user enters full screen mode -->
    <string name="full_screen_notification">전체 화면 모드로 전환 중</string>

    <!-- Message for copying the URL via long press on the toolbar -->
    <string name="url_copied">URL 복사됨</string>


    <!-- Sample text for accessibility font size -->
    <string name="accessibility_text_size_sample_text_1">샘플 텍스트입니다. 이 설정으로 크기를 늘리거나 줄일 때 텍스트가 어떻게 표시되는지 보여줍니다.</string>
    <!-- Summary for Accessibility Text Size Scaling Preference -->
    <string name="preference_accessibility_text_size_summary">웹 사이트의 텍스트를 더 크게 또는 더 작게 함</string>
    <!-- Title for Accessibility Text Size Scaling Preference -->
    <string name="preference_accessibility_font_size_title">글꼴 크기</string>

    <!-- Title for Accessibility Text Automatic Size Scaling Preference -->
    <string name="preference_accessibility_auto_size_2">자동 글꼴 크기 조정</string>
    <!-- Summary for Accessibility Text Automatic Size Scaling Preference -->
    <string name="preference_accessibility_auto_size_summary">글꼴 크기를 Android 설정과 맞춥니다. 비활성화하면 글꼴 크기를 여기서 조절할 수 있습니다.</string>

    <!-- Title for the Delete browsing data preference -->
    <string name="preferences_delete_browsing_data">탐색 데이터 삭제</string>
    <!-- Title for the tabs item in Delete browsing data -->
    <string name="preferences_delete_browsing_data_tabs_title_2">열린 탭</string>
    <!-- Subtitle for the tabs item in Delete browsing data, parameter will be replaced with the number of open tabs -->
    <string name="preferences_delete_browsing_data_tabs_subtitle">%d개 탭</string>
    <!-- Title for the data and history items in Delete browsing data -->
    <string name="preferences_delete_browsing_data_browsing_data_title">방문 기록 및 사이트 데이터</string>

    <!-- Subtitle for the data and history items in delete browsing data, parameter will be replaced with the
        number of history items the user has -->
    <string name="preferences_delete_browsing_data_browsing_data_subtitle">%d 주소</string>
    <!-- Title for history items in Delete browsing data -->
    <string name="preferences_delete_browsing_data_browsing_history_title">기록</string>
    <!-- Subtitle for the history items in delete browsing data, parameter will be replaced with the
        number of history pages the user has -->
    <string name="preferences_delete_browsing_data_browsing_history_subtitle">%d 페이지</string>
    <!-- Title for the cookies item in Delete browsing data -->
    <string name="preferences_delete_browsing_data_cookies">쿠키</string>
    <!-- Subtitle for the cookies item in Delete browsing data -->
    <string name="preferences_delete_browsing_data_cookies_subtitle">대부분 웹 사이트 자동 로그아웃</string>
    <!-- Title for the cached images and files item in Delete browsing data -->
    <string name="preferences_delete_browsing_data_cached_files">캐시된 이미지와 파일</string>
    <!-- Subtitle for the cached images and files item in Delete browsing data -->
    <string name="preferences_delete_browsing_data_cached_files_subtitle">저장 공간 확보</string>
    <!-- Title for the site permissions item in Delete browsing data -->
    <string name="preferences_delete_browsing_data_site_permissions">사이트 권한</string>
    <!-- Title for the downloads item in Delete browsing data -->
    <string name="preferences_delete_browsing_data_downloads">다운로드</string>
    <!-- Text for the button to delete browsing data -->
    <string name="preferences_delete_browsing_data_button">탐색 데이터 삭제</string>

    <!-- Title for the Delete browsing data on quit preference -->
    <string name="preferences_delete_browsing_data_on_quit">종료시 탐색 데이터 삭제</string>
    <!-- Summary for the Delete browsing data on quit preference. "Quit" translation should match delete_browsing_data_on_quit_action translation. -->
    <string name="preference_summary_delete_browsing_data_on_quit">주 메뉴에서 &quot;종료&quot;를 선택하면 탐색 데이터를 자동으로 삭제합니다</string>
    <!-- Summary for the Delete browsing data on quit preference. "Quit" translation should match delete_browsing_data_on_quit_action translation. -->
    <string name="preference_summary_delete_browsing_data_on_quit_2">주 메뉴에서 \&quot;종료\&quot;를 선택하면 탐색 데이터를 자동으로 삭제합니다</string>

    <!-- Action item in menu for the Delete browsing data on quit feature -->
    <string name="delete_browsing_data_on_quit_action">종료</string>

    <!-- Dialog message to the user asking to delete browsing data. -->
    <string name="delete_browsing_data_prompt_message">탐색 데이터가 모두 삭제됩니다.</string>
    <!-- Dialog message to the user asking to delete browsing data. Parameter will be replaced by app name. -->
    <string name="delete_browsing_data_prompt_message_3">%s가 선택된 탐색 데이터를 삭제합니다.</string>
    <!-- Text for the cancel button for the data deletion dialog -->
    <string name="delete_browsing_data_prompt_cancel">취소</string>
    <!-- Text for the allow button for the data deletion dialog -->
    <string name="delete_browsing_data_prompt_allow">삭제</string>
    <!-- Text for the snackbar confirmation that the data was deleted -->
    <string name="preferences_delete_browsing_data_snackbar">탐색 데이터 삭제됨</string>

    <!-- Text for the snackbar to show the user that the deletion of browsing data is in progress -->
    <string name="deleting_browsing_data_in_progress">탐색 데이터 삭제 중…</string>

    <!-- Tips -->
    <!-- text for firefox preview moving tip header "Firefox Preview" and "Firefox Nightly" are intentionally hardcoded -->
    <string name="tip_firefox_preview_moved_header">Firefox Preview는 이제 Firefox Nightly입니다</string>
    <!-- text for firefox preview moving tip description -->
    <string name="tip_firefox_preview_moved_description">Firefox Nightly는 매일 밤 업데이트되며 실험적인 새로운 기능을 제공합니다.
        단, 안정성이 떨어질 수 있습니다. 보다 안정적인 환경을 위해 Beta 브라우저를 다운로드하세요.</string>

    <!-- text for firefox preview moving tip button. "Firefox for Android Beta" is intentionally hardcoded -->
    <string name="tip_firefox_preview_moved_button_2">Android용 Firefox Beta 받기</string>

    <!-- text for firefox preview moving tip header. "Firefox Nightly" is intentionally hardcoded -->
    <string name="tip_firefox_preview_moved_header_preview_installed">Firefox Nightly가 이동했습니다</string>
    <!-- text for firefox preview moving tip description -->
    <string name="tip_firefox_preview_moved_description_preview_installed">이 앱은 더 이상 보안 업데이트를 받지 않습니다. 이 앱 사용을 중단하고 새로운 Nightly로 전환하세요.
        \n\n북마크, 로그인 및 기록을 다른 앱으로 전송하려면, Firefox 계정을 만드세요.</string>
    <!-- text for firefox preview moving tip button  -->
    <string name="tip_firefox_preview_moved_button_preview_installed">새로운 Nightly로 전환</string>

    <!-- text for firefox preview moving tip header. "Firefox Nightly" is intentionally hardcoded -->
    <string name="tip_firefox_preview_moved_header_preview_not_installed">Firefox Nightly가 이동했습니다</string>
    <!-- text for firefox preview moving tip description -->
    <string name="tip_firefox_preview_moved_description_preview_not_installed">이 앱은 더 이상 보안 업데이트를 받지 않습니다. 새로운 Nightly를 받고 이 앱 사용을 중단하세요.
        \n\n북마크, 로그인 및 기록을 다른 앱으로 전송하려면, Firefox 계정을 만드세요.</string>
    <!-- text for firefox preview moving tip button  -->
    <string name="tip_firefox_preview_moved_button_preview_not_installed">새로운 Nightly 받기</string>

    <!-- Onboarding -->
    <!-- Text for onboarding welcome message
    The first parameter is the name of the app (e.g. Firefox Preview) -->
    <string name="onboarding_header">%s에 오신걸 환영합니다!</string>
    <!-- text for the Firefox Accounts section header -->
    <string name="onboarding_fxa_section_header">계정이 이미 있으신가요?</string>
    <!-- text for the "What's New" onboarding card header -->
    <string name="onboarding_whats_new_header1">새 기능 살펴보기</string>
    <!-- text for the "what's new" onboarding card description
    The first parameter is the short name of the app (e.g. Firefox) -->
    <string name="onboarding_whats_new_description">새롭게 디자인된 %s에 대해 궁금한 점이 있습니까? 변경된 사항을 알고 싶으십니까?</string>
    <!-- text for underlined clickable link that is part of "what's new" onboarding card description that links to an FAQ -->
    <string name="onboarding_whats_new_description_linktext">여기서 답을 얻으세요</string>
    <!-- text for the Firefox account onboarding sign in card header. The word "Firefox" should not be translated -->
    <string name="onboarding_account_sign_in_header_1">기기 간에 Firefox 동기화</string>
    <!-- Text for the button to learn more about signing in to your Firefox account -->
    <string name="onboarding_manual_sign_in_description">이 기기의 Firefox에 북마크, 기록 및 비밀번호를 가져오세요.</string>
    <!-- text for the firefox account onboarding card header when we detect you're already signed in to
        another Firefox browser. (The word `Firefox` should not be translated)
        The first parameter is the email of the detected user's account -->
    <string name="onboarding_firefox_account_auto_signin_header_3">이 기기의 다른 Firefox 브라우저에서 %s(으)로 로그인했습니다. 이 계정으로 로그인하시겠습니까?</string>
    <!-- text for the button to confirm automatic sign-in -->
    <string name="onboarding_firefox_account_auto_signin_confirm">예, 로그인함</string>
    <!-- text for the automatic sign-in button while signing in is in process -->
    <string name="onboarding_firefox_account_signing_in">로그인 중…</string>
    <!-- text for the button to manually sign into Firefox account. -->
    <string name="onboarding_firefox_account_sign_in_1">가입하기</string>
    <!-- text for the button to stay signed out when presented with an option to automatically sign-in. -->
    <string name="onboarding_firefox_account_stay_signed_out">로그아웃 유지</string>
    <!-- text to display in the snackbar once account is signed-in -->
    <string name="onboarding_firefox_account_sync_is_on">동기화 켜짐</string>
    <!-- text to display in the snackbar if automatic sign-in fails. user may try again -->
    <string name="onboarding_firefox_account_automatic_signin_failed">로그인 실패</string>

    <!-- text for the tracking protection onboarding card header -->
    <string name="onboarding_tracking_protection_header_3">상시 개인 정보 보호</string>
    <!-- text for the tracking protection card description. 'Firefox' intentionally hardcoded here -->
    <string name="onboarding_tracking_protection_description_3">Firefox는 회사가 웹에서 사용자를 몰래 따라 다니는 것을 자동으로 중지합니다.</string>
    <!-- text for tracking protection radio button option for standard level of blocking -->
    <string name="onboarding_tracking_protection_standard_button_2">표준 (기본값)</string>
    <!-- text for standard blocking option button description -->
    <string name="onboarding_tracking_protection_standard_button_description_3">개인 정보 보호와 성능사이의 균형이 잡혀 있습니다. 페이지가 정상적으로 로드됩니다.</string>
    <!-- text for tracking protection radio button option for strict level of blocking -->
    <string name="onboarding_tracking_protection_strict_button">엄격 (권장)</string>
    <!-- text for tracking protection radio button option for strict level of blocking -->
    <string name="onboarding_tracking_protection_strict_option">엄격</string>
    <!-- text for strict blocking option button description -->
    <string name="onboarding_tracking_protection_strict_button_description_3">더 많은 추적기를 차단하여 페이지가 더 빨리 로드되지만, 일부 페이지의 기능이 손상될 수 있습니다.</string>
    <!-- text for the toolbar position card header  -->
    <string name="onboarding_toolbar_placement_header_1">도구 모음 위치 선택</string>
    <!-- text for the toolbar position card description -->
    <string name="onboarding_toolbar_placement_description_1">도구 모음을 쉽게 접근할 수 있는 곳에 놓으세요. 하단에 두거나 상단으로 옮기세요.</string>
    <!-- text for the private browsing onboarding card header -->
    <string name="onboarding_private_browsing_header">사생활 보호 모드</string>
    <!-- text for the private browsing onboarding card description
    The first parameter is an icon that represents private browsing -->
    <string name="onboarding_private_browsing_description1">사생활 보호 탭을 한 번 열기: %s 아이콘을 누릅니다.</string>
    <!-- text for the private browsing onboarding card description, explaining how to always using private browsing -->
    <string name="onboarding_private_browsing_always_description">매번 사생활 보호 탭으로 열기: 사생활 보호 모드 설정을 변경하세요.</string>
    <!-- text for the private browsing onbording card button, that launches settings -->
    <string name="onboarding_private_browsing_button">설정 열기</string>
    <!-- text for the privacy notice onboarding card header -->
    <string name="onboarding_privacy_notice_header">개인 정보 보호</string>
    <!-- text for the privacy notice onboarding card description
    The first parameter is the name of the app (e.g. Firefox Preview) Substitute %s for long browser name. -->
    <string name="onboarding_privacy_notice_description2">우리는 %s가 무엇을 온라인에서 공유하고 우리와 공유할지 사용자가 제어할 수 있게 만들었습니다.</string>
    <!-- Text for the button to read the privacy notice -->
    <string name="onboarding_privacy_notice_read_button">개인정보처리방침 읽기</string>

    <!-- Content description (not visible, for screen readers etc.): Close onboarding screen -->
    <string name="onboarding_close">닫기</string>

    <!-- text for the button to finish onboarding -->
    <string name="onboarding_finish">탐색 시작</string>

    <!-- Onboarding theme -->
    <!-- text for the theme picker onboarding card header -->
    <string name="onboarding_theme_picker_header">테마 선택</string>
    <!-- text for the theme picker onboarding card description -->
    <string name="onboarding_theme_picker_description_2">어두운 모드를 활성화하여 배터리를 절약하고 시력을 보호하세요.</string>
    <!-- Automatic theme setting (will follow device setting) -->
    <string name="onboarding_theme_automatic_title">자동</string>
    <!-- Summary of automatic theme setting (will follow device setting) -->
    <string name="onboarding_theme_automatic_summary">사용자 기기 설정을 따름</string>
    <!-- Theme setting for dark mode -->
    <string name="onboarding_theme_dark_title">어두운 테마</string>
    <!-- Theme setting for light mode -->
    <string name="onboarding_theme_light_title">밝은 테마</string>

    <!-- Text shown in snackbar when multiple tabs have been sent to device -->
    <string name="sync_sent_tabs_snackbar">탭 보냄!</string>
    <!-- Text shown in snackbar when one tab has been sent to device  -->
    <string name="sync_sent_tab_snackbar">탭 보냄!</string>
    <!-- Text shown in snackbar when sharing tabs failed  -->
    <string name="sync_sent_tab_error_snackbar">보낼 수 없음</string>
    <!-- Text shown in snackbar for the "retry" action that the user has after sharing tabs failed -->
    <string name="sync_sent_tab_error_snackbar_action">다시 시도</string>
    <!-- Title of QR Pairing Fragment -->
    <string name="sync_scan_code">코드 스캔</string>
    <!-- Instructions on how to access pairing -->
    <string name="sign_in_instructions"><![CDATA[컴퓨터에서 Firefox를 열고 <b>https://firefox.com/pair</b>로 이동하세요]]></string>
    <!-- Text shown for sign in pairing when ready -->
    <string name="sign_in_ready_for_scan">스캔 준비</string>
    <!-- Text shown for settings option for sign with pairing -->
    <string name="sign_in_with_camera">카메라로 로그인</string>
    <!-- Text shown for settings option for sign with email -->
    <string name="sign_in_with_email">대신 이메일 사용</string>
    <!-- Text shown for settings option for create new account text.'Firefox' intentionally hardcoded here.-->
    <string name="sign_in_create_account_text"><![CDATA[계정이 없습니까? 기기 간에 Firefox를 동기화하려면 <u>하나를 만드세요</u>.]]></string>
    <!-- Text shown in confirmation dialog to sign out of account -->
    <string name="sign_out_confirmation_message">Firefox가 계정과의 동기화를 중단하지만 이 기기의 사용자 탐색 데이터는 삭제하지 않습니다.</string>
    <!-- Text shown in confirmation dialog to sign out of account. The first parameter is the name of the app (e.g. Firefox Preview) -->
    <string name="sign_out_confirmation_message_2">%s가 계정과의 동기화를 중단하지만 이 기기의 사용자 탐색 데이터는 삭제하지 않습니다.</string>
    <!-- Option to continue signing out of account shown in confirmation dialog to sign out of account -->
    <string name="sign_out_disconnect">연결 끊기</string>
    <!-- Option to cancel signing out shown in confirmation dialog to sign out of account -->
    <string name="sign_out_cancel">취소</string>

    <!-- Error message snackbar shown after the user tried to select a default folder which cannot be altered -->
    <string name="bookmark_cannot_edit_root">기본 폴더를 편집 할 수 없습니다</string>

    <!-- Enhanced Tracking Protection -->
    <!-- Link displayed in enhanced tracking protection panel to access tracking protection settings -->
    <string name="etp_settings">보호 설정</string>
    <!-- Preference title for enhanced tracking protection settings -->
    <string name="preference_enhanced_tracking_protection">향상된 추적 방지 기능</string>
    <!-- Title for the description of enhanced tracking protection -->
    <string name="preference_enhanced_tracking_protection_explanation_title">브라우저 추적 차단하기</string>
    <!-- Description of enhanced tracking protection. The first parameter is the name of the application (For example: Fenix) -->
    <string name="preference_enhanced_tracking_protection_explanation">자신의 데이터를 보호하세요. %s는 온라인에서 하는 일을 추적하는 가장 일반적인 많은 추적기로부터 사용자를 보호합니다.</string>
    <!-- Text displayed that links to website about enhanced tracking protection -->
    <string name="preference_enhanced_tracking_protection_explanation_learn_more">더 알아보기</string>
    <!-- Preference for enhanced tracking protection for the standard protection settings -->
    <string name="preference_enhanced_tracking_protection_standard_default_1">표준 (기본값)</string>
    <!-- Preference description for enhanced tracking protection for the standard protection settings -->
    <string name="preference_enhanced_tracking_protection_standard_description_4">개인 정보 보호와 성능사이의 균형이 잡혀 있습니다. 페이지가 정상적으로 로드됩니다.</string>
    <!--  Accessibility text for the Standard protection information icon  -->
    <string name="preference_enhanced_tracking_protection_standard_info_button">표준 추적 방지 기능에 의해 차단된 것</string>
    <!-- Preference for enhanced tracking protection for the strict protection settings -->
    <string name="preference_enhanced_tracking_protection_strict">엄격</string>
    <!-- Preference description for enhanced tracking protection for the strict protection settings -->
    <string name="preference_enhanced_tracking_protection_strict_description_3">더 많은 추적기를 차단하여 페이지가 더 빨리 로드되지만, 일부 페이지의 기능이 손상될 수 있습니다.</string>
    <!--  Accessibility text for the Strict protection information icon  -->
    <string name="preference_enhanced_tracking_protection_strict_info_button">엄격 추적 방지 기능에 의해 차단된 것</string>
    <!-- Preference for enhanced tracking protection for the custom protection settings -->
    <string name="preference_enhanced_tracking_protection_custom">사용자 지정</string>
    <!-- Preference description for enhanced tracking protection for the strict protection settings -->
    <string name="preference_enhanced_tracking_protection_custom_description_2">차단할 추적기와 스크립트를 선택하세요.</string>
    <!--  Accessibility text for the Strict protection information icon  -->
    <string name="preference_enhanced_tracking_protection_custom_info_button">사용자 지정 추적 방지 기능으로 차단된 것</string>
    <!-- Header for categories that are being blocked by current Enhanced Tracking Protection settings -->
    <!-- Preference for enhanced tracking protection for the custom protection settings for cookies-->
    <string name="preference_enhanced_tracking_protection_custom_cookies">쿠키</string>
    <!-- Option for enhanced tracking protection for the custom protection settings for cookies-->
    <string name="preference_enhanced_tracking_protection_custom_cookies_1">교차 사이트 및 소셜 미디어 추적기</string>
    <!-- Option for enhanced tracking protection for the custom protection settings for cookies-->
    <string name="preference_enhanced_tracking_protection_custom_cookies_2">방문하지 않은 사이트의 쿠키</string>
    <!-- Option for enhanced tracking protection for the custom protection settings for cookies-->
    <string name="preference_enhanced_tracking_protection_custom_cookies_3">모든 제3자 쿠키 (웹 사이트가 깨질 수 있음)</string>
    <!-- Option for enhanced tracking protection for the custom protection settings for cookies-->
    <string name="preference_enhanced_tracking_protection_custom_cookies_4">모든 쿠키 (웹 사이트가 깨질 수 있음)</string>
    <!-- Preference for enhanced tracking protection for the custom protection settings for tracking content -->
    <string name="preference_enhanced_tracking_protection_custom_tracking_content">추적 콘텐츠</string>
    <!-- Option for enhanced tracking protection for the custom protection settings for tracking content-->
    <string name="preference_enhanced_tracking_protection_custom_tracking_content_1">모든 탭에서</string>
    <!-- Option for enhanced tracking protection for the custom protection settings for tracking content-->
    <string name="preference_enhanced_tracking_protection_custom_tracking_content_2">사생활 보호 탭에서만</string>
    <!-- Option for enhanced tracking protection for the custom protection settings for tracking content-->
    <string name="preference_enhanced_tracking_protection_custom_tracking_content_3">사용자 지정 탭에서만</string>
    <!-- Preference for enhanced tracking protection for the custom protection settings -->
    <string name="preference_enhanced_tracking_protection_custom_cryptominers">암호화폐 채굴기</string>
    <!-- Preference for enhanced tracking protection for the custom protection settings -->
    <string name="preference_enhanced_tracking_protection_custom_fingerprinters">디지털 지문</string>
    <string name="enhanced_tracking_protection_blocked">차단됨</string>
    <!-- Header for categories that are being not being blocked by current Enhanced Tracking Protection settings -->
    <string name="enhanced_tracking_protection_allowed">허용됨</string>
    <!-- Category of trackers (social media trackers) that can be blocked by Enhanced Tracking Protection -->
    <string name="etp_social_media_trackers_title">소셜 미디어 추적기</string>
    <!-- Description of social media trackers that can be blocked by Enhanced Tracking Protection -->
    <string name="etp_social_media_trackers_description">소셜 네트워크가 웹에서 탐색 활동을 추적하는 기능을 제한합니다.</string>
    <!-- Category of trackers (cross-site tracking cookies) that can be blocked by Enhanced Tracking Protection -->
    <string name="etp_cookies_title">교차 사이트 추적 쿠키</string>
    <!-- Description of cross-site tracking cookies that can be blocked by Enhanced Tracking Protection -->
    <string name="etp_cookies_description">광고 네트워크 및 분석 회사가 여러 사이트에서 사용자 탐색 데이터를 컴파일하는데 사용하는 쿠키를 차단합니다.</string>
    <!-- Category of trackers (cryptominers) that can be blocked by Enhanced Tracking Protection -->
    <string name="etp_cryptominers_title">암호화폐 채굴기</string>
    <!-- Description of cryptominers that can be blocked by Enhanced Tracking Protection -->
    <string name="etp_cryptominers_description">악의적인 스크립트가 디지털 통화를 채굴하기 위해 기기에 액세스하는 것을 방지합니다.</string>
    <!-- Category of trackers (fingerprinters) that can be blocked by Enhanced Tracking Protection -->
    <string name="etp_fingerprinters_title">디지털 지문</string>
    <!-- Description of fingerprinters that can be blocked by Enhanced Tracking Protection -->
    <string name="etp_fingerprinters_description">추적 목적으로 사용할 수 있는 사용자 기기에 대해 고유하게 식별 가능한 데이터가 수집되지 않도록합니다.</string>
    <!-- Category of trackers (tracking content) that can be blocked by Enhanced Tracking Protection -->
    <string name="etp_tracking_content_title">추적 콘텐츠</string>
    <!-- Description of tracking content that can be blocked by Enhanced Tracking Protection -->
    <string name="etp_tracking_content_description">추적 코드가 포함된 외부 광고, 동영상 및 기타 콘텐츠가 로드되지 않도록 합니다. 일부 웹 사이트의 기능에 영향을 줄 수 있습니다.</string>
    <!-- Enhanced Tracking Protection Onboarding Message shown in a dialog above the toolbar. The first parameter is the name of the application (For example: Fenix) -->
    <string name="etp_onboarding_cfr_message">방패가 자주색일 때마다 %s가 사이트에서 추적기를 차단합니다. 자세한 내용을 보시려면 누르세요.</string>
    <!-- Enhanced Tracking Protection message that protection is currently on for this site -->
    <string name="etp_panel_on">이 사이트에서 보호 켜짐</string>
    <!-- Enhanced Tracking Protection message that protection is currently off for this site -->
    <string name="etp_panel_off">이 사이트에서 보호 꺼짐</string>
    <!-- Header for exceptions list for which sites enhanced tracking protection is always off -->
    <string name="enhanced_tracking_protection_exceptions">이 웹 사이트에 대해 향상된 추적 방지 기능이 꺼져 있습니다</string>
    <!-- Content description (not visible, for screen readers etc.): Navigate
    back from ETP details (Ex: Tracking content) -->
    <string name="etp_back_button_content_description">뒤로</string>
    <!-- About page Your rights link text -->
    <string name="about_your_rights">사용자 권리</string>
    <!-- About page link text to open open source licenses screen -->
    <string name="about_open_source_licenses">사용한 오픈 소스 라이브러리</string>
    <!-- About page link text to open what's new link -->
    <string name="about_whats_new">%s의 새 기능</string>
  
    <!-- Open source licenses page title
    The first parameter is the app name -->
    <string name="open_source_licenses_title">%s | OSS 라이브러리</string>

    <!-- Category of trackers (redirect trackers) that can be blocked by Enhanced Tracking Protection -->
    <string name="etp_redirect_trackers_title">트래커 리디렉션</string>

    <!-- Description of redirect tracker cookies that can be blocked by Enhanced Tracking Protection -->
    <string name="etp_redirect_trackers_description">알려진 추적 웹 사이트로 리디렉션하여 설정된 쿠키를 지웁니다.</string>

    <!-- About page link text to open support link -->
    <string name="about_support">지원</string>
    <!-- About page link text to list of past crashes (like about:crashes on desktop) -->
    <string name="about_crashes">충돌</string>
    <!-- About page link text to open privacy notice link -->
    <string name="about_privacy_notice">개인정보처리방침</string>

    <!-- About page link text to open know your rights link -->
    <string name="about_know_your_rights">권리 읽기</string>
    <!-- About page link text to open licensing information link -->
    <string name="about_licensing_information">라이선스 정보</string>
    <!-- About page link text to open a screen with libraries that are used -->
    <string name="about_other_open_source_libraries">사용한 라이브러리</string>

    <!-- Toast shown to the user when they are activating the secret dev menu
        The first parameter is number of long clicks left to enable the menu -->
    <string name="about_debug_menu_toast_progress">디버그 메뉴: 활성화하는데 클릭 %1$d회 남음</string>
    <string name="about_debug_menu_toast_done">디버그 메뉴 활성화</string>

    <!-- Content description of the tab counter toolbar button when one tab is open -->
    <string name="tab_counter_content_description_one_tab">1개 탭</string>
    <!-- Content description of the tab counter toolbar button when multiple tabs are open. First parameter will be replaced with the number of tabs (always more than one) -->
    <string name="tab_counter_content_description_multi_tab">%d개 탭</string>

    <!-- Browser long press popup menu -->
    <!-- Copy the current url -->
    <string name="browser_toolbar_long_press_popup_copy">복사</string>
    <!-- Paste & go the text in the clipboard. '&amp;' is replaced with the ampersand symbol: & -->
    <string name="browser_toolbar_long_press_popup_paste_and_go">붙여넣고 바로 가기</string>
    <!-- Paste the text in the clipboard -->
    <string name="browser_toolbar_long_press_popup_paste">붙여넣기</string>
    <!-- Snackbar message shown after an URL has been copied to clipboard. -->
    <string name="browser_toolbar_url_copied_to_clipboard_snackbar">URL이 클립보드에 복사됨</string>

    <!-- Title text for the Add To Homescreen dialog -->
    <string name="add_to_homescreen_title">홈 화면에 추가</string>
    <!-- Cancel button text for the Add to Homescreen dialog -->
    <string name="add_to_homescreen_cancel">취소</string>
    <!-- Add button text for the Add to Homescreen dialog -->
    <string name="add_to_homescreen_add">추가</string>
    <!-- Continue to website button text for the first-time Add to Homescreen dialog -->
    <string name="add_to_homescreen_continue">웹 사이트로 계속</string>
    <!-- Placeholder text for the TextView in the Add to Homescreen dialog -->
    <string name="add_to_homescreen_text_placeholder">바로 가기 이름</string>

    <!-- Describes the add to homescreen functionality -->
    <string name="add_to_homescreen_description_2">이 웹 사이트를 기기의 홈 화면에 쉽게 추가하여 앱과 같은 경험을 통해 즉시 액세스하고 더 빠르게 탐색 할 수 있습니다.</string>

    <!-- Preference for managing the settings for logins and passwords in Fenix -->
    <string name="preferences_passwords_logins_and_passwords">로그인과 비밀번호</string>
    <!-- Preference for managing the saving of logins and passwords in Fenix -->
    <string name="preferences_passwords_save_logins">로그인과 비밀번호 저장</string>
    <!-- Preference option for asking to save passwords in Fenix -->
    <string name="preferences_passwords_save_logins_ask_to_save">저장할지 묻기</string>
    <!-- Preference option for never saving passwords in Fenix -->
    <string name="preferences_passwords_save_logins_never_save">저장 안 함</string>
    <!-- Preference for autofilling saved logins in Fenix -->
    <string name="preferences_passwords_autofill">자동 채우기</string>
    <!-- Preference for syncing saved logins in Fenix -->
    <string name="preferences_passwords_sync_logins">Sync 로그인</string>
    <!-- Syncing saved logins in Fenix is on -->
    <string name="preferences_passwords_sync_logins_on">켜짐</string>
    <!-- Syncing saved logins in Fenix is off -->
    <string name="preferences_passwords_sync_logins_off">꺼짐</string>
    <!-- Syncing saved logins in Fenix needs reconnect to sync -->
    <string name="preferences_passwords_sync_logins_reconnect">다시 연결</string>
    <!-- Syncing saved logins in Fenix needs login -->
    <string name="preferences_passwords_sync_logins_sign_in">Sync에 로그인</string>
    <!-- Preference to access list of saved logins -->
    <string name="preferences_passwords_saved_logins">저장된 로그인</string>
    <!-- Description of empty list of saved passwords. Placeholder is replaced with app name.  -->
    <string name="preferences_passwords_saved_logins_description_empty_text">%s에 저장하거나 동기화한 로그인이 여기에 표시됩니다.</string>
    <!-- Preference to access list of saved logins -->
    <string name="preferences_passwords_saved_logins_description_empty_learn_more_link">Sync에 대해 더 알아보기.</string>
    <!-- Preference to access list of login exceptions that we never save logins for -->
    <string name="preferences_passwords_exceptions">예외 목록</string>
    <!-- Empty description of list of login exceptions that we never save logins for -->
    <string name="preferences_passwords_exceptions_description_empty">저장되지 않은 로그인과 비밀번호가 여기에 표시됩니다.</string>
    <!-- Description of list of login exceptions that we never save logins for -->
    <string name="preferences_passwords_exceptions_description">이 사이트에 대한 로그인과 비밀번호는 저장되지 않습니다.</string>
    <!-- Text on button to remove all saved login exceptions -->
    <string name="preferences_passwords_exceptions_remove_all">모든 예외 삭제</string>
    <!-- Hint for search box in logins list -->
    <string name="preferences_passwords_saved_logins_search">로그인 검색</string>
    <!-- Option to sort logins list A-Z, alphabetically -->
    <string name="preferences_passwords_saved_logins_alphabetically">알파벳 순서로</string>
    <!-- Option to sort logins list by most recently used -->
    <string name="preferences_passwords_saved_logins_recently_used">최근 사용 순서로</string>
    <!-- The header for the site that a login is for -->
    <string name="preferences_passwords_saved_logins_site">사이트</string>
    <!-- The header for the username for a login -->
    <string name="preferences_passwords_saved_logins_username">사용자 이름</string>
    <!-- The header for the password for a login -->
    <string name="preferences_passwords_saved_logins_password">비밀번호</string>
    <!-- Message displayed in security prompt to reenter a secret pin to access saved logins -->
    <string name="preferences_passwords_saved_logins_enter_pin">PIN을 다시 입력하세요</string>
    <!-- Message displayed in security prompt to access saved logins -->
    <string name="preferences_passwords_saved_logins_enter_pin_description">저장된 로그인을 보려면 잠금 해제</string>
    <!-- Message displayed when a connection is insecure and we detect the user is entering a password -->
    <string name="logins_insecure_connection_warning">이 연결은 안전하지 않습니다. 입력된 로그인 정보가 유출 될 수 있습니다.</string>
    <!-- Learn more link that will link to a page with more information displayed when a connection is insecure and we detect the user is entering a password -->
    <string name="logins_insecure_connection_warning_learn_more">더 알아보기</string>
    <!-- Prompt message displayed when Fenix detects a user has entered a password and user decides if Fenix should save it. The first parameter is the name of the application (For example: Fenix)  -->
    <string name="logins_doorhanger_save">%s가 이 로그인을 저장하도록 하시겠습니까?</string>
    <!-- Positive confirmation that Fenix should save the new or updated login -->
    <string name="logins_doorhanger_save_confirmation">저장</string>
    <!-- Negative confirmation that Fenix should not save the new or updated login -->
    <string name="logins_doorhanger_save_dont_save">저장 안 함</string>
    <!-- Shown in snackbar to tell user that the password has been copied -->
    <string name="logins_password_copied">비밀번호가 클립보드에 복사됨</string>
    <!-- Shown in snackbar to tell user that the username has been copied -->
    <string name="logins_username_copied">사용자 이름이 클립보드에 복사됨</string>
    <!-- Shown in snackbar to tell user that the site has been copied -->
    <string name="logins_site_copied">사이트가 클립보드에 복사됨</string>
    <!-- Content Description (for screenreaders etc) read for the button to copy a password in logins-->
    <string name="saved_logins_copy_password">비밀번호 복사</string>
    <!-- Content Description (for screenreaders etc) read for the button to clear a password while editing a login-->
    <string name="saved_logins_clear_password">비밀번호 지우기</string>
    <!-- Content Description (for screenreaders etc) read for the button to copy a username in logins -->
    <string name="saved_login_copy_username">사용자 이름 복사</string>
    <!-- Content Description (for screenreaders etc) read for the button to clear a username while editing a login -->
    <string name="saved_login_clear_username">사용자 이름 지우기</string>
    <!-- Content Description (for screenreaders etc) read for the button to copy a site in logins -->
    <string name="saved_login_copy_site">사이트 복사</string>
    <!-- Content Description (for screenreaders etc) read for the button to open a site in logins -->
    <string name="saved_login_open_site">브라우저에서 사이트 열기</string>
    <!-- Content Description (for screenreaders etc) read for the button to reveal a password in logins -->
    <string name="saved_login_reveal_password">비밀번호 보이기</string>
    <!-- Content Description (for screenreaders etc) read for the button to hide a password in logins -->
    <string name="saved_login_hide_password">비밀번호 숨기기</string>
    <!-- Message displayed in biometric prompt displayed for authentication before allowing users to view their logins -->
    <string name="logins_biometric_prompt_message">저장된 로그인을 보려면 잠금 해제</string>
    <!-- Title of warning dialog if users have no device authentication set up -->
    <string name="logins_warning_dialog_title">로그인과 비밀번호 보안</string>
    <!-- Message of warning dialog if users have no device authentication set up -->
    <string name="logins_warning_dialog_message">다른 사람이 기기를 가지고 있는 경우, 저장된 로그인과 비밀번호에 접근하지 못하도록 기기 잠금 패턴, PIN 또는 비밀번호를 설정하세요.</string>
    <!-- Negative button to ignore warning dialog if users have no device authentication set up -->
    <string name="logins_warning_dialog_later">나중에</string>
    <!-- Positive button to send users to set up a pin of warning dialog if users have no device authentication set up -->
    <string name="logins_warning_dialog_set_up_now">지금 설정</string>
    <!-- Title of PIN verification dialog to direct users to re-enter their device credentials to access their logins -->
    <string name="logins_biometric_prompt_message_pin">기기 잠금 해제</string>
    <!-- Title for Accessibility Force Enable Zoom Preference -->
    <string name="preference_accessibility_force_enable_zoom">모든 웹 사이트에서 확대/축소</string>

    <!-- Summary for Accessibility Force Enable Zoom Preference -->
    <string name="preference_accessibility_force_enable_zoom_summary">손가락을 모아 확대/축소 기능 허용(이 제스쳐 금지 웹 사이트 포함).</string>

    <!-- Saved logins sorting strategy menu item -by name- (if selected, it will sort saved logins alphabetically) -->
    <string name="saved_logins_sort_strategy_alphabetically">이름 (A-Z)</string>
    <!-- Saved logins sorting strategy menu item -by last used- (if selected, it will sort saved logins by last used) -->
    <string name="saved_logins_sort_strategy_last_used">마지막 사용</string>
    <!-- Content description (not visible, for screen readers etc.): Sort saved logins dropdown menu chevron icon -->
    <string name="saved_logins_menu_dropdown_chevron_icon_content_description">로그인 정렬 메뉴</string>

    <!-- Credit Cards Autofill -->
    <!-- Preference and title for managing the settings for credit cards -->
    <string name="preferences_credit_cards">신용 카드</string>
    <!-- Preference for saving and autofilling credit cards -->
    <string name="preferences_credit_cards_save_and_autofill_cards">카드 저장 및 자동 채우기</string>
    <!-- Preference summary for saving and autofilling credit card data -->
    <string name="preferences_credit_cards_save_and_autofill_cards_summary">데이터가 암호화됨</string>
    <!-- Preference option for syncing credit cards across devices. This is displayed when the user is not signed into sync -->
    <string name="preferences_credit_cards_sync_cards_across_devices">기기 간에 카드 동기화</string>
    <!-- Preference option for adding a credit card -->
    <string name="preferences_credit_cards_add_credit_card">신용 카드 추가</string>

    <!-- Title of the "Add card" screen -->
    <string name="credit_cards_add_card">카드 추가</string>
    <!-- The header for the card number of a credit card -->
    <string name="credit_cards_card_number">카드 번호</string>
    <!-- The header for the expiration date of a credit card -->
    <string name="credit_cards_expiration_date">유효 기간</string>

    <!-- The header for the name on the credit card -->
    <string name="credit_cards_name_on_card">카드상의 이름</string>
    <!-- The header for the nickname for a credit card -->
    <string name="credit_cards_card_nickname">카드 별명</string>
    <!-- The text for the "Delete card" button for deleting a credit card -->
    <string name="credit_cards_delete_card_button">카드 삭제</string>
    <!-- The title for the "Save" menu item for saving a credit card -->
    <string name="credit_cards_menu_save">저장</string>
    <!-- The text for the "Save" button for saving a credit card -->
    <string name="credit_cards_save_button">저장</string>
    <!-- The text for the "Cancel" button for cancelling adding or updating a credit card -->
    <string name="credit_cards_cancel_button">취소</string>

    <!-- Title of the Add search engine screen -->
    <string name="search_engine_add_custom_search_engine_title">검색 엔진 추가</string>
    <!-- Title of the Edit search engine screen -->
    <string name="search_engine_edit_custom_search_engine_title">검색 엔진 편집</string>
    <!-- Content description (not visible, for screen readers etc.): Title for the button to add a search engine in the action bar -->
    <string name="search_engine_add_button_content_description">추가</string>
    <!-- Content description (not visible, for screen readers etc.): Title for the button to save a search engine in the action bar -->
    <string name="search_engine_add_custom_search_engine_edit_button_content_description">저장</string>
    <!-- Text for the menu button to edit a search engine -->
    <string name="search_engine_edit">편집</string>
    <!-- Text for the menu button to delete a search engine -->
    <string name="search_engine_delete">삭제</string>

    <!-- Text for the button to create a custom search engine on the Add search engine screen -->
    <string name="search_add_custom_engine_label_other">기타</string>
    <!-- Placeholder text shown in the Search Engine Name TextField before a user enters text -->
    <string name="search_add_custom_engine_name_hint">이름</string>
    <!-- Placeholder text shown in the Search String TextField before a user enters text -->
    <string name="search_add_custom_engine_search_string_hint">사용할 검색 문자열</string>
    <!-- Description text for the Search String TextField. The %s is part of the string -->
    <string name="search_add_custom_engine_search_string_example">쿼리를 “%s”로 바꾸세요. 예:\nhttps://www.google.com/search?q=%s</string>
    <!-- Text for the button to learn more about adding a custom search engine -->
    <string name="search_add_custom_engine_learn_more_label">더 알아보기</string>

    <!-- Accessibility description for the form in which details about the custom search engine are entered -->
    <string name="search_add_custom_engine_form_description">사용자 지정 검색 엔진 상세 정보</string>
    <!-- Accessibility description for the 'Learn more' link -->
    <string name="search_add_custom_engine_learn_more_description">더 알아보기 링크</string>

    <!-- Text shown when a user leaves the name field empty -->
    <string name="search_add_custom_engine_error_empty_name">검색 엔진 이름을 입력하세요</string>
    <!-- Text shown when a user tries to add a search engine that already exists -->
    <string name="search_add_custom_engine_error_existing_name">이름이 “%s”인 검색 엔진이 이미 존재합니다.</string>
    <!-- Text shown when a user leaves the search string field empty -->
    <string name="search_add_custom_engine_error_empty_search_string">검색 문자열을 입력하세요</string>
    <!-- Text shown when a user leaves out the required template string -->
    <string name="search_add_custom_engine_error_missing_template">검색 문자열이 예시 형식과 일치하는지 확인하세요</string>
    <!-- Text shown when we aren't able to validate the custom search query. The first parameter is the url of the custom search engine -->
    <string name="search_add_custom_engine_error_cannot_reach">“%s” 연결 오류</string>
    <!-- Text shown when a user creates a new search engine -->
    <string name="search_add_custom_engine_success_message">%s 생성됨</string>
    <!-- Text shown when a user successfully edits a custom search engine -->
    <string name="search_edit_custom_engine_success_message">%s 저장됨</string>
    <!-- Text shown when a user successfully deletes a custom search engine -->
    <string name="search_delete_search_engine_success_message">%s 삭제됨</string>

    <!-- Title text shown for the migration screen to the new browser. Placeholder replaced with app name -->
    <string name="migration_title">완전히 새로워진 %s에 오신 것을 환영합니다</string>

    <!-- Description text followed by a list of things migrating (e.g. Bookmarks, History). Placeholder replaced with app name-->
    <string name="migration_description">온라인에서 더 많은 작업을 할 수 있도록 향상된 성능과 기능으로 완전히 새롭게 디자인 된 브라우저가 기다리고 있습니다.\n\n%s를 마이그레이션 및 업데이트하는 동안 기다려주세요</string>
    <!-- Text on the disabled button while in progress. Placeholder replaced with app name -->
    <string name="migration_updating_app_button_text">%s 업데이트 중…</string>
    <!-- Text on the enabled button. Placeholder replaced with app name-->
    <string name="migration_update_app_button">%s 시작</string>
    <!-- Accessibility description text for a completed migration item -->
    <string name="migration_icon_description">마이그레이션 완료</string>
    <!--Text on list of migrated items (e.g. Settings, History, etc.)-->
    <string name="migration_text_passwords">비밀번호</string>

    <!-- Heading for the instructions to allow a permission -->
    <string name="phone_feature_blocked_intro">허용하려면:</string>
    <!-- First step for the allowing a permission -->
    <string name="phone_feature_blocked_step_settings">1. 안드로이드 설정으로 이동하세요</string>
    <!-- Second step for the allowing a permission -->
    <string name="phone_feature_blocked_step_permissions"><![CDATA[2. <b>권한<b>을 누르세요.]]></string>

    <!-- Third step for the allowing a permission (Fore example: Camera) -->
    <string name="phone_feature_blocked_step_feature"><![CDATA[3. <b>%1$s</b>을(를) 켜기로 전환하세요]]></string>

    <!-- Label that indicates a site is using a secure connection -->
    <string name="quick_settings_sheet_secure_connection">안전한 연결</string>
    <!-- Label that indicates a site is using a insecure connection -->
    <string name="quick_settings_sheet_insecure_connection">안전하지 않은 연결</string>
    <!-- Confirmation message for a dialog confirming if the user wants to delete all the permissions for all sites-->
    <string name="confirm_clear_permissions_on_all_sites">모든 사이트에 대해 모든 권한을 지우시겠습니까?</string>
    <!-- Confirmation message for a dialog confirming if the user wants to delete all the permissions for a site-->
    <string name="confirm_clear_permissions_site">이 사이트에 대해 모든 권한을 지우시겠습니까?</string>
    <!-- Confirmation message for a dialog confirming if the user wants to set default value a permission for a site-->
    <string name="confirm_clear_permission_site">이 사이트에 대해 이 권한을 지우시겠습니까?</string>
    <!-- label shown when there are not site exceptions to show in the site exception settings -->
    <string name="no_site_exceptions">사이트 예외 없음</string>
    <!-- Label for the Pocket default top site -->
    <string name="pocket_top_articles">상위 글</string>
    <!-- Bookmark deletion confirmation -->
    <string name="bookmark_deletion_confirmation">이 북마크를 삭제하시겠습니까?</string>
    <!-- Browser menu button that adds a top site to the home fragment -->
    <string name="browser_menu_add_to_top_sites">상위 사이트에 추가</string>
    <!-- text shown before the issuer name to indicate who its verified by, parameter is the name of
     the certificate authority that verified the ticket-->
    <string name="certificate_info_verified_by">인증 기관: %1$s</string>
    <!-- Login overflow menu delete button -->
    <string name="login_menu_delete_button">삭제</string>
    <!-- Login overflow menu edit button -->
    <string name="login_menu_edit_button">편집</string>
    <!-- Message in delete confirmation dialog for logins -->
    <string name="login_deletion_confirmation">이 로그인을 삭제하시겠습니까?</string>
    <!-- Positive action of a dialog asking to delete  -->
    <string name="dialog_delete_positive">삭제</string>
    <!--  The saved login options menu description. -->
    <string name="login_options_menu">로그인 옵션</string>
    <!--  The editable text field for a login's web address. -->
    <string name="saved_login_hostname_description">로그인 웹 주소의 편집 가능한 텍스트 필드입니다.</string>
    <!--  The editable text field for a login's username. -->
    <string name="saved_login_username_description">로그인 사용자 이름의 편집 가능한 텍스트 필드입니다.</string>
    <!--  The editable text field for a login's password. -->
    <string name="saved_login_password_description">로그인 비밀번호의 편집 가능한 텍스트 필드입니다.</string>
    <!--  The button description to save changes to an edited login. -->
    <string name="save_changes_to_login">변경 내용을 로그인에 저장.</string>
    <!--  The button description to discard changes to an edited login. -->
    <string name="discard_changes">변경 내용 취소</string>
    <!--  The page title for editing a saved login. -->
    <string name="edit">편집</string>
    <!--  The error message in edit login view when password field is blank. -->
    <string name="saved_login_password_required">비밀번호 필요</string>
    <!-- Voice search button content description  -->
    <string name="voice_search_content_description">음성 검색</string>
    <!-- Voice search prompt description displayed after the user presses the voice search button -->
    <string name="voice_search_explainer">지금 말하세요</string>

    <!--  The error message in edit login view when a duplicate username exists. -->
    <string name="saved_login_duplicate">해당 사용자 이름을 가진 로그인이 이미 존재합니다</string>

    <!-- Synced Tabs -->
    <!-- Text displayed to ask user to connect another device as no devices found with account -->
    <string name="synced_tabs_connect_another_device">다른 기기를 연결하세요.</string>
    <!-- Text displayed asking user to re-authenticate -->
    <string name="synced_tabs_reauth">다시 인증하세요.</string>
    <!-- Text displayed when user has disabled tab syncing in Firefox Sync Account -->
    <string name="synced_tabs_enable_tab_syncing">탭 동기화를 활성화하세요.</string>

    <!-- Text displayed when user has no tabs that have been synced -->
    <string name="synced_tabs_no_tabs">다른 기기의 Firefox에서 열린 탭이 없습니다.</string>
    <!-- Text displayed in the synced tabs screen when a user is not signed in to Firefox Sync describing Synced Tabs -->
    <string name="synced_tabs_sign_in_message">다른 기기의 탭 목록을 봅니다.</string>
    <!-- Text displayed on a button in the synced tabs screen to link users to sign in when a user is not signed in to Firefox Sync -->
    <string name="synced_tabs_sign_in_button">Sync에 로그인</string>

    <!-- The text displayed when a synced device has no tabs to show in the list of Synced Tabs. -->
    <string name="synced_tabs_no_open_tabs">열린 탭이 없음</string>

    <!-- Top Sites -->
    <!-- Title text displayed in the dialog when top sites limit is reached. -->
    <string name="top_sites_max_limit_title">상위 사이트 제한에 도달</string>
    <!-- Content description text displayed in the dialog when top sites limit is reached. -->
    <string name="top_sites_max_limit_content_2">새 상위 사이트를 추가하려면 하나를 삭제하세요. 사이트를 길게 터치하고 삭제를 선택하세요.</string>
    <!-- Confirmation dialog button text when top sites limit is reached. -->
    <string name="top_sites_max_limit_confirmation_button">확인</string>

    <!-- Label for the show most visited sites preference -->
    <string name="top_sites_toggle_top_frecent_sites">자주 방문한 사이트 표시</string>

    <!-- Title text displayed in the rename top site dialog. -->
	<string name="top_sites_rename_dialog_title">이름</string>
	<!-- Hint for renaming title of a top site -->
	<string name="top_site_name_hint">상위 사이트 이름</string>

    <!-- Button caption to confirm the renaming of the top site. -->
	<string name="top_sites_rename_dialog_ok">확인</string>
	<!-- Dialog button text for canceling the rename top site prompt. -->
	<string name="top_sites_rename_dialog_cancel">취소</string>

    <!-- Content description for close button in collection placeholder. -->
    <string name="remove_home_collection_placeholder_content_description">삭제</string>

    <!-- Deprecated: text for the firefox account onboarding card header
    The first parameter is the name of the app (e.g. Firefox Preview) -->
    <string name="onboarding_firefox_account_header">%s를 최대한 활용해 보세요.</string>

    <!-- Content description radio buttons with a link to more information -->
    <string name="radio_preference_info_content_description">상세 정보</string>

    <!-- Deprecated: No Open Tabs Message Header -->
    <string name="no_collections_header1">중요한 것들 수집하기</string>
    <!-- Deprecated: Label to describe what collections are to a new user without any collections -->
    <string name="no_collections_description1">나중에 빠르게 접근할 수 있도록 유사한 검색, 사이트 및 탭을 모아 보세요.</string>
    <!-- Deprecated: text for the firefox account onboarding card header when we detect you're already signed in to -->
    <string name="onboarding_firefox_account_auto_signin_header_2">이 휴대폰의 다른 Firefox 브라우저에서 %s(으)로 로그인했습니다. 이 계정으로 로그인하시겠습니까?</string>
    <!-- Deprecated: Describes the add to homescreen functionality -->
    <string name="add_to_homescreen_description">이 웹 사이트를 휴대폰의 홈 화면에 쉽게 추가하여 앱과 같은 경험을 통해 즉시 액세스하고 더 빠르게 탐색 할 수 있습니다.</string>

    </resources><|MERGE_RESOLUTION|>--- conflicted
+++ resolved
@@ -54,7 +54,7 @@
     <string name="tab_tray_multiselect_selected_content_description">선택됨</string>
 
     <!-- About content. The first parameter is the name of the application. (For example: Fenix) -->
-    <string name="about_content">%1$s는 @fork-maintainers에서 제작했습니다.</string>
+    <string name="about_content">%1$s는 Mozilla에서 제작했습니다.</string>
 
     <!-- Private Browsing -->
     <!-- Title for private session option -->
@@ -188,14 +188,11 @@
 
     <!-- Browser menu button to show reader view appearance controls e.g. the used font type and size -->
     <string name="browser_menu_customize_reader_view">리더뷰 사용자 지정</string>
-<<<<<<< HEAD
-=======
     <!-- Browser menu label for adding a bookmark -->
     <string name="browser_menu_add">추가</string>
     <!-- Browser menu label for editing a bookmark -->
     <string name="browser_menu_edit">편집</string>
 
->>>>>>> a439894a
     <!-- Error message to show when the user tries to access a scheme not
         handled by the app (Ex: blob, tel etc) -->
     <string name="unknown_scheme_error_message">연결할 수 없음. 인식할 수 없는 URL 구성표.</string>
