<?xml version="1.0" encoding="utf-8"?>
<<<<<<< HEAD
<resources xmlns:tools="http://schemas.android.com/tools">
=======
<resources xmlns:tools="http://schemas.android.com/tools" xmlns:moz="http://mozac.org/tools">
>>>>>>> cb5708f8
    <!-- App name for private browsing mode. The first parameter is the name of the app defined in app_name (for example: Fenix)-->
    <string name="app_name_private_5">%s en modo privado</string>
    <!-- App name for private browsing mode. The first parameter is the name of the app defined in app_name (for example: Fenix)-->
    <string name="app_name_private_4">%s (Privado)</string>

    <!-- Home Fragment -->
    <!-- Content description (not visible, for screen readers etc.): "Three dot" menu button. -->
    <string name="content_description_menu">Más opciones</string>
    <!-- Content description (not visible, for screen readers etc.): "Private Browsing" menu button. -->
    <string name="content_description_private_browsing_button">Habilitar navegación privada</string>
    <!-- Content description (not visible, for screen readers etc.): "Private Browsing" menu button. -->
    <string name="content_description_disable_private_browsing_button">Deshabilitar navegación privada</string>
    <!-- Placeholder text shown in the search bar before a user enters text -->
    <string name="search_hint">Buscar o ingresar dirección</string>
    <!-- No Open Tabs Message Description -->
    <string name="no_open_tabs_description">Las pestañas abiertas aparecerán aquí.</string>

    <!-- No Private Tabs Message Description -->
    <string name="no_private_tabs_description">Tus pestañas privadas aparecerán aquí.</string>

    <!-- Message announced to the user when tab tray is selected with 1 tab -->
    <string name="open_tab_tray_single">1 pestaña abierta. Tocar para cambiar de pestaña.</string>
    <!-- Message announced to the user when tab tray is selected with 0 or 2+ tabs -->
    <string moz:removedIn="95" name="open_tab_tray_plural" tools:ignore="UnusedResources">%1$s pestañas abiertas. Tocar para cambiar de pestaña.</string>

    <!-- Tab tray multi select title in app bar. The first parameter is the number of tabs selected -->
    <string name="tab_tray_multi_select_title">%1$d seleccionadas</string>
    <!-- Label of button in create collection dialog for creating a new collection  -->
    <string name="tab_tray_add_new_collection">Agregar nueva colección</string>
    <!-- Label of editable text in create collection dialog for naming a new collection  -->
    <string name="tab_tray_add_new_collection_name">Nombre</string>
    <!-- Label of button in save to collection dialog for selecting a current collection  -->
    <string name="tab_tray_select_collection">Seleccionar colección</string>
    <!-- Content description for close button while in multiselect mode in tab tray -->
    <string name="tab_tray_close_multiselect_content_description">Salir del modo de selección múltiple</string>
    <!-- Content description for save to collection button while in multiselect mode in tab tray -->
    <string name="tab_tray_collection_button_multiselect_content_description">Guardar pestañas seleccionadas en la colección</string>
    <!-- Content description for checkmark while tab is selected while in multiselect mode in tab tray. The first parameter is the title of the tab selected -->
    <string name="tab_tray_item_selected_multiselect_content_description">%1$s seleccionada</string>
    <!-- Content description when tab is unselected while in multiselect mode in tab tray. The first parameter is the title of the tab unselected -->
    <string name="tab_tray_item_unselected_multiselect_content_description">%1$s no seleccionada</string>
    <!-- Content description announcement when exiting multiselect mode in tab tray -->
    <string name="tab_tray_exit_multiselect_content_description">Has salido del modo de selección múltiple</string>
    <!-- Content description announcement when entering multiselect mode in tab tray -->
    <string name="tab_tray_enter_multiselect_content_description">Has ingresado al modo de selección múltiple, selecciona pestañas para guardar en una colección</string>
    <!-- Content description on checkmark while tab is selected in multiselect mode in tab tray -->
    <string name="tab_tray_multiselect_selected_content_description">Seleccionadas</string>

    <!-- Home - Recently saved bookmarks -->
    <!-- Title for the home screen section with recently saved bookmarks. -->
    <string moz:removedIn="94" name="recently_saved_bookmarks" tools:ignore="UnusedResources">Guardado recientemente</string>
    <!-- Title for the home screen section with recently saved bookmarks. -->
    <string moz:removedIn="94" name="recently_bookmarked" tools:ignore="UnusedResources">Marcados recientemente</string>
    <!-- Title for the home screen section with recently saved bookmarks. -->
    <string name="recent_bookmarks_title">Marcadores recientes</string>
    <!-- Content description for the recently saved bookmarks section on the home screen. -->
    <string name="recently_saved_bookmarks_content_description">Marcadores recién guardados</string>
    <!-- Title for the button which navigates the user to show all of their saved bookmarks. -->
    <string name="recently_saved_show_all">Mostrar todo</string>
    <!-- Content description for the button which navigates the user to show all of their saved bookmarks. -->
    <string name="recently_saved_show_all_content_description">Mostrar todos los marcadores guardados</string>

    <!-- About content. The first parameter is the name of the application. (For example: Fenix) -->
    <string name="about_content">%1$s es producido por Mozilla.</string>

    <!-- Private Browsing -->
    <!-- Title for private session option -->
    <string name="private_browsing_title">Estás en una sesión privada</string>
    <!-- Explanation for private browsing displayed to users on home view when they first enable private mode
        The first parameter is the name of the app defined in app_name (for example: Fenix) -->
    <string name="private_browsing_placeholder_description_2">%1$s limpia tu historial de búsqueda y navegación cuando cierras la aplicación o todas las pestañas privadas. Aunque no te hace anónimo para los sitios web o proveedores de servicios de Internet, te ayuda a mantener en privado lo que haces en línea frente a cualquier otra persona que use este dispositivo.</string>
    <string name="private_browsing_common_myths">Mitos comunes sobre la navegación privada</string>
    <!-- Delete session button to erase your history in a private session -->
    <string name="private_browsing_delete_session">Eliminar sesión</string>

    <!-- Private mode shortcut "contextual feature recommendation" (CFR) -->
    <!-- Text for the main message -->
    <string name="cfr_message">Agregar un acceso directo para abrir pestañas privadas desde su pantalla de inicio.</string>
    <!-- Text for the positive button -->
    <string name="cfr_pos_button_text">Agregar acceso directo</string>
    <!-- Text for the negative button -->
    <string name="cfr_neg_button_text">No, gracias</string>

    <!-- Open in App "contextual feature recommendation" (CFR) -->
    <!-- Text for the info message. 'Firefox' intentionally hardcoded here.-->
    <string name="open_in_app_cfr_info_message">Puedes configurar Firefox para que abra automáticamente enlaces en aplicaciones.</string>
    <!-- Text for the positive action button -->
    <string name="open_in_app_cfr_positive_button_text">Ir a ajustes</string>
    <!-- Text for the negative action button -->
    <string name="open_in_app_cfr_negative_button_text">Descartar</string>

    <!-- Text for the info dialog when camera permissions have been denied but user tries to access a camera feature. -->
    <string name="camera_permissions_needed_message">Se necesita acceso a la cámara. Ve a los ajustes de Android, presiona permisos y permitir.</string>
    <!-- Text for the positive action button to go to Android Settings to grant permissions. -->
    <string name="camera_permissions_needed_positive_button_text">Ir a ajustes</string>
    <!-- Text for the negative action button to dismiss the dialog. -->
    <string name="camera_permissions_needed_negative_button_text">Descartar</string>

    <!-- Text for the banner message to tell users about our auto close feature. -->
    <string name="tab_tray_close_tabs_banner_message">Configura las pestañas abiertas para que se cierren automáticamente que no se hayan visto en el último día, semana o mes.</string>
    <!-- Text for the positive action button to go to Settings for auto close tabs. -->
    <string name="tab_tray_close_tabs_banner_positive_button_text">Ver opciones</string>
    <!-- Text for the negative action button to dismiss the Close Tabs Banner. -->
    <string name="tab_tray_close_tabs_banner_negative_button_text">Descartar</string>

    <!-- Text for the banner message to tell users about our inactive tabs feature. -->
    <string name="tab_tray_inactive_onboarding_message">Las pestañas que no has visto durante dos semanas se mueven aquí.</string>
    <!-- Text for the action link to go to Settings for inactive tabs. -->
    <string name="tab_tray_inactive_onboarding_button_text">Desactivar en los ajustes</string>

    <!-- Content description for close button in the auto-close dialog of the inactive tabs. -->
    <string name="tab_tray_inactive_auto_close_button_content_description">Cerrar</string>

    <!-- Home screen icons - Long press shortcuts -->
    <!-- Shortcut action to open new tab -->
    <string name="home_screen_shortcut_open_new_tab_2">Nueva pestaña</string>
    <!-- Shortcut action to open new private tab -->
    <string name="home_screen_shortcut_open_new_private_tab_2">Nueva pestaña privada</string>

    <!-- Heading for the Top Sites block -->
    <string moz:removedIn="95" name="home_screen_top_sites_heading" tools:ignore="UnusedResources">Sitios frecuentes</string>

    <!-- Recent Tabs -->
    <!-- Header text for jumping back into the recent tab in the home screen -->
    <string name="recent_tabs_header">Saltar hacia atrás</string>
    <!-- Button text for showing all the tabs in the tabs tray -->
    <string name="recent_tabs_show_all">Mostrar todo</string>

    <!-- Text for the number of tabs in a group in the 'Jump back in' section of the new tab
        The first parameter is the count for number of sites in the group.  This number will always be more than one. -->
    <string name="recent_tabs_search_term_count">Sitios: %1$s</string>

    <!-- History Metadata -->
    <!-- Header text for a section on the home screen that displays grouped highlights from the
         user's browsing history, such as topics they have researched or explored on the web -->
    <string moz:removedIn="94" name="history_metadata_header" tools:ignore="UnusedResources">Exploraciones pasadas</string>

    <!-- Header text for a section on the home screen that displays grouped highlights from the
         user's browsing history, such as topics they have researched or explored on the web -->
    <string moz:removedIn="94" name="history_metadata_header_2" tools:ignore="UnusedResources">Visitados recientemente</string>
    <!-- Header text for a section on the home screen that displays grouped highlights from the
         user's browsing history, such as topics they have researched or explored on the web -->
    <string name="history_metadata_header_3">Búsquedas recientes</string>

    <!-- Text for the menu button to remove a grouped highlight from the user's browsing history
         in the Recently visited section -->
    <string name="recently_visited_menu_item_remove">Eliminar</string>

    <!-- Browser Fragment -->
    <!-- Content description (not visible, for screen readers etc.): Navigate to open tabs -->
    <string name="browser_tabs_button">Abrir pestañas</string>
    <!-- Content description (not visible, for screen readers etc.): Navigate backward (browsing history) -->
    <string name="browser_menu_back">Atrás</string>
    <!-- Content description (not visible, for screen readers etc.): Navigate forward (browsing history) -->
    <string name="browser_menu_forward">Avanzar</string>
    <!-- Content description (not visible, for screen readers etc.): Refresh current website -->
    <string name="browser_menu_refresh">Actualizar</string>
    <!-- Content description (not visible, for screen readers etc.): Stop loading current website -->
    <string name="browser_menu_stop">Detener</string>
    <!-- Content description (not visible, for screen readers etc.): Bookmark the current page -->
    <string moz:removedIn="95" name="browser_menu_bookmark" tools:ignore="UnusedResources">Marcador</string>
    <!-- Content description (not visible, for screen readers etc.): Un-bookmark the current page -->
    <string name="browser_menu_edit_bookmark">Editar marcador</string>
    <!-- Browser menu button that opens the addon manager -->
    <string name="browser_menu_add_ons">Complementos</string>
    <!-- Browser menu button that opens the addon extensions manager -->
    <string name="browser_menu_extensions">Extensiones</string>
    <!-- Text displayed when there are no add-ons to be shown -->
    <string name="no_add_ons">No hay complementos aquí</string>
    <!-- Browser menu button that sends a user to help articles -->
    <string name="browser_menu_help">Ayuda</string>
    <!-- Browser menu button that sends a to a the what's new article -->
    <string name="browser_menu_whats_new">Novedades</string>
    <!-- Browser menu button that opens the settings menu -->
    <string name="browser_menu_settings">Ajustes</string>
    <!-- Browser menu button that opens a user's library -->
    <string name="browser_menu_library">Biblioteca</string>
    <!-- Browser menu toggle that requests a desktop site -->
    <string name="browser_menu_desktop_site">Sitio de escritorio</string>

    <!-- Browser menu toggle that adds a shortcut to the site on the device home screen. -->
    <string name="browser_menu_add_to_homescreen">Agregar a pantalla de inicio</string>
    <!-- Browser menu toggle that installs a Progressive Web App shortcut to the site on the device home screen. -->
    <string name="browser_menu_install_on_homescreen">Instalar</string>
    <!-- Menu option on the toolbar that takes you to synced tabs page-->
    <string name="synced_tabs">Pestañas sincronizadas</string>
    <!-- Content description (not visible, for screen readers etc.) for the Resync tabs button -->
    <string name="resync_button_content_description">Resincronizar</string>
    <!-- Browser menu button that opens the find in page menu -->
    <string name="browser_menu_find_in_page">Encontrar en página</string>
    <!-- Browser menu button that creates a private tab -->
    <string name="browser_menu_private_tab">Pestaña privada</string>
    <!-- Browser menu button that saves the current tab to a collection -->
    <string name="browser_menu_save_to_collection_2">Guardar en colección</string>
    <!-- Browser menu button that open a share menu to share the current site -->
    <string name="browser_menu_share">Compartir</string>
    <!-- Share menu title, displayed when a user is sharing their current site -->
    <string name="menu_share_with">Compartir con…</string>
    <!-- Browser menu button shown in custom tabs that opens the current tab in Fenix
        The first parameter is the name of the app defined in app_name (for example: Fenix) -->
    <string name="browser_menu_open_in_fenix">Abrir en %1$s</string>
    <!-- Browser menu text shown in custom tabs to indicate this is a Fenix tab
        The first parameter is the name of the app defined in app_name (for example: Fenix) -->
    <string name="browser_menu_powered_by">PATROCINADO POR %1$s</string>
    <!-- Browser menu text shown in custom tabs to indicate this is a Fenix tab
        The first parameter is the name of the app defined in app_name (for example: Fenix) -->
    <string name="browser_menu_powered_by2">Patrocinado por %1$s</string>
    <!-- Browser menu button to put the current page in reader mode -->
    <string name="browser_menu_read">Vista de lectura</string>
    <!-- Browser menu button content description to close reader mode and return the user to the regular browser -->
    <string name="browser_menu_read_close">Salir de vista de lectura</string>
    <!-- Browser menu button to open the current page in an external app -->
    <string name="browser_menu_open_app_link">Abrir en la aplicación</string>

    <!-- Browser menu button to configure reader mode appearance e.g. the used font type and size -->
    <string name="browser_menu_read_appearance">Apariencia</string>

    <!-- Browser menu button to show reader view appearance controls e.g. the used font type and size -->
    <string name="browser_menu_customize_reader_view">Personalizar vista de lectura</string>
    <!-- Browser menu label for adding a bookmark -->
    <string name="browser_menu_add">Agregar</string>
    <!-- Browser menu label for editing a bookmark -->
    <string name="browser_menu_edit">Editar</string>

    <!-- Browser menu button that opens the Customize menu -->
    <string name="browser_menu_customize_home">Personalizar inicio</string>
    <!-- Browser Toolbar -->
    <!-- Content description for the Home screen button on the browser toolbar -->
    <string name="browser_toolbar_home">Pantalla de inicio</string>

    <!-- Error message to show when the user tries to access a scheme not
        handled by the app (Ex: blob, tel etc) -->
    <string name="unknown_scheme_error_message">No se puede conectar. Esquema de URL irreconocible.</string>

    <!-- Locale Settings Fragment -->
    <!-- Content description for tick mark on selected language -->
    <string name="a11y_selected_locale_content_description">Seleccionar idioma</string>
    <!-- Content description for search icon -->
    <string name="a11y_search_icon_content_description">Buscar</string>
    <!-- Text for default locale item -->
    <string name="default_locale_text">Usar el idioma del dispositivo</string>
    <!-- Placeholder text shown in the search bar before a user enters text -->
    <string name="locale_search_hint">Buscar idioma</string>

    <!-- Search Fragment -->
    <!-- Button in the search view that lets a user search by scanning a QR code -->
    <string name="search_scan_button">Escanear</string>
    <!-- Button in the search view that lets a user change their search engine -->
    <string name="search_engine_button">Motor de búsqueda</string>
    <!-- Button in the search view when shortcuts are displayed that takes a user to the search engine settings -->
    <string name="search_shortcuts_engine_settings">Configuración del buscador</string>
    <!-- Header displayed when selecting a shortcut search engine -->
    <string name="search_engines_search_with">Esta vez, buscar con:</string>
    <!-- Button in the search view that lets a user navigate to the site in their clipboard -->
    <string name="awesomebar_clipboard_title">Pegar enlace del portapapeles</string>
    <!-- Button in the search suggestions onboarding that allows search suggestions in private sessions -->
    <string name="search_suggestions_onboarding_allow_button">Permitir</string>
    <!-- Button in the search suggestions onboarding that does not allow search suggestions in private sessions -->
    <string name="search_suggestions_onboarding_do_not_allow_button">No compartir</string>
    <!-- Search suggestion onboarding hint title text -->
    <string name="search_suggestions_onboarding_title">¿Permitir sugerencias de búsqueda en sesiones privadas?</string>
    <!-- Search suggestion onboarding hint description text, first parameter is the name of the app defined in app_name (for example: Fenix)-->
    <string name="search_suggestions_onboarding_text">%s compartirá todo lo que escribas en la barra de direcciones con tu buscador predeterminado.</string>

    <!-- Search suggestion onboarding hint Learn more link text -->
    <string name="search_suggestions_onboarding_learn_more_link">Saber más</string>

    <!-- Search engine suggestion title text. The first parameter is the name of teh suggested engine-->
    <string name="search_engine_suggestions_title">Buscar %s</string>
    <!-- Search engine suggestion description text -->
    <string name="search_engine_suggestions_description">Buscar directamente desde la barra de direcciones</string>

    <!-- Home onboarding -->
    <!-- Onboarding home screen dialog title text. Firefox is intentionally hardcoded. -->
    <string name="onboarding_home_screen_title_2">Novedades en Firefox</string>
    <!-- Onboarding home screen dialog description text for the history section. -->
    <string name="onboarding_home_screen_section_useful_history_title_2">Búsquedas recientes</string>

    <!-- Search Widget -->
    <!-- Content description for searching with a widget. Firefox is intentionally hardcoded.-->
    <string name="search_widget_content_description">Abrir una nueva pestaña de Firefox</string>
    <!-- Text preview for smaller sized widgets -->
    <string name="search_widget_text_short">Buscar</string>
    <!-- Text preview for larger sized widgets -->
    <string name="search_widget_text_long">Buscar en la web</string>

    <!-- Content description (not visible, for screen readers etc.): Voice search -->
    <string name="search_widget_voice">Búsqueda por voz</string>

    <!-- Preferences -->
    <!-- Title for the settings page-->
    <string name="settings">Ajustes</string>

    <!-- Preference category for basic settings -->
    <string name="preferences_category_basics">Aspectos básicos</string>
    <!-- Preference category for general settings -->
    <string name="preferences_category_general">General</string>
    <!-- Preference category for all links about Fenix -->
    <string name="preferences_category_about">Acerca de</string>
    <!-- Preference for settings related to changing the default search engine -->
    <string name="preferences_default_search_engine">Motor de búsqueda predeterminado</string>
    <!-- Preference for settings related to Search -->
    <string name="preferences_search">Buscar</string>
    <!-- Preference for settings related to Search address bar -->
    <string name="preferences_search_address_bar">Barra de direcciones</string>
    <!-- Preference linking to help about Fenix -->
    <string name="preferences_help">Ayuda</string>
    <!-- Preference link to rating Fenix on the Play Store -->
    <string name="preferences_rate">Calificar en Google Play</string>
    <!-- Preference for giving feedback about Fenix -->
    <string name="preferences_feedback">Dar opinión</string>
    <!-- Preference linking to about page for Fenix
        The first parameter is the name of the app defined in app_name (for example: Fenix) -->
    <string name="preferences_about">Acerca de %1$s</string>
    <!-- Preference linking to the your rights SUMO page -->
    <string name="preferences_your_rights">Tus derechos</string>
    <!-- Preference for settings related to saved passwords -->
    <string name="preferences_passwords">Contraseñas</string>
    <!-- Preference for settings related to saved credit cards and addresses -->
    <string name="preferences_credit_cards_addresses">Tarjetas de crédito y direcciones</string>
    <!-- Preference for settings related to changing the default browser -->
    <string name="preferences_set_as_default_browser">Establecer como navegador predeterminado</string>
    <!-- Preference category for advanced settings -->
    <string name="preferences_category_advanced">Avanzado</string>
    <!-- Preference category for privacy settings -->
    <string name="preferences_category_privacy">Privacidad</string>
    <!-- Preference category for privacy and security settings -->
    <string name="preferences_category_privacy_security">Privacidad y seguridad</string>
    <!-- Preference for advanced site permissions -->
    <string name="preferences_site_permissions">Permisos del sitio</string>
    <!-- Preference for private browsing options -->
    <string name="preferences_private_browsing_options">Navegación privada</string>
    <!-- Preference for opening links in a private tab-->
    <string name="preferences_open_links_in_a_private_tab">Abrir enlaces en una pestaña privada</string>
    <!-- Preference for allowing screenshots to be taken while in a private tab-->
    <string name="preferences_allow_screenshots_in_private_mode">Permitir capturas de pantalla en navegación privada</string>
    <!-- Will inform the user of the risk of activating Allow screenshots in private browsing option -->
    <string name="preferences_screenshots_in_private_mode_disclaimer">Si lo permites, las pestañas privadas también serán visibles cuando haya varias aplicaciones abiertas</string>
    <!-- Preference for adding private browsing shortcut -->
    <string name="preferences_add_private_browsing_shortcut">Agregar acceso directo a navegación privada</string>
    <!-- Preference for accessibility -->
    <string name="preferences_accessibility">Accesibilidad</string>
    <!-- Preference to override the Firefox Account server -->
    <string name="preferences_override_fxa_server">Servidor personalizado de cuenta de Firefox</string>
    <!-- Preference to override the Sync token server -->
    <string name="preferences_override_sync_tokenserver">Servidor personalizado de Sync</string>
    <!-- Toast shown after updating the FxA/Sync server override preferences -->
    <string name="toast_override_fxa_sync_server_done">Servidores de cuenta de Firefox y Sync modificados. Cerrando la aplicación para aplicar los cambios…</string>
    <!-- Preference category for account information -->
    <string name="preferences_category_account">Cuenta</string>
    <!-- Preference shown on banner to sign into account -->
    <string name="preferences_sign_in">Iniciar sesión</string>
    <!-- Preference for changing where the toolbar is positioned -->
    <string name="preferences_toolbar">Barra de herramientas</string>
    <!-- Preference for changing default theme to dark or light mode -->
    <string name="preferences_theme">Tema</string>
    <!-- Preference for customizing the home screen -->
    <string moz:removedIn="94" name="preferences_home" tools:ignore="UnusedResources">Inicio</string>
    <!-- Preference for customizing the home screen -->
    <string name="preferences_home_2">Página de inicio</string>
    <!-- Preference for gestures based actions -->
    <string name="preferences_gestures">Gestos</string>
    <!-- Preference for settings related to visual options -->
    <string name="preferences_customize">Personalizar</string>
    <!-- Preference description for banner about signing in -->
    <string name="preferences_sign_in_description">Sincronizar marcadores, historial y más con tu cuenta de Firefox</string>
    <!-- Preference shown instead of account display name while account profile information isn't available yet. -->
    <string name="preferences_account_default_name">Cuenta de Firefox</string>
    <!-- Preference text for account title when there was an error syncing FxA -->
    <string name="preferences_account_sync_error">Volver a conectarse para reanudar la sincronización</string>
    <!-- Preference for language -->
    <string name="preferences_language">Idioma</string>
    <!-- Preference for data choices -->
    <string name="preferences_data_choices">Opciones de datos</string>

    <!-- Preference for data collection -->
    <string name="preferences_data_collection">Recopilación de datos</string>
    <!-- Preference linking to the privacy notice -->
    <string name="preferences_privacy_link">Política de privacidad</string>
    <!-- Preference category for developer tools -->
    <string name="developer_tools_category">Herramientas de desarrollador</string>
    <!-- Preference for developers -->
    <string name="preferences_remote_debugging">Depuración remota vía USB</string>
    <!-- Preference title for switch preference to show search engines -->
    <string name="preferences_show_search_engines">Mostrar motores de búsqueda</string>
    <!-- Preference title for switch preference to show search suggestions -->
    <string name="preferences_show_search_suggestions">Mostrar sugerencias de búsqueda</string>
    <!-- Preference title for switch preference to show voice search button -->
    <string name="preferences_show_voice_search">Mostrar búsqueda por voz</string>
    <!-- Preference title for switch preference to show search suggestions also in private mode -->
    <string name="preferences_show_search_suggestions_in_private">Mostrar en sesiones privadas</string>
    <!-- Preference title for switch preference to show a clipboard suggestion when searching -->
    <string name="preferences_show_clipboard_suggestions">Mostrar sugerencias del portapapeles</string>
    <!-- Preference title for switch preference to suggest browsing history when searching -->
    <string name="preferences_search_browsing_history">Buscar historial de navegación</string>
    <!-- Preference title for switch preference to suggest bookmarks when searching -->
    <string name="preferences_search_bookmarks">Buscar marcadores</string>
    <!-- Preference title for switch preference to suggest synced tabs when searching -->
    <string name="preferences_search_synced_tabs">Buscar pestañas sincronizadas</string>
    <!-- Preference for account settings -->
    <string name="preferences_account_settings">Configuración de la cuenta</string>
    <!-- Preference for enabling url autocomplete-->
    <string name="preferences_enable_autocomplete_urls">Autocompletar URLs</string>
    <!-- Preference for open links in third party apps -->
    <string name="preferences_open_links_in_apps">Abrir enlaces en aplicaciones</string>
    <!-- Preference for open download with an external download manager app -->
    <string name="preferences_external_download_manager">Administrador de descargas externo</string>
    <!-- Preference for add_ons -->
    <string name="preferences_addons">Complementos</string>

    <!-- Preference for notifications -->
    <string name="preferences_notifications">Notificaciones</string>

    <!-- Add-on Preferences -->
    <!-- Preference to customize the configured AMO (addons.mozilla.org) collection -->
    <string name="preferences_customize_amo_collection">Colección de complementos personalizada</string>
    <!-- Button caption to confirm the add-on collection configuration -->
    <string name="customize_addon_collection_ok">Aceptar</string>
    <!-- Button caption to abort the add-on collection configuration -->
    <string name="customize_addon_collection_cancel">Cancelar</string>
    <!-- Hint displayed on input field for custom collection name -->
    <string name="customize_addon_collection_hint">Nombre de la colección</string>
    <!-- Hint displayed on input field for custom collection user ID-->
    <string name="customize_addon_collection_user_hint">Dueño de la colección (ID de usuario)</string>
    <!-- Toast shown after confirming the custom add-on collection configuration -->
    <string name="toast_customize_addon_collection_done">Colección de complementos modificada. Cerrando la aplicación para aplicar los cambios…</string>

    <!-- Customize Home -->
    <!-- Header text for jumping back into the recent tab in customize the home screen -->
    <string name="customize_toggle_jump_back_in">Saltar hacia atrás</string>
    <!-- Title for the customize home screen section with recently saved bookmarks. -->
    <string moz:removedIn="94" name="customize_toggle_recently_saved_bookmarks" tools:ignore="UnusedResources">Guardados recientemente</string>
    <!-- Title for the customize home screen section with recently saved bookmarks. -->
    <string name="customize_toggle_recent_bookmarks">Marcadores recientes</string>
    <!-- Title for the customize home screen section with recently visited. Recently visited is
    a section where users see a list of tabs that they have visited in the past few days -->
    <string moz:removedIn="94" name="customize_toggle_recently_visited" tools:ignore="UnusedResources">Visitados recientemente</string>
    <!-- Title for the customize home screen settings section for recent searches. Recent searches
     is a section where users see a list of groups of tabs that they have visited in the past few days -->
    <string name="customize_toggle_recent_searches">Búsquedas recientes</string>

    <!-- Title for the customize home screen section with Pocket. -->
    <string name="customize_toggle_pocket">Pocket</string>

    <!-- Add-on Installation from AMO-->
    <!-- Error displayed when user attempts to install an add-on from AMO (addons.mozilla.org) that is not supported -->
    <string name="addon_not_supported_error">Complemento no compatible</string>
    <!-- Error displayed when user attempts to install an add-on from AMO (addons.mozilla.org) that is already installed -->
    <string name="addon_already_installed">El complemento ya está instalado</string>

    <!-- Account Preferences -->
    <!-- Preference for triggering sync -->
    <string name="preferences_sync_now">Sincronizar ahora</string>
    <!-- Preference category for sync -->
    <string name="preferences_sync_category">Elige qué quieres sincronizar</string>
    <!-- Preference for syncing history -->
    <string name="preferences_sync_history">Historial</string>
    <!-- Preference for syncing bookmarks -->
    <string name="preferences_sync_bookmarks">Marcadores</string>
    <!-- Preference for syncing logins -->
    <string name="preferences_sync_logins">Inicios de sesión</string>
    <!-- Preference for syncing tabs -->
    <string name="preferences_sync_tabs_2">Pestañas abiertas</string>
    <!-- Preference for signing out -->
    <string name="preferences_sign_out">Cerrar sesión</string>
    <!-- Preference displays and allows changing current FxA device name -->
    <string name="preferences_sync_device_name">Nombre del dispositivo</string>
    <!-- Text shown when user enters empty device name -->
    <string name="empty_device_name_error">El nombre del dispositivo no puede estar vacío.</string>
    <!-- Label indicating that sync is in progress -->
    <string name="sync_syncing_in_progress">Sincronizando…</string>
    <!-- Label summary indicating that sync failed. The first parameter is the date stamp showing last time it succeeded -->
    <string name="sync_failed_summary">La sincronización falló. Último éxito: %s</string>
    <!-- Label summary showing never synced -->
    <string name="sync_failed_never_synced_summary">La sincronización falló. Última sincronización: nunca</string>
    <!-- Label summary the date we last synced. The first parameter is date stamp showing last time synced -->
    <string name="sync_last_synced_summary">Última sincronización: %s</string>
    <!-- Label summary showing never synced -->
    <string name="sync_never_synced_summary">Última sincronización: nunca</string>

    <!-- Text for displaying the default device name.
        The first parameter is the application name, the second is the device manufacturer name
        and the third is the device model. -->
    <string name="default_device_name_2">%1$s en %2$s %3$s</string>

    <!-- Preference for syncing credit cards -->
    <string name="preferences_sync_credit_cards">Tarjetas de crédito</string>
    <!-- Preference for syncing addresses -->
    <string name="preferences_sync_address">Direcciones</string>

    <!-- Send Tab -->
    <!-- Name of the "receive tabs" notification channel. Displayed in the "App notifications" system settings for the app -->
    <string name="fxa_received_tab_channel_name">Pestañas recibidas</string>
    <!-- Description of the "receive tabs" notification channel. Displayed in the "App notifications" system settings for the app -->
    <string name="fxa_received_tab_channel_description">Notificaciones de pestañas recibidas desde otros dispositivos Firefox.</string>
    <!--  The body for these is the URL of the tab received  -->
    <string name="fxa_tab_received_notification_name">Pestaña recibida</string>
    <!-- When multiple tabs have been received -->
    <string name="fxa_tabs_received_notification_name">Pestañas recibidas</string>
    <!-- %s is the device name -->
    <string name="fxa_tab_received_from_notification_name">Pestaña de %s</string>

    <!-- Advanced Preferences -->
    <!-- Preference for tracking protection settings -->
    <string name="preferences_tracking_protection_settings">Protección contra rastreo</string>
    <!-- Preference switch for tracking protection -->
    <string name="preferences_tracking_protection">Protección contra rastreo</string>
    <!-- Preference switch description for tracking protection -->
    <string name="preferences_tracking_protection_description">Bloquear contenido y scripts que te rastrean en línea</string>
    <!-- Preference for tracking protection exceptions -->
    <string name="preferences_tracking_protection_exceptions">Excepciones</string>
    <!-- Preference description for tracking protection exceptions -->
    <string name="preferences_tracking_protection_exceptions_description">La protección contra rastreo está desactivada en estos sitios web</string>
    <!-- Button in Exceptions Preference to turn on tracking protection for all sites (remove all exceptions) -->
    <string name="preferences_tracking_protection_exceptions_turn_on_for_all">Activar para todos los sitios</string>
    <!-- Text displayed when there are no exceptions -->
    <string name="exceptions_empty_message_description">Las excepciones te permiten deshabilitar la protección contra rastreo en sitios seleccionados.</string>
    <!-- Text displayed when there are no exceptions, with learn more link that brings users to a tracking protection SUMO page -->
    <string name="exceptions_empty_message_learn_more_link">Más información</string>

    <!-- Preference switch for Telemetry -->
    <string name="preferences_telemetry">Telemetría</string>
    <!-- Preference switch for usage and technical data collection -->
    <string name="preference_usage_data">Uso y datos técnicos</string>
    <!-- Preference description for usage and technical data collection -->
    <string name="preferences_usage_data_description">Comparte datos de rendimiento, uso, hardware y personalizaciones sobre tu navegador con Mozilla para ayudar a mejorar %1$s</string>
    <!-- Preference switch for marketing data collection -->
    <string name="preferences_marketing_data">Datos de marketing</string>
    <!-- Preference description for marketing data collection, parameter is the app name (e.g. Firefox) -->
    <string name="preferences_marketing_data_description">Comparte datos acerca de las funcionalidades que usas en %1$s con Leanplum, nuestro proveedor de marketing para móviles.</string>
    <!-- Preference description for marketing data collection -->
    <string name="preferences_marketing_data_description2">Comparte datos de uso básicos con Adjust, nuestro proveedor de marketing móvil</string>
    <!-- Title for studies preferences -->
    <string name="preference_experiments_2">Estudios</string>
    <!-- Summary for studies preferences -->
    <string name="preference_experiments_summary_2">Permite a Mozilla instalar y ejecutar estudios</string>
    <!-- Title for experiments preferences -->
    <string name="preference_experiments">Experimentos</string>
    <!-- Summary for experiments preferences -->
    <string name="preference_experiments_summary">Permite a Mozilla instalar y recopilar datos para funciones experimentales</string>
    <!-- Preference switch for crash reporter -->
    <string name="preferences_crash_reporter">Informe de fallos</string>
    <!-- Preference switch for Mozilla location service -->
    <string name="preferences_mozilla_location_service">Servicio de localización de Mozilla</string>
    <!-- Preference switch for app health report. The first parameter is the name of the application (For example: Fenix) -->
    <string name="preferences_fenix_health_report">Informe de salud de %s</string>

    <!-- Turn On Sync Preferences -->
    <!-- Header of the Turn on Sync preference view -->
    <string name="preferences_sync">Activar Sync</string>
    <!-- Preference for pairing -->
    <string moz:removedIn="95" name="preferences_sync_pair" tools:ignore="UnusedResources">Escanear código de emparejamiento en la versión de escritorio de Firefox</string>
    <!-- Preference for account login -->
    <string name="preferences_sync_sign_in">Iniciar sesión</string>
    <!-- Preference for reconnecting to FxA sync -->
    <string name="preferences_sync_sign_in_to_reconnect">Inicia sesión para reconectar</string>
    <!-- Preference for removing FxA account -->
    <string name="preferences_sync_remove_account">Eliminar cuenta</string>

    <!-- Pairing Feature strings -->
    <!-- Instructions on how to access pairing -->
    <string name="pair_instructions_2"><![CDATA[Escanea el código QR mostrado en <b>firefox.com/pair</b>]]></string>
    <!-- Button to open camera for pairing -->
    <string name="pair_open_camera">Abrir cámara</string>
    <!-- Button to cancel pairing -->
    <string name="pair_cancel">Cancelar</string>

    <!-- Toolbar Preferences -->
    <!-- Preference for using top toolbar -->
    <string name="preference_top_toolbar">Superior</string>
    <!-- Preference for using bottom toolbar -->
    <string name="preference_bottom_toolbar">Inferior</string>

    <!-- Theme Preferences -->
    <!-- Preference for using light theme -->
    <string name="preference_light_theme">Claro</string>
    <!-- Preference for using dark theme -->
    <string name="preference_dark_theme">Oscuro</string>
    <!-- Preference for using using dark or light theme automatically set by battery -->
    <string name="preference_auto_battery_theme">Establecido por el ahorrador de batería</string>

    <!-- Preference for using following device theme -->
    <string name="preference_follow_device_theme">Seguir el tema del dispositivo</string>

    <!-- Gestures Preferences-->
    <!-- Preferences for using pull to refresh in a webpage -->
    <string name="preference_gestures_website_pull_to_refresh">Arrastrar para actualizar</string>
    <!-- Preference for using the dynamic toolbar -->
    <string name="preference_gestures_dynamic_toolbar">Desplazar para ocultar la barra</string>
    <!-- Preference for switching tabs by swiping horizontally on the toolbar -->
    <string name="preference_gestures_swipe_toolbar_switch_tabs">Deslizar la barra hacia los lados para cambiar de pestaña</string>
    <!-- Preference for showing the opened tabs by swiping up on the toolbar-->
    <string name="preference_gestures_swipe_toolbar_show_tabs">Deslizar la barra hacia arriba para abrir pestañas</string>

    <!-- Library -->
    <!-- Option in Library to open Sessions page -->
    <string name="library_sessions">Sesiones</string>
    <!-- Option in Library to open Screenshots page -->
    <string name="library_screenshots">Capturas de pantalla</string>
    <!-- Option in Library to open Downloads page -->
    <string name="library_downloads">Descargas</string>
    <!-- Option in library to open Bookmarks page -->
    <string name="library_bookmarks">Marcadores</string>
    <!-- Option in library to open Desktop Bookmarks root page -->
    <string name="library_desktop_bookmarks_root">Marcadores de escritorio</string>
    <!-- Option in library to open Desktop Bookmarks "menu" page -->
    <string name="library_desktop_bookmarks_menu">Menú de marcadores</string>
    <!-- Option in library to open Desktop Bookmarks "toolbar" page -->
    <string name="library_desktop_bookmarks_toolbar">Barra de herramientas de marcadores</string>
    <!-- Option in library to open Desktop Bookmarks "unfiled" page -->
    <string name="library_desktop_bookmarks_unfiled">Otros marcadores</string>
    <!-- Option in Library to open History page -->
    <string name="library_history">Historial</string>
    <!-- Option in Library to open a new tab -->
    <string name="library_new_tab">Nueva pestaña</string>
    <!-- Option in Library to find text in page -->
    <string name="library_find_in_page">Buscar en la página</string>
    <!-- Option in Library to open Reading List -->
    <string name="library_reading_list">Lista de lectura</string>
    <!-- Menu Item Label for Search in Library -->
    <string name="library_search">Buscar</string>
    <!-- Settings Page Title -->
    <string name="settings_title">Ajustes</string>
    <!-- Content description (not visible, for screen readers etc.): "Menu icon for items on a history item" -->
    <string name="content_description_history_menu">Menú del elemento del historial</string>
    <!-- Content description (not visible, for screen readers etc.): "Close button for library settings" -->
    <string name="content_description_close_button">Cerrar</string>

    <!-- Text to show users they have one site in the history group section of the History fragment.
    %d is a placeholder for the number of sites in the group. -->
    <string name="history_search_group_site">%d sitio</string>
    <!-- Text to show users they have multiple sites in the history group section of the History fragment.
    %d is a placeholder for the number of sites in the group. -->
    <string name="history_search_group_sites">%d sitios</string>

    <!-- Option in library for Recently Closed Tabs -->
    <string name="library_recently_closed_tabs">Pestañas recientemente cerradas</string>
    <!-- Option in library to open Recently Closed Tabs page -->
    <string name="recently_closed_show_full_history">Mostrar historial completo</string>
    <!-- Text to show users they have multiple tabs saved in the Recently Closed Tabs section of history.
    %d is a placeholder for the number of tabs selected. -->
    <string name="recently_closed_tabs">%d pestañas</string>
    <!-- Text to show users they have one tab saved in the Recently Closed Tabs section of history.
    %d is a placeholder for the number of tabs selected. -->
    <string name="recently_closed_tab">%d pestaña</string>
    <!-- Recently closed tabs screen message when there are no recently closed tabs -->
    <string name="recently_closed_empty_message">No hay pestañas recientemente cerradas</string>

    <!-- Tab Management -->
    <!-- Title of preference for tabs management -->
    <string name="preferences_tabs">Pestañas</string>
    <!-- Title of preference that allows a user to specify the tab view -->
    <string name="preferences_tab_view">Vista de pestaña</string>
    <!-- Option for a list tab view -->
    <string name="tab_view_list">Lista</string>
    <!-- Option for a grid tab view -->
    <string name="tab_view_grid">Cuadrícula</string>
    <!-- Summary text for search term tab groups -->
    <string name="tab_view_search_term_tab_groups_summary">Agrupar sitios relacionados</string>
    <!-- Title of preference that allows a user to auto close tabs after a specified amount of time -->
    <string name="preferences_close_tabs">Cerrar pestañas</string>
    <!-- Option for auto closing tabs that will never auto close tabs, always allows user to manually close tabs -->
    <string name="close_tabs_manually">Manualmente</string>
    <!-- Option for auto closing tabs that will auto close tabs after one day -->
    <string name="close_tabs_after_one_day">Después de un día</string>
    <!-- Option for auto closing tabs that will auto close tabs after one week -->
    <string name="close_tabs_after_one_week">Después de una semana</string>
    <!-- Option for auto closing tabs that will auto close tabs after one month -->
    <string name="close_tabs_after_one_month">Después de un mes</string>

    <!-- Opening screen -->
    <!-- Title of a preference that allows a user to indicate after a specified amount of time when the app should start on the home screen -->
    <string moz:removedIn="94" name="preferences_start_on_home" tools:ignore="UnusedResources">Comenzar en la página de inicio</string>
    <!-- Option for starting on the home screen after after four hours or inactivity -->
    <string moz:removedIn="94" name="start_on_home_after_four_hours" tools:ignore="UnusedResources">Después de cuatro horas</string>
    <!-- Option for always opening the homepage when re-opening the app -->
    <string name="opening_screen_homepage">Página de inicio</string>
    <!-- Option for always starting on the home screen -->
    <string moz:removedIn="94" name="start_on_home_always" tools:ignore="UnusedResources">Siempre</string>
    <!-- Option for always opening the user's last-open tab when re-opening the app -->
    <string name="opening_screen_last_tab">Última pestaña</string>
    <!-- Option for never starting on the home screen -->
    <string moz:removedIn="94" name="start_on_home_never" tools:ignore="UnusedResources">Nunca</string>
    <!-- Summary for tabs preference when auto closing tabs setting is set to manual close-->
    <string name="close_tabs_manually_summary">Cerrar manualmente</string>
    <!-- Summary for tabs preference when auto closing tabs setting is set to auto close tabs after one day-->
    <string name="close_tabs_after_one_day_summary">Cerrar después de un día</string>
    <!-- Summary for tabs preference when auto closing tabs setting is set to auto close tabs after one week-->
    <string name="close_tabs_after_one_week_summary">Cerrar después de una semana</string>
    <!-- Summary for tabs preference when auto closing tabs setting is set to auto close tabs after one month-->
    <string name="close_tabs_after_one_month_summary">Cerrar después de un mes</string>

    <!-- Studies -->
    <!-- Title of the remove studies button -->
    <string name="studies_remove">Eliminar</string>
<<<<<<< HEAD
=======
    <!-- Title of the active section on the studies list -->
    <string name="studies_active">Activo</string>
>>>>>>> cb5708f8
    <!-- Description for studies, it indicates why Firefox use studies -->
    <string name="studies_description">Firefox puede instalar y ejecutar estudios de vez en cuando.</string>
    <!-- Learn more link for studies, links to an article for more information about studies. -->
    <string name="studies_learn_more">Saber más</string>
<<<<<<< HEAD
    <!-- Dialog button text for canceling removing a study. -->
    <string name="studies_restart_dialog_cancel">Cancelar</string>

=======
    <!-- Dialog message shown after removing a study -->
    <string name="studies_restart_app">La aplicación se cerrará para aplicar los cambios</string>
    <!-- Dialog button to confirm the removing a study. -->
    <string name="studies_restart_dialog_ok">OK</string>
    <!-- Dialog button text for canceling removing a study. -->
    <string name="studies_restart_dialog_cancel">Cancelar</string>

    <!-- Toast shown after turning on/off studies preferences -->
    <string name="studies_toast_quit_application" tools:ignore="UnusedResources">Saliendo de la aplicación para aplicar los cambios…</string>

>>>>>>> cb5708f8
    <!-- Sessions -->
    <!-- Title for the list of tabs -->
    <string name="tab_header_label">Pestañas abiertas</string>
    <!-- Title for the list of tabs in the current private session -->
    <string name="tabs_header_private_title">Sesión privada</string>
    <!-- Title for the list of tabs in the current private session -->
    <string name="tabs_header_private_tabs_title">Pestañas privadas</string>
    <!-- Title for the list of tabs in the synced tabs -->
    <string name="tabs_header_synced_tabs_title">Pestañas sincronizadas</string>
    <!-- Content description (not visible, for screen readers etc.): Add tab button. Adds a news tab when pressed -->
    <string name="add_tab">Agregar pestaña</string>
    <!-- Content description (not visible, for screen readers etc.): Add tab button. Adds a news tab when pressed -->
    <string name="add_private_tab">Agregar pestaña privada</string>
    <!-- Text for the new tab button to indicate adding a new private tab in the tab -->
    <string name="tab_drawer_fab_content">Privada</string>
    <!-- Text for the new tab button to indicate syncing command on the synced tabs page -->
    <string name="tab_drawer_fab_sync">Sincronizar</string>
    <!-- Text shown as the title of the open tab tray -->
    <string name="tab_tray_title">Pestañas abiertas</string>
    <!-- Text shown in the menu for saving tabs to a collection -->
    <string name="tab_tray_menu_item_save">Guardar en colección</string>
    <!-- Text shown in the menu for the collection selector -->
    <string moz:removedIn="95" name="tab_tray_menu_select" tools:ignore="UnusedResources">Seleccionar</string>
    <!-- Text shown in the menu for sharing all tabs -->
    <string name="tab_tray_menu_item_share">Compartir todas las pestañas</string>
    <!-- Text shown in the menu to view recently closed tabs -->
    <string name="tab_tray_menu_recently_closed">Pestañas recientemente cerradas</string>
    <!-- Text shown in the tabs tray inactive tabs section -->
    <string name="tab_tray_inactive_recently_closed" tools:ignore="UnusedResources">Cerradas recientemente</string>
    <!-- Text shown in the menu to view account settings -->
    <string name="tab_tray_menu_account_settings">Ajustes de la cuenta</string>
    <!-- Text shown in the menu to view tab settings -->
    <string name="tab_tray_menu_tab_settings">Ajustes de pestañas</string>
    <!-- Text shown in the menu for closing all tabs -->
    <string name="tab_tray_menu_item_close">Cerrar todas las pestañas</string>
    <!-- Shortcut action to open new tab -->
    <string name="tab_tray_menu_open_new_tab">Nueva pestaña</string>
    <!-- Shortcut action to open the home screen -->
    <string name="tab_tray_menu_home">Ir a Inicio</string>
    <!-- Shortcut action to toggle private mode -->
    <string name="tab_tray_menu_toggle">Alternar modo de pestaña</string>
    <!-- Text shown in the multiselect menu for bookmarking selected tabs. -->
    <string name="tab_tray_multiselect_menu_item_bookmark">Marcador</string>
    <!-- Text shown in the multiselect menu for closing selected tabs. -->
    <string name="tab_tray_multiselect_menu_item_close">Cerrar</string>
    <!-- Content description for tabs tray multiselect share button -->
    <string name="tab_tray_multiselect_share_content_description">Compartir pestañas seleccionadas</string>
    <!-- Content description for tabs tray multiselect menu -->
    <string name="tab_tray_multiselect_menu_content_description">Menú de pestañas seleccionadas</string>
    <!-- Content description (not visible, for screen readers etc.): Removes tab from collection button. Removes the selected tab from collection when pressed -->
    <string name="remove_tab_from_collection">Eliminar la pestaña de la colección</string>
    <!-- Text for button to enter multiselect mode in tabs tray -->
    <string name="tabs_tray_select_tabs">Seleccionar pestañas</string>
    <!-- Content description (not visible, for screen readers etc.): Close tab button. Closes the current session when pressed -->
    <string name="close_tab">Cerrar pestaña</string>
    <!-- Content description (not visible, for screen readers etc.): Close tab <title> button. First parameter is tab title  -->
    <string name="close_tab_title">Cerrar pestaña %s</string>
    <!-- Content description (not visible, for screen readers etc.): Opens the open tabs menu when pressed -->
    <string name="open_tabs_menu">Abrir menú de pestañas</string>
    <!-- Open tabs menu item to close all tabs -->
    <string name="tabs_menu_close_all_tabs">Cerrar todas las pestañas</string>
    <!-- Open tabs menu item to share all tabs -->
    <string name="tabs_menu_share_tabs">Compartir pestañas</string>
    <!-- Open tabs menu item to save tabs to collection -->
    <string name="tabs_menu_save_to_collection1">Guardar pestañas en la colección</string>
    <!-- Content description (not visible, for screen readers etc.): Opens the tab menu when pressed -->
    <string name="tab_menu">Menú de pestaña</string>
    <!-- Tab menu item to share the tab -->
    <string name="tab_share">Compartir pestaña</string>
    <!-- Button in the current session menu. Deletes the session when pressed -->
    <string name="current_session_delete">Eliminar</string>
    <!-- Button in the current session menu. Saves the session when pressed -->
    <string name="current_session_save">Guardar</string>
    <!-- Button in the current session menu. Opens the share menu when pressed -->
    <string name="current_session_share">Compartir</string>
    <!-- Content description (not visible, for screen readers etc.): Title icon for current session menu -->
    <string name="current_session_image">Imagen de la sesión actual</string>
    <!-- Button to save the current set of tabs into a collection -->
    <string name="save_to_collection">Guardar en colección</string>
    <!-- Text for the menu button to delete a collection -->
    <string name="collection_delete">Eliminar colección</string>
    <!-- Text for the menu button to rename a collection -->
    <string name="collection_rename">Cambiar nombre a colección</string>
    <!-- Text for the button to open tabs of the selected collection -->
    <string name="collection_open_tabs">Abrir pestañas</string>
    <!-- Hint for adding name of a collection -->
    <string name="collection_name_hint">Nombre de la colección</string>
	<!-- Text for the menu button to rename a top site -->
	<string name="rename_top_site">Renombrar</string>
	<!-- Text for the menu button to remove a top site -->
	<string name="remove_top_site">Eliminar</string>

    <!-- Text for the menu button to delete a top site from history -->
    <string name="delete_from_history">Eliminar del historial</string>
    <!-- Postfix for private WebApp titles, placeholder is replaced with app name -->
    <string name="pwa_site_controls_title_private">%1$s (Modo Privado)</string>

    <!-- Button in the current tab tray header in multiselect mode. Saved the selected tabs to a collection when pressed. -->
    <string name="tab_tray_save_to_collection">Guardar</string>

    <!-- Title text for the normal tabs header in the tabs tray which are not part of any tab grouping. -->
    <string moz:removedIn="94" name="tab_tray_header_title" tools:ignore="UnusedResources">Otro</string>
    <!-- Title text for the normal tabs header in the tabs tray which are not part of any tab grouping. -->
    <string name="tab_tray_header_title_1">Otras pestañas</string>

    <!-- History -->
    <!-- Text for the button to clear all history -->
    <string name="history_delete_all">Eliminar historial</string>
    <!-- Text for the dialog to confirm clearing all history -->
    <string name="history_delete_all_dialog">¿Seguro que quieres limpiar el historial?</string>
    <!-- Text for the snackbar to confirm that multiple browsing history items has been deleted -->
    <string name="history_delete_multiple_items_snackbar">Historial eliminado</string>
    <!-- Text for the snackbar to confirm that a single browsing history item has been deleted. The first parameter is the shortened URL of the deleted history item. -->
    <string name="history_delete_single_item_snackbar">Se eliminó %1$s</string>
    <!-- Text for positive action to delete history in deleting history dialog -->
    <string name="history_clear_dialog">Limpiar</string>
    <!-- History overflow menu copy button -->
    <string moz:removedIn="94" name="history_menu_copy_button" tools:ignore="UnusedResources">Copiar</string>
    <!-- History overflow menu share button -->
    <string moz:removedIn="94" name="history_menu_share_button" tools:ignore="UnusedResources">Compartir</string>
    <!-- History overflow menu open in new tab button -->
    <string moz:removedIn="94" name="history_menu_open_in_new_tab_button" tools:ignore="UnusedResources">Abrir en una nueva pestaña</string>
    <!-- History overflow menu open in private tab button -->
    <string moz:removedIn="94" name="history_menu_open_in_private_tab_button" tools:ignore="UnusedResources">Abrir en una pestaña privada</string>
    <!-- Text for the button to delete a single history item -->
    <string moz:removedIn="94" name="history_delete_item" tools:ignore="UnusedResources">Eliminar</string>
    <!-- History multi select title in app bar
    The first parameter is the number of bookmarks selected -->
    <string name="history_multi_select_title">%1$d seleccionado(s)</string>
    <!-- Text for the button to clear selected history items. The first parameter
        is a digit showing the number of items you have selected -->
    <string name="history_delete_some">Eliminar %1$d elementos</string>
    <!-- Text for the header that groups the history for today -->
    <string name="history_today">Hoy</string>
    <!-- Text for the header that groups the history for yesterday -->
    <string name="history_yesterday">Ayer</string>
    <!-- Text for the header that groups the history for last 24 hours -->
    <string name="history_24_hours">Últimas 24 horas</string>
    <!-- Text for the header that groups the history the past 7 days -->
    <string name="history_7_days">Últimos 7 días</string>
    <!-- Text for the header that groups the history the past 30 days -->
    <string name="history_30_days">Últimos 30 días</string>
    <!-- Text for the header that groups the history older than the last month -->
    <string name="history_older">Más antiguo</string>
    <!-- Text shown when no history exists -->
    <string name="history_empty_message">No hay ningún historial</string>

    <!-- Downloads -->
    <!-- Text for the snackbar to confirm that multiple downloads items have been removed -->
    <string name="download_delete_multiple_items_snackbar_1">Descargas removidas</string>
    <!-- Text for the snackbar to confirm that a single download item has been removed. The first parameter is the name of the download item. -->
    <string name="download_delete_single_item_snackbar">%1$s removido</string>
    <!-- Text shown when no download exists -->
    <string name="download_empty_message_1">No hay archivos descargados</string>
    <!-- History multi select title in app bar
    The first parameter is the number of downloads selected -->
    <string name="download_multi_select_title">%1$d seleccionadas</string>


    <!-- History overflow menu open in new tab button -->
    <string name="download_menu_open">Abrir</string>
    <!-- Text for the button to remove a single download item -->
    <string name="download_delete_item_1">Remover</string>


    <!-- Crashes -->
    <!-- Title text displayed on the tab crash page. This first parameter is the name of the application (For example: Fenix) -->
    <string name="tab_crash_title_2">Lo sentimos. %1$s no puede cargar esa página.</string>
    <!-- Description text displayed on the tab crash page -->
    <string name="tab_crash_description">Puedes intentar restaurarla o cerrarla.</string>
    <!-- Send crash report checkbox text on the tab crash page -->
    <string name="tab_crash_send_report">Enviar informe de fallos a Mozilla</string>
    <!-- Close tab button text on the tab crash page -->
    <string name="tab_crash_close">Cerrar pestaña</string>
    <!-- Restore tab button text on the tab crash page -->
    <string name="tab_crash_restore">Restaurar pestaña</string>

    <!-- Content Description for session item menu button -->
    <string name="content_description_session_menu">Opciones de la sesión</string>

    <!-- Content Description for session item share button -->
    <string name="content_description_session_share">Compartir sesión</string>

    <!-- Bookmarks -->
    <!-- Content description for bookmarks library menu -->
    <string name="bookmark_menu_content_description">Menú de marcadores</string>
    <!-- Screen title for editing bookmarks -->
    <string moz:removedIn="95" name="bookmark_edit" tools:ignore="UnusedResources">Editar marcador</string>
    <!-- Screen title for selecting a bookmarks folder -->
    <string name="bookmark_select_folder">Seleccionar carpeta</string>
    <!-- Confirmation message for a dialog confirming if the user wants to delete the selected folder -->
    <string name="bookmark_delete_folder_confirmation_dialog">¿Estás seguro de querer eliminar esta carpeta?</string>
    <!-- Confirmation message for a dialog confirming if the user wants to delete multiple items including folders. Parameter will be replaced by app name. -->
    <string name="bookmark_delete_multiple_folders_confirmation_dialog">%s eliminará los elementos seleccionados.</string>
    <!-- Snackbar title shown after a folder has been deleted. This first parameter is the name of the deleted folder -->
    <string name="bookmark_delete_folder_snackbar">Se eliminó %1$s</string>
    <!-- Screen title for adding a bookmarks folder -->
    <string name="bookmark_add_folder">Agregar carpeta</string>
    <!-- Snackbar title shown after a bookmark has been created. -->
    <string name="bookmark_saved_snackbar">¡Marcador guardado!</string>
    <!-- Snackbar edit button shown after a bookmark has been created. -->
    <string name="edit_bookmark_snackbar_action">EDITAR</string>
    <!-- Bookmark overflow menu edit button -->
    <string name="bookmark_menu_edit_button">Editar</string>
    <!-- Bookmark overflow menu select button -->
    <string name="bookmark_menu_select_button">Seleccionar</string>
    <!-- Bookmark overflow menu copy button -->
    <string name="bookmark_menu_copy_button">Copiar</string>
    <!-- Bookmark overflow menu share button -->
    <string name="bookmark_menu_share_button">Compartir</string>
    <!-- Bookmark overflow menu open in new tab button -->
    <string name="bookmark_menu_open_in_new_tab_button">Abrir en una nueva pestaña</string>
    <!-- Bookmark overflow menu open in private tab button -->
    <string name="bookmark_menu_open_in_private_tab_button">Abrir en una pestaña privada</string>
    <!-- Bookmark overflow menu delete button -->
    <string name="bookmark_menu_delete_button">Eliminar</string>
    <!--Bookmark overflow menu save button -->
    <string name="bookmark_menu_save_button">Guardar</string>
    <!-- Bookmark multi select title in app bar
     The first parameter is the number of bookmarks selected -->
    <string name="bookmarks_multi_select_title">Se seleccionó %1$d</string>
    <!-- Bookmark editing screen title -->
    <string name="edit_bookmark_fragment_title">Editar marcador</string>
    <!-- Bookmark folder editing screen title -->
    <string name="edit_bookmark_folder_fragment_title">Editar carpeta</string>
    <!-- Bookmark sign in button message -->
    <string name="bookmark_sign_in_button">Iniciar sesión para ver los marcadores sincronizados</string>
    <!-- Bookmark URL editing field label -->
    <string name="bookmark_url_label">URL</string>
    <!-- Bookmark FOLDER editing field label -->
    <string name="bookmark_folder_label">CARPETA</string>
    <!-- Bookmark NAME editing field label -->
    <string name="bookmark_name_label">NOMBRE</string>
    <!-- Bookmark add folder screen title -->
    <string name="bookmark_add_folder_fragment_label">Agregar carpeta</string>
    <!-- Bookmark select folder screen title -->
    <string name="bookmark_select_folder_fragment_label">Seleccionar carpeta</string>
    <!-- Bookmark editing error missing title -->
    <string name="bookmark_empty_title_error">Debe tener un título</string>
    <!-- Bookmark editing error missing or improper URL -->
    <string name="bookmark_invalid_url_error">URL no válida</string>
    <!-- Bookmark screen message for empty bookmarks folder -->
    <string name="bookmarks_empty_message">No hay marcadores aquí</string>
    <!-- Bookmark snackbar message on deletion
     The first parameter is the host part of the URL of the bookmark deleted, if any -->
    <string name="bookmark_deletion_snackbar_message">Se eliminó %1$s</string>
    <!-- Bookmark snackbar message on deleting multiple bookmarks not including folders-->
    <string name="bookmark_deletion_multiple_snackbar_message_2">Se eliminaron los marcadores</string>
    <!-- Bookmark snackbar message on deleting multiple bookmarks including folders-->
    <string name="bookmark_deletion_multiple_snackbar_message_3">Eliminar carpetas seleccionadas</string>
    <!-- Bookmark undo button for deletion snackbar action -->
    <string name="bookmark_undo_deletion">DESHACER</string>

    <!-- Site Permissions -->
    <!-- Site permissions preferences header -->
    <string name="permissions_header">Permisos</string>
    <!-- Button label that take the user to the Android App setting -->
    <string name="phone_feature_go_to_settings">Ir a Ajustes</string>
    <!-- Content description (not visible, for screen readers etc.): Quick settings sheet
        to give users access to site specific information / settings. For example:
        Secure settings status and a button to modify site permissions -->
    <string name="quick_settings_sheet">Hoja de ajustes rápidos</string>
    <!-- Label that indicates that this option it the recommended one -->
    <string name="phone_feature_recommended">Recomendado</string>
    <!-- button that allows editing site permissions settings -->
    <string name="quick_settings_sheet_manage_site_permissions">Administrar permisos del sitio</string>
    <!-- Button label for clearing all the information of site permissions-->
    <string name="clear_permissions">Eliminar permisos</string>
    <!-- Button label for clearing a site permission-->
    <string name="clear_permission">Eliminar permiso</string>
    <!-- Button label for clearing all the information on all sites-->
    <string name="clear_permissions_on_all_sites">Eliminar permisos de todos los sitios</string>
    <!-- Preference for altering video and audio autoplay for all websites -->
    <string name="preference_browser_feature_autoplay">Reproducción automática</string>
    <!-- Preference for altering the camera access for all websites -->
    <string name="preference_phone_feature_camera">Cámara</string>
    <!-- Preference for altering the microphone access for all websites -->
    <string name="preference_phone_feature_microphone">Micrófono</string>
    <!-- Preference for altering the location access for all websites -->
    <string name="preference_phone_feature_location">Ubicación</string>
    <!-- Preference for altering the notification access for all websites -->
    <string name="preference_phone_feature_notification">Notificación</string>
    <!-- Preference for altering the persistent storage access for all websites -->
    <string name="preference_phone_feature_persistent_storage">Almacenamiento persistente</string>
    <!-- Preference for altering the EME access for all websites -->
    <string name="preference_phone_feature_media_key_system_access">Contenido controlado por DRM</string>
    <!-- Label that indicates that a permission must be asked always -->
    <string name="preference_option_phone_feature_ask_to_allow">Pedir permiso</string>
    <!-- Label that indicates that a permission must be blocked -->
    <string name="preference_option_phone_feature_blocked">Bloqueado</string>
    <!-- Label that indicates that a permission must be allowed -->
    <string name="preference_option_phone_feature_allowed">Permitido</string>

    <!--Label that indicates a permission is by the Android OS-->
    <string name="phone_feature_blocked_by_android">Bloqueado por Android</string>
    <!-- Preference for showing a list of websites that the default configurations won't apply to them -->
    <string name="preference_exceptions">Excepciones</string>
    <!-- Summary of tracking protection preference if tracking protection is set to on -->
    <string name="tracking_protection_on">Activada</string>
    <!-- Summary of tracking protection preference if tracking protection is set to off -->
    <string name="tracking_protection_off">Desactivada</string>
    <!-- Label for global setting that indicates that all video and audio autoplay is allowed -->
    <string name="preference_option_autoplay_allowed2">Permitir audio y video</string>
    <!-- Label for site specific setting that indicates that all video and audio autoplay is allowed -->
    <string name="quick_setting_option_autoplay_allowed">Permitir audio y video</string>
    <!-- Label that indicates that video and audio autoplay is only allowed over Wi-Fi -->
    <string name="preference_option_autoplay_allowed_wifi_only2">Bloquear audio y video solo con datos móviles</string>
    <!-- Subtext that explains 'autoplay on Wi-Fi only' option -->
    <string name="preference_option_autoplay_allowed_wifi_subtext">El audio y el video se reproducirán con Wi-Fi</string>
    <!-- Label for global setting that indicates that video autoplay is allowed, but audio autoplay is blocked -->
    <string name="preference_option_autoplay_block_audio2">Bloquear solo audio</string>
    <!-- Label for site specific setting that indicates that video autoplay is allowed, but audio autoplay is blocked -->
    <string name="quick_setting_option_autoplay_block_audio">Bloquear solo audio</string>
    <!-- Label for global setting that indicates that all video and audio autoplay is blocked -->
    <string name="preference_option_autoplay_blocked3">Bloquear audio y video</string>
    <!-- Label for site specific setting that indicates that all video and audio autoplay is blocked -->
    <string name="quick_setting_option_autoplay_blocked">Bloquear audio y video</string>
    <!-- Summary of delete browsing data on quit preference if it is set to on -->
    <string name="delete_browsing_data_quit_on">Activado</string>
    <!-- Summary of delete browsing data on quit preference if it is set to off -->
    <string name="delete_browsing_data_quit_off">Desactivado</string>

    <!-- Summary of studies preference if it is set to on -->
    <string name="studies_on">Activado</string>
    <!-- Summary of studies data on quit preference if it is set to off -->
    <string name="studies_off">Desactivado</string>

    <!-- Collections -->
    <!-- Collections header on home fragment -->
    <string name="collections_header">Colecciones</string>
    <!-- Content description (not visible, for screen readers etc.): Opens the collection menu when pressed -->
    <string name="collection_menu_button_content_description">Menú de la colección</string>
    <!-- Label to describe what collections are to a new user without any collections -->
    <string name="no_collections_description2">Recolecta las cosas que te importan.\nAgrupa las búsquedas, los sitios y las pestañas similares para acceder a ellas rápidamente.</string>
    <!-- Title for the "select tabs" step of the collection creator -->
    <string name="create_collection_select_tabs">Seleccionar pestañas</string>
    <!-- Title for the "select collection" step of the collection creator -->
    <string name="create_collection_select_collection">Seleccionar colección</string>
    <!-- Title for the "name collection" step of the collection creator -->
    <string name="create_collection_name_collection">Nombrar la colección</string>
    <!-- Button to add new collection for the "select collection" step of the collection creator -->
    <string name="create_collection_add_new_collection">Agregar nueva colección</string>
    <!-- Button to select all tabs in the "select tabs" step of the collection creator -->
    <string name="create_collection_select_all">Seleccionar todo</string>
    <!-- Button to deselect all tabs in the "select tabs" step of the collection creator -->
    <string name="create_collection_deselect_all">Dejar de seleccionar todo</string>
    <!-- Text to prompt users to select the tabs to save in the "select tabs" step of the collection creator -->
    <string name="create_collection_save_to_collection_empty">Selecciona las pestañas que quieres guardar</string>
    <!-- Text to show users how many tabs they have selected in the "select tabs" step of the collection creator.
     %d is a placeholder for the number of tabs selected. -->
    <string name="create_collection_save_to_collection_tabs_selected">%d pestañas seleccionadas</string>
    <!-- Text to show users they have one tab selected in the "select tabs" step of the collection creator.
    %d is a placeholder for the number of tabs selected. -->
    <string name="create_collection_save_to_collection_tab_selected">%d pestaña seleccionada</string>
    <!-- Text shown in snackbar when multiple tabs have been saved in a collection -->
    <string name="create_collection_tabs_saved">¡Pestañas guardadas!</string>
    <!-- Text shown in snackbar when one or multiple tabs have been saved in a new collection -->
    <string name="create_collection_tabs_saved_new_collection">¡Colección guardada!</string>
    <!-- Text shown in snackbar when one tab has been saved in a collection -->
    <string name="create_collection_tab_saved">¡Pestaña guardada!</string>
    <!-- Content description (not visible, for screen readers etc.): button to close the collection creator -->
    <string name="create_collection_close">Cerrar</string>
    <!-- Button to save currently selected tabs in the "select tabs" step of the collection creator-->
    <string name="create_collection_save">Guardar</string>

    <!-- Snackbar action to view the collection the user just created or updated -->
    <string name="create_collection_view">Ver</string>

    <!-- Default name for a new collection in "name new collection" step of the collection creator. %d is a placeholder for the number of collections-->
    <string name="create_collection_default_name">Colección %d</string>

    <!-- Share -->
    <!-- Share screen header -->
    <string name="share_header">Enviar y compartir</string>
    <!-- Share screen header -->
    <string name="share_header_2">Compartir</string>
    <!-- Content description (not visible, for screen readers etc.):
        "Share" button. Opens the share menu when pressed. -->
    <string name="share_button_content_description">Compartir</string>
    <!-- Sub-header in the dialog to share a link to another app -->
    <string name="share_link_subheader">Compartir un enlace</string>
    <!-- Sub-header in the dialog to share a link to another sync device -->
    <string name="share_device_subheader">Enviar a dispositivo</string>
    <!-- Sub-header in the dialog to share a link to an app from the full list -->
    <string name="share_link_all_apps_subheader">Todas las acciones</string>
    <!-- Sub-header in the dialog to share a link to an app from the most-recent sorted list -->
    <string name="share_link_recent_apps_subheader">Usado recientemente</string>
    <!-- An option from the three dot menu to into sync -->
    <string name="sync_menu_sign_in">Iniciar sesión para sincronizar</string>
    <!-- An option from the share dialog to sign into sync -->
    <string name="sync_sign_in">Iniciar sesión en Sync</string>
    <!-- An option from the share dialog to send link to all other sync devices -->
    <string name="sync_send_to_all">Enviar a todos los dispositivos</string>
    <!-- An option from the share dialog to reconnect to sync -->
    <string name="sync_reconnect">Reconectar a Sync</string>
    <!-- Text displayed when sync is offline and cannot be accessed -->
    <string name="sync_offline">Sin conexión</string>
    <!-- An option to connect additional devices -->
    <string name="sync_connect_device">Conectar otro dispositivo</string>
    <!-- The dialog text shown when additional devices are not available -->
    <string name="sync_connect_device_dialog">Para enviar una pestaña, inicia sesión en Firefox al menos en otro dispositivo.</string>
    <!-- Confirmation dialog button -->
    <string name="sync_confirmation_button">Entendido</string>
    <!-- Share error message -->
    <string name="share_error_snackbar">No se puede compartir con esta aplicación</string>
    <!-- Add new device screen title -->
    <string name="sync_add_new_device_title">Enviar a dispositivo</string>
    <!-- Text for the warning message on the Add new device screen -->
    <string name="sync_add_new_device_message">No hay dispositivos conectados</string>
    <!-- Text for the button to learn about sending tabs -->
    <string name="sync_add_new_device_learn_button">Saber más sobre cómo enviar pestañas…</string>
    <!-- Text for the button to connect another device -->
    <string name="sync_add_new_device_connect_button">Conectar otro dispositivo…</string>

    <!-- Notifications -->
    <!-- The user visible name of the "notification channel" (Android 8+ feature) for the ongoing notification shown while a browsing session is active. -->
    <string name="notification_pbm_channel_name">Sesión de navegación privada</string>
    <!-- Text shown in the notification that pops up to remind the user that a private browsing session is active. -->
    <string name="notification_pbm_delete_text">Eliminar pestañas privadas</string>
    <!-- Text shown in the notification that pops up to remind the user that a private browsing session is active. -->
    <string name="notification_pbm_delete_text_2">Cerrar pestañas privadas</string>
    <!-- Notification action to open Fenix and resume the current browsing session. -->
    <string name="notification_pbm_action_open">Abrir</string>
    <!-- Notification action to delete all current private browsing sessions AND switch to Fenix (bring it to the foreground) -->
    <string name="notification_pbm_action_delete_and_open">Eliminar y abrir</string>
    <!-- Name of the "Powered by Fenix" notification channel. Displayed in the "App notifications" system settings for the app -->
    <string name="notification_powered_by_channel_name">Desarrollado por</string>
    <!-- Name of the marketing notification channel. Displayed in the "App notifications" system settings for the app -->
    <string name="notification_marketing_channel_name">Difusión</string>
    <!-- Title shown in the notification that pops up to remind the user to set fenix as default browser.
    %1$s is a placeholder that will be replaced by the app name (Fenix). -->
    <string name="notification_default_browser_title">%1$s es rápido y privado</string>

    <!-- Text shown in the notification that pops up to remind the user to set fenix as default browser.
    %1$s is a placeholder that will be replaced by the app name (Fenix). -->
    <string name="notification_default_browser_text">Haz que %1$s sea tu navegador predeterminado</string>

    <!-- Snackbar -->
    <!-- Text shown in snackbar when user deletes a collection -->
    <string name="snackbar_collection_deleted">Colección eliminada</string>
    <!-- Text shown in snackbar when user renames a collection -->
    <string name="snackbar_collection_renamed">Se le cambió el nombre a la colección</string>
    <!-- Text shown in snackbar when user deletes a tab -->
    <string name="snackbar_tab_deleted">Pestaña eliminada</string>
    <!-- Text shown in snackbar when user deletes all tabs -->
    <string name="snackbar_tabs_deleted">Pestañas eliminadas</string>
    <!-- Text shown in snackbar when user closes a tab -->
    <string name="snackbar_tab_closed">Pestaña cerrada</string>
    <!-- Text shown in snackbar when user closes all tabs -->
    <string name="snackbar_tabs_closed">Pestañas cerradas</string>
    <!-- Text shown in snackbar when user closes tabs -->
    <string name="snackbar_message_tabs_closed">¡Pestañas cerradas!</string>
    <!-- Text shown in snackbar when user bookmarks a list of tabs -->
    <string name="snackbar_message_bookmarks_saved">¡Marcadores guardados!</string>
    <!-- Text shown in snackbar action for viewing bookmarks -->
    <string name="snackbar_message_bookmarks_view">Ver</string>
    <!-- Text shown in snackbar when user adds a site to top sites -->
    <string name="snackbar_added_to_top_sites">¡Añadido a sitios favoritos!</string>
    <!-- Text shown in snackbar when user closes a private tab -->
    <string name="snackbar_private_tab_closed">Pestaña privada cerrada</string>
    <!-- Text shown in snackbar when user closes all private tabs -->
    <string name="snackbar_private_tabs_closed">Pestañas privadas cerradas</string>
    <!-- Text shown in snackbar when user deletes all private tabs -->
    <string name="snackbar_private_tabs_deleted">Pestañas privadas eliminadas</string>
    <!-- Text shown in snackbar to undo deleting a tab, top site or collection -->
    <string name="snackbar_deleted_undo">DESHACER</string>
    <!-- Text shown in snackbar when user removes a top site -->
    <string name="snackbar_top_site_removed">Sitio eliminado</string>
    <!-- Text for action to undo deleting a tab or collection shown in a11y dialog -->
    <string name="a11y_dialog_deleted_undo">Deshacer</string>
    <!-- Text for action to confirm deleting a tab or collection shown in a11y dialog -->
    <string name="a11y_dialog_deleted_confirm">Confirmar</string>
    <!-- QR code scanner prompt which appears after scanning a code, but before navigating to it
        First parameter is the name of the app, second parameter is the URL or text scanned-->
    <string name="qr_scanner_confirmation_dialog_message">Permitir que %1$s abra %2$s</string>
    <!-- QR code scanner prompt dialog positive option to allow navigation to scanned link -->
    <string name="qr_scanner_dialog_positive">PERMITIR</string>
    <!-- QR code scanner prompt dialog positive option to deny navigation to scanned link -->
    <string name="qr_scanner_dialog_negative">DENEGAR</string>
    <!-- Tab collection deletion prompt dialog message. Placeholder will be replaced with the collection name -->
    <string name="tab_collection_dialog_message">¿Seguro que quieres eliminar %1$s?</string>
    <!-- Collection and tab deletion prompt dialog message. This will show when the last tab from a collection is deleted -->
    <string name="delete_tab_and_collection_dialog_message">Eliminar esta pestaña va a eliminar toda la colección. Puedes crear nuevas colecciones en cualquier momento.</string>
    <!-- Collection and tab deletion prompt dialog title. Placeholder will be replaced with the collection name. This will show when the last tab from a collection is deleted -->
    <string name="delete_tab_and_collection_dialog_title">¿Eliminar %1$s?</string>
    <!-- Tab collection deletion prompt dialog option to delete the collection -->
    <string name="tab_collection_dialog_positive">Eliminar</string>
    <!-- Tab collection deletion prompt dialog option to cancel deleting the collection -->
<<<<<<< HEAD
    <string name="tab_collection_dialog_negative" tools:ignore="UnusedResources">Cancelar</string>
=======
    <string moz:removedIn="93" name="tab_collection_dialog_negative" tools:ignore="UnusedResources">Cancelar</string>
>>>>>>> cb5708f8
    <!-- Text displayed in a notification when the user enters full screen mode -->
    <string name="full_screen_notification">Accediendo a pantalla completa</string>
    <!-- Message for copying the URL via long press on the toolbar -->
    <string name="url_copied">URL copiada</string>
    <!-- Sample text for accessibility font size -->
    <string name="accessibility_text_size_sample_text_1">Este es un texto de ejemplo. Está aquí para mostrar cómo va a aparecer el texto cuando aumentes o disminuyas el tamaño con esta configuración.</string>
    <!-- Summary for Accessibility Text Size Scaling Preference -->
    <string name="preference_accessibility_text_size_summary">Aumentar o disminuir el tamaño del texto en sitios web</string>
    <!-- Title for Accessibility Text Size Scaling Preference -->
    <string name="preference_accessibility_font_size_title">Tamaño de la fuente</string>

    <!-- Title for Accessibility Text Automatic Size Scaling Preference -->
    <string name="preference_accessibility_auto_size_2">Tamaño automático de fuente</string>
    <!-- Summary for Accessibility Text Automatic Size Scaling Preference -->
    <string name="preference_accessibility_auto_size_summary">El tamaño de la fuente será el mismo que el de Android. Desactiva esta opción para configurarlo aquí.</string>

    <!-- Title for the Delete browsing data preference -->
    <string name="preferences_delete_browsing_data">Eliminar datos del navegador</string>
    <!-- Title for the tabs item in Delete browsing data -->
    <string name="preferences_delete_browsing_data_tabs_title_2">Abrir pestañas</string>
    <!-- Subtitle for the tabs item in Delete browsing data, parameter will be replaced with the number of open tabs -->
    <string name="preferences_delete_browsing_data_tabs_subtitle">%d pestañas</string>
    <!-- Title for the data and history items in Delete browsing data -->
    <string name="preferences_delete_browsing_data_browsing_data_title">Historial de navegación y datos de sitios</string>
    <!-- Subtitle for the data and history items in delete browsing data, parameter will be replaced with the
        number of history items the user has -->
    <string name="preferences_delete_browsing_data_browsing_data_subtitle">%d direcciones</string>
    <!-- Title for history items in Delete browsing data -->
    <string name="preferences_delete_browsing_data_browsing_history_title">Historial</string>
    <!-- Subtitle for the history items in delete browsing data, parameter will be replaced with the
        number of history pages the user has -->
    <string name="preferences_delete_browsing_data_browsing_history_subtitle">%d páginas</string>
    <!-- Title for the cookies item in Delete browsing data -->
    <string name="preferences_delete_browsing_data_cookies">Cookies</string>
    <!-- Subtitle for the cookies item in Delete browsing data -->
    <string name="preferences_delete_browsing_data_cookies_subtitle">Se cerrará sesión en la mayoría de los sitios</string>
    <!-- Title for the cached images and files item in Delete browsing data -->
    <string name="preferences_delete_browsing_data_cached_files">Imágenes y archivos en caché</string>
    <!-- Subtitle for the cached images and files item in Delete browsing data -->
    <string name="preferences_delete_browsing_data_cached_files_subtitle">Libera espacio de almacenamiento</string>
    <!-- Title for the site permissions item in Delete browsing data -->
    <string name="preferences_delete_browsing_data_site_permissions">Permisos del sitio</string>
    <!-- Title for the downloads item in Delete browsing data -->
    <string name="preferences_delete_browsing_data_downloads">Descargas</string>
    <!-- Text for the button to delete browsing data -->
    <string name="preferences_delete_browsing_data_button">Eliminar datos de navegación</string>
    <!-- Title for the Delete browsing data on quit preference -->
    <string name="preferences_delete_browsing_data_on_quit">Eliminar datos de navegación al salir</string>
    <!-- Summary for the Delete browsing data on quit preference. "Quit" translation should match delete_browsing_data_on_quit_action translation. -->
    <string name="preference_summary_delete_browsing_data_on_quit">Eliminar automáticamente los datos de navegación cuando selecciones &quot;Salir&quot; en el menú principal</string>
    <!-- Summary for the Delete browsing data on quit preference. "Quit" translation should match delete_browsing_data_on_quit_action translation. -->
    <string name="preference_summary_delete_browsing_data_on_quit_2">Eliminar automáticamente los datos de navegación cuando selecciones  \&quot;Salir\&quot; en el menú principal</string>
    <!-- Action item in menu for the Delete browsing data on quit feature -->
    <string name="delete_browsing_data_on_quit_action">Salir</string>

    <!-- Dialog message to the user asking to delete browsing data. -->
    <string name="delete_browsing_data_prompt_message">Se eliminarán todos tus datos de navegación.</string>
    <!-- Dialog message to the user asking to delete browsing data. Parameter will be replaced by app name. -->
    <string name="delete_browsing_data_prompt_message_3">%s eliminará los datos de navegación seleccionados.</string>
    <!-- Text for the cancel button for the data deletion dialog -->
    <string name="delete_browsing_data_prompt_cancel">Cancelar</string>
    <!-- Text for the allow button for the data deletion dialog -->
    <string name="delete_browsing_data_prompt_allow">Eliminar</string>
    <!-- Text for the snackbar confirmation that the data was deleted -->
    <string name="preferences_delete_browsing_data_snackbar">Se han eliminado los datos del navegador</string>

    <!-- Text for the snackbar to show the user that the deletion of browsing data is in progress -->
    <string name="deleting_browsing_data_in_progress">Eliminando datos de navegación…</string>

    <!-- Tips -->
    <!-- text for firefox preview moving tip header "Firefox Preview" and "Firefox Nightly" are intentionally hardcoded -->
    <string name="tip_firefox_preview_moved_header">Firefox Preview es ahora Firefox Nightly</string>
    <!-- text for firefox preview moving tip description -->
    <string name="tip_firefox_preview_moved_description">Firefox Nightly se actualiza todas las noches y tiene nuevas funciones experimentales.

        Sin embargo, puede ser menos estable. Descarga nuestro navegador beta para una experiencia más estable.</string>

    <!-- text for firefox preview moving tip button. "Firefox for Android Beta" is intentionally hardcoded -->
    <string name="tip_firefox_preview_moved_button_2">Obtener Firefox para Android Beta</string>

    <!-- text for firefox preview moving tip header. "Firefox Nightly" is intentionally hardcoded -->
    <string name="tip_firefox_preview_moved_header_preview_installed">Firefox Nightly se movió</string>

    <!-- text for firefox preview moving tip description -->
    <string name="tip_firefox_preview_moved_description_preview_installed">Esta aplicación ya no recibirá actualizaciones de seguridad. Deja de usarla y cambia al nuevo Nightly.
        \n\nPara transferir tus marcadores, inicios de sesión e historial a otra aplicación, crea una cuenta de Firefox.</string>
    <!-- text for firefox preview moving tip button  -->
    <string name="tip_firefox_preview_moved_button_preview_installed">Cambia al nuevo Nightly</string>

    <!-- text for firefox preview moving tip header. "Firefox Nightly" is intentionally hardcoded -->
    <string name="tip_firefox_preview_moved_header_preview_not_installed">Firefox Nightly se ha trasladado</string>
    <!-- text for firefox preview moving tip description -->
    <string name="tip_firefox_preview_moved_description_preview_not_installed">Esta aplicación ya no recibirá actualizaciones de seguridad. Obtén el nuevo Nightly y deja de usar esta aplicación.
        \n\nPara transferir tus marcadores, inicios de sesión e historial a otra aplicación, crea una cuenta de Firefox.</string>
    <!-- text for firefox preview moving tip button  -->
    <string name="tip_firefox_preview_moved_button_preview_not_installed">Obtén el nuevo Nightly</string>

    <!-- Onboarding -->
    <!-- Text for onboarding welcome message
    The first parameter is the name of the app (e.g. Firefox Preview) -->
    <string name="onboarding_header">¡Te damos la bienvenida a %s!</string>
    <!-- text for the Firefox Accounts section header -->
    <string name="onboarding_fxa_section_header">¿Ya tienes una cuenta?</string>
    <!-- text for the "What's New" onboarding card header -->
    <string moz:removedIn="94" name="onboarding_whats_new_header1" tools:ignore="UnusedResources">Ver las novedades</string>
    <!-- text for the "what's new" onboarding card description
    The first parameter is the short name of the app (e.g. Firefox) -->
    <string moz:removedIn="94" name="onboarding_whats_new_description" tools:ignore="UnusedResources">¿Tienes preguntas sobre el rediseño de %s? ¿Quieres saber qué ha cambiado?</string>
    <!-- text for underlined clickable link that is part of "what's new" onboarding card description that links to an FAQ -->
    <string moz:removedIn="94" name="onboarding_whats_new_description_linktext" tools:ignore="UnusedResources">Obtén respuestas aquí</string>
    <!-- text for the Firefox account onboarding sign in card header. The word "Firefox" should not be translated -->
    <string name="onboarding_account_sign_in_header_1">Sincronizar Firefox entre dispositivos</string>
    <!-- Text for the button to learn more about signing in to your Firefox account -->
    <string name="onboarding_manual_sign_in_description">Traer marcadores, historial y contraseñas al Firefox de este dispositivo.</string>
    <!-- text for the firefox account onboarding card header when we detect you're already signed in to
        another Firefox browser. (The word `Firefox` should not be translated)
        The first parameter is the email of the detected user's account -->
    <string name="onboarding_firefox_account_auto_signin_header_3">Te has conectado como %s en otro navegador Firefox en este dispositivo. ¿Quieres conectarte con esta cuenta?</string>
    <!-- text for the button to confirm automatic sign-in -->
    <string name="onboarding_firefox_account_auto_signin_confirm">Sí, iniciar sesión</string>
    <!-- text for the automatic sign-in button while signing in is in process -->
    <string name="onboarding_firefox_account_signing_in">Iniciando sesión…</string>
    <!-- text for the button to manually sign into Firefox account. -->
    <string name="onboarding_firefox_account_sign_in_1">Registrarse</string>
    <!-- text for the button to stay signed out when presented with an option to automatically sign-in. -->
    <string name="onboarding_firefox_account_stay_signed_out">Mantenerme desconectado</string>
    <!-- text to display in the snackbar once account is signed-in -->
    <string name="onboarding_firefox_account_sync_is_on">Sync está activado</string>
    <!-- text to display in the snackbar if automatic sign-in fails. user may try again -->
    <string name="onboarding_firefox_account_automatic_signin_failed">Error al iniciar sesión</string>
    <!-- text for the tracking protection onboarding card header -->
    <string name="onboarding_tracking_protection_header_3">Privacidad siempre activada</string>
    <!-- text for the tracking protection card description. 'Firefox' intentionally hardcoded here -->
    <string name="onboarding_tracking_protection_description_3">Firefox automáticamente prohibe que las compañías te sigan en secreto en la web.</string>
    <!-- text for tracking protection radio button option for standard level of blocking -->
    <string name="onboarding_tracking_protection_standard_button_2">Estándar (predeterminado)</string>
    <!-- text for standard blocking option button description -->
    <string name="onboarding_tracking_protection_standard_button_description_3">Equilibrado para privacidad y rendimiento. Las páginas se cargarán normalmente.</string>
    <!-- text for tracking protection radio button option for strict level of blocking -->
    <string name="onboarding_tracking_protection_strict_button">Estricta (recomendada)</string>

    <!-- text for tracking protection radio button option for strict level of blocking -->
    <string name="onboarding_tracking_protection_strict_option">Estricto</string>
    <!-- text for strict blocking option button description -->
    <string name="onboarding_tracking_protection_strict_button_description_3">Bloquea más rastreadores para que las páginas se carguen más rápido, pero pueden fallar algunas funcionalidades de la página.</string>
    <!-- text for the toolbar position card header  -->
    <string name="onboarding_toolbar_placement_header_1">Escoge la posición de la barra de herramientas</string>
    <!-- text for the toolbar position card description -->
    <string name="onboarding_toolbar_placement_description_1">Coloca la barra de herramientas al alcance de la mano. Mantenla en la parte inferior o muévela hacia arriba.</string>
    <!-- text for the private browsing onboarding card header -->
    <string moz:removedIn="94" name="onboarding_private_browsing_header" tools:ignore="UnusedResources">Navegar de forma privada</string>
    <!-- text for the private browsing onboarding card description
    The first parameter is an icon that represents private browsing -->
    <string moz:removedIn="94" name="onboarding_private_browsing_description1" tools:ignore="UnusedResources">Abre una pestaña privada una vez: Toca el ícono %s.</string>

    <!-- text for the private browsing onboarding card description, explaining how to always using private browsing -->
    <string moz:removedIn="94" name="onboarding_private_browsing_always_description" tools:ignore="UnusedResources">Abre siempre pestañas privadas: Actualiza los ajustes de tu navegador.</string>
    <!-- text for the private browsing onbording card button, that launches settings -->
    <string moz:removedIn="94" name="onboarding_private_browsing_button" tools:ignore="UnusedResources">Abrir ajustes</string>
    <!-- text for the privacy notice onboarding card header -->
    <string name="onboarding_privacy_notice_header">Tu privacidad</string>
    <!-- text for the privacy notice onboarding card description
    The first parameter is the name of the app (e.g. Firefox Preview) Substitute %s for long browser name. -->
    <string name="onboarding_privacy_notice_description2">Hemos diseñado %s para darte el control sobre lo que compartes en línea y lo que compartes con nosotros.</string>
    <!-- Text for the button to read the privacy notice -->
    <string name="onboarding_privacy_notice_read_button">Leer nuestro aviso de privacidad</string>
    <!-- Content description (not visible, for screen readers etc.): Close onboarding screen -->
<<<<<<< HEAD
    <string name="onboarding_close" tools:ignore="UnusedResources">Cerrar</string>
=======
    <string moz:removedIn="93" name="onboarding_close" tools:ignore="UnusedResources">Cerrar</string>
>>>>>>> cb5708f8

    <!-- text for the button to finish onboarding -->
    <string name="onboarding_finish">Comenzar a navegar</string>

    <!-- Onboarding theme -->
    <!-- text for the theme picker onboarding card header -->
    <string name="onboarding_theme_picker_header">Elige tu tema</string>
    <!-- text for the theme picker onboarding card description -->
    <string name="onboarding_theme_picker_description_2">Ahorra batería y vista con el modo oscuro.</string>
    <!-- Automatic theme setting (will follow device setting) -->
    <string name="onboarding_theme_automatic_title">Automático</string>
    <!-- Summary of automatic theme setting (will follow device setting) -->
    <string name="onboarding_theme_automatic_summary">Se adapta a la configuración de tu dispositivo</string>
    <!-- Theme setting for dark mode -->
    <string name="onboarding_theme_dark_title">Tema oscuro</string>
    <!-- Theme setting for light mode -->
    <string name="onboarding_theme_light_title">Tema claro</string>

    <!-- Text shown in snackbar when multiple tabs have been sent to device -->
    <string name="sync_sent_tabs_snackbar">¡Pestañas enviadas!</string>
    <!-- Text shown in snackbar when one tab has been sent to device  -->
    <string name="sync_sent_tab_snackbar">¡Pestaña enviada!</string>
    <!-- Text shown in snackbar when sharing tabs failed  -->
    <string name="sync_sent_tab_error_snackbar">No se puede enviar</string>
    <!-- Text shown in snackbar for the "retry" action that the user has after sharing tabs failed -->
    <string name="sync_sent_tab_error_snackbar_action">REINTENTAR</string>
    <!-- Title of QR Pairing Fragment -->
    <string name="sync_scan_code">Escanear el código</string>
    <!-- Instructions on how to access pairing -->
    <string name="sign_in_instructions"><![CDATA[En tu computadora abre Firefox y ve a <b>https://firefox.com/pair</b>]]></string>
    <!-- Text shown for sign in pairing when ready -->
    <string name="sign_in_ready_for_scan">Listo para escanear</string>
    <!-- Text shown for settings option for sign with pairing -->
    <string name="sign_in_with_camera">Inicia sesión con tu cámara</string>
    <!-- Text shown for settings option for sign with email -->
    <string name="sign_in_with_email">Usar correo electrónico en su lugar</string>
    <!-- Text shown for settings option for create new account text.'Firefox' intentionally hardcoded here.-->
    <string name="sign_in_create_account_text"><![CDATA[¿No tienes cuenta? <u>Crea una</u> para sincronizar Firefox entre dispositivos.]]></string>
    <!-- Text shown in confirmation dialog to sign out of account -->
    <string name="sign_out_confirmation_message">Firefox dejará de sincronizar tu cuenta, pero no se eliminarán los datos de navegación en este dispositivo.</string>
    <!-- Text shown in confirmation dialog to sign out of account. The first parameter is the name of the app (e.g. Firefox Preview) -->
    <string name="sign_out_confirmation_message_2">%s dejará de sincronizarse con tu cuenta, pero no se borrarán los datos de navegación de este dispositivo.</string>
    <!-- Option to continue signing out of account shown in confirmation dialog to sign out of account -->
    <string name="sign_out_disconnect">Desconectar</string>
    <!-- Option to cancel signing out shown in confirmation dialog to sign out of account -->
    <string name="sign_out_cancel">Cancelar</string>
    <!-- Error message snackbar shown after the user tried to select a default folder which cannot be altered -->
    <string name="bookmark_cannot_edit_root">No se pueden editar las carpetas predeterminadas</string>

    <!-- Enhanced Tracking Protection -->
    <!-- Link displayed in enhanced tracking protection panel to access tracking protection settings -->
    <string name="etp_settings">Ajustes de protección</string>
    <!-- Preference title for enhanced tracking protection settings -->
    <string name="preference_enhanced_tracking_protection">Protección contra rastreo mejorada</string>
    <!-- Title for the description of enhanced tracking protection -->
    <string name="preference_enhanced_tracking_protection_explanation_title">Navega sin que te sigan</string>
    <!-- Description of enhanced tracking protection. The first parameter is the name of the application (For example: Fenix) -->
    <string name="preference_enhanced_tracking_protection_explanation">Protege tus datos. %s te protege de muchos de los rastreadores más comunes que siguen lo que haces en línea.</string>
    <!-- Text displayed that links to website about enhanced tracking protection -->
    <string name="preference_enhanced_tracking_protection_explanation_learn_more">Saber más</string>
    <!-- Preference for enhanced tracking protection for the standard protection settings -->
    <string name="preference_enhanced_tracking_protection_standard_default_1">Estándar (predeterminado)</string>
    <!-- Preference description for enhanced tracking protection for the standard protection settings -->
    <string name="preference_enhanced_tracking_protection_standard_description_4">Equilibrado para privacidad y rendimiento. Las páginas se cargarán normalmente.</string>
    <!--  Accessibility text for the Standard protection information icon  -->
    <string name="preference_enhanced_tracking_protection_standard_info_button">Qué es lo que está bloqueado por la protección estándar contra el rastreo</string>
    <!-- Preference for enhanced tracking protection for the strict protection settings -->
    <string name="preference_enhanced_tracking_protection_strict">Estricto</string>
    <!-- Preference description for enhanced tracking protection for the strict protection settings -->
    <string name="preference_enhanced_tracking_protection_strict_description_3">Bloquea más rastreadores para que las páginas se carguen más rápido, pero pueden fallar algunas funcionalidades de la página.</string>
    <!--  Accessibility text for the Strict protection information icon  -->
    <string name="preference_enhanced_tracking_protection_strict_info_button">Qué es lo que está bloqueado por la protección estricta contra el rastreo</string>
    <!-- Preference for enhanced tracking protection for the custom protection settings -->
    <string name="preference_enhanced_tracking_protection_custom">Personalizado</string>
    <!-- Preference description for enhanced tracking protection for the strict protection settings -->
    <string name="preference_enhanced_tracking_protection_custom_description_2">Elige qué rastreadores y secuencias de comandos bloquear</string>
    <!--  Accessibility text for the Strict protection information icon  -->
    <string name="preference_enhanced_tracking_protection_custom_info_button">Esto es lo que está bloqueado por la protección de rastreo estándar</string>
    <!-- Header for categories that are being blocked by current Enhanced Tracking Protection settings -->
    <!-- Preference for enhanced tracking protection for the custom protection settings for cookies-->
    <string name="preference_enhanced_tracking_protection_custom_cookies">Cookies</string>
    <!-- Option for enhanced tracking protection for the custom protection settings for cookies-->
    <string name="preference_enhanced_tracking_protection_custom_cookies_1">Rastreadores de sitios y redes sociales</string>
    <!-- Option for enhanced tracking protection for the custom protection settings for cookies-->
    <string name="preference_enhanced_tracking_protection_custom_cookies_2">Cookies de sitios no visitados</string>
    <!-- Option for enhanced tracking protection for the custom protection settings for cookies-->
    <string name="preference_enhanced_tracking_protection_custom_cookies_3">Todas las cookies de terceros (puede causar errores en los sitios web)</string>
    <!-- Option for enhanced tracking protection for the custom protection settings for cookies-->
    <string name="preference_enhanced_tracking_protection_custom_cookies_4">Todas las cookies (algunos sitios no funcionarán correctamente)</string>
    <!-- Preference for enhanced tracking protection for the custom protection settings for tracking content -->
    <string name="preference_enhanced_tracking_protection_custom_tracking_content">Contenido de rastreo</string>
    <!-- Option for enhanced tracking protection for the custom protection settings for tracking content-->
    <string name="preference_enhanced_tracking_protection_custom_tracking_content_1">En todas las pestañas</string>
    <!-- Option for enhanced tracking protection for the custom protection settings for tracking content-->
    <string name="preference_enhanced_tracking_protection_custom_tracking_content_2">Solamente en pestañas privadas</string>
    <!-- Option for enhanced tracking protection for the custom protection settings for tracking content-->
    <string name="preference_enhanced_tracking_protection_custom_tracking_content_3">Solamente en pestañas personalizadas</string>
    <!-- Preference for enhanced tracking protection for the custom protection settings -->
    <string name="preference_enhanced_tracking_protection_custom_cryptominers">Criptomineros</string>
    <!-- Preference for enhanced tracking protection for the custom protection settings -->
    <string name="preference_enhanced_tracking_protection_custom_fingerprinters">Detectores de huellas digitales</string>
    <!-- Button label for navigating to the Enhanced Tracking Protection details -->
    <string name="enhanced_tracking_protection_details">Detalles</string>
    <!-- Header for categories that are being being blocked by current Enhanced Tracking Protection settings -->
    <string name="enhanced_tracking_protection_blocked">Bloqueado</string>
    <!-- Header for categories that are being not being blocked by current Enhanced Tracking Protection settings -->
    <string name="enhanced_tracking_protection_allowed">Permitido</string>
    <!-- Category of trackers (social media trackers) that can be blocked by Enhanced Tracking Protection -->
    <string name="etp_social_media_trackers_title">Rastreadores de redes sociales</string>
    <!-- Description of social media trackers that can be blocked by Enhanced Tracking Protection -->
    <string name="etp_social_media_trackers_description">Limita a las redes sociales su capacidad de rastreo de tu actividad de navegación.</string>
    <!-- Category of trackers (cross-site tracking cookies) that can be blocked by Enhanced Tracking Protection -->
    <string name="etp_cookies_title">Cookies de rastreo entre sitios</string>
    <!-- Description of cross-site tracking cookies that can be blocked by Enhanced Tracking Protection -->
    <string name="etp_cookies_description">Bloquea las cookies que utilizan las redes publicitarias y las empresas de análisis para compilar tus datos de navegación en muchos sitios.</string>
    <!-- Category of trackers (cryptominers) that can be blocked by Enhanced Tracking Protection -->
    <string name="etp_cryptominers_title">Criptomineros</string>
    <!-- Description of cryptominers that can be blocked by Enhanced Tracking Protection -->
    <string name="etp_cryptominers_description">Impide que los scripts maliciosos obtengan acceso a tu dispositivo para extraer moneda digital.</string>

    <!-- Category of trackers (fingerprinters) that can be blocked by Enhanced Tracking Protection -->
    <string name="etp_fingerprinters_title">Detectores de huellas digitales</string>
    <!-- Description of fingerprinters that can be blocked by Enhanced Tracking Protection -->
    <string name="etp_fingerprinters_description">Impide que se recopilen datos que identifiquen de manera única a tu dispositivo y  que pueden usarse para fines de rastreo.</string>
    <!-- Category of trackers (tracking content) that can be blocked by Enhanced Tracking Protection -->
    <string name="etp_tracking_content_title">Contenido de rastreo</string>
    <!-- Description of tracking content that can be blocked by Enhanced Tracking Protection -->
    <string name="etp_tracking_content_description">Bloquea la carga de anuncios externos, vídeos y contenido que contenga código de rastreo. Puede afectar a la funcionalidad del sitio web.</string>

    <!-- Enhanced Tracking Protection Onboarding Message shown in a dialog above the toolbar. The first parameter is the name of the application (For example: Fenix) -->
<<<<<<< HEAD
    <string name="etp_onboarding_cfr_message" tools:ignore="UnusedResources">Cada vez que el escudo es morado, %s bloqueó rastreadores en un sitio. Toca para más información.</string>
=======
    <string moz:removedIn="93" name="etp_onboarding_cfr_message" tools:ignore="UnusedResources">Cada vez que el escudo es morado, %s bloqueó rastreadores en un sitio. Toca para más información.</string>
>>>>>>> cb5708f8
    <!-- Enhanced Tracking Protection message that protection is currently on for this site -->
    <string name="etp_panel_on">Las protecciones están ACTIVAS para este sitio</string>

    <!-- Enhanced Tracking Protection message that protection is currently off for this site -->
    <string name="etp_panel_off">Las protecciones están INACTIVAS para este sitio</string>
    <!-- Header for exceptions list for which sites enhanced tracking protection is always off -->
    <string name="enhanced_tracking_protection_exceptions">La protección de rastreo mejorada está desactivada para estos sitios</string>

    <!-- Content description (not visible, for screen readers etc.): Navigate
    back from ETP details (Ex: Tracking content) -->
    <string name="etp_back_button_content_description">Regresar</string>
    <!-- About page Your rights link text -->
    <string name="about_your_rights">Tus derechos</string>
    <!-- About page link text to open open source licenses screen -->
    <string name="about_open_source_licenses">Bibliotecas de código abierto que utilizamos</string>
    <!-- About page link text to open what's new link -->
    <string name="about_whats_new">Novedades de %s</string>
    <!-- Open source licenses page title
    The first parameter is the app name -->
    <string name="open_source_licenses_title">%s | Bibliotecas OSS</string>

    <!-- Category of trackers (redirect trackers) that can be blocked by Enhanced Tracking Protection -->
    <string name="etp_redirect_trackers_title">Rastreadores de redirección</string>
    <!-- Description of redirect tracker cookies that can be blocked by Enhanced Tracking Protection -->
    <string name="etp_redirect_trackers_description">Limpia las cookies creadas por redirecciones a sitios web de seguimiento conocidos.</string>

    <!-- Text displayed that links to website about enhanced tracking protection SmartBlock -->
    <string name="preference_etp_smartblock_learn_more">Saber más</string>

    <!-- About page link text to open support link -->
    <string name="about_support">Ayuda</string>
    <!-- About page link text to list of past crashes (like about:crashes on desktop) -->
    <string name="about_crashes">Fallos</string>
    <!-- About page link text to open privacy notice link -->
    <string name="about_privacy_notice">Aviso de privacidad</string>
    <!-- About page link text to open know your rights link -->
    <string name="about_know_your_rights">Conoce tus derechos</string>
    <!-- About page link text to open licensing information link -->
    <string name="about_licensing_information">Información de licencia</string>
    <!-- About page link text to open a screen with libraries that are used -->
    <string name="about_other_open_source_libraries">Bibliotecas que usamos</string>
    <!-- Toast shown to the user when they are activating the secret dev menu
        The first parameter is number of long clicks left to enable the menu -->
    <string name="about_debug_menu_toast_progress">Menú de depuración: quedan %1$d click(s) para habilitarlo</string>
    <string name="about_debug_menu_toast_done">Menú de depuración habilitado</string>

    <!-- Content description of the tab counter toolbar button when one tab is open -->
    <string name="tab_counter_content_description_one_tab">1 pestaña</string>
    <!-- Content description of the tab counter toolbar button when multiple tabs are open. First parameter will be replaced with the number of tabs (always more than one) -->
    <string name="tab_counter_content_description_multi_tab">%d pestañas</string>

    <!-- Browser long press popup menu -->
    <!-- Copy the current url -->
    <string name="browser_toolbar_long_press_popup_copy">Copiar</string>
    <!-- Paste & go the text in the clipboard. '&amp;' is replaced with the ampersand symbol: & -->
    <string name="browser_toolbar_long_press_popup_paste_and_go">Pegar e ir</string>
    <!-- Paste the text in the clipboard -->
    <string name="browser_toolbar_long_press_popup_paste">Pegar</string>
    <!-- Snackbar message shown after an URL has been copied to clipboard. -->
    <string name="browser_toolbar_url_copied_to_clipboard_snackbar">URL copiada al portapapeles</string>

    <!-- Title text for the Add To Homescreen dialog -->
    <string name="add_to_homescreen_title">Agregar a la pantalla de inicio</string>
    <!-- Cancel button text for the Add to Homescreen dialog -->
    <string name="add_to_homescreen_cancel">Cancelar</string>
    <!-- Add button text for the Add to Homescreen dialog -->
    <string name="add_to_homescreen_add">Agregar</string>
    <!-- Continue to website button text for the first-time Add to Homescreen dialog -->
    <string name="add_to_homescreen_continue">Continuar al sitio web</string>
    <!-- Placeholder text for the TextView in the Add to Homescreen dialog -->
    <string name="add_to_homescreen_text_placeholder">Nombre del acceso directo</string>

    <!-- Describes the add to homescreen functionality -->
    <string name="add_to_homescreen_description_2">Puedes añadir fácilmente este sitio web a la pantalla de inicio de tu dispositivo para tener acceso instantáneo y navegar rápidamente, consiguiendo una experiencia similar a la de una aplicación real.</string>

    <!-- Preference for managing the settings for logins and passwords in Fenix -->
    <string name="preferences_passwords_logins_and_passwords">Inicios de sesión y contraseñas</string>
    <!-- Preference for managing the saving of logins and passwords in Fenix -->
    <string name="preferences_passwords_save_logins">Guardar inicios de sesión y contraseñas</string>
    <!-- Preference option for asking to save passwords in Fenix -->
    <string name="preferences_passwords_save_logins_ask_to_save">Preguntar para guardar</string>
    <!-- Preference option for never saving passwords in Fenix -->
    <string name="preferences_passwords_save_logins_never_save">Nunca guardar</string>
    <!-- Preference for autofilling saved logins in Fenix -->
<<<<<<< HEAD
    <string name="preferences_passwords_autofill" tools:ignore="UnusedResources">Autocompletar</string>
    <!-- Preference for autofilling saved logins in Firefox (in web content), %1$s will be replaced with the app name -->
    <string name="preferences_passwords_autofill2">Rellenar en %1$s</string>
=======
    <string moz:removedIn="93" name="preferences_passwords_autofill" tools:ignore="UnusedResources">Autocompletar</string>
    <!-- Preference for autofilling saved logins in Firefox (in web content), %1$s will be replaced with the app name -->
    <string name="preferences_passwords_autofill2">Rellenar en %1$s</string>
    <!-- Description for the preference for autofilling saved logins in Firefox (in web content), %1$s will be replaced with the app name -->
    <string name="preferences_passwords_autofill_description">Completar y guardar nombres de usuario y contraseñas en páginas web al usar %1$s.</string>
>>>>>>> cb5708f8
    <!-- Preference for autofilling logins from Fenix in other apps (e.g. autofilling the Twitter app) -->
    <string name="preferences_android_autofill">Rellenar en otras aplicaciones</string>
    <!-- Description for the preference for autofilling logins from Fenix in other apps (e.g. autofilling the Twitter app) -->
    <string name="preferences_android_autofill_description">Completar los nombres de usuario y contraseñas en otras aplicaciones de tu dispositivo.</string>

<<<<<<< HEAD
=======
    <!-- Preference option for adding a login -->
    <string name="preferences_logins_add_login">Agregar inicio de sesión</string>

>>>>>>> cb5708f8
    <!-- Preference for syncing saved logins in Fenix -->
    <string name="preferences_passwords_sync_logins">Sincronizar inicios de sesión</string>
    <!-- Preference for syncing saved logins in Fenix, when not signed in-->
    <string name="preferences_passwords_sync_logins_across_devices">Sincronizar inicios de sesión entre dispositivos</string>
    <!-- Syncing saved logins in Fenix needs reconnect to sync -->
    <string name="preferences_passwords_sync_logins_reconnect">Reconectar</string>
    <!-- Syncing saved logins in Fenix needs login -->
    <string name="preferences_passwords_sync_logins_sign_in">Iniciar sesión en Sync</string>
    <!-- Preference to access list of saved logins -->
    <string name="preferences_passwords_saved_logins">Inicios de sesión guardados</string>
    <!-- Description of empty list of saved passwords. Placeholder is replaced with app name.  -->
    <string name="preferences_passwords_saved_logins_description_empty_text">Los inicios de sesión que guardes o sincronices en %s se mostrarán aquí</string>
    <!-- Preference to access list of saved logins -->
    <string name="preferences_passwords_saved_logins_description_empty_learn_more_link">Saber más acerca de Sync.</string>
    <!-- Preference to access list of login exceptions that we never save logins for -->
    <string name="preferences_passwords_exceptions">Excepciones</string>
    <!-- Empty description of list of login exceptions that we never save logins for -->
    <string name="preferences_passwords_exceptions_description_empty">Los inicios de sesión y contraseñas no guardados se mostrarán aquí.</string>

    <!-- Description of list of login exceptions that we never save logins for -->
    <string name="preferences_passwords_exceptions_description">Los inicios de sesión y contraseñas no serán guardados para estos sitios.</string>
    <!-- Text on button to remove all saved login exceptions -->
    <string name="preferences_passwords_exceptions_remove_all">Eliminar todas las excepciones</string>
    <!-- Hint for search box in logins list -->
    <string name="preferences_passwords_saved_logins_search">Buscar inicios de sesión</string>
    <!-- Option to sort logins list A-Z, alphabetically -->
    <string name="preferences_passwords_saved_logins_alphabetically">Alfabéticamente</string>
    <!-- Option to sort logins list by most recently used -->
    <string name="preferences_passwords_saved_logins_recently_used">Usados recientemente</string>
    <!-- The header for the site that a login is for -->
    <string name="preferences_passwords_saved_logins_site">Sitio</string>
    <!-- The header for the username for a login -->
    <string name="preferences_passwords_saved_logins_username">Nombre de usuario</string>
    <!-- The header for the password for a login -->
    <string name="preferences_passwords_saved_logins_password">Contraseña</string>
    <!-- Message displayed in security prompt to reenter a secret pin to access saved logins -->
    <string name="preferences_passwords_saved_logins_enter_pin">Vuelve a ingresar tu PIN</string>
    <!-- Message displayed in security prompt to access saved logins -->
    <string name="preferences_passwords_saved_logins_enter_pin_description">Desbloquear para ver los inicios de sesión guardados</string>
    <!-- Message displayed when a connection is insecure and we detect the user is entering a password -->
    <string name="logins_insecure_connection_warning">Esta conexión no es segura. Los inicios de sesión ingresados aquí pueden verse comprometidos.</string>
    <!-- Learn more link that will link to a page with more information displayed when a connection is insecure and we detect the user is entering a password -->
    <string name="logins_insecure_connection_warning_learn_more">Saber más</string>
    <!-- Prompt message displayed when Fenix detects a user has entered a password and user decides if Fenix should save it. The first parameter is the name of the application (For example: Fenix)  -->
    <string name="logins_doorhanger_save">¿Quieres que %s guarde este inicio de sesión?</string>
    <!-- Positive confirmation that Fenix should save the new or updated login -->
    <string name="logins_doorhanger_save_confirmation">Guardar</string>
    <!-- Negative confirmation that Fenix should not save the new or updated login -->
    <string name="logins_doorhanger_save_dont_save">No guardar</string>
    <!-- Shown in snackbar to tell user that the password has been copied -->
    <string name="logins_password_copied">Contraseña copiada al portapapeles</string>
    <!-- Shown in snackbar to tell user that the username has been copied -->
    <string name="logins_username_copied">Nombre de usuario copiado al portapapeles</string>
    <!-- Shown in snackbar to tell user that the site has been copied -->
    <string name="logins_site_copied">Sitio copiado al portapapeles</string>
    <!-- Content Description (for screenreaders etc) read for the button to copy a password in logins-->
    <string name="saved_logins_copy_password">Copiar contraseña</string>
    <!-- Content Description (for screenreaders etc) read for the button to clear a password while editing a login-->
    <string name="saved_logins_clear_password">Borrar contraseña</string>
    <!-- Content Description (for screenreaders etc) read for the button to copy a username in logins -->
    <string name="saved_login_copy_username">Copiar nombre de usuario</string>
    <!-- Content Description (for screenreaders etc) read for the button to clear a username while editing a login -->
    <string name="saved_login_clear_username">Borrar nombre de usuario</string>
    <!-- Content Description (for screenreaders etc) read for the button to copy a site in logins -->
    <string name="saved_login_copy_site">Copiar sitio</string>
    <!-- Content Description (for screenreaders etc) read for the button to open a site in logins -->
    <string name="saved_login_open_site">Abrir sitio en el navegador</string>
    <!-- Content Description (for screenreaders etc) read for the button to reveal a password in logins -->
    <string name="saved_login_reveal_password">Mostrar contraseña</string>
    <!-- Content Description (for screenreaders etc) read for the button to hide a password in logins -->
    <string name="saved_login_hide_password">Ocultar contraseña</string>
    <!-- Message displayed in biometric prompt displayed for authentication before allowing users to view their logins -->
    <string name="logins_biometric_prompt_message">Desbloquear para ver tus inicios de sesión guardados</string>

    <!-- Title of warning dialog if users have no device authentication set up -->
    <string name="logins_warning_dialog_title">Asegurar tus usuarios y contraseñas</string>
    <!-- Message of warning dialog if users have no device authentication set up -->
    <string name="logins_warning_dialog_message">Configura un patrón de bloqueo de dispositivo, PIN o contraseña para proteger el acceso a tus inicios de sesión y contraseñas guardadas si alguien más tiene tu dispositivo.</string>
    <!-- Negative button to ignore warning dialog if users have no device authentication set up -->
    <string name="logins_warning_dialog_later">Más tarde</string>
    <!-- Positive button to send users to set up a pin of warning dialog if users have no device authentication set up -->
    <string name="logins_warning_dialog_set_up_now">Configurar ahora</string>
    <!-- Title of PIN verification dialog to direct users to re-enter their device credentials to access their logins -->
    <string name="logins_biometric_prompt_message_pin">Desbloquear tu dispositivo</string>
    <!-- Title for Accessibility Force Enable Zoom Preference -->
    <string name="preference_accessibility_force_enable_zoom">Zoom en todos los sitios</string>
    <!-- Summary for Accessibility Force Enable Zoom Preference -->
    <string name="preference_accessibility_force_enable_zoom_summary">Habilitar para permitir pellizcar y hacer zoom, incluso en sitios web que previenen este gesto.</string>
    <!-- Saved logins sorting strategy menu item -by name- (if selected, it will sort saved logins alphabetically) -->
    <string name="saved_logins_sort_strategy_alphabetically">Nombre (A-Z)</string>
    <!-- Saved logins sorting strategy menu item -by last used- (if selected, it will sort saved logins by last used) -->
    <string name="saved_logins_sort_strategy_last_used">Último uso</string>
    <!-- Content description (not visible, for screen readers etc.): Sort saved logins dropdown menu chevron icon -->
    <string name="saved_logins_menu_dropdown_chevron_icon_content_description">Ordenar menú de inicios de sesión</string>

    <!-- Credit Cards Autofill -->
    <!-- Preference and title for managing the settings for credit cards -->
    <string name="preferences_credit_cards">Tarjetas de crédito </string>
    <!-- Preference for saving and autofilling credit cards -->
    <string name="preferences_credit_cards_save_and_autofill_cards">Guardar y autocompletar tarjetas</string>
    <!-- Preference summary for saving and autofilling credit card data -->
    <string name="preferences_credit_cards_save_and_autofill_cards_summary">Los datos están cifrados</string>

    <!-- Preference option for syncing credit cards across devices. This is displayed when the user is not signed into sync -->
    <string name="preferences_credit_cards_sync_cards_across_devices">Sincronizar tarjetas entre dispositivos</string>
    <!-- Preference option for syncing credit cards across devices. This is displayed when the user is signed into sync -->
    <string name="preferences_credit_cards_sync_cards">Sincronizar tarjetas</string>
    <!-- Preference option for adding a credit card -->
    <string name="preferences_credit_cards_add_credit_card">Agregar tarjeta de crédito</string>
    <!-- Preference option for managing saved credit cards -->
    <string name="preferences_credit_cards_manage_saved_cards">Administrar tarjetas guardadas</string>
    <!-- Title of the "Add card" screen -->
    <string name="credit_cards_add_card">Agregar tarjeta</string>
    <!-- Title of the "Edit card" screen -->
    <string name="credit_cards_edit_card">Editar tarjeta</string>
    <!-- The header for the card number of a credit card -->
    <string name="credit_cards_card_number">Número de tarjeta</string>
    <!-- The header for the expiration date of a credit card -->
    <string name="credit_cards_expiration_date">Fecha de caducidad</string>
    <!-- The label for the expiration date month of a credit card to be used by a11y services-->
    <string name="credit_cards_expiration_date_month">Mes de la fecha de vencimiento</string>
    <!-- The label for the expiration date year of a credit card to be used by a11y services-->
    <string name="credit_cards_expiration_date_year">Año de la fecha de vencimiento</string>
    <!-- The header for the name on the credit card -->
    <string name="credit_cards_name_on_card">Nombre en la tarjeta</string>
    <!-- The header for the nickname for a credit card -->
    <string name="credit_cards_card_nickname">Apodo de la tarjeta</string>
    <!-- The text for the "Delete card" menu item for deleting a credit card -->
    <string name="credit_cards_menu_delete_card">Eliminar tarjeta</string>
    <!-- The text for the "Delete card" button for deleting a credit card -->
    <string name="credit_cards_delete_card_button">Eliminar tarjeta</string>
    <!-- The title for the "Save" menu item for saving a credit card -->
    <string name="credit_cards_menu_save">Guardar</string>
    <!-- The text for the "Save" button for saving a credit card -->
    <string name="credit_cards_save_button">Guardar</string>
    <!-- The text for the "Cancel" button for cancelling adding or updating a credit card -->
    <string name="credit_cards_cancel_button">Cancelar</string>
    <!-- Title of the "Saved cards" screen -->
    <string name="credit_cards_saved_cards">Tarjetas guardadas</string>
    <!-- Error message for credit card number validation -->
    <string name="credit_cards_number_validation_error_message">Favor de ingresar un número de tarjeta de crédito válido</string>

    <!-- Error message for credit card name on card validation -->
    <string name="credit_cards_name_on_card_validation_error_message">Por favor, lleva este campo</string>
    <!-- Message displayed in biometric prompt displayed for authentication before allowing users to view their saved credit cards -->
    <string name="credit_cards_biometric_prompt_message">Desbloquear para ver tus tarjetas guardadas</string>
    <!-- Title of warning dialog if users have no device authentication set up -->
    <string name="credit_cards_warning_dialog_title">Asegurar tus tarjetas de crédito</string>
    <!-- Message of warning dialog if users have no device authentication set up -->
    <string name="credit_cards_warning_dialog_message">Configura un patrón de bloqueo de dispositivo, PIN o contraseña para proteger el acceso a tus tarjetas guardadas si alguien más tiene tu dispositivo.</string>
    <!-- Positive button to send users to set up a pin of warning dialog if users have no device authentication set up -->
    <string name="credit_cards_warning_dialog_set_up_now">Configurar ahora</string>
    <!-- Negative button to ignore warning dialog if users have no device authentication set up -->
    <string name="credit_cards_warning_dialog_later">Más tarde</string>
    <!-- Title of PIN verification dialog to direct users to re-enter their device credentials to access their credit cards -->
    <string name="credit_cards_biometric_prompt_message_pin">Desbloquear tu dispositivo</string>

    <!-- Message displayed in biometric prompt for authentication, before allowing users to use their stored credit card information -->
    <string name="credit_cards_biometric_prompt_unlock_message">Desbloquear para usar la información almacenada de la tarjeta de crédito</string>

    <!-- Title of the Add search engine screen -->
    <string name="search_engine_add_custom_search_engine_title">Agregar motor de búsqueda</string>
    <!-- Title of the Edit search engine screen -->
    <string name="search_engine_edit_custom_search_engine_title">Editar motor de búsqueda</string>
    <!-- Content description (not visible, for screen readers etc.): Title for the button to add a search engine in the action bar -->
    <string name="search_engine_add_button_content_description">Agregar</string>
    <!-- Content description (not visible, for screen readers etc.): Title for the button to save a search engine in the action bar -->
    <string name="search_engine_add_custom_search_engine_edit_button_content_description">Guardar</string>
    <!-- Text for the menu button to edit a search engine -->
    <string name="search_engine_edit">Editar</string>
    <!-- Text for the menu button to delete a search engine -->
    <string name="search_engine_delete">Eliminar</string>

    <!-- Text for the button to create a custom search engine on the Add search engine screen -->
    <string name="search_add_custom_engine_label_other">Otro</string>
    <!-- Placeholder text shown in the Search Engine Name TextField before a user enters text -->
    <string name="search_add_custom_engine_name_hint">Nombre</string>
    <!-- Placeholder text shown in the Search String TextField before a user enters text -->
    <string name="search_add_custom_engine_search_string_hint">Cadena de búsqueda a usar</string>
    <!-- Description text for the Search String TextField. The %s is part of the string -->
    <string formatted="false" name="search_add_custom_engine_search_string_example">Reemplazar la consulta con “%s”. Ejemplo:\n https://www.google.com/search?q=%s</string>
    <!-- Text for the button to learn more about adding a custom search engine -->
    <string name="search_add_custom_engine_learn_more_label">Saber más</string>
    <!-- Accessibility description for the form in which details about the custom search engine are entered -->
    <string name="search_add_custom_engine_form_description">Detalles del motor de búsqueda personalizado</string>
    <!-- Accessibility description for the 'Learn more' link -->
    <string name="search_add_custom_engine_learn_more_description">Enlace para saber más</string>

    <!-- Text shown when a user leaves the name field empty -->
    <string name="search_add_custom_engine_error_empty_name">Introducir nombre de motor de búsqueda</string>
    <!-- Text shown when a user tries to add a search engine that already exists -->
    <string name="search_add_custom_engine_error_existing_name">Ya existe un motor de búsqueda con nombre “%s”.</string>
    <!-- Text shown when a user leaves the search string field empty -->
    <string name="search_add_custom_engine_error_empty_search_string">Ingresa una cadena de búsqueda</string>
    <!-- Text shown when a user leaves out the required template string -->
    <string name="search_add_custom_engine_error_missing_template">Verifica que la cadena de búsqueda corresponde con el formato de ejemplo</string>
    <!-- Text shown when we aren't able to validate the custom search query. The first parameter is the url of the custom search engine -->
    <string name="search_add_custom_engine_error_cannot_reach">Error al conectarse a “%s”</string>
    <!-- Text shown when a user creates a new search engine -->
    <string name="search_add_custom_engine_success_message">Se creó %s</string>
    <!-- Text shown when a user successfully edits a custom search engine -->
    <string name="search_edit_custom_engine_success_message">Se guardó %s</string>
    <!-- Text shown when a user successfully deletes a custom search engine -->
    <string name="search_delete_search_engine_success_message">Se eliminó %s</string>

    <!-- Title text shown for the migration screen to the new browser. Placeholder replaced with app name -->
    <string name="migration_title">Bienvenido a un %s completamente nuevo</string>
    <!-- Description text followed by a list of things migrating (e.g. Bookmarks, History). Placeholder replaced with app name-->
    <string name="migration_description">Un navegador completamente re-diseñado te espera, con un mejor desempeño y funciones que te ayudarán a hacer más en línea.\n\nPor favor espera mientras actualizamos %s con tus</string>
    <!-- Text on the disabled button while in progress. Placeholder replaced with app name -->
    <string name="migration_updating_app_button_text">Actualizando %s…</string>
    <!-- Text on the enabled button. Placeholder replaced with app name-->
    <string name="migration_update_app_button">Iniciar %s</string>
    <!-- Accessibility description text for a completed migration item -->
    <string name="migration_icon_description">Migración completada</string>
    <!--Text on list of migrated items (e.g. Settings, History, etc.)-->
    <string name="migration_text_passwords">Contraseñas</string>

    <!-- Heading for the instructions to allow a permission -->
    <string name="phone_feature_blocked_intro">Para permitirlo:</string>
    <!-- First step for the allowing a permission -->
    <string name="phone_feature_blocked_step_settings">1. Ve a los ajustes de Android</string>
    <!-- Second step for the allowing a permission -->
    <string name="phone_feature_blocked_step_permissions"><![CDATA[2. Toca en <b>Permisos</b>]]></string>
    <!-- Third step for the allowing a permission (Fore example: Camera) -->
    <string name="phone_feature_blocked_step_feature"><![CDATA[3. Cambia <b>%1$s</b> a activado]]></string>

    <!-- Label that indicates a site is using a secure connection -->
    <string name="quick_settings_sheet_secure_connection_2">Conexión segura</string>
    <!-- Label that indicates a site is using a secure connection -->
    <string moz:removedIn="94" name="quick_settings_sheet_secure_connection" tools:ignore="UnusedResources">Conexión segura</string>

    <!-- Label that indicates a site is using a insecure connection -->
    <string moz:removedIn="94" name="quick_settings_sheet_insecure_connection" tools:ignore="UnusedResources">Conexión insegura</string>
    <!-- Confirmation message for a dialog confirming if the user wants to delete all the permissions for all sites-->
    <string name="confirm_clear_permissions_on_all_sites">¿Seguro que quieres borrar todos los permisos de todos los sitios?</string>
    <!-- Confirmation message for a dialog confirming if the user wants to delete all the permissions for a site-->
    <string name="confirm_clear_permissions_site">¿Seguro que quieres eliminar todos los permisos para este sitio?</string>
    <!-- Confirmation message for a dialog confirming if the user wants to set default value a permission for a site-->
    <string name="confirm_clear_permission_site">¿Seguro que quieres eliminar este permiso para este sitio?</string>
    <!-- label shown when there are not site exceptions to show in the site exception settings -->
    <string name="no_site_exceptions">Sin excepciones de sitio</string>
    <!-- Label for the Pocket default top site -->
    <string name="pocket_top_articles">Artículos principales</string>
    <!-- Bookmark deletion confirmation -->
    <string name="bookmark_deletion_confirmation">¿Seguro que quiere eliminar este marcador?</string>
    <!-- Browser menu button that adds a top site to the home fragment -->
    <string name="browser_menu_add_to_top_sites">Agregar a los sitios principales</string>
    <!-- text shown before the issuer name to indicate who its verified by, parameter is the name of
     the certificate authority that verified the ticket-->
    <string name="certificate_info_verified_by">Verificado por: %1$s</string>
    <!-- Login overflow menu delete button -->
    <string name="login_menu_delete_button">Eliminar</string>
    <!-- Login overflow menu edit button -->
    <string name="login_menu_edit_button">Editar</string>
    <!-- Message in delete confirmation dialog for logins -->
    <string name="login_deletion_confirmation">¿Seguro que quieres eliminar este inicio de sesión?</string>
    <!-- Positive action of a dialog asking to delete  -->
    <string name="dialog_delete_positive">Eliminar</string>
    <!--  The saved login options menu description. -->
    <string name="login_options_menu">Opciones de inicio de sesión</string>
    <!--  The editable text field for a login's web address. -->
    <string name="saved_login_hostname_description">El campo de texto editable para la dirección web del inicio de sesión.</string>
    <!--  The editable text field for a login's username. -->
    <string name="saved_login_username_description">El campo de texto editable para el nombre de usuario del inicio de sesión.</string>
    <!--  The editable text field for a login's password. -->
    <string name="saved_login_password_description">El campo de texto editable para la contraseña del inicio de sesión.</string>
    <!--  The button description to save changes to an edited login. -->
    <string name="save_changes_to_login">Guardar cambios al inicio de sesión.</string>
    <!--  The button description to discard changes to an edited login. -->
    <string name="discard_changes">Descartar cambios</string>
    <!--  The page title for editing a saved login. -->
    <string name="edit">Editar</string>
    <!--  The error message in add/edit login view when password field is blank. -->
    <string name="saved_login_password_required">Se requiere contraseña</string>
    <!-- Voice search button content description  -->
    <string name="voice_search_content_description">Búsqueda por voz</string>
    <!-- Voice search prompt description displayed after the user presses the voice search button -->
    <string name="voice_search_explainer">Habla ahora</string>
    <!--  The error message in edit login view when a duplicate username exists. -->
    <string name="saved_login_duplicate">Ya existe un inicio de sesión con ese nombre de usuario</string>

    <!-- This is the hint text that is shown inline on the hostname field of the create new login page. 'https://www.example.com' intentionally hardcoded here -->
    <string name="add_login_hostname_hint_text">https://www.example.com</string>

    <!-- Synced Tabs -->
    <!-- Text displayed to ask user to connect another device as no devices found with account -->
    <string name="synced_tabs_connect_another_device">Conectar otro dispositivo.</string>
    <!-- Text displayed asking user to re-authenticate -->
    <string name="synced_tabs_reauth">Por favor, vuelve a autenticarte.</string>
    <!-- Text displayed when user has disabled tab syncing in Firefox Sync Account -->
    <string name="synced_tabs_enable_tab_syncing">Por favor habilita la sincronización de pestañas.</string>
    <!-- Text displayed when user has no tabs that have been synced -->
    <string name="synced_tabs_no_tabs">No tienes ninguna pestaña abierta en Firefox en tus otros dispositivos.</string>
    <!-- Text displayed in the synced tabs screen when a user is not signed in to Firefox Sync describing Synced Tabs -->
    <string name="synced_tabs_sign_in_message">Ver una lista de pestañas de tus otros dispositivos.</string>
    <!-- Text displayed on a button in the synced tabs screen to link users to sign in when a user is not signed in to Firefox Sync -->
    <string name="synced_tabs_sign_in_button">Iniciar sesión para sincronizar</string>

    <!-- The text displayed when a synced device has no tabs to show in the list of Synced Tabs. -->
    <string name="synced_tabs_no_open_tabs">No hay pestañas abiertas</string>

    <!-- Top Sites -->
    <!-- Title text displayed in the dialog when top sites limit is reached. -->
    <string name="top_sites_max_limit_title">Límite de sitios frecuentes alcanzado</string>
    <!-- Content description text displayed in the dialog when top sites limit is reached. -->
    <string name="top_sites_max_limit_content_2">Para agregar un nuevo sitio favorito, elimina uno. Toca y mantén presionado el sitio y selecciona eliminar.</string>
    <!-- Confirmation dialog button text when top sites limit is reached. -->
    <string name="top_sites_max_limit_confirmation_button">Vale, entendido</string>

    <!-- Label for the show most visited sites preference -->
    <string moz:removedIn="93" name="top_sites_toggle_top_frecent_sites" tools:ignore="UnusedResources">Mostrar los sitios más visitados</string>

    <!-- Title text displayed in the rename top site dialog. -->
	<string name="top_sites_rename_dialog_title">Nombre</string>
	<!-- Hint for renaming title of a top site -->
	<string name="top_site_name_hint">Nombre del sitio principal</string>
	<!-- Button caption to confirm the renaming of the top site. -->
	<string name="top_sites_rename_dialog_ok">Aceptar</string>
	<!-- Dialog button text for canceling the rename top site prompt. -->
	<string name="top_sites_rename_dialog_cancel">Cancelar</string>

<<<<<<< HEAD
    <!-- In-activate tabs in the tabs tray -->
    <!-- Title text displayed in the tabs tray when a tab has been unused for 4 days. -->
    <string name="inactive_tabs_title">Pestañas inactivas</string>
    <!-- The amount of time until a tab in the "inactive" section of the tabs tray will be closed. See string inactive_tabs_description as well -->
    <string name="inactive_tabs_30_days">30 días</string>
    <!-- The amount of time until a tab in the "inactive" section of the tabs tray will be closed. See string inactive_tabs_description as well -->
    <string name="inactive_tabs_7_days">1 semana</string>
=======
    <!-- Inactive tabs in the tabs tray -->
    <!-- Title text displayed in the tabs tray when a tab has been unused for 14 days. -->
    <string name="inactive_tabs_title">Pestañas inactivas</string>
    <!-- A description below the section of "inactive" tabs to notify the user when those tabs will be closed, if appropriate. See strings inactive_tabs_30_days and inactive_tabs_7_days for placeholders options. -->
    <string moz:removedIn="93" name="inactive_tabs_description" tools:ignore="UnusedResources">Las pestañas están disponibles aquí durante %s. Después de ese tiempo, las pestañas se cerrarán automáticamente.</string>
    <!-- The amount of time until a tab in the "inactive" section of the tabs tray will be closed. See string inactive_tabs_description as well -->
    <string moz:removedIn="93" name="inactive_tabs_30_days" tools:ignore="UnusedResources">30 días</string>
    <!-- The amount of time until a tab in the "inactive" section of the tabs tray will be closed. See string inactive_tabs_description as well -->
    <string moz:removedIn="93" name="inactive_tabs_7_days" tools:ignore="UnusedResources">1 semana</string>

    <!-- One of the feedback option that can be selected as a responses to the inactive tabs survey question. -->
    <string name="inactive_tabs_survey_not_interested_option" tools:ignore="UnusedResources">No me interesa la función</string>
    <!-- Confirmation button text to submit the feedback for the inactive tabs survey. -->
    <string name="inactive_tabs_survey_send_button" tools:ignore="UnusedResources">Enviar</string>

    <!-- Content description for inactive tabs survey close button -->
    <string name="inactive_tabs_survey_close_button_content_description" tools:ignore="UnusedResources">Cerrar</string>
>>>>>>> cb5708f8

    <!-- Default browser experiment -->
    <string name="default_browser_experiment_card_text">Configura enlaces de sitios web, correos electrónicos y mensajes para que se abran automáticamente en Firefox.</string>

    <!-- Content description for close button in collection placeholder. -->
    <string name="remove_home_collection_placeholder_content_description">Eliminar</string>

    <!-- Content description radio buttons with a link to more information -->
    <string name="radio_preference_info_content_description">Clic para más detalles</string>

    <!-- Content description for the action bar "up" button -->
    <string name="action_bar_up_description">Navegar hacia arriba</string>

    <!-- Content description for privacy content close button -->
    <string name="privacy_content_close_button_content_description">Cerrar</string>

    <!-- Header text for a section on the home screen. -->
    <string name="pocket_stories_categories_header">Historias por tema</string>
    <!-- Text of a button allowing users to access an external url for more Pocket recommendations. -->
    <string name="pocket_stories_placeholder_text">Descubrir más</string>
    <!-- Title of an app feature. Smaller than a heading.-->
    <string name="pocket_stories_feature_title">Desarrollado por Pocket.</string>
    <!-- Caption for describing a certain feature. The placeholder is for a clickable text (eg: Learn more) which will load an url in a new tab when clicked.  -->
    <string name="pocket_stories_feature_caption">Parte de la familia Firefox. %s</string>
    <!-- Clickable text for opening an external link for more information about Pocket. -->
    <string name="pocket_stories_feature_learn_more">Saber más</string>
</resources><|MERGE_RESOLUTION|>--- conflicted
+++ resolved
@@ -1,9 +1,5 @@
 <?xml version="1.0" encoding="utf-8"?>
-<<<<<<< HEAD
-<resources xmlns:tools="http://schemas.android.com/tools">
-=======
 <resources xmlns:tools="http://schemas.android.com/tools" xmlns:moz="http://mozac.org/tools">
->>>>>>> cb5708f8
     <!-- App name for private browsing mode. The first parameter is the name of the app defined in app_name (for example: Fenix)-->
     <string name="app_name_private_5">%s en modo privado</string>
     <!-- App name for private browsing mode. The first parameter is the name of the app defined in app_name (for example: Fenix)-->
@@ -699,20 +695,12 @@
     <!-- Studies -->
     <!-- Title of the remove studies button -->
     <string name="studies_remove">Eliminar</string>
-<<<<<<< HEAD
-=======
     <!-- Title of the active section on the studies list -->
     <string name="studies_active">Activo</string>
->>>>>>> cb5708f8
     <!-- Description for studies, it indicates why Firefox use studies -->
     <string name="studies_description">Firefox puede instalar y ejecutar estudios de vez en cuando.</string>
     <!-- Learn more link for studies, links to an article for more information about studies. -->
     <string name="studies_learn_more">Saber más</string>
-<<<<<<< HEAD
-    <!-- Dialog button text for canceling removing a study. -->
-    <string name="studies_restart_dialog_cancel">Cancelar</string>
-
-=======
     <!-- Dialog message shown after removing a study -->
     <string name="studies_restart_app">La aplicación se cerrará para aplicar los cambios</string>
     <!-- Dialog button to confirm the removing a study. -->
@@ -723,7 +711,6 @@
     <!-- Toast shown after turning on/off studies preferences -->
     <string name="studies_toast_quit_application" tools:ignore="UnusedResources">Saliendo de la aplicación para aplicar los cambios…</string>
 
->>>>>>> cb5708f8
     <!-- Sessions -->
     <!-- Title for the list of tabs -->
     <string name="tab_header_label">Pestañas abiertas</string>
@@ -1212,11 +1199,7 @@
     <!-- Tab collection deletion prompt dialog option to delete the collection -->
     <string name="tab_collection_dialog_positive">Eliminar</string>
     <!-- Tab collection deletion prompt dialog option to cancel deleting the collection -->
-<<<<<<< HEAD
-    <string name="tab_collection_dialog_negative" tools:ignore="UnusedResources">Cancelar</string>
-=======
     <string moz:removedIn="93" name="tab_collection_dialog_negative" tools:ignore="UnusedResources">Cancelar</string>
->>>>>>> cb5708f8
     <!-- Text displayed in a notification when the user enters full screen mode -->
     <string name="full_screen_notification">Accediendo a pantalla completa</string>
     <!-- Message for copying the URL via long press on the toolbar -->
@@ -1384,11 +1367,7 @@
     <!-- Text for the button to read the privacy notice -->
     <string name="onboarding_privacy_notice_read_button">Leer nuestro aviso de privacidad</string>
     <!-- Content description (not visible, for screen readers etc.): Close onboarding screen -->
-<<<<<<< HEAD
-    <string name="onboarding_close" tools:ignore="UnusedResources">Cerrar</string>
-=======
     <string moz:removedIn="93" name="onboarding_close" tools:ignore="UnusedResources">Cerrar</string>
->>>>>>> cb5708f8
 
     <!-- text for the button to finish onboarding -->
     <string name="onboarding_finish">Comenzar a navegar</string>
@@ -1519,11 +1498,7 @@
     <string name="etp_tracking_content_description">Bloquea la carga de anuncios externos, vídeos y contenido que contenga código de rastreo. Puede afectar a la funcionalidad del sitio web.</string>
 
     <!-- Enhanced Tracking Protection Onboarding Message shown in a dialog above the toolbar. The first parameter is the name of the application (For example: Fenix) -->
-<<<<<<< HEAD
-    <string name="etp_onboarding_cfr_message" tools:ignore="UnusedResources">Cada vez que el escudo es morado, %s bloqueó rastreadores en un sitio. Toca para más información.</string>
-=======
     <string moz:removedIn="93" name="etp_onboarding_cfr_message" tools:ignore="UnusedResources">Cada vez que el escudo es morado, %s bloqueó rastreadores en un sitio. Toca para más información.</string>
->>>>>>> cb5708f8
     <!-- Enhanced Tracking Protection message that protection is currently on for this site -->
     <string name="etp_panel_on">Las protecciones están ACTIVAS para este sitio</string>
 
@@ -1608,28 +1583,19 @@
     <!-- Preference option for never saving passwords in Fenix -->
     <string name="preferences_passwords_save_logins_never_save">Nunca guardar</string>
     <!-- Preference for autofilling saved logins in Fenix -->
-<<<<<<< HEAD
-    <string name="preferences_passwords_autofill" tools:ignore="UnusedResources">Autocompletar</string>
-    <!-- Preference for autofilling saved logins in Firefox (in web content), %1$s will be replaced with the app name -->
-    <string name="preferences_passwords_autofill2">Rellenar en %1$s</string>
-=======
     <string moz:removedIn="93" name="preferences_passwords_autofill" tools:ignore="UnusedResources">Autocompletar</string>
     <!-- Preference for autofilling saved logins in Firefox (in web content), %1$s will be replaced with the app name -->
     <string name="preferences_passwords_autofill2">Rellenar en %1$s</string>
     <!-- Description for the preference for autofilling saved logins in Firefox (in web content), %1$s will be replaced with the app name -->
     <string name="preferences_passwords_autofill_description">Completar y guardar nombres de usuario y contraseñas en páginas web al usar %1$s.</string>
->>>>>>> cb5708f8
     <!-- Preference for autofilling logins from Fenix in other apps (e.g. autofilling the Twitter app) -->
     <string name="preferences_android_autofill">Rellenar en otras aplicaciones</string>
     <!-- Description for the preference for autofilling logins from Fenix in other apps (e.g. autofilling the Twitter app) -->
     <string name="preferences_android_autofill_description">Completar los nombres de usuario y contraseñas en otras aplicaciones de tu dispositivo.</string>
 
-<<<<<<< HEAD
-=======
     <!-- Preference option for adding a login -->
     <string name="preferences_logins_add_login">Agregar inicio de sesión</string>
 
->>>>>>> cb5708f8
     <!-- Preference for syncing saved logins in Fenix -->
     <string name="preferences_passwords_sync_logins">Sincronizar inicios de sesión</string>
     <!-- Preference for syncing saved logins in Fenix, when not signed in-->
@@ -1952,15 +1918,6 @@
 	<!-- Dialog button text for canceling the rename top site prompt. -->
 	<string name="top_sites_rename_dialog_cancel">Cancelar</string>
 
-<<<<<<< HEAD
-    <!-- In-activate tabs in the tabs tray -->
-    <!-- Title text displayed in the tabs tray when a tab has been unused for 4 days. -->
-    <string name="inactive_tabs_title">Pestañas inactivas</string>
-    <!-- The amount of time until a tab in the "inactive" section of the tabs tray will be closed. See string inactive_tabs_description as well -->
-    <string name="inactive_tabs_30_days">30 días</string>
-    <!-- The amount of time until a tab in the "inactive" section of the tabs tray will be closed. See string inactive_tabs_description as well -->
-    <string name="inactive_tabs_7_days">1 semana</string>
-=======
     <!-- Inactive tabs in the tabs tray -->
     <!-- Title text displayed in the tabs tray when a tab has been unused for 14 days. -->
     <string name="inactive_tabs_title">Pestañas inactivas</string>
@@ -1978,7 +1935,6 @@
 
     <!-- Content description for inactive tabs survey close button -->
     <string name="inactive_tabs_survey_close_button_content_description" tools:ignore="UnusedResources">Cerrar</string>
->>>>>>> cb5708f8
 
     <!-- Default browser experiment -->
     <string name="default_browser_experiment_card_text">Configura enlaces de sitios web, correos electrónicos y mensajes para que se abran automáticamente en Firefox.</string>
