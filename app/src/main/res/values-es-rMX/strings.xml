--- conflicted
+++ resolved
@@ -52,7 +52,7 @@
     <string name="tab_tray_multiselect_selected_content_description">Seleccionadas</string>
 
     <!-- About content. The first parameter is the name of the application. (For example: Fenix) -->
-    <string name="about_content">%1$s es producido por @fork-maintainers.</string>
+    <string name="about_content">%1$s es producido por Mozilla.</string>
 
     <!-- Private Browsing -->
     <!-- Title for private session option -->
@@ -552,8 +552,6 @@
     <!-- Recently closed tabs screen message when there are no recently closed tabs -->
     <string name="recently_closed_empty_message">No hay pestañas recientemente cerradas</string>
 
-<<<<<<< HEAD
-=======
     <!-- Tab Management -->
     <!-- Title of preference for tabs management -->
     <string name="preferences_tabs">Pestañas</string>
@@ -563,7 +561,6 @@
     <string name="tab_view_list">Lista</string>
     <!-- Option for a grid tab view -->
     <string name="tab_view_grid">Cuadrícula</string>
->>>>>>> 064f42b6
     <!-- Title of preference that allows a user to auto close tabs after a specified amount of time -->
     <string name="preferences_close_tabs">Cerrar pestañas</string>
     <!-- Option for auto closing tabs that will never auto close tabs, always allows user to manually close tabs -->
@@ -661,15 +658,11 @@
     <string name="collection_rename">Cambiar nombre a colección</string>
     <!-- Text for the button to open tabs of the selected collection -->
     <string name="collection_open_tabs">Abrir pestañas</string>
-<<<<<<< HEAD
-    <!-- Text for the menu button to remove a top site -->
-=======
     <!-- Hint for adding name of a collection -->
     <string name="collection_name_hint">Nombre de la colección</string>
 	<!-- Text for the menu button to rename a top site -->
 	<string name="rename_top_site">Renombrar</string>
 	<!-- Text for the menu button to remove a top site -->
->>>>>>> 064f42b6
 	<string name="remove_top_site">Eliminar</string>
 
     <!-- Text for the menu button to delete a top site from history -->
@@ -722,8 +715,6 @@
     <!-- Text shown when no history exists -->
     <string name="history_empty_message">No hay ningún historial</string>
 
-<<<<<<< HEAD
-=======
     <!-- Downloads -->
     <!-- Text for the button to clear all downloads -->
     <string name="download_delete_all">Eliminar descargas</string>
@@ -733,7 +724,6 @@
     <string name="download_delete_multiple_items_snackbar_1">Descargas removidas</string>
     <!-- Text for the snackbar to confirm that a single download item has been removed. The first parameter is the name of the download item. -->
     <string name="download_delete_single_item_snackbar">%1$s removido</string>
->>>>>>> 064f42b6
     <!-- Text shown when no download exists -->
     <string name="download_empty_message_1">No hay archivos descargados</string>
     <!-- History multi select title in app bar
@@ -741,15 +731,12 @@
     <string name="download_multi_select_title">%1$d seleccionadas</string>
 
 
-<<<<<<< HEAD
-=======
     <!-- History overflow menu open in new tab button -->
     <string name="download_menu_open">Abrir</string>
     <!-- Text for the button to remove a single download item -->
     <string name="download_delete_item_1">Remover</string>
 
 
->>>>>>> 064f42b6
     <!-- Crashes -->
     <!-- Title text displayed on the tab crash page. This first parameter is the name of the application (For example: Fenix) -->
     <string name="tab_crash_title_2">Lo sentimos. %1$s no puede cargar esa página.</string>
@@ -1167,13 +1154,10 @@
     <string name="onboarding_account_sign_in_header">Empieza a sincronizar marcadores, contraseñas y más con tu cuenta de Firefox.</string>
     <!-- Text for the button to learn more about signing in to your Firefox account -->
     <string name="onboarding_manual_sign_in_learn_more">Saber más</string>
-<<<<<<< HEAD
-=======
     <!-- text for the firefox account onboarding card header when we detect you're already signed in to
         another Firefox browser. (The word `Firefox` should not be translated)
         The first parameter is the email of the detected user's account -->
     <string name="onboarding_firefox_account_auto_signin_header_3">Te has conectado como %s en otro navegador Firefox en este dispositivo. ¿Quieres conectarte con esta cuenta?</string>
->>>>>>> 064f42b6
     <!-- text for the button to confirm automatic sign-in -->
     <string name="onboarding_firefox_account_auto_signin_confirm">Sí, iniciar sesión</string>
     <!-- text for the automatic sign-in button while signing in is in process -->
@@ -1424,12 +1408,9 @@
     <string name="add_to_homescreen_continue">Continuar al sitio web</string>
     <!-- Placeholder text for the TextView in the Add to Homescreen dialog -->
     <string name="add_to_homescreen_text_placeholder">Nombre del acceso directo</string>
-<<<<<<< HEAD
-=======
 
     <!-- Describes the add to homescreen functionality -->
     <string name="add_to_homescreen_description_2">Puedes añadir fácilmente este sitio web a la pantalla de inicio de tu dispositivo para tener acceso instantáneo y navegar rápidamente, consiguiendo una experiencia similar a la de una aplicación real.</string>
->>>>>>> 064f42b6
 
     <!-- Preference for managing the settings for logins and passwords in Fenix -->
     <string name="preferences_passwords_logins_and_passwords">Inicios de sesión y contraseñas</string>
@@ -1678,11 +1659,8 @@
     <!-- Top Sites -->
     <!-- Title text displayed in the dialog when top sites limit is reached. -->
     <string name="top_sites_max_limit_title">Límite de sitios frecuentes alcanzado</string>
-<<<<<<< HEAD
-=======
     <!-- Content description text displayed in the dialog when top sites limit is reached. -->
     <string name="top_sites_max_limit_content_2">Para agregar un nuevo sitio favorito, elimina uno. Toca y mantén presionado el sitio y selecciona eliminar.</string>
->>>>>>> 064f42b6
     <!-- Confirmation dialog button text when top sites limit is reached. -->
     <string name="top_sites_max_limit_confirmation_button">Vale, entendido</string>
 
