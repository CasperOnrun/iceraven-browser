<?xml version="1.0" encoding="utf-8"?>
<resources>
    <!-- App name for private browsing mode. The first parameter is the name of the app defined in app_name (for example: Fenix)-->
    <string name="app_name_private_5">%s en privao</string>
    <!-- App name for private browsing mode. The first parameter is the name of the app defined in app_name (for example: Fenix)-->
    <string name="app_name_private_4">%s (en privao)</string>
    <!-- Home Fragment -->
    <!-- Content description (not visible, for screen readers etc.): "Three dot" menu button. -->
    <string name="content_description_menu">Más opciones</string>

    <!-- Content description (not visible, for screen readers etc.): "Private Browsing" menu button. -->
    <string name="content_description_private_browsing_button">Activar el restolar en privao</string>
    <!-- Content description (not visible, for screen readers etc.): "Private Browsing" menu button. -->
    <string name="content_description_disable_private_browsing_button">Desactivar el restolar en privao</string>
    <!-- Placeholder text shown in the search bar before a user enters text -->
    <string name="search_hint">Busca o introduz una direición</string>
    <!-- No Open Tabs Message Description -->
    <string name="no_open_tabs_description">Equí van amosase les llingüetes abiertes.</string>

    <!-- No Private Tabs Message Description -->
    <string name="no_private_tabs_description">Equí van amosase les llingüetes privaes abiertes.</string>

    <!-- Default title for pinned Baidu top site that links to Baidu home page  -->
    <string name="default_top_site_baidu">Baidu</string>
    <!-- Default title for pinned JD top site that links to JD home page  -->
    <string name="default_top_site_jd">JD</string>
    <!-- Message announced to the user when tab tray is selected with 1 tab -->
    <string name="open_tab_tray_single">1 llingüeta abierta. Toca pa cambiar a otra.</string>
    <!-- Message announced to the user when tab tray is selected with 0 or 2+ tabs -->
    <string name="open_tab_tray_plural">%1$s llingüetes abiertes. Toca pa cambiar a otra.</string>

    <!-- Tab tray multi select title in app bar. The first parameter is the number of tabs selected -->
    <string name="tab_tray_multi_select_title">%1$d esbillaes</string>
    <!-- Label of button in create collection dialog for creating a new collection  -->
    <string name="tab_tray_add_new_collection">Coleición nueva</string>
    <!-- Label of editable text in create collection dialog for naming a new collection  -->
    <string name="tab_tray_add_new_collection_name">Nome</string>

    <!-- Label of button in save to collection dialog for selecting a current collection  -->
    <string name="tab_tray_select_collection">Esbilla d\'una coleición</string>

    <!-- Content description for close button while in multiselect mode in tab tray -->
    <string name="tab_tray_close_multiselect_content_description">Colar del mou d\'esbilla múltiple</string>
    <!-- Content description for save to collection button while in multiselect mode in tab tray -->
    <string name="tab_tray_collection_button_multiselect_content_description">Guardar les llingüetes esbillaes nuna coleición</string>
    <!-- Content description for checkmark while tab is selected while in multiselect mode in tab tray. The first parameter is the title of the tab selected -->
    <string name="tab_tray_item_selected_multiselect_content_description">Esbillóse %1$s</string>
    <!-- Content description when tab is unselected while in multiselect mode in tab tray. The first parameter is the title of the tab unselected -->
    <string name="tab_tray_item_unselected_multiselect_content_description">Deseleicionóse %1$s</string>
    <!-- Content description announcement when exiting multiselect mode in tab tray -->
    <string name="tab_tray_exit_multiselect_content_description">Colesti del mou d\'esbilla múltiple</string>
    <!-- Content description announcement when entering multiselect mode in tab tray -->
    <string name="tab_tray_enter_multiselect_content_description">Entresti nel mou d\'esbilla múltiple, esbilla les llingüetes pa guardar nuna coleición</string>

    <!-- About content. The first parameter is the name of the application. (For example: Fenix) -->
    <string name="about_content">%1$s ta producíu por @fork-maintainers.</string>

    <!-- Private Browsing -->
    <!-- Title for private session option -->
    <string name="private_browsing_title">Tas nuna sesión privada</string>

    <!-- Explanation for private browsing displayed to users on home view when they first enable private mode
        The first parameter is the name of the app defined in app_name (for example: Fenix) -->
    <string name="private_browsing_placeholder_description_2">%1$s llimpia los historiales de restolar en privao cuando coles de l\'aplicación o zarres toles llingüetes privaes. Magar qu\'esto nun t\'anonimiza n\'internet, fai que la to actividá en llinia seya fácil d\'anubrir a otros usuarios qu\'usen el preséu.</string>
    <string name="private_browsing_common_myths">Mitos comunes tocante al restolar en privao</string>
    <!-- Delete session button to erase your history in a private session -->
    <string name="private_browsing_delete_session">Desaniciar la sesión</string>

    <!-- Private mode shortcut "contextual feature recommendation" (CFR) -->
    <!-- Text for the main message -->
    <string name="cfr_message">¿Amestar un atayu p\'abrir llingüetes privaes dende la pantalla d\'aniciu?</string>
    <!-- Text for the positive button -->
    <string name="cfr_pos_button_text">Amestalu</string>
    <!-- Text for the negative button -->
    <string name="cfr_neg_button_text">Non, gracies</string>

    <!-- Open in App "contextual feature recommendation" (CFR) -->
    <!-- Text for the info message. 'Firefox' intentionally hardcoded here.-->
    <string name="open_in_app_cfr_info_message">Pues afitar que Firefox abra automáticamente enllaces nes aplicaciones.</string>
    <!-- Text for the positive action button -->
    <string name="open_in_app_cfr_positive_button_text">Dir a Axustes</string>
    <!-- Text for the negative action button -->
    <string name="open_in_app_cfr_negative_button_text">Escartar</string>

    <!-- Text for the info dialog when camera permissions have been denied but user tries to access a camera feature. -->
    <string name="camera_permissions_needed_message">Precísase l\'accesu a la cámara. Vete a los axustes d\'Android, toca Permisos y darréu volvi tocar pa permitir </string>
    <!-- Text for the positive action button to go to Android Settings to grant permissions. -->
    <string name="camera_permissions_needed_positive_button_text">Dir a Axustes</string>
    <!-- Text for the negative action button to dismiss the dialog. -->
    <string name="camera_permissions_needed_negative_button_text">Escartar</string>

    <!-- Text for the banner message to tell users about our auto close feature. -->
    <string name="tab_tray_close_tabs_banner_message">Fai que les llingüetes abiertes se zarren automáticamente si nun entres nelles nun día, nuna selmana o nun mes.</string>
    <!-- Text for the positive action button to go to Settings for auto close tabs. -->
    <string name="tab_tray_close_tabs_banner_positive_button_text">Ver les opciones</string>
    <!-- Text for the negative action button to dismiss the Close Tabs Banner. -->
    <string name="tab_tray_close_tabs_banner_negative_button_text">Escartar</string>

    <!-- Text for the banner message to tell users about our grid view feature. -->
    <string name="tab_tray_grid_view_banner_message">Cambia la distribución de les llingüetes abiertes. Vete a axustes y esbilla\'l rexáu na vista de llingüetes.</string>
    <!-- Text for the positive action button to go to Settings for auto close tabs. -->
    <string name="tab_tray_grid_view_banner_positive_button_text">Dir a Axustes</string>
    <!-- Text for the negative action button to dismiss the Close Tabs Banner. -->
    <string name="tab_tray_grid_view_banner_negative_button_text">Escartar</string>

    <!-- Home screen icons - Long press shortcuts -->
    <!-- Shortcut action to open new tab -->
    <string name="home_screen_shortcut_open_new_tab_2">Llingüeta nueva</string>
    <!-- Shortcut action to open new private tab -->
    <string name="home_screen_shortcut_open_new_private_tab_2">Llingüeta privada nueva</string>

    <!-- Heading for the Top Sites block -->
    <string name="home_screen_top_sites_heading">Sitios destacaos</string>

    <!-- Browser Fragment -->
    <!-- Content description (not visible, for screen readers etc.): Navigate to open tabs -->
    <string name="browser_tabs_button">Llingüetes abiertes</string>
    <!-- Content description (not visible, for screen readers etc.): Navigate backward (browsing history) -->
    <string name="browser_menu_back">Atrás</string>
    <!-- Content description (not visible, for screen readers etc.): Navigate forward (browsing history) -->
    <string name="browser_menu_forward">Alantre</string>
    <!-- Content description (not visible, for screen readers etc.): Refresh current website -->
    <string name="browser_menu_refresh">Refrescar</string>
    <!-- Content description (not visible, for screen readers etc.): Stop loading current website -->
    <string name="browser_menu_stop">Parar</string>
    <!-- Content description (not visible, for screen readers etc.): Bookmark the current page -->
    <string name="browser_menu_bookmark">Amestar a marcadores</string>
    <!-- Browser menu button that opens the addon manager -->
    <string name="browser_menu_add_ons">Complementos</string>
    <!-- Text displayed when there are no add-ons to be shown -->
    <string name="no_add_ons">Equí nun hai complementos</string>
    <!-- Browser menu button that sends a user to help articles -->
    <string name="browser_menu_help">Ayuda</string>
    <!-- Browser menu button that sends a to a the what's new article -->
    <string name="browser_menu_whats_new">Novedaes</string>
    <!-- Browser menu button that opens the settings menu -->
    <string name="browser_menu_settings">Axustes</string>
    <!-- Browser menu button that opens a user's library -->
    <string name="browser_menu_library">Biblioteca</string>
    <!-- Browser menu toggle that requests a desktop site -->
    <string name="browser_menu_desktop_site">Sitiu d\'escritoriu</string>

    <!-- Browser menu toggle that adds a shortcut to the site on the device home screen. -->
    <string name="browser_menu_add_to_homescreen">Amestar a la pantalla d\'aniciu</string>
    <!-- Browser menu toggle that installs a Progressive Web App shortcut to the site on the device home screen. -->
    <string name="browser_menu_install_on_homescreen">Instalar</string>
    <!-- Menu option on the toolbar that takes you to synced tabs page-->
    <string name="synced_tabs">Llingüetes sincronizaes</string>
    <!-- Content description (not visible, for screen readers etc.) for the Resync tabs button -->
    <string name="resync_button_content_description">Resincronizar</string>
    <!-- Browser menu button that opens the find in page menu -->
    <string name="browser_menu_find_in_page">Atopar na páxina</string>
    <!-- Browser menu button that creates a private tab -->
    <string name="browser_menu_private_tab">Llingüeta privada</string>
    <!-- Browser menu button that saves the current tab to a collection -->
    <string name="browser_menu_save_to_collection_2">Guardar nuna coleición</string>
    <!-- Browser menu button that open a share menu to share the current site -->
    <string name="browser_menu_share">Compartir</string>
    <!-- Share menu title, displayed when a user is sharing their current site -->
    <string name="menu_share_with">Compartir con…</string>
    <!-- Browser menu button shown in custom tabs that opens the current tab in Fenix
        The first parameter is the name of the app defined in app_name (for example: Fenix) -->
    <string name="browser_menu_open_in_fenix">Abrir en %1$s</string>
    <!-- Browser menu text shown in custom tabs to indicate this is a Fenix tab
        The first parameter is the name of the app defined in app_name (for example: Fenix) -->
    <string name="browser_menu_powered_by">COLA POTENCIA DE %1$s</string>
    <!-- Browser menu text shown in custom tabs to indicate this is a Fenix tab
        The first parameter is the name of the app defined in app_name (for example: Fenix) -->
    <string name="browser_menu_powered_by2">Cola potencia de %1$s</string>
    <!-- Browser menu button to put the current page in reader mode -->
    <string name="browser_menu_read">Mou de llector</string>
    <!-- Browser menu button content description to close reader mode and return the user to the regular browser -->
    <string name="browser_menu_read_close">Zarrar la vista de llector</string>
    <!-- Browser menu button to open the current page in an external app -->
    <string name="browser_menu_open_app_link">Abrir nuna aplicación</string>
    <!-- Browser menu button to configure reader mode appearance e.g. the used font type and size -->
    <string name="browser_menu_read_appearance">Aspeutu</string>

    <!-- Error message to show when the user tries to access a scheme not
        handled by the app (Ex: blob, tel etc) -->
    <string name="unknown_scheme_error_message">Nun pue conectase porque nun se reconoz l\'esquema de la URL.</string>

    <!-- Locale Settings Fragment -->
    <!-- Content description for tick mark on selected language -->
    <string name="a11y_selected_locale_content_description">Llingua esbillada</string>
    <!-- Content description for search icon -->
    <string name="a11y_search_icon_content_description">Buscar</string>
    <!-- Text for default locale item -->
    <string name="default_locale_text">Siguir la llingua del preséu</string>

    <!-- Placeholder text shown in the search bar before a user enters text -->
    <string name="locale_search_hint">Buscar una llingua</string>

    <!-- Search Fragment -->
    <!-- Button in the search view that lets a user search by scanning a QR code -->
    <string name="search_scan_button">Escaniar</string>
    <!-- Button in the search view that lets a user change their search engine -->
    <string name="search_engine_button">Motor de busca</string>
    <!-- Button in the search view when shortcuts are displayed that takes a user to the search engine settings -->
    <string name="search_shortcuts_engine_settings">Axustes de los motores de busca</string>
    <!-- Header displayed when selecting a shortcut search engine -->
    <string name="search_engines_search_with">Y agora busca con:</string>
    <!-- Button in the search view that lets a user navigate to the site in their clipboard -->
    <string name="awesomebar_clipboard_title">Rellenar col enllaz del cartafueyu</string>
    <!-- Button in the search suggestions onboarding that allows search suggestions in private sessions -->
    <string name="search_suggestions_onboarding_allow_button">Permitir</string>
    <!-- Button in the search suggestions onboarding that does not allow search suggestions in private sessions -->
    <string name="search_suggestions_onboarding_do_not_allow_button">Nun permitir</string>

    <!-- Search suggestion onboarding hint title text -->
    <string name="search_suggestions_onboarding_title">¿Permitir les suxerencies de busca nes sesiones privaes?</string>
    <!-- Search suggestion onboarding hint description text, first parameter is the name of the app defined in app_name (for example: Fenix)-->
    <string name="search_suggestions_onboarding_text">%s va compartir tolo que teclexes na barra de direiciones col motor de busca predetermináu.</string>

    <!-- Search suggestion onboarding hint Learn more link text -->
    <string name="search_suggestions_onboarding_learn_more_link">Deprender más</string>

    <!-- Search Widget -->
    <!-- Content description for searching with a widget. Firefox is intentionally hardcoded.-->
    <string name="search_widget_content_description">Abrir nuna llingüeta nueva de Firefox</string>
    <!-- Text preview for smaller sized widgets -->
    <string name="search_widget_text_short">Buscar</string>

    <!-- Text preview for larger sized widgets -->
    <string name="search_widget_text_long">Buscar na web</string>
    <!-- Content description (not visible, for screen readers etc.): Voice search -->
    <string name="search_widget_voice">Busca pela voz</string>

    <!-- Preferences -->
    <!-- Title for the settings page-->
    <string name="settings">Axustes</string>
    <!-- Preference category for basic settings -->
    <string name="preferences_category_basics">Lo básico</string>
    <!-- Preference category for general settings -->
    <string name="preferences_category_general">Xeneral</string>
    <!-- Preference category for all links about Fenix -->
    <string name="preferences_category_about">Tocante a</string>
    <!-- Preference for settings related to changing the default search engine -->
    <string name="preferences_default_search_engine">Motor de busca predetermináu</string>
    <!-- Preference for settings related to Search -->
    <string name="preferences_search">Busca</string>
    <!-- Preference for settings related to Search address bar -->
    <string name="preferences_search_address_bar">Barra de direiciones</string>
    <!-- Preference linking to help about Fenix -->
    <string name="preferences_help">Ayuda</string>
    <!-- Preference link to rating Fenix on the Play Store -->
    <string name="preferences_rate">Valorar en Google Play</string>
    <!-- Preference for giving feedback about Fenix -->
    <string name="preferences_feedback">Comentar</string>
    <!-- Preference linking to about page for Fenix
        The first parameter is the name of the app defined in app_name (for example: Fenix) -->
    <string name="preferences_about">Tocante a %1$s</string>
    <!-- Preference linking to the your rights SUMO page -->
    <string name="preferences_your_rights">Los tos derechos</string>
    <!-- Preference for settings related to saved passwords -->
    <string name="preferences_passwords">Contraseñes</string>
    <!-- Preference for settings related to saved credit cards and addresses -->
    <string name="preferences_credit_cards_addresses">Tarxetes de creitu y direiciones</string>
    <!-- Preference for settings related to changing the default browser -->
    <string name="preferences_set_as_default_browser">Predeterminar el restolador</string>
    <!-- Preference category for advanced settings -->
    <string name="preferences_category_advanced">Avanzao</string>
    <!-- Preference category for privacy settings -->
    <string name="preferences_category_privacy">Privacidá</string>
    <!-- Preference category for privacy and security settings -->
    <string name="preferences_category_privacy_security">Privacidá y seguranza</string>
    <!-- Preference for advanced site permissions -->
    <string name="preferences_site_permissions">Permisos de sitios</string>
    <!-- Preference for private browsing options -->
    <string name="preferences_private_browsing_options">Restolar en privao</string>
    <!-- Preference for opening links in a private tab-->
    <string name="preferences_open_links_in_a_private_tab">Abrir los enllaces nuna llingüeta privada</string>
    <!-- Preference for allowing screenshots to be taken while in a private tab-->
    <string name="preferences_allow_screenshots_in_private_mode">Permitir la fechura de captures nel restolar en privao</string>
    <!-- Will inform the user of the risk of activating Allow screenshots in private browsing option -->
    <string name="preferences_screenshots_in_private_mode_disclaimer">Si s\'activa, les llingüetes privaes tamién van ser visibles cuando s\'abran munches aplicaciones</string>
    <!-- Preference for adding private browsing shortcut -->
    <string name="preferences_add_private_browsing_shortcut">Amestar un atayu pa restolar en privao</string>
    <!-- Preference for accessibility -->
    <string name="preferences_accessibility">Accesibilidá</string>
    <!-- Preference to override the Firefox Account server -->
    <string name="preferences_override_fxa_server">Sirvidor personalizáu de Firefox Accounts</string>
    <!-- Preference to override the Sync token server -->
    <string name="preferences_override_sync_tokenserver">Sirvidor personalizáu de Sync</string>
    <!-- Toast shown after updating the FxA/Sync server override preferences -->
    <string name="toast_override_fxa_sync_server_done">Modificóse\'l sirvidor de cuentes/sincronización de Firefox. Colando de l\'aplicación p\'aplicar los cambeos…</string>
    <!-- Preference category for account information -->
    <string name="preferences_category_account">Cuenta</string>
    <!-- Preference for changing where the toolbar is positioned -->
    <string name="preferences_toolbar">Barra de ferramientes</string>
    <!-- Preference for changing default theme to dark or light mode -->
    <string name="preferences_theme">Estilu</string>
    <!-- Preference for customizing the home screen -->
    <string name="preferences_home">Aniciu</string>
    <!-- Preference for gestures based actions -->
    <string name="preferences_gestures">Xestos</string>
    <!-- Preference for settings related to visual options -->
    <string name="preferences_customize">Personalización</string>
    <!-- Preference description for banner about signing in -->
    <string name="preferences_sign_in_description">Sincroniza los marcadores, l\'historial y muncho más cola to cuenta de Firefox</string>
    <!-- Preference shown instead of account display name while account profile information isn't available yet. -->
    <string name="preferences_account_default_name">Cuenta de Firefox</string>
    <!-- Preference text for account title when there was an error syncing FxA -->
    <string name="preferences_account_sync_error">Reconéutate pa siguir cola sincronización</string>
    <!-- Preference for language -->
    <string name="preferences_language">Llingua</string>
    <!-- Preference for data collection -->
    <string name="preferences_data_collection">Recoyida de datos</string>

    <!-- Preference linking to the privacy notice -->
    <string name="preferences_privacy_link">Avisu de privacidá</string>
    <!-- Preference category for developer tools -->
    <string name="developer_tools_category">Ferramientes pa desendolcadores</string>
    <!-- Preference for developers -->
    <string name="preferences_remote_debugging">Depuración remota per USB</string>
    <!-- Preference title for switch preference to show search engines -->
    <string name="preferences_show_search_engines">Amosar los motores de busca</string>
    <!-- Preference title for switch preference to show search suggestions -->
    <string name="preferences_show_search_suggestions">Amosar les suxerencies de busca</string>
    <!-- Preference title for switch preference to show voice search button -->
    <string name="preferences_show_voice_search">Amosar la busca pela voz</string>
    <!-- Preference title for switch preference to show search suggestions also in private mode -->
    <string name="preferences_show_search_suggestions_in_private">Amosar nes sesiones privaes</string>
    <!-- Preference title for switch preference to show a clipboard suggestion when searching -->
    <string name="preferences_show_clipboard_suggestions">Amosar les suxerencies del cartafueyu</string>
    <!-- Preference title for switch preference to suggest browsing history when searching -->
    <string name="preferences_search_browsing_history">Buscar nel historial de restolar</string>
    <!-- Preference title for switch preference to suggest bookmarks when searching -->
    <string name="preferences_search_bookmarks">Buscar nos marcadores</string>
    <!-- Preference title for switch preference to suggest synced tabs when searching -->
    <string name="preferences_search_synced_tabs">Buscar llingüetes sincronizaes</string>
    <!-- Preference for account settings -->
    <string name="preferences_account_settings">Axustes de la cuenta</string>
    <!-- Preference for enabling url autocomplete-->
    <string name="preferences_enable_autocomplete_urls">Autocompletar les URLs</string>
    <!-- Preference for open links in third party apps -->
    <string name="preferences_open_links_in_apps">Abrir los enllaces nes aplicaciones</string>
    <!-- Preference for open download with an external download manager app -->
    <string name="preferences_external_download_manager">Xestor de descargues esternu</string>
    <!-- Preference for add_ons -->
    <string name="preferences_addons">Complementos</string>

    <!-- Preference for notifications -->
    <string name="preferences_notifications">Avisos</string>

    <!-- Button caption to confirm the add-on collection configuration -->
    <string name="customize_addon_collection_ok">Aceutar</string>
    <!-- Button caption to abort the add-on collection configuration -->
    <string name="customize_addon_collection_cancel">Encaboxar</string>

    <!-- Toast shown after confirming the custom add-on collection configuration -->
    <string name="toast_customize_addon_collection_done">Modificóse la coleición de complementos. L\'aplicación va zarrase p\'aplicar los cambeos…</string>

    <!-- Add-on Installation from AMO-->
    <!-- Error displayed when user attempts to install an add-on from AMO (addons.mozilla.org) that is not supported -->
    <string name="addon_not_supported_error">El complementu nun ta sofitáu</string>
    <!-- Error displayed when user attempts to install an add-on from AMO (addons.mozilla.org) that is already installed -->
    <string name="addon_already_installed">El complementu yá ta instaláu</string>

    <!-- Account Preferences -->
    <!-- Preference for triggering sync -->
    <string name="preferences_sync_now">Sincronizar agora</string>
    <!-- Preference category for sync -->
    <string name="preferences_sync_category">Escueyi qué compartir</string>
    <!-- Preference for syncing history -->
    <string name="preferences_sync_history">Historial</string>
    <!-- Preference for syncing bookmarks -->
    <string name="preferences_sync_bookmarks">Marcadores</string>
    <!-- Preference for syncing logins -->
    <string name="preferences_sync_logins">Anicios de sesión</string>
    <!-- Preference for syncing tabs -->
    <string name="preferences_sync_tabs_2">Llingüetes abiertes</string>
    <!-- Preference for signing out -->
    <string name="preferences_sign_out">Zarrar sesión</string>
    <!-- Preference displays and allows changing current FxA device name -->
    <string name="preferences_sync_device_name">Nome del preséu</string>
    <!-- Text shown when user enters empty device name -->
    <string name="empty_device_name_error">El nome del preséu nun pue tar baleru.</string>
    <!-- Label indicating that sync is in progress -->
    <string name="sync_syncing_in_progress">Sincronizando…</string>

    <!-- Label summary indicating that sync failed. The first parameter is the date stamp showing last time it succeeded -->
    <string name="sync_failed_summary">Falló la sincronización. La última vegada esitosa: %s</string>
    <!-- Label summary showing never synced -->
    <string name="sync_failed_never_synced_summary">Falló la sincronización. Enxamás se sincronizó.</string>
    <!-- Label summary the date we last synced. The first parameter is date stamp showing last time synced -->
    <string name="sync_last_synced_summary">Última sincronización: %s</string>
    <!-- Label summary showing never synced -->
    <string name="sync_never_synced_summary">Enxamás se sincronizó.</string>

    <!-- Text for displaying the default device name.
        The first parameter is the application name, the second is the device manufacturer name
        and the third is the device model. -->
    <string name="default_device_name_2">%1$s en %2$s %3$s</string>

    <!-- Send Tab -->
    <!-- Name of the "receive tabs" notification channel. Displayed in the "App notifications" system settings for the app -->
    <string name="fxa_received_tab_channel_name">Llingüetes recibíes</string>
    <!-- Description of the "receive tabs" notification channel. Displayed in the "App notifications" system settings for the app -->
    <string name="fxa_received_tab_channel_description">Los avisos de les llingüetes recibíes d\'otros preseos con Firefox n\'execución.</string>
    <!-- %s is the device name -->
    <string name="fxa_tab_received_from_notification_name">Llingüeta de %s</string>

    <!-- Advanced Preferences -->
    <!-- Preference for tracking protection settings -->
    <string name="preferences_tracking_protection_settings">Proteición escontra\'l rastrexu</string>
    <!-- Preference switch for tracking protection -->
    <string name="preferences_tracking_protection">Proteición escontra\'l rastrexu</string>
    <!-- Preference for tracking protection exceptions -->
    <string name="preferences_tracking_protection_exceptions">Esceiciones</string>

    <!-- Preference description for tracking protection exceptions -->
    <string name="preferences_tracking_protection_exceptions_description">La proteición escontra\'l rastrexu ta desactivada pa estos sitios web</string>
    <!-- Button in Exceptions Preference to turn on tracking protection for all sites (remove all exceptions) -->
    <string name="preferences_tracking_protection_exceptions_turn_on_for_all">Activar en tolos sitios</string>
    <!-- Text displayed when there are no exceptions -->
    <string name="exceptions_empty_message_description">Les esceiciones déxente desactivar la proteición escontra\'l rastrexu nos sitios esbillaos.</string>
    <!-- Text displayed when there are no exceptions, with learn more link that brings users to a tracking protection SUMO page -->
    <string name="exceptions_empty_message_learn_more_link">Deprender más</string>

    <!-- Description in Quick Settings that tells user tracking protection is off globally for all sites, and links to Settings to turn it on -->
    <string name="preferences_tracking_protection_turned_off_globally">Desactivóse globalmente, vete a Axustes p\'activala</string>

    <!-- Preference switch for Telemetry -->
    <string name="preferences_telemetry">Telemetría</string>
    <!-- Preference switch for usage and technical data collection -->
    <string name="preference_usage_data">Datos téunicos y d\'usu</string>
    <!-- Preference description for usage and technical data collection -->
    <string name="preferences_usage_data_description">Comparte\'l rindimientu, usu, hardaware y los datos personalizaos del restolador con Mozilla p\'ayudanos a ameyorar %1$s</string>
    <!-- Preference switch for marketing data collection -->
    <string name="preferences_marketing_data">Datos de marketing</string>
    <!-- Preference description for marketing data collection, parameter is the app name (e.g. Firefox) -->
    <string name="preferences_marketing_data_description">Comparte los datos tocante a les carauterístiques qu\'uses en %1$s con Leanplum, el nuesu fornidor de marketing móvil.</string>
    <!-- Title for studies preferences -->
    <string name="preference_experiments_2">Estudios</string>
    <!-- Summary for studies preferences -->
    <string name="preference_experiments_summary_2">Permite a Mozilla qu\'instale o execute estudios</string>
    <!-- Title for experiments preferences -->
    <string name="preference_experiments">Esperimentos</string>
    <!-- Summary for experiments preferences -->
    <string name="preference_experiments_summary">Permite que Mozilla instale y recueya datos pa carauterístiques esperimentales</string>
    <!-- Preference switch for crash reporter -->
    <string name="preferences_crash_reporter">Informador de casques</string>

    <!-- Preference switch for Mozilla location service -->
    <string name="preferences_mozilla_location_service">Serviciu d\'allugamientu de Mozilla</string>
    <!-- Preference switch for app health report. The first parameter is the name of the application (For example: Fenix) -->
    <string name="preferences_fenix_health_report">Informe de salú de %s</string>

    <!-- Turn On Sync Preferences -->
    <!-- Header of the Turn on Sync preference view -->
    <string name="preferences_sync">Activación de Sync</string>

    <!-- Preference for reconnecting to FxA sync -->
    <string name="preferences_sync_sign_in_to_reconnect">Aniciar sesión pa reconectar</string>
    <!-- Preference for removing FxA account -->
    <string name="preferences_sync_remove_account">Desaniciar la cuenta</string>

    <!-- Pairing Feature strings -->
    <!-- Instructions on how to access pairing -->
    <string name="pair_instructions_2"><![CDATA[Escania\'l códigu QR que s\'amuesa en <b>firefox.com/pair</b>]]></string>
    <!-- Button to open camera for pairing -->
    <string name="pair_open_camera">Abrir la cámara</string>
    <!-- Button to cancel pairing -->
    <string name="pair_cancel">Encaboxar</string>

    <!-- Toolbar Preferences -->
    <!-- Preference for using top toolbar -->
    <string name="preference_top_toolbar">Arriba</string>
    <!-- Preference for using bottom toolbar -->
    <string name="preference_bottom_toolbar">Abaxo</string>

    <!-- Theme Preferences -->
    <!-- Preference for using light theme -->
    <string name="preference_light_theme">Claridá</string>
    <!-- Preference for using dark theme -->
    <string name="preference_dark_theme">Escuridá</string>

    <!-- Preference for using following device theme -->
    <string name="preference_follow_device_theme">Siguir l\'estilu del preséu</string>

    <!-- Gestures Preferences-->
    <!-- Preferences for using pull to refresh in a webpage -->
    <string name="preference_gestures_website_pull_to_refresh">Arrastrar p\'abaxo p\'anovar</string>

    <!-- Library -->
    <!-- Option in Library to open Sessions page -->
    <string name="library_sessions">Sesiones</string>
    <!-- Option in Library to open Screenshots page -->
    <string name="library_screenshots">Captures de pantalla</string>
    <!-- Option in Library to open Downloads page -->
    <string name="library_downloads">Descargues</string>
    <!-- Option in library to open Bookmarks page -->
    <string name="library_bookmarks">Marcadores</string>
    <!-- Option in library to open Desktop Bookmarks root page -->
    <string name="library_desktop_bookmarks_root">Marcadores del escritoriu</string>
    <!-- Option in library to open Desktop Bookmarks "menu" page -->
    <string name="library_desktop_bookmarks_menu">Menú de marcadores</string>
    <!-- Option in library to open Desktop Bookmarks "toolbar" page -->
    <string name="library_desktop_bookmarks_toolbar">Barra de marcadores</string>
    <!-- Option in library to open Desktop Bookmarks "unfiled" page -->
    <string name="library_desktop_bookmarks_unfiled">Otros marcadores</string>
    <!-- Option in Library to open History page -->
    <string name="library_history">Historial</string>
    <!-- Option in Library to open Synced Tabs page -->
    <string name="library_synced_tabs">Llingüetes sincronizaes</string>
    <!-- Option in Library to open Reading List -->
    <string name="library_reading_list">Llista de llectura</string>
    <!-- Settings Page Title -->
    <string name="settings_title">Axustes</string>

    <!-- Content description (not visible, for screen readers etc.): "Close button for library settings" -->
    <string name="content_description_close_button">Zarrar</string>

    <!-- Option in library for Recently Closed Tabs -->
    <string name="library_recently_closed_tabs">Llingüetes zarraes apocayá</string>
    <!-- Option in library to open Recently Closed Tabs page -->
    <string name="recently_closed_show_full_history">Amosar l\'historial completu</string>
    <!-- Text to show users they have multiple tabs saved in the Recently Closed Tabs section of history.
    %d is a placeholder for the number of tabs selected. -->
    <string name="recently_closed_tabs">%d llingüetes</string>
    <!-- Text to show users they have one tab saved in the Recently Closed Tabs section of history.
    %d is a placeholder for the number of tabs selected. -->
    <string name="recently_closed_tab">%d llingüeta</string>

    <!-- Recently closed tabs screen message when there are no recently closed tabs -->
    <string name="recently_closed_empty_message">Equí nun hai llingüetes que se zarraren apocayá</string>

    <!-- Tab Management -->
    <!-- Title of preference for tabs management -->
    <string name="preferences_tabs">Llingüetes</string>
    <!-- Title of preference that allows a user to specify the tab view -->
<<<<<<< HEAD
    <string name="preferences_tab_view">Llista de les llinguüetes</string>
=======
    <string name="preferences_tab_view">Llista de llingüetes</string>
>>>>>>> 064f42b6
    <!-- Option for a list tab view -->
    <string name="tab_view_list">En llista</string>
    <!-- Option for a grid tab view -->
    <string name="tab_view_grid">En rexáu</string>
    <!-- Title of preference that allows a user to auto close tabs after a specified amount of time -->
    <string name="preferences_close_tabs">Zarru de llingüetes</string>
    <!-- Option for auto closing tabs that will never auto close tabs, always allows user to manually close tabs -->
    <string name="close_tabs_manually">A mano</string>
    <!-- Option for auto closing tabs that will auto close tabs after one day -->
    <string name="close_tabs_after_one_day">Dempués d\'un día</string>
    <!-- Option for auto closing tabs that will auto close tabs after one week -->
    <string name="close_tabs_after_one_week">Dempués d\'una selmana</string>
    <!-- Option for auto closing tabs that will auto close tabs after one month -->
    <string name="close_tabs_after_one_month">Dempués d\'un mes</string>

    <!-- Summary for tabs preference when auto closing tabs setting is set to manual close-->
    <string name="close_tabs_manually_summary">Zarrales a mano</string>
    <!-- Summary for tabs preference when auto closing tabs setting is set to auto close tabs after one day-->
    <string name="close_tabs_after_one_day_summary">Zarrales dempués d\'un día</string>
    <!-- Summary for tabs preference when auto closing tabs setting is set to auto close tabs after one week-->
    <string name="close_tabs_after_one_week_summary">Zarrales dempués d\'una selmana</string>
    <!-- Summary for tabs preference when auto closing tabs setting is set to auto close tabs after one month-->
    <string name="close_tabs_after_one_month_summary">Zarrales dempués d\'un mes</string>

    <!-- Sessions -->
    <!-- Title for the list of tabs -->
    <string name="tab_header_label">Llingüetes abiertes</string>
    <!-- Title for the list of tabs in the current private session -->
    <string name="tabs_header_private_title">Sesión privada</string>
    <!-- Title for the list of tabs in the current private session -->
    <string name="tabs_header_private_tabs_title">Llingüetes privaes</string>

    <!-- Content description (not visible, for screen readers etc.): Add tab button. Adds a news tab when pressed -->
    <string name="add_tab">Amestar una llingüeta</string>
    <!-- Text for the new tab button to indicate adding a new private tab in the tab -->
    <string name="tab_drawer_fab_content">En privao</string>
    <!-- Text shown as the title of the open tab tray -->
    <string name="tab_tray_title">Llingüetes abiertes</string>
    <!-- Text shown in the menu for saving tabs to a collection -->
    <string name="tab_tray_menu_item_save">Guardar nuna coleición</string>
    <!-- Text shown in the menu for the collection selector -->
    <string name="tab_tray_menu_select">Esbillar</string>
    <!-- Text shown in the menu for sharing all tabs -->
    <string name="tab_tray_menu_item_share">Compartir toles llingüetes</string>
    <!-- Text shown in the menu to view recently closed tabs -->
    <string name="tab_tray_menu_recently_closed">Llingüetes zarraes apocayá</string>
    <!-- Text shown in the menu to view tab settings -->
    <string name="tab_tray_menu_tab_settings">Axustes de llingüetes</string>
    <!-- Text shown in the menu for closing all tabs -->
    <string name="tab_tray_menu_item_close">Zarrar toles llingüetes</string>
    <!-- Shortcut action to open new tab -->
    <string name="tab_tray_menu_open_new_tab">Llingüeta nueva</string>
    <!-- Text shown in the multiselect menu for bookmarking selected tabs. -->
    <string name="tab_tray_multiselect_menu_item_bookmark">Amestar a Marcadores</string>
    <!-- Text shown in the multiselect menu for closing selected tabs. -->
    <string name="tab_tray_multiselect_menu_item_close">Zarrar</string>
    <!-- Content description for tabs tray multiselect share button -->
    <string name="tab_tray_multiselect_share_content_description">Compartir les llingüetes abiertes</string>
    <!-- Content description for tabs tray multiselect menu -->
    <string name="tab_tray_multiselect_menu_content_description">Menú de llingüetes abiertes</string>
<<<<<<< HEAD
=======
    <!-- Content description (not visible, for screen readers etc.): Removes tab from collection button. Removes the selected tab from collection when pressed -->
    <string name="remove_tab_from_collection">Desaniciar la llingüeta de la coleición</string>
>>>>>>> 064f42b6
    <!-- Text for button to enter multiselect mode in tabs tray -->
    <string name="tabs_tray_select_tabs">Esbillar llingüetes</string>
    <!-- Content description (not visible, for screen readers etc.): Close tab button. Closes the current session when pressed -->
    <string name="close_tab">Zarrar la llingüeta</string>
    <!-- Content description (not visible, for screen readers etc.): Close tab <title> button. First parameter is tab title  -->
    <string name="close_tab_title">Zarrar la llingüeta %s</string>
    <!-- Content description (not visible, for screen readers etc.): Opens the open tabs menu when pressed -->
    <string name="open_tabs_menu">Menú de llingüetes abiertes</string>
    <!-- Open tabs menu item to close all tabs -->
    <string name="tabs_menu_close_all_tabs">Zarrar toles llingüetes</string>

    <!-- Open tabs menu item to share all tabs -->
    <string name="tabs_menu_share_tabs">Compartir les llingüetes</string>
    <!-- Open tabs menu item to save tabs to collection -->
    <string name="tabs_menu_save_to_collection1">Guardar llingüetes nuna coleición</string>
    <!-- Content description (not visible, for screen readers etc.): Opens the tab menu when pressed -->
    <string name="tab_menu">Menú de llingüetes</string>
    <!-- Button in the current session menu. Deletes the session when pressed -->
    <string name="current_session_delete">Desaniciar</string>
    <!-- Button in the current session menu. Saves the session when pressed -->
    <string name="current_session_save">Guardar</string>
    <!-- Button in the current session menu. Opens the share menu when pressed -->
    <string name="current_session_share">Compartir</string>
    <!-- Content description (not visible, for screen readers etc.): Title icon for current session menu -->
    <string name="current_session_image">Imaxe de la sesión actual</string>
    <!-- Button to save the current set of tabs into a collection -->
    <string name="save_to_collection">Guardar nuna coleición</string>
    <!-- Text for the menu button to delete a collection -->
    <string name="collection_delete">Desaniciar la coleición</string>
    <!-- Text for the menu button to rename a collection -->
    <string name="collection_rename">Renomar la coleición</string>
    <!-- Text for the button to open tabs of the selected collection -->
    <string name="collection_open_tabs">Abrir lo qu\'heba</string>
    <!-- Hint for adding name of a collection -->
    <string name="collection_name_hint">Nome de la coleición</string>
	<!-- Text for the menu button to rename a top site -->
	<string name="rename_top_site">Renomar</string>
	<!-- Text for the menu button to remove a top site -->
	<string name="remove_top_site">Desaniciar</string>

    <!-- Text for the menu button to delete a top site from history -->
    <string name="delete_from_history">Desaniciar del historial</string>
    <!-- Postfix for private WebApp titles, placeholder is replaced with app name -->
    <string name="pwa_site_controls_title_private">%1$s (en privao)</string>

    <!-- Button in the current tab tray header in multiselect mode. Saved the selected tabs to a collection when pressed. -->
    <string name="tab_tray_save_to_collection">Guardar</string>

    <!-- History -->
    <!-- Text for the button to clear all history -->
    <string name="history_delete_all">Desaniciar l\'historial</string>
    <!-- Text for the dialog to confirm clearing all history -->
    <string name="history_delete_all_dialog">¿De xuru que quies llimpiar l\'historial?</string>
    <!-- Text for the snackbar to confirm that multiple browsing history items has been deleted -->
    <string name="history_delete_multiple_items_snackbar">Desaniciáronse elementos del historial</string>
    <!-- Text for the snackbar to confirm that a single browsing history item has been deleted. The first parameter is the shortened URL of the deleted history item. -->
    <string name="history_delete_single_item_snackbar">Desanicióse %1$s</string>
    <!-- Text for positive action to delete history in deleting history dialog -->
    <string name="history_clear_dialog">Llimpiar</string>
    <!-- History overflow menu copy button -->
    <string name="history_menu_copy_button">Copiar</string>
    <!-- History overflow menu share button -->
    <string name="history_menu_share_button">Compartir</string>
    <!-- History overflow menu open in new tab button -->
    <string name="history_menu_open_in_new_tab_button">Abrir nuna llingüeta nueva</string>
    <!-- History overflow menu open in private tab button -->
    <string name="history_menu_open_in_private_tab_button">Abrir nuna llingüeta privada</string>
    <!-- Text for the button to delete a single history item -->
    <string name="history_delete_item">Desaniciar</string>
    <!-- History multi select title in app bar
    The first parameter is the number of bookmarks selected -->
    <string name="history_multi_select_title">Elementos esbillaos: %1$d</string>
    <!-- Text for the header that groups the history for today -->
    <string name="history_today">Güei</string>
    <!-- Text for the header that groups the history for yesterday -->
    <string name="history_yesterday">Ayeri</string>
    <!-- Text for the header that groups the history for last 24 hours -->
    <string name="history_24_hours">Les últimes 24 hores</string>
    <!-- Text for the header that groups the history the past 7 days -->
    <string name="history_7_days">Los últimos 7 díes</string>
    <!-- Text for the header that groups the history the past 30 days -->
    <string name="history_30_days">Los últimos 30 díes</string>

    <!-- Text shown when no history exists -->
    <string name="history_empty_message">Nun hai nada</string>

    <!-- Downloads -->
    <!-- Text for the button to clear all downloads -->
    <string name="download_delete_all">Desaniciar les descargues</string>
    <!-- Text for the dialog to confirm clearing all downloads -->
    <string name="download_delete_all_dialog">¿De xuru que quies llimpiar les descargues?</string>


    <!-- Text for the snackbar to confirm that multiple downloads items have been removed -->
    <string name="download_delete_multiple_items_snackbar_1">Desaniciáronse les descargues</string>
    <!-- Text for the snackbar to confirm that a single download item has been removed. The first parameter is the name of the download item. -->
    <string name="download_delete_single_item_snackbar">Desanicióse %1$s</string>
    <!-- History multi select title in app bar
    The first parameter is the number of downloads selected -->
    <string name="download_multi_select_title">Descargues esbillaes: %1$d</string>
    <!-- Text for the button to remove a single download item -->
    <string name="download_delete_item_1">Desaniciar</string>


    <!-- Crashes -->
    <!-- Title text displayed on the tab crash page. This first parameter is the name of the application (For example: Fenix) -->
    <string name="tab_crash_title_2">Perdona mas %1$s nun pue cargar esa páxina.</string>

    <!-- Description text displayed on the tab crash page -->
    <string name="tab_crash_description">Pues tentar de restaurar o zarrar esta llingüeta embaxo.</string>

    <!-- Send crash report checkbox text on the tab crash page -->
    <string name="tab_crash_send_report">Unviar un informe del fallu a Mozilla</string>
    <!-- Close tab button text on the tab crash page -->
    <string name="tab_crash_close">Zarrar la llingüeta</string>
    <!-- Restore tab button text on the tab crash page -->
    <string name="tab_crash_restore">Restaurar la llingüeta</string>

    <!-- Confirmation message for a dialog confirming if the user wants to delete the selected folder -->
    <string name="bookmark_delete_folder_confirmation_dialog">¿De xuru que quies desaniciar esta carpeta?</string>
    <!-- Confirmation message for a dialog confirming if the user wants to delete multiple items including folders. Parameter will be replaced by app name. -->
    <string name="bookmark_delete_multiple_folders_confirmation_dialog">%s va desaniciar los elementos esbillaos.</string>
    <!-- Snackbar title shown after a folder has been deleted. This first parameter is the name of the deleted folder -->
    <string name="bookmark_delete_folder_snackbar">Desanicióse %1$s</string>
    <!-- Screen title for adding a bookmarks folder -->
    <string name="bookmark_add_folder">Amestar una carpeta</string>
    <!-- deprecated: Snackbar title shown after a bookmark has been created. -->
    <string name="bookmark_created_snackbar">Creóse\'l marcador.</string>
    <!-- Snackbar title shown after a bookmark has been created. -->
    <string name="bookmark_saved_snackbar">¡Guardóse\'l marcador!</string>
    <!-- Snackbar edit button shown after a bookmark has been created. -->
    <string name="edit_bookmark_snackbar_action">EDITAR</string>
    <!-- Bookmark overflow menu edit button -->
    <string name="bookmark_menu_edit_button">Editar</string>
    <!-- Bookmark overflow menu select button -->
    <string name="bookmark_menu_select_button">Esbillar</string>
    <!-- Bookmark overflow menu copy button -->
    <string name="bookmark_menu_copy_button">Copiar</string>
    <!-- Bookmark overflow menu share button -->
    <string name="bookmark_menu_share_button">Compartir</string>
    <!-- Bookmark overflow menu open in new tab button -->
    <string name="bookmark_menu_open_in_new_tab_button">Abrir nuna llingüeta nueva</string>
    <!-- Bookmark overflow menu open in private tab button -->
    <string name="bookmark_menu_open_in_private_tab_button">Abrir nuna llingüeta privada</string>
    <!-- Bookmark overflow menu delete button -->
    <string name="bookmark_menu_delete_button">Desaniciar</string>
    <!--Bookmark overflow menu save button -->
    <string name="bookmark_menu_save_button">Guardar</string>
    <!-- Bookmark multi select title in app bar
     The first parameter is the number of bookmarks selected -->
    <string name="bookmarks_multi_select_title">Marcadores esbillaos: %1$d</string>
    <!-- Bookmark editing screen title -->
    <string name="edit_bookmark_fragment_title">Edición d\'un marcador</string>
    <!-- Bookmark folder editing screen title -->
    <string name="edit_bookmark_folder_fragment_title">Edición d\'una carpeta</string>
    <!-- Bookmark sign in button message -->
    <string name="bookmark_sign_in_button">Aniciar sesión pa ver los marcadores sincronizaos</string>
    <!-- Bookmark URL editing field label -->
    <string name="bookmark_url_label">URL</string>
    <!-- Bookmark FOLDER editing field label -->
    <string name="bookmark_folder_label">CARPETA</string>
    <!-- Bookmark NAME editing field label -->
    <string name="bookmark_name_label">NOME</string>
    <!-- Bookmark add folder screen title -->
    <string name="bookmark_add_folder_fragment_label">Amiestu d\'una carpeta</string>
    <!-- Bookmark select folder screen title -->
    <string name="bookmark_select_folder_fragment_label">Esbilla d\'una carpeta</string>
    <!-- Bookmark editing error missing title -->
    <string name="bookmark_empty_title_error">Ha tener un títulu</string>
    <!-- Bookmark editing error missing or improper URL -->
    <string name="bookmark_invalid_url_error">La URL nun ye válida</string>
    <!-- Bookmark screen message for empty bookmarks folder -->
    <string name="bookmarks_empty_message">Equí nun hai marcadores</string>
    <!-- Bookmark snackbar message on deletion
     The first parameter is the host part of the URL of the bookmark deleted, if any -->
    <string name="bookmark_deletion_snackbar_message">Desanicióse %1$s</string>
    <!-- Bookmark snackbar message on deleting multiple bookmarks not including folders-->
    <string name="bookmark_deletion_multiple_snackbar_message_2">Desaniciáronse los marcadores</string>
    <!-- Bookmark snackbar message on deleting multiple bookmarks including folders-->
    <string name="bookmark_deletion_multiple_snackbar_message_3">Desaniciando les carpetes esbillaes</string>
    <!-- Bookmark undo button for deletion snackbar action -->
    <string name="bookmark_undo_deletion">DESFACER</string>

    <!-- Site Permissions -->
    <!-- Site permissions preferences header -->
    <string name="permissions_header">Permisos</string>
    <!-- Button label that take the user to the Android App setting -->
    <string name="phone_feature_go_to_settings">Dir a Axustes</string>
    <!-- Content description (not visible, for screen readers etc.): Quick settings sheet
        to give users access to site specific information / settings. For example:
        Secure settings status and a button to modify site permissions -->
    <string name="quick_settings_sheet">Páxina d\'axustes rápidos</string>
    <!-- Label that indicates that this option it the recommended one -->
    <string name="phone_feature_recommended">Aconséyase</string>
    <!-- Button label for clearing all the information of site permissions-->
    <string name="clear_permissions">Reafitamientu de permisos</string>
    <!-- Button label for clearing all the information on all sites-->
    <string name="clear_permissions_on_all_sites">Reafitar los permisos de tolos sitios</string>
    <!-- Preference for altering video and audio autoplay for all websites -->
    <string name="preference_browser_feature_autoplay">Reproducción automática</string>
    <!-- Preference for altering the camera access for all websites -->
    <string name="preference_phone_feature_camera">Cámara</string>
    <!-- Preference for altering the microphone access for all websites -->
    <string name="preference_phone_feature_microphone">Micrófonu</string>
    <!-- Preference for altering the location access for all websites -->
    <string name="preference_phone_feature_location">Allugamientu</string>
    <!-- Preference for altering the notification access for all websites -->
    <string name="preference_phone_feature_notification">Avisos</string>
    <!-- Preference for altering the persistent storage access for all websites -->
    <string name="preference_phone_feature_persistent_storage">Almacenamientu permanente</string>
    <!-- Preference for altering the EME access for all websites -->
    <string name="preference_phone_feature_media_key_system_access">Conteníu con DRM</string>
    <!-- Label that indicates that a permission must be asked always -->
    <string name="preference_option_phone_feature_ask_to_allow">Entrugar pa permitir</string>
    <!-- Label that indicates that a permission must be blocked -->
    <string name="preference_option_phone_feature_blocked">Blóquiase</string>
    <!-- Label that indicates that a permission must be allowed -->
    <string name="preference_option_phone_feature_allowed">Permítese</string>
    <!--Label that indicates a permission is by the Android OS-->
    <string name="phone_feature_blocked_by_android">Blóquiase por Android</string>
    <!-- Preference for showing a list of websites that the default configurations won't apply to them -->
    <string name="preference_exceptions">Esceiciones</string>

    <!-- Summary of tracking protection preference if tracking protection is set to on -->
    <string name="tracking_protection_on">Sí</string>
    <!-- Summary of tracking protection preference if tracking protection is set to off -->
    <string name="tracking_protection_off">Non</string>

    <!-- Label that indicates that video and audio autoplay is only allowed over Wi-Fi -->
    <string name="preference_option_autoplay_allowed_wifi_only2">Bloquiar namás l\'audiu y videu colos datos móviles</string>
    <!-- Subtext that explains 'autoplay on Wi-Fi only' option -->
    <string name="preference_option_autoplay_allowed_wifi_subtext">L\'audiu y videu va reproducise namás per Wi-Fi</string>
    <!-- Label that indicates that video autoplay is allowed, but audio autoplay is blocked -->
    <string name="preference_option_autoplay_block_audio2">Bloquiar namás l\'audiu</string>
    <!-- Label that indicates that all video and audio autoplay is blocked -->
    <string name="preference_option_autoplay_blocked3">Bloquiar l\'audiu y videu</string>
    <!-- Summary of delete browsing data on quit preference if it is set to on -->
    <string name="delete_browsing_data_quit_on">Sí</string>
    <!-- Summary of delete browsing data on quit preference if it is set to off -->
    <string name="delete_browsing_data_quit_off">Non</string>

    <!-- Collections -->
    <!-- Collections header on home fragment -->
    <string name="collections_header">Coleiciones</string>
    <!-- Content description (not visible, for screen readers etc.): Opens the collection menu when pressed -->
    <string name="collection_menu_button_content_description">Menú d\'una coleición</string>
    <!-- Label to describe what collections are to a new user without any collections -->
    <string name="no_collections_description2">Coleiciona les coses que t\'importen.\nAgrupa busques, sitios y llingüetes asemeyaes p\'acceder aína a ellos dempués.</string>
    <!-- Title for the "select tabs" step of the collection creator -->
    <string name="create_collection_select_tabs">Esbilla de llingüetes</string>
    <!-- Title for the "select collection" step of the collection creator -->
    <string name="create_collection_select_collection">Esbilla d\'una coleición</string>
    <!-- Title for the "name collection" step of the collection creator -->
    <string name="create_collection_name_collection">Nome d\'una coleición</string>
    <!-- Button to add new collection for the "select collection" step of the collection creator -->
    <string name="create_collection_add_new_collection">Crear una coleición</string>
    <!-- Button to select all tabs in the "select tabs" step of the collection creator -->
    <string name="create_collection_select_all">Esbillar toes</string>
    <!-- Button to deselect all tabs in the "select tabs" step of the collection creator -->
    <string name="create_collection_deselect_all">Deseleicionar toes</string>
    <!-- Text to prompt users to select the tabs to save in the "select tabs" step of the collection creator -->
    <string name="create_collection_save_to_collection_empty">Esbilla les llingüetes a guardar</string>
    <!-- Text to show users how many tabs they have selected in the "select tabs" step of the collection creator.
     %d is a placeholder for the number of tabs selected. -->
    <string name="create_collection_save_to_collection_tabs_selected">Esbilláronse %d llingüetes</string>
    <!-- Text to show users they have one tab selected in the "select tabs" step of the collection creator.
    %d is a placeholder for the number of tabs selected. -->
    <string name="create_collection_save_to_collection_tab_selected">Esbillóse %d llingüeta</string>
    <!-- Text shown in snackbar when multiple tabs have been saved in a collection -->
    <string name="create_collection_tabs_saved">¡Guardáronse les llingüetes!</string>
    <!-- Text shown in snackbar when one or multiple tabs have been saved in a new collection -->
    <string name="create_collection_tabs_saved_new_collection">¡Guardóse la coleición!</string>
    <!-- Text shown in snackbar when one tab has been saved in a collection -->
    <string name="create_collection_tab_saved">¡Guardóse la llingüeta!</string>
    <!-- Content description (not visible, for screen readers etc.): button to close the collection creator -->
    <string name="create_collection_close">Zarrar</string>
    <!-- Button to save currently selected tabs in the "select tabs" step of the collection creator-->
    <string name="create_collection_save">Guardar</string>

    <!-- Snackbar action to view the collection the user just created or updated -->
    <string name="create_collection_view">Ver</string>

    <!-- Default name for a new collection in "name new collection" step of the collection creator. %d is a placeholder for the number of collections-->
    <string name="create_collection_default_name">Coleición %d</string>

    <!-- Share -->
    <!-- Share screen header -->
    <string name="share_header">Unviu y compartición</string>
    <!-- Share screen header -->
    <string name="share_header_2">Compartición</string>
    <!-- Content description (not visible, for screen readers etc.):
        "Share" button. Opens the share menu when pressed. -->
    <string name="share_button_content_description">Compartir</string>

    <!-- Sub-header in the dialog to share a link to another sync device -->
    <string name="share_device_subheader">Unviu a un preséu</string>
    <!-- Sub-header in the dialog to share a link to an app from the full list -->
    <string name="share_link_all_apps_subheader">Toles aiciones</string>

    <!-- Sub-header in the dialog to share a link to an app from the most-recent sorted list -->
    <string name="share_link_recent_apps_subheader">Usóse apocayá</string>
    <!-- An option from the share dialog to sign into sync -->
    <string name="sync_sign_in">Aniciar sesión en Sync</string>

    <!-- An option from the share dialog to send link to all other sync devices -->
    <string name="sync_send_to_all">Unviar a tolos preseos</string>
    <!-- An option from the share dialog to reconnect to sync -->
    <string name="sync_reconnect">Reconexón con Sync</string>
    <!-- An option to connect additional devices -->
    <string name="sync_connect_device">Coneutar otru preséu</string>
    <!-- The dialog text shown when additional devices are not available -->
    <string name="sync_connect_device_dialog">Pa unviar una llingüeta, anicia sesión nel Firefox de polo menos un preséu más.</string>
    <!-- Confirmation dialog button -->
    <string name="sync_confirmation_button">¡Entendílo!</string>
    <!-- Share error message -->
    <string name="share_error_snackbar">Nun pue compartise con esta aplicación</string>
    <!-- Add new device screen title -->
    <string name="sync_add_new_device_title">Unviu a un preséu</string>
    <!-- Text for the warning message on the Add new device screen -->
    <string name="sync_add_new_device_message">Nun hai preseos conectaos</string>
    <!-- Text for the button to learn about sending tabs -->
    <string name="sync_add_new_device_learn_button">Deprender tocante al unviu de llingüetes…</string>
    <!-- Text for the button to connect another device -->
    <string name="sync_add_new_device_connect_button">Coneutar otru preséu…</string>

    <!-- Notifications -->
    <!-- The user visible name of the "notification channel" (Android 8+ feature) for the ongoing notification shown while a browsing session is active. -->
    <string name="notification_pbm_channel_name">Sesiones de restolar en privao</string>
    <!-- Text shown in the notification that pops up to remind the user that a private browsing session is active. -->
    <string name="notification_pbm_delete_text">Toca pa desaniciar les llingüetes privaes</string>
    <!-- Text shown in the notification that pops up to remind the user that a private browsing session is active. -->
    <string name="notification_pbm_delete_text_2">Toca pa zarrar les llingüetes privaes</string>
    <!-- Notification action to open Fenix and resume the current browsing session. -->
    <string name="notification_pbm_action_open">Abrir</string>
    <!-- Notification action to delete all current private browsing sessions AND switch to Fenix (bring it to the foreground) -->
    <string name="notification_pbm_action_delete_and_open">Desaniciar y abrir</string>
    <!-- Name of the "Powered by Fenix" notification channel. Displayed in the "App notifications" system settings for the app -->
    <string name="notification_powered_by_channel_name">Cola potencia de</string>
    <!-- Text shown in snackbar when user deletes a collection -->
    <string name="snackbar_collection_deleted">Desanicióse la coleición</string>
    <!-- Text shown in snackbar when user renames a collection -->
    <string name="snackbar_collection_renamed">Renomóse la coleición</string>
    <!-- Text shown in snackbar when user deletes a tab -->
    <string name="snackbar_tab_deleted">Desanicióse la llingüeta</string>
    <!-- Text shown in snackbar when user deletes all tabs -->
    <string name="snackbar_tabs_deleted">Desaniciáronse les llingüetes</string>
    <!-- Text shown in snackbar when user closes a tab -->
    <string name="snackbar_tab_closed">Zarróse la llingüeta</string>
    <!-- Text shown in snackbar when user closes all tabs -->
    <string name="snackbar_tabs_closed">Zarráronse les llingüetes</string>
    <!-- Text shown in snackbar when user closes tabs -->
    <string name="snackbar_message_tabs_closed">¡Zarráronse les llingüetes!</string>
    <!-- Text shown in snackbar when user bookmarks a list of tabs -->
    <string name="snackbar_message_bookmarks_saved">¡Guardáronse los marcadores!</string>
    <!-- Text shown in snackbar action for viewing bookmarks -->
    <string name="snackbar_message_bookmarks_view">Ver</string>
    <!-- Text shown in snackbar when user adds a site to top sites -->
    <string name="snackbar_added_to_top_sites">¡Amestóse a los sitios destacaos!</string>
    <!-- Text shown in snackbar when user closes a private tab -->
    <string name="snackbar_private_tab_closed">Zarróse la llingüeta privada</string>
    <!-- Text shown in snackbar when user closes all private tabs -->
    <string name="snackbar_private_tabs_closed">Zarráronse les llingüetes privaes</string>
    <!-- Text shown in snackbar when user deletes all private tabs -->
    <string name="snackbar_private_tabs_deleted">Desaniciáronse les llingüetes privaes</string>
    <!-- Text shown in snackbar to undo deleting a tab, top site or collection -->
    <string name="snackbar_deleted_undo">DESFACER</string>
    <!-- Text shown in snackbar when user removes a top site -->
    <string name="snackbar_top_site_removed">Desanicióse\'l sitiu</string>
    <!-- Text for action to undo deleting a tab or collection shown in a11y dialog -->
    <string name="a11y_dialog_deleted_undo">Desfacer</string>
    <!-- Text for action to confirm deleting a tab or collection shown in a11y dialog -->
    <string name="a11y_dialog_deleted_confirm">Confirmar</string>
    <!-- QR code scanner prompt which appears after scanning a code, but before navigating to it
        First parameter is the name of the app, second parameter is the URL or text scanned-->
    <string name="qr_scanner_confirmation_dialog_message">¿Permitir a %1$s qu\'abra %2$s?</string>
    <!-- QR code scanner prompt dialog positive option to allow navigation to scanned link -->
    <string name="qr_scanner_dialog_positive">PERMITIR</string>
    <!-- QR code scanner prompt dialog positive option to deny navigation to scanned link -->
    <string name="qr_scanner_dialog_negative">ÑEGAR</string>
    <!-- Tab collection deletion prompt dialog message. Placeholder will be replaced with the collection name -->
    <string name="tab_collection_dialog_message">¿De xuru que quies desaniciar %1$s?</string>
    <!-- Collection and tab deletion prompt dialog message. This will show when the last tab from a collection is deleted -->
    <string name="delete_tab_and_collection_dialog_message">Desaniciar esta llingüeta va desaniciar tola coleición. Pues crear coleiciones nueves en cualesquier momentu.</string>
    <!-- Collection and tab deletion prompt dialog title. Placeholder will be replaced with the collection name. This will show when the last tab from a collection is deleted -->
    <string name="delete_tab_and_collection_dialog_title">¿Desaniciar %1$s?</string>
    <!-- Tab collection deletion prompt dialog option to delete the collection -->
    <string name="tab_collection_dialog_positive">Desaniciar</string>
    <!-- Tab collection deletion prompt dialog option to cancel deleting the collection -->
    <string name="tab_collection_dialog_negative">Encaboxar</string>

    <!-- Text displayed in a notification when the user enters full screen mode -->
    <string name="full_screen_notification">Tas nel mou a pantalla completa</string>
    <!-- Message for copying the URL via long press on the toolbar -->
    <string name="url_copied">Copióse la URL</string>
    <!-- Sample text for accessibility font size -->
    <string name="accessibility_text_size_sample_text_1">Esto ye un testu d\'exemplu. Ta equí p\'amosar cómo va apaecer cuando aumentes o amenorgues el so tamañu con esti axuste.</string>

    <!-- Summary for Accessibility Text Size Scaling Preference -->
    <string name="preference_accessibility_text_size_summary">Agranda o apequeña\'l testu de los sitios web</string>

    <!-- Title for Accessibility Text Size Scaling Preference -->
    <string name="preference_accessibility_font_size_title">Tamañu de la fonte</string>

    <!-- Title for Accessibility Text Automatic Size Scaling Preference -->
    <string name="preference_accessibility_auto_size_2">Tamañu de fontes automáticu</string>
    <!-- Summary for Accessibility Text Automatic Size Scaling Preference -->
    <string name="preference_accessibility_auto_size_summary">El tamañu de les fontes va casar colos tos axustes d\'Android. Desactiva esta opción pa xestionar esi tamañu equí.</string>

    <!-- Title for the Delete browsing data preference -->
    <string name="preferences_delete_browsing_data">Desaniciu de los datos de restolar</string>
    <!-- Title for the tabs item in Delete browsing data -->
    <string name="preferences_delete_browsing_data_tabs_title_2">Llingüetes abiertes</string>
    <!-- Subtitle for the tabs item in Delete browsing data, parameter will be replaced with the number of open tabs -->
    <string name="preferences_delete_browsing_data_tabs_subtitle">%d llingüetes</string>
    <!-- Title for the data and history items in Delete browsing data -->
    <string name="preferences_delete_browsing_data_browsing_data_title">Historial de restolar y datos de sitios</string>
    <!-- Subtitle for the data and history items in delete browsing data, parameter will be replaced with the
        number of history items the user has -->
    <string name="preferences_delete_browsing_data_browsing_data_subtitle">%d direiciones</string>
    <!-- Title for history items in Delete browsing data -->
    <string name="preferences_delete_browsing_data_browsing_history_title">Historial</string>
    <!-- Subtitle for the history items in delete browsing data, parameter will be replaced with the
        number of history pages the user has -->
    <string name="preferences_delete_browsing_data_browsing_history_subtitle">%d páxines</string>
    <!-- Title for the cookies item in Delete browsing data -->
    <string name="preferences_delete_browsing_data_cookies">Cookies</string>

    <!-- Subtitle for the cookies item in Delete browsing data -->
    <string name="preferences_delete_browsing_data_cookies_subtitle">Vas zarrar sesión na mayoría de sitios</string>
    <!-- Title for the cached images and files item in Delete browsing data -->
    <string name="preferences_delete_browsing_data_cached_files">Imáxenes y ficheros na caché</string>

    <!-- Subtitle for the cached images and files item in Delete browsing data -->
    <string name="preferences_delete_browsing_data_cached_files_subtitle">Llibera espaciu d\'almacenamientu</string>
    <!-- Title for the site permissions item in Delete browsing data -->
    <string name="preferences_delete_browsing_data_site_permissions">Permisos de sitios</string>
    <!-- Text for the button to delete browsing data -->
    <string name="preferences_delete_browsing_data_button">Desaniciar los datos de restolar</string>
    <!-- Title for the Delete browsing data on quit preference -->
    <string name="preferences_delete_browsing_data_on_quit">Desaniciu de los datos de restolar al colar</string>

    <!-- Summary for the Delete browsing data on quit preference. "Quit" translation should match delete_browsing_data_on_quit_action translation. -->
    <string name="preference_summary_delete_browsing_data_on_quit">Desanicia automáticamente los datos de restolar cuando esbilles «Colar» nel menú principal</string>
    <!-- Summary for the Delete browsing data on quit preference. "Quit" translation should match delete_browsing_data_on_quit_action translation. -->
    <string name="preference_summary_delete_browsing_data_on_quit_2">Desanicia automáticamente los datos de restolar cuando esbilles «Colar» nel menú principal</string>
    <!-- Action item in menu for the Delete browsing data on quit feature -->
    <string name="delete_browsing_data_on_quit_action">Colar</string>

    <!-- Dialog message to the user asking to delete browsing data. -->
    <string name="delete_browsing_data_prompt_message">Esto va desaniciar tolos datos de restolar.</string>
    <!-- Dialog message to the user asking to delete browsing data. Parameter will be replaced by app name. -->
    <string name="delete_browsing_data_prompt_message_3">%s va desaniciar los datos de restolar esbillaos.</string>
    <!-- Text for the cancel button for the data deletion dialog -->
    <string name="delete_browsing_data_prompt_cancel">Encaboxar</string>
    <!-- Text for the allow button for the data deletion dialog -->
    <string name="delete_browsing_data_prompt_allow">Desaniciar</string>

    <!-- Text for the snackbar confirmation that the data was deleted -->
    <string name="preferences_delete_browsing_data_snackbar">Desaniciáronse los datos de restolar</string>

    <!-- Text for the snackbar to show the user that the deletion of browsing data is in progress -->
    <string name="deleting_browsing_data_in_progress">Desaniciando l\'historial de restolar…</string>

    <!-- Tips -->
    <!-- text for firefox preview moving tip header "Firefox Preview" and "Firefox Nightly" are intentionally hardcoded -->
    <string name="tip_firefox_preview_moved_header">Agora Firefox Preview ye Firefox Nightly</string>
    <!-- text for firefox preview moving tip description -->
    <string name="tip_firefox_preview_moved_description">Firefox Nightly anuévase cada nueche y tien carauterístiques esperimentales.
        Por embargu, ye menos estable. Baxa la versión beta del restolador pa una esperiencia más estable.</string>

    <!-- text for firefox preview moving tip button. "Firefox for Android Beta" is intentionally hardcoded -->
    <string name="tip_firefox_preview_moved_button_2">Consiguir Firefox Beta p\'Android</string>

    <!-- text for firefox preview moving tip header. "Firefox Nightly" is intentionally hardcoded -->
    <string name="tip_firefox_preview_moved_header_preview_installed">Firefox Nightly mudó</string>
    <!-- text for firefox preview moving tip description -->
    <string name="tip_firefox_preview_moved_description_preview_installed">Dexa d\'usar esta aplicación darréu que nun va recibir más anovamientos de seguranza. Cambia a la versión nueva de Nightly.
        \n\nPa tresferir los marcadores, anicios de sesión y l\'historial a otra aplicación, crea una cuenta de Firefox.</string>

    <!-- text for firefox preview moving tip button  -->
    <string name="tip_firefox_preview_moved_button_preview_installed">Cambiar al Nightly nuevu</string>

    <!-- text for firefox preview moving tip header. "Firefox Nightly" is intentionally hardcoded -->
    <string name="tip_firefox_preview_moved_header_preview_not_installed">Firefox Nightly mudó</string>
    <!-- text for firefox preview moving tip description -->
    <string name="tip_firefox_preview_moved_description_preview_not_installed">Dexa d\'usar esta aplicación darréu que nun va recibir más anovamientos de seguranza. Consigui la versión nueva de Nightly.
        \n\nPa tresferir los marcadores, anicios de sesión y l\'historial a otra aplicación, crea una cuenta de Firefox.</string>

    <!-- text for firefox preview moving tip button  -->
    <string name="tip_firefox_preview_moved_button_preview_not_installed">Consiguir el Nightly nuevu</string>

    <!-- Onboarding -->
    <!-- Text for onboarding welcome message
    The first parameter is the name of the app (e.g. Firefox Preview) -->
    <string name="onboarding_header">¡Afáyate en %s!</string>
    <!-- text for the Firefox Accounts section header -->
    <string name="onboarding_fxa_section_header">¿Yá tienes una cuenta?</string>
    <!-- text for the Firefox Preview feature section header
    The first parameter is the name of the app (e.g. Firefox Preview) -->
    <string name="onboarding_feature_section_header">Conoz %s</string>
    <!-- text for the "What's New" onboarding card header -->
    <string name="onboarding_whats_new_header1">Novedaes</string>
    <!-- text for the "what's new" onboarding card description
    The first parameter is the short name of the app (e.g. Firefox) -->
    <string name="onboarding_whats_new_description">¿Tienes entrugues tocante al rediseñu de %s?¿Quies saber qué camudó?</string>
    <!-- text for underlined clickable link that is part of "what's new" onboarding card description that links to an FAQ -->
    <string name="onboarding_whats_new_description_linktext">Consigui les rempuestes equí</string>
    <!-- text for the Firefox account onboarding sign in card header -->
    <string name="onboarding_account_sign_in_header">Comienza a sincronizar los marcadores, les contraseñes y muncho más cola to cuenta de Firefox.</string>
    <!-- Text for the button to learn more about signing in to your Firefox account -->
    <string name="onboarding_manual_sign_in_learn_more">Deprender más</string>
    <!-- text for the firefox account onboarding card header when we detect you're already signed in to
        another Firefox browser. (The word `Firefox` should not be translated)
        The first parameter is the email of the detected user's account -->
    <string name="onboarding_firefox_account_auto_signin_header_3">Aniciesti sesión como %s n\'otru Firefox d\'esti preséu. ¿Quedríes aniciar sesión con esta cuenta?</string>
    <!-- text for the button to confirm automatic sign-in -->
    <string name="onboarding_firefox_account_auto_signin_confirm">Sí, aniciar sesión</string>
    <!-- text for the automatic sign-in button while signing in is in process -->
    <string name="onboarding_firefox_account_signing_in">Aniciando sesión…</string>
    <!-- text for the button to manually sign into Firefox account. The word "Firefox" should not be translated -->
    <string name="onboarding_firefox_account_sign_in">Aniciar sesión en Firefox</string>
    <!-- text for the button to stay signed out when presented with an option to automatically sign-in. -->
    <string name="onboarding_firefox_account_stay_signed_out">Siguir ensin aniciar sesión</string>
    <!-- text to display in the snackbar once account is signed-in -->
    <string name="onboarding_firefox_account_sync_is_on">La sincronización ta activada</string>
    <!-- text to display in the snackbar if automatic sign-in fails. user may try again -->
    <string name="onboarding_firefox_account_automatic_signin_failed">Fallu al aniciar sesión</string>

    <!-- text for the tracking protection onboarding card header -->
    <string name="onboarding_tracking_protection_header_2">Privacidá automática</string>
    <!-- text for the tracking protection card description
    The first parameter is the name of the app (e.g. Firefox Preview) -->
    <string name="onboarding_tracking_protection_description_2">Los axustes de privacidá y seguranza bloquien rastrexadores, malware y compañes que te siguen.</string>
    <!-- text for tracking protection radio button option for standard level of blocking -->
    <string name="onboarding_tracking_protection_standard_button_2">Estándar (por defeutu)</string>
    <!-- text for standard blocking option button description -->
    <string name="onboarding_tracking_protection_standard_button_description_2">Bloquia dalgunos rastrexadores. Les páxines van cargar de mou normal.</string>
    <!-- text for tracking protection radio button option for strict level of blocking -->
    <string name="onboarding_tracking_protection_strict_button">Estricta (aconséyase)</string>
    <!-- text for tracking protection radio button option for strict level of blocking -->
    <string name="onboarding_tracking_protection_strict_option">Estricta</string>
    <!-- text for strict blocking option button description -->
    <string name="onboarding_tracking_protection_strict_button_description_2">Bloquia más rastrexadores, anuncios y ventanos emerxentes. Los páxines van cargar más rápido mas dalgunes funcionalidaes quiciabes nun funcionen.</string>
    <!-- text for the toolbar position card header
        In English this is an idiom for "choose a side as in an argument or fight"
        but it is ok to make this more literally about "choosing a position in a physical space -->
    <string name="onboarding_toolbar_position_header">Posición</string>
    <!-- text for the toolbar position card description -->
    <string name="onboarding_toolbar_position_description">Prueba\'l restolar con una mano cola barra de ferramientes no baxero o móvila a lo cimero.</string>
    <!-- text for the private browsing onboarding card header -->
    <string name="onboarding_private_browsing_header">Restolar en privao</string>
    <!-- text for the private browsing onboarding card description
    The first parameter is an icon that represents private browsing -->
    <string name="onboarding_private_browsing_description1">Abri una llingüeta privada calcado\'l botón %s una vegada.</string>
    <!-- text for the private browsing onboarding card description, explaining how to always using private browsing -->
    <string name="onboarding_private_browsing_always_description">Abri llingüetes privaes cada vegada anovando los axustes de restolar en privao.</string>
    <!-- text for the private browsing onbording card button, that launches settings -->
    <string name="onboarding_private_browsing_button">Abrir los axustes</string>
    <!-- text for the privacy notice onboarding card header -->
    <string name="onboarding_privacy_notice_header">La to privacidá</string>
    <!-- text for the privacy notice onboarding card description
    The first parameter is the name of the app (e.g. Firefox Preview) -->
    <string name="onboarding_privacy_notice_description">Diseñemos %s pa date\'l control sobre lo que compartes
        en llinia y con nós.</string>

    <!-- Text for the button to read the privacy notice -->
    <string name="onboarding_privacy_notice_read_button">Lleer el nuesu avisu de privacidá</string>

    <!-- Content description (not visible, for screen readers etc.): Close onboarding screen -->
    <string name="onboarding_close">Zarrar</string>

    <!-- text for the button to finish onboarding -->
    <string name="onboarding_finish">Comenzar a restolar</string>

    <!-- Onboarding theme -->
    <!-- text for the theme picker onboarding card header -->
    <string name="onboarding_theme_picker_header">Escoyeta d\'un estilu</string>
    <!-- text for the theme picker onboarding card description -->
    <string name="onboarding_theme_picker_description1">Aforra daqué de batería y curia los güeyos activando\'l mou escuru.</string>
    <!-- Automatic theme setting (will follow device setting) -->
    <string name="onboarding_theme_automatic_title">Siguir l\'estilu del sistema</string>
    <!-- Summary of automatic theme setting (will follow device setting) -->
    <string name="onboarding_theme_automatic_summary">Adáutase a los axustes del preséu</string>
    <!-- Theme setting for dark mode -->
    <string name="onboarding_theme_dark_title">Estilu escuru</string>
    <!-- Theme setting for light mode -->
    <string name="onboarding_theme_light_title">Estilu claru</string>

    <!-- Text shown in snackbar when multiple tabs have been sent to device -->
    <string name="sync_sent_tabs_snackbar">¡Unviáronse les llingüetes!</string>
    <!-- Text shown in snackbar when one tab has been sent to device  -->
    <string name="sync_sent_tab_snackbar">¡Unvióse la llingüeta!</string>
    <!-- Text shown in snackbar when sharing tabs failed  -->
    <string name="sync_sent_tab_error_snackbar">Nun pue unviase</string>
    <!-- Text shown in snackbar for the "retry" action that the user has after sharing tabs failed -->
    <string name="sync_sent_tab_error_snackbar_action">RETENTAR</string>

    <!-- Title of QR Pairing Fragment -->
    <string name="sync_scan_code">Escanéu d\'un códigu</string>
    <!-- Instructions on how to access pairing -->
    <string name="sign_in_instructions"><![CDATA[Nun ordenador abri Firefox y vete a <b>https://firefox.com/pair</b>]]></string>
    <!-- Text shown for sign in pairing when ready -->
    <string name="sign_in_ready_for_scan">Escaniar</string>
    <!-- Text shown for settings option for sign with pairing -->
    <string name="sign_in_with_camera">Aniciu de sesión cola cámara</string>
    <!-- Text shown for settings option for sign with email -->
    <string name="sign_in_with_email">Usar una direición de corréu</string>
    <!-- Text shown for settings option for create new account text.'Firefox' intentionally hardcoded here.-->
    <string name="sign_in_create_account_text"><![CDATA[¿Nun tienes cuenta? <u>Crea una</u> pa sincronizar Firefox ente preseos.]]></string>
    <!-- Text shown in confirmation dialog to sign out of account -->
    <string name="sign_out_confirmation_message">Firefox va dexar de sincronizase cola to cuenta mas nun va desaniciar nengún datu d\'esti preséu.</string>
    <!-- Text shown in confirmation dialog to sign out of account. The first parameter is the name of the app (e.g. Firefox Preview) -->
    <string name="sign_out_confirmation_message_2">%s va dexar de sincronizase cola to cuenta mas nun va desaniciar nengún datu d\'esti preséu.</string>
    <!-- Option to continue signing out of account shown in confirmation dialog to sign out of account -->
    <string name="sign_out_disconnect">Desconectar</string>

    <!-- Option to cancel signing out shown in confirmation dialog to sign out of account -->
    <string name="sign_out_cancel">Encaboxar</string>

    <!-- Error message snackbar shown after the user tried to select a default folder which cannot be altered -->
    <string name="bookmark_cannot_edit_root">Nun puen editase les carpetes predeterminaes</string>

    <!-- Enhanced Tracking Protection -->
    <!-- Link displayed in enhanced tracking protection panel to access tracking protection settings -->
    <string name="etp_settings">Axustes de la proteición</string>
    <!-- Preference title for enhanced tracking protection settings -->
    <string name="preference_enhanced_tracking_protection">Proteición ameyorada escontra\'l rastrexu</string>
    <!-- Title for the description of enhanced tracking protection -->
    <string name="preference_enhanced_tracking_protection_explanation_title">Restola ensin que te sigan</string>
    <!-- Description of enhanced tracking protection. The first parameter is the name of the application (For example: Fenix) -->
    <string name="preference_enhanced_tracking_protection_explanation">Curia los tos datos. %s protéxite de la mayoría de rastrexadores comunes que siguen lo que faes en llinia.</string>
    <!-- Text displayed that links to website about enhanced tracking protection -->
    <string name="preference_enhanced_tracking_protection_explanation_learn_more">Deprender más</string>
    <!-- Preference for enhanced tracking protection for the standard protection settings -->
    <string name="preference_enhanced_tracking_protection_standard_default_1">Estándar (por defeutu)</string>
    <!-- Preference description for enhanced tracking protection for the standard protection settings -->
    <string name="preference_enhanced_tracking_protection_standard_description_3">Bloquia dalgunos rastrexadores. Les páxines van cargar de mou normal.</string>
    <!--  Accessibility text for the Standard protection information icon  -->
    <string name="preference_enhanced_tracking_protection_standard_info_button">Qué se bloquia coles proteición estándar escontra\'l rastrexu</string>
    <!-- Preference for enhanced tracking protection for the strict protection settings -->
    <string name="preference_enhanced_tracking_protection_strict">Estricta</string>
    <!-- Preference description for enhanced tracking protection for the strict protection settings -->
    <string name="preference_enhanced_tracking_protection_strict_description_2">Bloquia más rastrexadores, anuncios y ventanos emerxentes. Les páxines van cargar más rápido mas dalgunes funcionalidaes quiciabes nun funcionen.</string>
    <!--  Accessibility text for the Strict protection information icon  -->
    <string name="preference_enhanced_tracking_protection_strict_info_button">Lo que la proteición estricta escontra\'l rastrexu bloquia</string>
    <!-- Preference for enhanced tracking protection for the custom protection settings -->
    <string name="preference_enhanced_tracking_protection_custom">Personalizar</string>
    <!-- Preference description for enhanced tracking protection for the strict protection settings -->
    <string name="preference_enhanced_tracking_protection_custom_description_2">Escueyi los rastrexadores y scripts a bloquiar.</string>
    <!--  Accessibility text for the Strict protection information icon  -->
    <string name="preference_enhanced_tracking_protection_custom_info_button">Lo que la proteición personalizada escontra\'l rastrexu bloquia</string>
    <!-- Header for categories that are being blocked by current Enhanced Tracking Protection settings -->
    <!-- Preference for enhanced tracking protection for the custom protection settings for cookies-->
    <string name="preference_enhanced_tracking_protection_custom_cookies">Cookies</string>
    <!-- Option for enhanced tracking protection for the custom protection settings for cookies-->
    <string name="preference_enhanced_tracking_protection_custom_cookies_1">Rastrexadores ente sitios y de redes sociales</string>
    <!-- Option for enhanced tracking protection for the custom protection settings for cookies-->
    <string name="preference_enhanced_tracking_protection_custom_cookies_2">Cookies de sitios ensin visitar</string>
    <!-- Option for enhanced tracking protection for the custom protection settings for cookies-->
    <string name="preference_enhanced_tracking_protection_custom_cookies_3">Cookies de terceros (podría romper dalgunos sitios)</string>
    <!-- Option for enhanced tracking protection for the custom protection settings for cookies-->
    <string name="preference_enhanced_tracking_protection_custom_cookies_4">Toles cookies (va causar que los sitios web ruempan)</string>
    <!-- Preference for enhanced tracking protection for the custom protection settings for tracking content -->
    <string name="preference_enhanced_tracking_protection_custom_tracking_content">Conteníu que rastrexa</string>
    <!-- Option for enhanced tracking protection for the custom protection settings for tracking content-->
    <string name="preference_enhanced_tracking_protection_custom_tracking_content_1">En toles llingüetes</string>
    <!-- Option for enhanced tracking protection for the custom protection settings for tracking content-->
    <string name="preference_enhanced_tracking_protection_custom_tracking_content_2">Namás nes llingüetes privaes</string>
    <!-- Option for enhanced tracking protection for the custom protection settings for tracking content-->
    <string name="preference_enhanced_tracking_protection_custom_tracking_content_3">Namás nes llingüetes personalizaes</string>
    <!-- Preference for enhanced tracking protection for the custom protection settings -->
    <string name="preference_enhanced_tracking_protection_custom_cryptominers">Criptomineros</string>
    <!-- Preference for enhanced tracking protection for the custom protection settings -->
    <string name="preference_enhanced_tracking_protection_custom_fingerprinters">Buelgues</string>
    <string name="enhanced_tracking_protection_blocked">Blóquiase</string>
    <!-- Header for categories that are being not being blocked by current Enhanced Tracking Protection settings -->
    <string name="enhanced_tracking_protection_allowed">Permítese</string>
    <!-- Category of trackers (social media trackers) that can be blocked by Enhanced Tracking Protection -->
    <string name="etp_social_media_trackers_title">Rastrexadores de redes sociales</string>
    <!-- Description of social media trackers that can be blocked by Enhanced Tracking Protection -->
    <string name="etp_social_media_trackers_description">Llenda l\'habilidá que tienen les redes sociales de rastrexar la to actividá de restolar pela rede.</string>
    <!-- Category of trackers (cross-site tracking cookies) that can be blocked by Enhanced Tracking Protection -->
    <string name="etp_cookies_title">Cookies de rastrexu ente sitios</string>
    <!-- Description of cross-site tracking cookies that can be blocked by Enhanced Tracking Protection -->
    <string name="etp_cookies_description">Bloquia les cookies que les redes d\'anuncios y compañes d\'analís usen p\'atropar los tos datos de restolar en milenta sitios.</string>
    <!-- Category of trackers (cryptominers) that can be blocked by Enhanced Tracking Protection -->
    <string name="etp_cryptominers_title">Criptomineros</string>
    <!-- Description of cryptominers that can be blocked by Enhanced Tracking Protection -->
    <string name="etp_cryptominers_description">Evita que los scripts maliciosos consigan accesu al preséu pa minar divises dixitales.</string>
    <!-- Category of trackers (fingerprinters) that can be blocked by Enhanced Tracking Protection -->
    <string name="etp_fingerprinters_title">Buelgues</string>

    <!-- Description of fingerprinters that can be blocked by Enhanced Tracking Protection -->
    <string name="etp_fingerprinters_description">Evita la recoyida de datos identificables de forma esclusiva del preséu que puen usase pa rastrexar.</string>
    <!-- Category of trackers (tracking content) that can be blocked by Enhanced Tracking Protection -->
    <string name="etp_tracking_content_title">Conteníu que rastrexa</string>
    <!-- Description of tracking content that can be blocked by Enhanced Tracking Protection -->
    <string name="etp_tracking_content_description">Para la carga d\'anuncios, vídeos y otru conteníu esternu que contenga códigu que rastrexe. Quiciabes afeute a la funcionalidá de dalgunos sitios web.</string>
    <!-- Enhanced Tracking Protection Onboarding Message shown in a dialog above the toolbar. The first parameter is the name of the application (For example: Fenix) -->
    <string name="etp_onboarding_cfr_message">Cada vegada que l\'escudu tea moráu indica que %s bloquió rastrexadores nun sitiu. Tócalu pa más información.</string>
    <!-- Enhanced Tracking Protection message that protection is currently on for this site -->
    <string name="etp_panel_on">ACTIVÓSE nesti sitiu</string>
    <!-- Enhanced Tracking Protection message that protection is currently off for this site -->
    <string name="etp_panel_off">DESACTIVÓSE nesti sitiu</string>
    <!-- Header for exceptions list for which sites enhanced tracking protection is always off -->
    <string name="enhanced_tracking_protection_exceptions">La proteición ameyorada escontra\'l rastrexu ta desactivada pa estos sitios web</string>
    <!-- Content description (not visible, for screen readers etc.): Navigate
    back from ETP details (Ex: Tracking content) -->
    <string name="etp_back_button_content_description">Dir p\'atrás</string>
    <!-- About page Your rights link text -->
    <string name="about_your_rights">Los tos derechos</string>
    <!-- About page link text to open open source licenses screen -->
    <string name="about_open_source_licenses">Les biblioteques de códigu abiertu qu\'usamos</string>
    <!-- About page link text to open what's new link -->
    <string name="about_whats_new">Novedaes de %s</string>

    <!-- Open source licenses page title
    The first parameter is the app name -->
    <string name="open_source_licenses_title">%s | Biblioteques OSS</string>

    <!-- Category of trackers (redirect trackers) that can be blocked by Enhanced Tracking Protection -->
    <string name="etp_redirect_trackers_title">Redireiciones de rastrexadores</string>

    <!-- Description of redirect tracker cookies that can be blocked by Enhanced Tracking Protection -->
    <string name="etp_redirect_trackers_description">Llimpia les cookies creaes poles redireiciones a sitios web conocíos que rastrexen.</string>

    <!-- About page link text to open support link -->
    <string name="about_support">Sofitu</string>
    <!-- About page link text to list of past crashes (like about:crashes on desktop) -->
    <string name="about_crashes">Casques</string>
    <!-- About page link text to open privacy notice link -->
    <string name="about_privacy_notice">Avisu de privacidá</string>
    <!-- About page link text to open know your rights link -->
    <string name="about_know_your_rights">Conoz los tos derechos</string>
    <!-- About page link text to open licensing information link -->
    <string name="about_licensing_information">Información del llicenciamientu</string>
    <!-- About page link text to open a screen with libraries that are used -->
    <string name="about_other_open_source_libraries">Les biblioteques qu\'usamos</string>

    <!-- Toast shown to the user when they are activating the secret dev menu
        The first parameter is number of long clicks left to enable the menu -->
    <string name="about_debug_menu_toast_progress">Menú de depuración: %1$d calcu(os) p\'activar</string>
    <string name="about_debug_menu_toast_done">Activóse\'l menú de depuración</string>

    <!-- Content description of the tab counter toolbar button when one tab is open -->
    <string name="tab_counter_content_description_one_tab">1 llingüeta</string>
    <!-- Content description of the tab counter toolbar button when multiple tabs are open. First parameter will be replaced with the number of tabs (always more than one) -->
    <string name="tab_counter_content_description_multi_tab">%d llingüetes</string>

    <!-- Browser long press popup menu -->
    <!-- Copy the current url -->
    <string name="browser_toolbar_long_press_popup_copy">Copiar</string>
    <!-- Paste & go the text in the clipboard. '&amp;' is replaced with the ampersand symbol: & -->
    <string name="browser_toolbar_long_press_popup_paste_and_go">Apegar y dir</string>
    <!-- Paste the text in the clipboard -->
    <string name="browser_toolbar_long_press_popup_paste">Apegar</string>
    <!-- Snackbar message shown after an URL has been copied to clipboard. -->
    <string name="browser_toolbar_url_copied_to_clipboard_snackbar">La URL copióse al cartafueyu</string>

    <!-- Title text for the Add To Homescreen dialog -->
    <string name="add_to_homescreen_title">Amiestu a la pantalla d\'aniciu</string>
    <!-- Cancel button text for the Add to Homescreen dialog -->
    <string name="add_to_homescreen_cancel">Encaboxar</string>

    <!-- Add button text for the Add to Homescreen dialog -->
    <string name="add_to_homescreen_add">Amestar</string>

    <!-- Continue to website button text for the first-time Add to Homescreen dialog -->
    <string name="add_to_homescreen_continue">Siguir col sitiu</string>
    <!-- Placeholder text for the TextView in the Add to Homescreen dialog -->
    <string name="add_to_homescreen_text_placeholder">Nome del atayu</string>

    <!-- Describes the add to homescreen functionality -->
    <string name="add_to_homescreen_description_2">Pues amestar fácilmente esti sitiu web a la pantalla d\'Aniciu del preséu p\'acceder aína a elli como si fore una aplicación nativa.</string>

    <!-- Preference for managing the settings for logins and passwords in Fenix -->
    <string name="preferences_passwords_logins_and_passwords">Anicios de sesión y contraseñes</string>
    <!-- Preference for managing the saving of logins and passwords in Fenix -->
    <string name="preferences_passwords_save_logins">Guardáu d\'anicios de sesión y contraseñes</string>
    <!-- Preference option for asking to save passwords in Fenix -->
    <string name="preferences_passwords_save_logins_ask_to_save">Entrugar</string>
    <!-- Preference option for never saving passwords in Fenix -->
    <string name="preferences_passwords_save_logins_never_save">Nun guardar</string>
    <!-- Preference for autofilling saved logins in Fenix -->
    <string name="preferences_passwords_autofill">Autocompletáu de formularios</string>
    <!-- Preference for syncing saved logins in Fenix -->
    <string name="preferences_passwords_sync_logins">Sincronización d\'anicios de sesión</string>
    <!-- Syncing saved logins in Fenix is on -->
    <string name="preferences_passwords_sync_logins_on">Sí</string>
    <!-- Syncing saved logins in Fenix is off -->
    <string name="preferences_passwords_sync_logins_off">Non</string>
    <!-- Syncing saved logins in Fenix needs reconnect to sync -->
    <string name="preferences_passwords_sync_logins_reconnect">Calca equí pa reconectar</string>
    <!-- Syncing saved logins in Fenix needs login -->
    <string name="preferences_passwords_sync_logins_sign_in">Anicia sesión en Sync</string>
    <!-- Preference to access list of saved logins -->
    <string name="preferences_passwords_saved_logins">Anicios de sesión guardaos</string>
    <!-- Description of empty list of saved passwords. Placeholder is replaced with app name.  -->
    <string name="preferences_passwords_saved_logins_description_empty_text">Equí van amosase los anicios de sesión que guardes y sincronices con %s.</string>
    <!-- Preference to access list of saved logins -->
    <string name="preferences_passwords_saved_logins_description_empty_learn_more_link">Deprender más tocante a Sync</string>
    <!-- Preference to access list of login exceptions that we never save logins for -->
    <string name="preferences_passwords_exceptions">Esceiciones</string>
    <!-- Empty description of list of login exceptions that we never save logins for -->
    <string name="preferences_passwords_exceptions_description_empty">Equí van amosase los anicios de sesión y contraseñes que nun se guarden</string>
    <!-- Description of list of login exceptions that we never save logins for -->
    <string name="preferences_passwords_exceptions_description">Los anicios de sesión y contraseñes d\'estos sitios nun van guardase.</string>
    <!-- Text on button to remove all saved login exceptions -->
    <string name="preferences_passwords_exceptions_remove_all">Desaniciar toles esceiciones</string>
    <!-- Hint for search box in logins list -->
    <string name="preferences_passwords_saved_logins_search">Buscar anicios de sesión</string>
    <!-- Option to sort logins list A-Z, alphabetically -->
    <string name="preferences_passwords_saved_logins_alphabetically">Alfabéticamente</string>
    <!-- Option to sort logins list by most recently used -->
    <string name="preferences_passwords_saved_logins_recently_used">Usóse apocayá</string>
    <!-- The header for the site that a login is for -->
    <string name="preferences_passwords_saved_logins_site">Sitiu</string>
    <!-- The header for the username for a login -->
    <string name="preferences_passwords_saved_logins_username">Nome d\'usuariu</string>
    <!-- The header for the password for a login -->
    <string name="preferences_passwords_saved_logins_password">Contraseña</string>

    <!-- Message displayed in security prompt to reenter a secret pin to access saved logins -->
    <string name="preferences_passwords_saved_logins_enter_pin">Volvi introducir el PIN</string>
    <!-- Message displayed in security prompt to access saved logins -->
    <string name="preferences_passwords_saved_logins_enter_pin_description">Desbloquia pa ver los anicios de sesión guardaos</string>
    <!-- Message displayed when a connection is insecure and we detect the user is entering a password -->
    <string name="logins_insecure_connection_warning">Esta conexón nun ye segura. Los anicios de sesión introducíos equí podríen tar en riesgu.</string>
    <!-- Learn more link that will link to a page with more information displayed when a connection is insecure and we detect the user is entering a password -->
    <string name="logins_insecure_connection_warning_learn_more">Deprender más</string>
    <!-- Prompt message displayed when Fenix detects a user has entered a password and user decides if Fenix should save it. The first parameter is the name of the application (For example: Fenix)  -->
    <string name="logins_doorhanger_save">¿Quies que %s guarde esti aniciu de sesión?</string>
    <!-- Positive confirmation that Fenix should save the new or updated login -->
    <string name="logins_doorhanger_save_confirmation">Sí</string>
    <!-- Negative confirmation that Fenix should not save the new or updated login -->
    <string name="logins_doorhanger_save_dont_save">Non</string>
    <!-- Shown in snackbar to tell user that the password has been copied -->
    <string name="logins_password_copied">La contraseña copióse al cartafueyu</string>
    <!-- Shown in snackbar to tell user that the username has been copied -->
    <string name="logins_username_copied">El nome d\'usuariu copióse al cartafueyu</string>
    <!-- Shown in snackbar to tell user that the site has been copied -->
    <string name="logins_site_copied">El sitiu copióse al cartafueyu</string>

    <!-- Content Description (for screenreaders etc) read for the button to copy a password in logins-->
    <string name="saved_logins_copy_password">Copiar la contraseña</string>
    <!-- Content Description (for screenreaders etc) read for the button to clear a password while editing a login-->
    <string name="saved_logins_clear_password">Llimpiar la contraseña</string>
    <!-- Content Description (for screenreaders etc) read for the button to copy a username in logins -->
    <string name="saved_login_copy_username">Copiar el nome d\'usuariu</string>
    <!-- Content Description (for screenreaders etc) read for the button to clear a username while editing a login -->
    <string name="saved_login_clear_username">Llimpiar el nome d\'usuariu</string>
    <!-- Content Description (for screenreaders etc) read for the button to copy a site in logins -->
    <string name="saved_login_copy_site">Copiar el sitiu</string>
    <!-- Content Description (for screenreaders etc) read for the button to open a site in logins -->
    <string name="saved_login_open_site">Abrir el sitiu nel restolador</string>
    <!-- Content Description (for screenreaders etc) read for the button to reveal a password in logins -->
    <string name="saved_login_reveal_password">Amosar la contraseña</string>
    <!-- Content Description (for screenreaders etc) read for the button to hide a password in logins -->
    <string name="saved_login_hide_password">Anubrir la contraseña</string>

    <!-- Message displayed in biometric prompt displayed for authentication before allowing users to view their logins -->
    <string name="logins_biometric_prompt_message">Desbloquia pa ver los anicios de sesión guardaos</string>
    <!-- Title of warning dialog if users have no device authentication set up -->
    <string name="logins_warning_dialog_title">Anicios de sesión y contraseñes seguros</string>
    <!-- Message of warning dialog if users have no device authentication set up -->
    <string name="logins_warning_dialog_message">Configura un patrón de bloquéu, PIN o una contraseña pa protexer los anicios de sesión guardaos y contraseñes, y evitar qu\'otros usuarios accedan a ellos.</string>
    <!-- Negative button to ignore warning dialog if users have no device authentication set up -->
    <string name="logins_warning_dialog_later">Dempués</string>
    <!-- Positive button to send users to set up a pin of warning dialog if users have no device authentication set up -->
    <string name="logins_warning_dialog_set_up_now">Configurar agora</string>
    <!-- Title of PIN verification dialog to direct users to re-enter their device credentials to access their logins -->
    <string name="logins_biometric_prompt_message_pin">Desbloquéu del preséu</string>
    <!-- Title for Accessibility Force Enable Zoom Preference -->
    <string name="preference_accessibility_force_enable_zoom">Facer zoom en tolos sitios web</string>
    <!-- Summary for Accessibility Force Enable Zoom Preference -->
    <string name="preference_accessibility_force_enable_zoom_summary">Activa l\'averamientu y alloñamientu, tamién nos sitios web qu\'eviten estos xestos.</string>

    <!-- Saved logins sorting strategy menu item -by name- (if selected, it will sort saved logins alphabetically) -->
    <string name="saved_logins_sort_strategy_alphabetically">Nome (A-Z)</string>

    <!-- Saved logins sorting strategy menu item -by last used- (if selected, it will sort saved logins by last used) -->
    <string name="saved_logins_sort_strategy_last_used">Últimu usu</string>

    <!-- Title of the Add search engine screen -->
    <string name="search_engine_add_custom_search_engine_title">Amestar un motor de busca</string>
    <!-- Title of the Edit search engine screen -->
    <string name="search_engine_edit_custom_search_engine_title">Edición d\'un motor de busca</string>
    <!-- Content description (not visible, for screen readers etc.): Title for the button to add a search engine in the action bar -->
    <string name="search_engine_add_button_content_description">Amestar</string>
    <!-- Content description (not visible, for screen readers etc.): Title for the button to save a search engine in the action bar -->
    <string name="search_engine_add_custom_search_engine_edit_button_content_description">Guardar</string>
    <!-- Text for the menu button to edit a search engine -->
    <string name="search_engine_edit">Editar</string>
    <!-- Text for the menu button to delete a search engine -->
    <string name="search_engine_delete">Desaniciar</string>

    <!-- Text for the button to create a custom search engine on the Add search engine screen -->
    <string name="search_add_custom_engine_label_other">Otru</string>
    <!-- Placeholder text shown in the Search Engine Name TextField before a user enters text -->
    <string name="search_add_custom_engine_name_hint">Nome</string>

    <!-- Placeholder text shown in the Search String TextField before a user enters text -->
    <string name="search_add_custom_engine_search_string_hint">La cadena de busca a usar</string>
    <!-- Description text for the Search String TextField. The %s is part of the string -->
    <string name="search_add_custom_engine_search_string_example">Troca la consulta por «%s». Exemplu:\nhttps://www.duckduckgo.com/?q=%s</string>
    <!-- Text for the button to learn more about adding a custom search engine -->
    <string name="search_add_custom_engine_learn_more_label">Deprender más</string>

    <!-- Accessibility description for the 'Learn more' link -->
    <string name="search_add_custom_engine_learn_more_description">Enllaz Deprender más</string>

    <!-- Text shown when a user leaves the name field empty -->
    <string name="search_add_custom_engine_error_empty_name">Introduz el nome d\'un motor de busca</string>
    <!-- Text shown when a user tries to add a search engine that already exists -->
    <string name="search_add_custom_engine_error_existing_name">Yá esiste\'l motor de busca col nome «%s».</string>
    <!-- Text shown when a user leaves the search string field empty -->
    <string name="search_add_custom_engine_error_empty_search_string">Introduz una cadena de busca</string>
    <!-- Text shown when a user leaves out the required template string -->
    <string name="search_add_custom_engine_error_missing_template">Comprueba que la cadena de busca concase col formatu del exemplu</string>
    <!-- Text shown when we aren't able to validate the custom search query. The first parameter is the url of the custom search engine -->
    <string name="search_add_custom_engine_error_cannot_reach">Fallu al conectar con «%s»</string>
    <!-- Text shown when a user creates a new search engine -->
    <string name="search_add_custom_engine_success_message">Creóse %s</string>
    <!-- Text shown when a user successfully edits a custom search engine -->
    <string name="search_edit_custom_engine_success_message">Guardóse %s</string>
    <!-- Text shown when a user successfully deletes a custom search engine -->
    <string name="search_delete_search_engine_success_message">Desanicióse %s</string>

    <!-- Title text shown for the migration screen to the new browser. Placeholder replaced with app name -->
    <string name="migration_title">Afáyate nel %s más nuevu</string>
    <!-- Description text followed by a list of things migrating (e.g. Bookmarks, History). Placeholder replaced with app name-->
    <string name="migration_description">Espérate un restolador rediseñáu dafechu, con un rindimientu y unes carauterístiques ameyoraes p\'ayudate a facer más en llinia.\n\nEspera mentanto anovamos %s xunto con</string>
    <!-- Text on the disabled button while in progress. Placeholder replaced with app name -->
    <string name="migration_updating_app_button_text">Anovando %s…</string>
    <!-- Text on the enabled button. Placeholder replaced with app name-->
    <string name="migration_update_app_button">Aniciar %s</string>
    <!-- Accessibility description text for a completed migration item -->
    <string name="migration_icon_description">Completóse la migración</string>
    <!--Text on list of migrated items (e.g. Settings, History, etc.)-->
    <string name="migration_text_passwords">Contraseñes</string>

    <!-- Heading for the instructions to allow a permission -->
    <string name="phone_feature_blocked_intro">Pa permitir esti permisu:</string>
    <!-- First step for the allowing a permission -->
    <string name="phone_feature_blocked_step_settings">1. Vete a Axustes d\'Android</string>
    <!-- Second step for the allowing a permission -->
    <string name="phone_feature_blocked_step_permissions"><![CDATA[2. Toca <b>Permisos</b>]]></string>
    <!-- Third step for the allowing a permission (Fore example: Camera) -->
    <string name="phone_feature_blocked_step_feature"><![CDATA[3. Alterna <b>%1$s</b> a SÍ]]></string>

    <!-- Label that indicates a site is using a secure connection -->
    <string name="quick_settings_sheet_secure_connection">La conexón ye segura</string>
    <!-- Label that indicates a site is using a insecure connection -->
    <string name="quick_settings_sheet_insecure_connection">La conexón ye insegura</string>
    <!-- Confirmation message for a dialog confirming if the user wants to delete all the permissions for all sites-->
    <string name="confirm_clear_permissions_on_all_sites">¿De xuru que quies quitar tolos permisos de tolos sitios?</string>
    <!-- Confirmation message for a dialog confirming if the user wants to delete all the permissions for a site-->
    <string name="confirm_clear_permissions_site">¿De xuru que quies quitar tolos permisos d\'esti sitiu?</string>
    <!-- Confirmation message for a dialog confirming if the user wants to set default value a permission for a site-->
    <string name="confirm_clear_permission_site">¿De xuru que quies quitar esti permisu d\'esti sitiu?</string>
    <!-- label shown when there are not site exceptions to show in the site exception settings -->
    <string name="no_site_exceptions">Nun hai nenguna</string>
    <!-- Label for the Pocket default top site -->
    <string name="pocket_top_articles">Artículos destacaos</string>
    <!-- Bookmark deletion confirmation -->
    <string name="bookmark_deletion_confirmation">¿De xuru que quies desaniciar esti marcador?</string>
    <!-- Browser menu button that adds a top site to the home fragment -->
    <string name="browser_menu_add_to_top_sites">Amestar a los sitios destacaos</string>
    <!-- text shown before the issuer name to indicate who its verified by, parameter is the name of
     the certificate authority that verified the ticket-->
    <string name="certificate_info_verified_by">Cola verificación de: %1$s</string>
    <!-- Login overflow menu delete button -->
    <string name="login_menu_delete_button">Desaniciar</string>
    <!-- Login overflow menu edit button -->
    <string name="login_menu_edit_button">Editar</string>
    <!-- Message in delete confirmation dialog for logins -->
    <string name="login_deletion_confirmation">¿De xuru que quies desaniciar esti aniciu de sesión?</string>

    <!-- Positive action of a dialog asking to delete  -->
    <string name="dialog_delete_positive">Desaniciar</string>
    <!--  The editable text field for a login's web address. -->
    <string name="saved_login_hostname_description">El campu de testu editable pa la direición web del aniciu de sesión.</string>
    <!--  The editable text field for a login's username. -->
    <string name="saved_login_username_description">El campu de testu editable pal nome d\'usuariu del aniciu de sesión.</string>
    <!--  The editable text field for a login's password. -->
    <string name="saved_login_password_description">El campu de testu editable pa la contraseña del aniciu de sesión.</string>
    <!--  The page title for editing a saved login. -->
    <string name="edit">Edición</string>
    <!--  The error message in edit login view when password field is blank. -->
    <string name="saved_login_password_required">Ríquese la contraseña</string>
    <!-- Voice search button content description  -->
    <string name="voice_search_content_description">Busca pela voz</string>
    <!-- Voice search prompt description displayed after the user presses the voice search button -->
    <string name="voice_search_explainer">Fala agora</string>

    <!--  The error message in edit login view when a duplicate username exists. -->
    <string name="saved_login_duplicate">Yá esiste un aniciu de sesión con esi nome d\'usuariu</string>

    <!-- Synced Tabs -->
    <!-- Text displayed to ask user to connect another device as no devices found with account -->
    <string name="synced_tabs_connect_another_device">Conecta otru preséu.</string>
    <!-- Text displayed asking user to re-authenticate -->
    <string name="synced_tabs_reauth">Volvi autenticate, por favor.</string>
    <!-- Text displayed when user has disabled tab syncing in Firefox Sync Account -->
    <string name="synced_tabs_enable_tab_syncing">Activa la sincronización de llingüetes, por favor.</string>
    <!-- Text displayed when user has no tabs that have been synced -->
    <string name="synced_tabs_no_tabs">Nun tienes llingüetes abiertes nel Firefox de los demás preseos de to.</string>

    <!-- Text displayed in the synced tabs screen when a user is not signed in to Firefox Sync describing Synced Tabs -->
    <string name="synced_tabs_sign_in_message">Ve una llista de les llingüetes que tienes nos demás preseos de to.</string>
    <!-- Text displayed on a button in the synced tabs screen to link users to sign in when a user is not signed in to Firefox Sync -->
    <string name="synced_tabs_sign_in_button">Aniciar sesión pa sincronizar</string>

    <!-- The text displayed when a synced device has no tabs to show in the list of Synced Tabs. -->
    <string name="synced_tabs_no_open_tabs">Nun hai llingüetes abiertes</string>

    <!-- Top Sites -->
    <!-- Title text displayed in the dialog when top sites limit is reached. -->
    <string name="top_sites_max_limit_title">Algamóse la llende de sitios destacaos</string>
    <!-- Content description text displayed in the dialog when top sites limit is reached. -->
    <string name="top_sites_max_limit_content_2">P\'amestar un sitiu destacáu nuevu, desanicia otru. Ten primíu\'l sitiu y esbilla desaniciar.</string>
    <!-- Confirmation dialog button text when top sites limit is reached. -->
    <string name="top_sites_max_limit_confirmation_button">Val, entendílo</string>

    <!-- Label for the show most visited sites preference -->
    <string name="top_sites_toggle_top_frecent_sites">Amosar los sitios más visitaos</string>

    <!-- Title text displayed in the rename top site dialog. -->
	<string name="top_sites_rename_dialog_title">Nome</string>
	<!-- Hint for renaming title of a top site -->
	<string name="top_site_name_hint">Nome del sitiu destacáu</string>
	<!-- Button caption to confirm the renaming of the top site. -->
	<string name="top_sites_rename_dialog_ok">Aceutar</string>
	<!-- Dialog button text for canceling the rename top site prompt. -->
	<string name="top_sites_rename_dialog_cancel">Encaboxar</string>

    <!-- Content description for close button in collection placeholder. -->
    <string name="remove_home_collection_placeholder_content_description">Desaniciar</string>

    <!-- Deprecated: text for the firefox account onboarding card header
    The first parameter is the name of the app (e.g. Firefox Preview) -->
    <string name="onboarding_firefox_account_header">Aprovecha %s al máximu.</string>

    <!-- Content description radio buttons with a link to more information -->
    <string name="radio_preference_info_content_description">Calca pa más detalles</string>

    <!-- Deprecated: No Open Tabs Message Header -->
    <string name="no_collections_header1">Coleiciona les coses que t\'importen</string>
    <!-- Deprecated: Label to describe what collections are to a new user without any collections -->
    <string name="no_collections_description1">Agrupa busques, sitios y llingüetes asemeyaos p\'acceder aína a ellos dempués.</string>
    <!-- Deprecated: text for the firefox account onboarding card header when we detect you're already signed in to -->
    <string name="onboarding_firefox_account_auto_signin_header_2">Aniciesti sesión como %s n\'otru Firefox d\'esti teléfonu. ¿Quedríes aniciar sesión con esta cuenta?</string>
    <!-- Deprecated: Describes the add to homescreen functionality -->
    <string name="add_to_homescreen_description">Pues amestar fácilmente esti sitiu web a la pantalla d\'aniciu del preséu p\'acceder nel intre y restolalu como si fore una aplicación.</string>

    </resources><|MERGE_RESOLUTION|>--- conflicted
+++ resolved
@@ -53,7 +53,7 @@
     <string name="tab_tray_enter_multiselect_content_description">Entresti nel mou d\'esbilla múltiple, esbilla les llingüetes pa guardar nuna coleición</string>
 
     <!-- About content. The first parameter is the name of the application. (For example: Fenix) -->
-    <string name="about_content">%1$s ta producíu por @fork-maintainers.</string>
+    <string name="about_content">%1$s ta producíu por Mozilla.</string>
 
     <!-- Private Browsing -->
     <!-- Title for private session option -->
@@ -530,11 +530,7 @@
     <!-- Title of preference for tabs management -->
     <string name="preferences_tabs">Llingüetes</string>
     <!-- Title of preference that allows a user to specify the tab view -->
-<<<<<<< HEAD
-    <string name="preferences_tab_view">Llista de les llinguüetes</string>
-=======
     <string name="preferences_tab_view">Llista de llingüetes</string>
->>>>>>> 064f42b6
     <!-- Option for a list tab view -->
     <string name="tab_view_list">En llista</string>
     <!-- Option for a grid tab view -->
@@ -595,11 +591,8 @@
     <string name="tab_tray_multiselect_share_content_description">Compartir les llingüetes abiertes</string>
     <!-- Content description for tabs tray multiselect menu -->
     <string name="tab_tray_multiselect_menu_content_description">Menú de llingüetes abiertes</string>
-<<<<<<< HEAD
-=======
     <!-- Content description (not visible, for screen readers etc.): Removes tab from collection button. Removes the selected tab from collection when pressed -->
     <string name="remove_tab_from_collection">Desaniciar la llingüeta de la coleición</string>
->>>>>>> 064f42b6
     <!-- Text for button to enter multiselect mode in tabs tray -->
     <string name="tabs_tray_select_tabs">Esbillar llingüetes</string>
     <!-- Content description (not visible, for screen readers etc.): Close tab button. Closes the current session when pressed -->
