<?xml version="1.0" encoding="utf-8"?>
<resources xmlns:tools="http://schemas.android.com/tools" xmlns:moz="http://mozac.org/tools">
    <!-- App name for private browsing mode. The first parameter is the name of the app defined in app_name (for example: Fenix)-->
    <string name="app_name_private_5">%s privat</string>
    <!-- App name for private browsing mode. The first parameter is the name of the app defined in app_name (for example: Fenix)-->
    <string name="app_name_private_4">%s (nav. privada)</string>

    <!-- Home Fragment -->
    <!-- Content description (not visible, for screen readers etc.): "Three dot" menu button. -->
    <string name="content_description_menu">Mai d’opcions</string>
    <!-- Content description (not visible, for screen readers etc.): "Private Browsing" menu button. -->
    <string name="content_description_private_browsing_button">Activar la navegacion privada</string>
    <!-- Content description (not visible, for screen readers etc.): "Private Browsing" menu button. -->
    <string name="content_description_disable_private_browsing_button">Desactivar la navigacion privada.</string>
    <!-- Placeholder text shown in the search bar before a user enters text -->
    <string name="search_hint">Recèrca o adreça</string>

    <!-- Placeholder text shown in search bar when using history search -->
    <string name="history_search_hint">Cercar dins l’istoric</string>
    <!-- Placeholder text shown in search bar when using bookmarks search -->
    <string name="bookmark_search_hint">Cercar dins los marcapaginas</string>
    <!-- Placeholder text shown in search bar when using tabs search -->
    <string name="tab_search_hint">Cercar pels onglets</string>
    <!-- Placeholder text shown in the search bar when using application search engines -->
    <string name="application_search_hint">Picatz un tèrme de recèrca</string>
    <!-- No Open Tabs Message Description -->
    <string name="no_open_tabs_description">Vòstres onglets dobèrts seràn visibles aquí.</string>

    <!-- No Private Tabs Message Description -->
    <string name="no_private_tabs_description">Los onglets privats se mostraràn aquí.</string>

    <!-- Tab tray multi select title in app bar. The first parameter is the number of tabs selected -->
    <string name="tab_tray_multi_select_title">%1$d seleccionats</string>
    <!-- Label of button in create collection dialog for creating a new collection  -->
    <string name="tab_tray_add_new_collection">Ajustar una colleccion nòva</string>
    <!-- Label of editable text in create collection dialog for naming a new collection  -->
    <string name="tab_tray_add_new_collection_name">Nom</string>
    <!-- Label of button in save to collection dialog for selecting a current collection  -->
    <string name="tab_tray_select_collection">Seleccionar una colleccion</string>
    <!-- Content description for close button while in multiselect mode in tab tray -->
    <string name="tab_tray_close_multiselect_content_description">Sortir del mòde seleccion multipla</string>
    <!-- Content description for save to collection button while in multiselect mode in tab tray -->
    <string name="tab_tray_collection_button_multiselect_content_description">Enregistrar los onglets seleccionats dins la colleccion</string>
    <!-- Content description on checkmark while tab is selected in multiselect mode in tab tray -->
    <string name="tab_tray_multiselect_selected_content_description">Seleccionat</string>

    <!-- Home - Recently saved bookmarks -->
    <!-- Title for the home screen section with recently saved bookmarks. -->
    <string name="recently_saved_title">Salvats recentament</string>
    <!-- Content description for the button which navigates the user to show all of their saved bookmarks. -->
    <string name="recently_saved_show_all_content_description_2">Afichar totes los marcapaginas enregistrats</string>

    <!-- Text for the menu button to remove a recently saved bookmark from the user's home screen -->
    <string name="recently_saved_menu_item_remove">Levar</string>

    <!-- About content. The first parameter is the name of the application. (For example: Fenix) -->
    <string name="about_content">%1$s es produch per Mozilla.</string>

    <!-- Private Browsing -->
    <!-- Explanation for private browsing displayed to users on home view when they first enable private mode
        The first parameter is the name of the app defined in app_name (for example: Fenix) -->
    <string name="private_browsing_placeholder_description_2">%1$s escafa vòstre istoric de recèrcas e de navegacion quand quitatz l’aplicacion o tampatz totes los onglets e fenèstras de navegacion privada. Malgrat qu’aquò vos faga pas venir anonim pels sites web o vòstre provesidor Internet, fa venir mai simple de gardar privat çò que fasètz en linha pels autres qu’utilizan aqueste ordenador.</string>
    <string name="private_browsing_common_myths">Mites màgers de la navegacion privada</string>

    <!-- Private mode shortcut "contextual feature recommendation" (CFR) -->
    <!-- Text for the main message -->
    <string name="cfr_message">Apondre un acorchi per dobrir d’onglets privats de l’ecran d’acuèlh estant.</string>
    <!-- Text for the positive button -->
    <string name="cfr_pos_button_text">Apondre un acorchi</string>
    <!-- Text for the negative button -->
    <string name="cfr_neg_button_text">Non, mercé</string>

    <!-- Open in App "contextual feature recommendation" (CFR) -->
    <!-- Text for the info message. The first parameter is the name of the application.-->
    <string name="open_in_app_cfr_info_message_2">Podètz configurar %1$s per dobrir automaticament los ligams dins las aplicacions.</string>
    <!-- Text for the positive action button -->
    <string name="open_in_app_cfr_positive_button_text">Anar als paramètres</string>
    <!-- Text for the negative action button -->
    <string name="open_in_app_cfr_negative_button_text">Ignorar</string>

    <!-- Content description for close button used in "contextual feature recommendation" (CFR) popups -->
    <string name="cfr_dismiss_button_default_content_description">Ignorar</string>

    <!-- Total cookie protection "contextual feature recommendation" (CFR) -->
    <!-- Text for the message displayed in the contextual feature recommendation popup promoting the total cookie protection feature. -->
    <string name="tcp_cfr_message">Nòstra foncionalitat la mai potenta de confidencialitat isola ja los traçadors intersites.</string>
    <!-- Text displayed that links to website containing documentation about the "Total cookie protection" feature. -->
    <string name="tcp_cfr_learn_more">Ne saber tocant la proteccion totala contra los cookies</string>

    <!-- Text for the info dialog when camera permissions have been denied but user tries to access a camera feature. -->
    <string name="camera_permissions_needed_message">Accès a la camèra necessari. Anatz als paramètres Android, tocatz Autorizacions puèi Autorizar.</string>
    <!-- Text for the positive action button to go to Android Settings to grant permissions. -->
    <string name="camera_permissions_needed_positive_button_text">Anar als paramètres</string>
    <!-- Text for the negative action button to dismiss the dialog. -->
    <string name="camera_permissions_needed_negative_button_text">Ignorar</string>

    <!-- Text for the banner message to tell users about our auto close feature. -->
    <string name="tab_tray_close_tabs_banner_message">Definir quand tampar automaticament los onglets pas visualizats lo jorn, la setmana o lo mes passat.</string>
    <!-- Text for the positive action button to go to Settings for auto close tabs. -->
    <string name="tab_tray_close_tabs_banner_positive_button_text">Veire las opcions</string>
    <!-- Text for the negative action button to dismiss the Close Tabs Banner. -->
    <string name="tab_tray_close_tabs_banner_negative_button_text">Ignorar</string>

    <!-- Text for the banner message to tell users about our inactive tabs feature. -->
    <string name="tab_tray_inactive_onboarding_message">Los onglets qu’avètz pas consultats fa dos setmanas son desplaçats aicí.</string>
    <!-- Text for the action link to go to Settings for inactive tabs. -->
    <string name="tab_tray_inactive_onboarding_button_text">Desactivar los paramètres</string>

    <!-- Text for title for the auto-close dialog of the inactive tabs. -->
    <string name="tab_tray_inactive_auto_close_title">Tampadura automatica aprèp un mes ?</string>
    <!-- Text for the body for the auto-close dialog of the inactive tabs.
        The first parameter is the name of the application.-->
    <string name="tab_tray_inactive_auto_close_body_2">%1$s pòt tampar los onglets qu’avètz pas consultats pendent lo mes passat.</string>
    <!-- Content description for close button in the auto-close dialog of the inactive tabs. -->
    <string name="tab_tray_inactive_auto_close_button_content_description">Tampar</string>

    <!-- Text for turn on auto close tabs button in the auto-close dialog of the inactive tabs. -->
    <string name="tab_tray_inactive_turn_on_auto_close_button_2">Activar la tampadura auto</string>


    <!-- Home screen icons - Long press shortcuts -->
    <!-- Shortcut action to open new tab -->
    <string name="home_screen_shortcut_open_new_tab_2">Onglet novèl</string>

    <!-- Shortcut action to open new private tab -->
    <string name="home_screen_shortcut_open_new_private_tab_2">Novèl onglet de nav. privada</string>

    <!-- Recent Tabs -->
    <!-- Header text for jumping back into the recent tab in the home screen -->
    <string name="recent_tabs_header">Tornar a aqueste onglet</string>
    <!-- Button text for showing all the tabs in the tabs tray -->
    <string name="recent_tabs_show_all">O afichar tot</string>

    <!-- Content description for the button which navigates the user to show all recent tabs in the tabs tray. -->
    <string name="recent_tabs_show_all_content_description_2">Afichar lo boton dels onglets recents</string>

    <!-- Text for button in synced tab card that opens synced tabs tray -->
    <string name="recent_tabs_see_all_synced_tabs_button_text">Veire totes los onglets sincronizats</string>
    <!-- Accessibility description for device icon used for recent synced tab -->
    <string name="recent_tabs_synced_device_icon_content_description">Periferic sincronizat</string>
    <!-- Text for the dropdown menu to remove a recent synced tab from the homescreen -->
    <string name="recent_synced_tab_menu_item_remove">Levar</string>
    <!-- Text for the menu button to remove a grouped highlight from the user's browsing history
         in the Recently visited section -->
    <string name="recent_tab_menu_item_remove">Levar</string>

    <!-- History Metadata -->
    <!-- Header text for a section on the home screen that displays grouped highlights from the
         user's browsing history, such as topics they have researched or explored on the web -->
    <string name="history_metadata_header_2">Visitats fa res</string>
    <!-- Text for the menu button to remove a grouped highlight from the user's browsing history
         in the Recently visited section -->
    <string name="recently_visited_menu_item_remove">Suprimir</string>

    <!-- Content description for the button which navigates the user to show all of their history. -->
    <string name="past_explorations_show_all_content_description_2">Afichar totas las navegacions passadas</string>

    <!-- Browser Fragment -->
    <!-- Content description (not visible, for screen readers etc.): Navigate backward (browsing history) -->
    <string name="browser_menu_back">Tornar</string>
    <!-- Content description (not visible, for screen readers etc.): Navigate forward (browsing history) -->
    <string name="browser_menu_forward">Pagina seguenta</string>
    <!-- Content description (not visible, for screen readers etc.): Refresh current website -->
    <string name="browser_menu_refresh">Actualizar</string>
    <!-- Content description (not visible, for screen readers etc.): Stop loading current website -->
    <string name="browser_menu_stop">Arrestar</string>
    <!-- Browser menu button that opens the addon manager -->
    <string name="browser_menu_add_ons">Moduls</string>
    <!-- Text displayed when there are no add-ons to be shown -->
    <string name="no_add_ons">Cap d’extension aquí</string>
    <!-- Browser menu button that sends a user to help articles -->
    <string name="browser_menu_help">Ajuda</string>
    <!-- Browser menu button that sends a to a the what's new article -->
    <string name="browser_menu_whats_new">Novetats</string>
    <!-- Browser menu button that opens the settings menu -->
    <string name="browser_menu_settings">Paramètres</string>
    <!-- Browser menu button that opens a user's library -->
    <string name="browser_menu_library">Bibliotèca</string>
    <!-- Browser menu toggle that requests a desktop site -->
    <string name="browser_menu_desktop_site">Version ordenador</string>
    <!-- Browser menu toggle that adds a shortcut to the site on the device home screen. -->
    <string name="browser_menu_add_to_homescreen">Apondre a l’ecran d’acuèlh</string>
    <!-- Browser menu toggle that installs a Progressive Web App shortcut to the site on the device home screen. -->
    <string name="browser_menu_install_on_homescreen">Installar</string>
    <!-- Content description (not visible, for screen readers etc.) for the Resync tabs button -->
    <string name="resync_button_content_description">Tornar sincronizar</string>
    <!-- Browser menu button that opens the find in page menu -->
    <string name="browser_menu_find_in_page">Recercar dins la pagina</string>
    <!-- Browser menu button that saves the current tab to a collection -->
    <string name="browser_menu_save_to_collection_2">Salvar a la colleccion</string>
    <!-- Browser menu button that open a share menu to share the current site -->
    <string name="browser_menu_share">Partejar</string>
    <!-- Browser menu button shown in custom tabs that opens the current tab in Fenix
        The first parameter is the name of the app defined in app_name (for example: Fenix) -->
    <string name="browser_menu_open_in_fenix">Dobrir amb %1$s</string>
    <!-- Browser menu text shown in custom tabs to indicate this is a Fenix tab
        The first parameter is the name of the app defined in app_name (for example: Fenix) -->
    <string name="browser_menu_powered_by">FONCIONA GRÀCIA A %1$s</string>
    <!-- Browser menu text shown in custom tabs to indicate this is a Fenix tab
        The first parameter is the name of the app defined in app_name (for example: Fenix) -->
    <string name="browser_menu_powered_by2">Fonciona gràcia a %1$s</string>

    <!-- Browser menu button to put the current page in reader mode -->
    <string name="browser_menu_read">Mòde lectura</string>
    <!-- Browser menu button content description to close reader mode and return the user to the regular browser -->
    <string name="browser_menu_read_close">Tampar la vista de lectura</string>
    <!-- Browser menu button to open the current page in an external app -->
    <string name="browser_menu_open_app_link">Dobrir amb l’aplicacion</string>

    <!-- Browser menu button to show reader view appearance controls e.g. the used font type and size -->
    <string name="browser_menu_customize_reader_view">Personalizar la vista lectura</string>
    <!-- Browser menu label for adding a bookmark -->
    <string name="browser_menu_add">Apondre</string>
    <!-- Browser menu label for editing a bookmark -->
    <string name="browser_menu_edit">Modificar</string>

    <!-- Button shown on the home page that opens the Customize home settings -->
    <string name="browser_menu_customize_home_1">Personalizar la pagina d’acuèlh</string>
    <!-- Browser Toolbar -->
    <!-- Content description for the Home screen button on the browser toolbar -->
    <string name="browser_toolbar_home">Ecran d’acuèlh</string>

    <!-- Locale Settings Fragment -->
    <!-- Content description for tick mark on selected language -->
    <string name="a11y_selected_locale_content_description">Lenga seleccionada</string>
    <!-- Text for default locale item -->
    <string name="default_locale_text">Segon la lenga del periferic</string>
    <!-- Placeholder text shown in the search bar before a user enters text -->
    <string name="locale_search_hint">Cercar una lenga</string>

    <!-- Search Fragment -->
    <!-- Button in the search view that lets a user search by scanning a QR code -->
    <string name="search_scan_button">Numerizar</string>
    <!-- Button in the search view that lets a user change their search engine -->
    <string name="search_engine_button">Motor de recèrca</string>
    <!-- Button in the search view when shortcuts are displayed that takes a user to the search engine settings -->
    <string name="search_shortcuts_engine_settings">Paramètres del motor de recèrca</string>
    <!-- Button in the search view that lets a user navigate to the site in their clipboard -->
    <string name="awesomebar_clipboard_title">Utilizar lo ligam del quichapapièr</string>
    <!-- Button in the search suggestions onboarding that allows search suggestions in private sessions -->
    <string name="search_suggestions_onboarding_allow_button">Autorizar</string>
    <!-- Button in the search suggestions onboarding that does not allow search suggestions in private sessions -->
    <string name="search_suggestions_onboarding_do_not_allow_button">Autorizar pas</string>
    <!-- Search suggestion onboarding hint title text -->
    <string name="search_suggestions_onboarding_title">Autorizar las suggestions de recèrca en navegacion privada ?</string>
    <!-- Search suggestion onboarding hint description text, first parameter is the name of the app defined in app_name (for example: Fenix)-->
    <string name="search_suggestions_onboarding_text">%s enviarà tot çò que picatz dins la barra d’adreça al motor de recèrca</string>

    <!-- Search engine suggestion title text. The first parameter is the name of teh suggested engine-->
    <string name="search_engine_suggestions_title">Cercar %s</string>
    <!-- Search engine suggestion description text -->
    <string name="search_engine_suggestions_description">Recèrcas dirèctament dins la barra d’adreça</string>

    <!-- Menu option in the search selector menu to open the search settings -->
    <string name="search_settings_menu_item">Paramètres de recèrca</string>

    <!-- Header text for the search selector menu -->
    <string moz:RemovedIn="109" name="search_header_menu_item" tools:ignore="UnusedResources">Aqueste còp cercar :</string>

    <!-- Header text for the search selector menu -->
    <string name="search_header_menu_item_2">Aqueste còp cercar amb :</string>

    <!-- Home onboarding -->
    <!-- Onboarding home screen popup dialog, shown on top of the Jump back in section. -->
    <string name="onboarding_home_screen_jump_back_contextual_hint_2">Fasètz coneissença amb vòstra pagina d’acuèlh personalizada. Onglets recents, marcapaginas e resultats de recèrca apreissaràn aicí.</string>
    <!-- Home onboarding dialog welcome screen title text. -->
<<<<<<< HEAD
    <string moz:RemovedIn="106" name="onboarding_home_welcome_title" tools:ignore="UnusedResources">La benvenguda a Internet independent</string>
    <!-- Home onboarding dialog welcome screen title text. -->
=======
>>>>>>> 68970841
    <string name="onboarding_home_welcome_title_2">Benvengut dins un Internet mai personal</string>
    <!-- Home onboarding dialog welcome screen description text. -->
    <string name="onboarding_home_welcome_description">Mai de colors. Melhora confidencialitat. Meteis engatjament per las personas abans lo profièch.</string>
    <!-- Home onboarding dialog sign into sync screen title text. -->
<<<<<<< HEAD
    <string moz:RemovedIn="106" name="onboarding_home_sync_title_2" tools:ignore="UnusedResources">Basculatz del mobil a l’ordenador e invèrsament</string>
    <!-- Home onboarding dialog sign into sync screen title text. -->
=======
>>>>>>> 68970841
    <string name="onboarding_home_sync_title_3">Bascular d’ecran es mai facil que jamai</string>
    <!-- Home onboarding dialog sign into sync screen description text. -->
    <string name="onboarding_home_sync_description">Tornatz ont èretz amb los onglets d’autres aparelhs que figuran ara per la pagina d’acuèlh.</string>
    <!-- Text for the button to continue the onboarding on the home onboarding dialog. -->
    <string name="onboarding_home_get_started_button">Per començar</string>
    <!-- Text for the button to navigate to the sync sign in screen on the home onboarding dialog. -->
    <string name="onboarding_home_sign_in_button">Connexion</string>
    <!-- Text for the button to skip the onboarding on the home onboarding dialog. -->
    <string name="onboarding_home_skip_button">Passar</string>

    <!-- Onboarding home screen sync popup dialog message, shown on top of Recent Synced Tabs in the Jump back in section. -->
    <string name="sync_cfr_message">Vòstre onglets son sincronizatz ! Tornatz ont èretz sus vòstre autre aparelh.</string>

    <!-- Content description (not visible, for screen readers etc.): Close button for the home onboarding dialog -->
    <string name="onboarding_home_content_description_close_button">Tampar</string>

    <!-- Search Widget -->
    <!-- Content description for searching with a widget. The first parameter is the name of the application.-->
    <string name="search_widget_content_description_2">Dobrir dins un onglet %1$s novèl</string>
    <!-- Text preview for smaller sized widgets -->
    <string name="search_widget_text_short">Recercar</string>
    <!-- Text preview for larger sized widgets -->
    <string name="search_widget_text_long">Recercar sul web</string>

    <!-- Content description (not visible, for screen readers etc.): Voice search -->
    <string name="search_widget_voice">Recèrca a la votz</string>

    <!-- Preferences -->
    <!-- Title for the settings page-->
    <string name="settings">Paramètres</string>
    <!-- Preference category for general settings -->
    <string name="preferences_category_general">General</string>
    <!-- Preference category for all links about Fenix -->
    <string name="preferences_category_about">A prepaus</string>
    <!-- Preference for settings related to changing the default search engine -->
    <string name="preferences_default_search_engine">Motor de recèrca per defaut</string>
    <!-- Preference for settings related to Search -->
    <string name="preferences_search">Recèrca</string>
    <!-- Preference for settings related to Search address bar -->
    <string name="preferences_search_address_bar">Barra d‘adreça</string>
    <!-- Preference link to rating Fenix on the Play Store -->
    <string name="preferences_rate">Valorar sus Google Play</string>
    <!-- Preference linking to about page for Fenix
        The first parameter is the name of the app defined in app_name (for example: Fenix) -->
    <string name="preferences_about">A prepaus de %1$s</string>

    <!-- Preference for settings related to changing the default browser -->
    <string name="preferences_set_as_default_browser">Definir coma navegador per defaut</string>
    <!-- Preference category for advanced settings -->
    <string name="preferences_category_advanced">Avançat</string>
    <!-- Preference category for privacy and security settings -->
    <string name="preferences_category_privacy_security">Vida privada e seguretat</string>
    <!-- Preference for advanced site permissions -->
    <string name="preferences_site_permissions">Autorizacions de site</string>
    <!-- Preference for private browsing options -->
    <string name="preferences_private_browsing_options">Navegacion privada</string>
    <!-- Preference for opening links in a private tab-->
    <string name="preferences_open_links_in_a_private_tab">Dobrir los ligams en navigacion privada</string>
    <!-- Preference for allowing screenshots to be taken while in a private tab-->
    <string name="preferences_allow_screenshots_in_private_mode">Permetre las capturas d’ecran en navegacion privada</string>
    <!-- Will inform the user of the risk of activating Allow screenshots in private browsing option -->
    <string name="preferences_screenshots_in_private_mode_disclaimer">Se permés, los onglets privats seràn tanben visibles quand mantunas aplicacions son dubèrtas</string>
    <!-- Preference for adding private browsing shortcut -->
    <string name="preferences_add_private_browsing_shortcut">Ajustar un acorchi per la navegacion privada</string>
    <!-- Preference for enabling "HTTPS-Only" mode -->
    <string name="preferences_https_only_title">Mòde HTTPS solament</string>

    <!-- Preference for removing cookie/consent banners from sites automatically. See reduce_cookie_banner_summary for additional context. -->
    <string name="preferences_cookie_banner_reduction">Reduccion de las bandièras de cookies</string>
    <!-- Preference for rejecting or removing as many cookie/consent banners as possible on sites. See reduce_cookie_banner_summary for additional context. -->
    <string name="reduce_cookie_banner_option">Reduire las bandièras de cookies</string>
    <!-- Summary for the preference for rejecting all cookies whenever possible. -->
    <string name="reduce_cookie_banner_summary">Firefox ensaja automaticament de regetar las demandas de cookies de las bandièras de cookies. Se l’opcion de refús es pas disponibla, Firefox accèpta totes las cookies per tampar la bandièra.</string>

    <!-- Description of the preference to enable "HTTPS-Only" mode. -->
    <string name="preferences_https_only_summary">Ensaja automaticament de se connectar als sites amb lo chiframent HTTPS per una seguretat melhorada.</string>
    <!-- Summary of tracking protection preference if tracking protection is set to on -->
    <string name="preferences_https_only_on">Activat</string>
    <!-- Summary of tracking protection preference if tracking protection is set to off -->
    <string name="preferences_https_only_off">Desactivat</string>
    <!-- Text displayed that links to website containing documentation about "HTTPS-Only" mode -->
    <string name="preferences_http_only_learn_more">Ne saber mai</string>
    <!-- Option for the https only setting -->
    <string name="preferences_https_only_in_all_tabs">Activar per totes los onglets</string>
    <!-- Option for the https only setting -->
    <string name="preferences_https_only_in_private_tabs">Activar sonque en navegacion privada</string>
    <!-- Title shown in the error page for when trying to access a http website while https only mode is enabled. -->
    <string name="errorpage_httpsonly_title">Site securizat pas disponible</string>
    <!-- Message shown in the error page for when trying to access a http website while https only mode is enabled. The message has two paragraphs. This is the first. -->
    <string name="errorpage_httpsonly_message_title">Fòrt probablament lo site web pren simplament pas en carga lo HTTPS.</string>
    <!-- Message shown in the error page for when trying to access a http website while https only mode is enabled. The message has two paragraphs. This is the second. -->
    <string name="errorpage_httpsonly_message_summary">Pasmens es tanben possible qu’un atacaire siá implicat. Se contunhatz sus aqueste site, deuriatz pas dintrar d’informacions confidencialas. Dins aqueste cas lo mòde HTTPS solament serà temporàriament desactivat per aqueste site.</string>
    <!-- Preference for accessibility -->
    <string name="preferences_accessibility">Accessibilitat</string>
    <!-- Preference to override the Firefox Account server -->
    <string name="preferences_override_fxa_server">Servidor de compte Firefox personalizat</string>
    <!-- Preference to override the Sync token server -->
    <string name="preferences_override_sync_tokenserver">Servidor Sync personalizat</string>
    <!-- Toast shown after updating the FxA/Sync server override preferences -->
    <string name="toast_override_fxa_sync_server_done">Servidor de compte o de sincronozacion modificat. L’aplicacion se tanca per aplicar las modificacions…</string>
    <!-- Preference category for account information -->
    <string name="preferences_category_account">Compte</string>
    <!-- Preference for changing where the toolbar is positioned -->
    <string name="preferences_toolbar">Barra d’aisinas</string>
    <!-- Preference for changing default theme to dark or light mode -->
    <string name="preferences_theme">Tèma</string>
    <!-- Preference for customizing the home screen -->
    <string name="preferences_home_2">Pagina d’acuèlh</string>
    <!-- Preference for gestures based actions -->
    <string name="preferences_gestures">Gèstes</string>
    <!-- Preference for settings related to visual options -->
    <string name="preferences_customize">Personalizacion</string>
    <!-- Preference description for banner about signing in -->
    <string name="preferences_sign_in_description_2">Connectatz-vos per sincronizar onglets, marcapaginas, senhals e plan mai encara.</string>
    <!-- Preference shown instead of account display name while account profile information isn't available yet. -->
    <string name="preferences_account_default_name">Compte Firefox</string>
    <!-- Preference text for account title when there was an error syncing FxA -->
    <string name="preferences_account_sync_error">Tornatz vos connectar per reprendre la sincronizacion</string>
    <!-- Preference for language -->
    <string name="preferences_language">Lenga</string>

    <!-- Preference for data choices -->
    <string name="preferences_data_choices">Donadas collectadas</string>
    <!-- Preference for data collection -->
    <string name="preferences_data_collection">Culhida de donadas</string>
    <!-- Preference for developers -->
    <string name="preferences_remote_debugging">Desbugatge distant per USB</string>
    <!-- Preference title for switch preference to show search engines -->
    <string name="preferences_show_search_engines">Mostrar motors de recèrca</string>
    <!-- Preference title for switch preference to show search suggestions -->
    <string name="preferences_show_search_suggestions">Mostrar las suggestions de recèrca</string>
    <!-- Preference title for switch preference to show voice search button -->
    <string name="preferences_show_voice_search">Mostrar la recèrca a la votz</string>
    <!-- Preference title for switch preference to show search suggestions also in private mode -->
    <string name="preferences_show_search_suggestions_in_private">Mostrar en navegacion privada</string>
    <!-- Preference title for switch preference to show a clipboard suggestion when searching -->
    <string name="preferences_show_clipboard_suggestions">Mostrar las suggestions del quicha-papièr</string>
    <!-- Preference title for switch preference to suggest browsing history when searching -->
    <string name="preferences_search_browsing_history">Recercar dins l’istoric de navegacion</string>
    <!-- Preference title for switch preference to suggest bookmarks when searching -->
    <string name="preferences_search_bookmarks">Cercar dins los marcapaginas</string>
    <!-- Preference title for switch preference to suggest synced tabs when searching -->
    <string name="preferences_search_synced_tabs">Cercar dins los onglets sincronizats</string>
    <!-- Preference for account settings -->
    <string name="preferences_account_settings">Paramètres del compte</string>
    <!-- Preference for enabling url autocomplete-->
    <string name="preferences_enable_autocomplete_urls">Autocomplecion URL</string>
    <!-- Preference for open links in third party apps -->
    <string name="preferences_open_links_in_apps">Dobrir los ligams dins las aplicacions</string>
    <!-- Preference for open download with an external download manager app -->
    <string name="preferences_external_download_manager">Gestionari de telecargament extèrn</string>
    <!-- Preference for add_ons -->
    <string name="preferences_addons">Moduls complementaris</string>

    <!-- Preference for notifications -->
    <string name="preferences_notifications">Notificacions</string>

    <!-- Add-on Preferences -->
    <!-- Preference to customize the configured AMO (addons.mozilla.org) collection -->
    <string name="preferences_customize_amo_collection">Colleccion de moduls personalizada</string>
    <!-- Button caption to confirm the add-on collection configuration -->
    <string name="customize_addon_collection_ok">D’acòrdi</string>
    <!-- Button caption to abort the add-on collection configuration -->
    <string name="customize_addon_collection_cancel">Anullar</string>
    <!-- Hint displayed on input field for custom collection name -->
    <string name="customize_addon_collection_hint">Nom de la collecion</string>

    <!-- Hint displayed on input field for custom collection user ID-->
    <string name="customize_addon_collection_user_hint">Proprietari de la colleccion (ID utilizaire)</string>

    <!-- Toast shown after confirming the custom add-on collection configuration -->
    <string name="toast_customize_addon_collection_done">Colleccion de moduls complementaris modificada. Tampadura de l’aplicacion per aplicar las modificacions…</string>

    <!-- Customize Home -->
    <!-- Header text for jumping back into the recent tab in customize the home screen -->
    <string name="customize_toggle_jump_back_in">Tornar a aqueste onglet</string>
    <!-- Title for the customize home screen section with recently saved bookmarks. -->
    <string name="customize_toggle_recent_bookmarks">Marcats recentament</string>
    <!-- Title for the customize home screen section with recently visited. Recently visited is
    a section where users see a list of tabs that they have visited in the past few days -->
    <string name="customize_toggle_recently_visited">Visitats fa res</string>
    <!-- Title for the customize home screen section with Pocket. -->
    <string moz:RemovedIn="108" name="customize_toggle_pocket" tools:ignore="UnusedResources">Pocket</string>

    <!-- Title for the customize home screen section with Pocket. -->
    <string name="customize_toggle_pocket_2">Articles suggerits</string>
    <!-- Summary for the customize home screen section with Pocket. The first parameter is product name Pocket -->
    <string name="customize_toggle_pocket_summary">Articles provesits per %s</string>
    <!-- Title for the customize home screen section with sponsored Pocket stories. -->
    <string name="customize_toggle_pocket_sponsored">Istòrias pairinejadas</string>
    <!-- Title for the opening wallpaper settings screen -->
    <string name="customize_wallpapers">Fonzes</string>
    <!-- Title for the customize home screen section with sponsored shortcuts. -->
    <string name="customize_toggle_contile">Acorchis pairinejats</string>

    <!-- Wallpapers -->
    <!-- Content description for various wallpapers. The first parameter is the name of the wallpaper -->
    <string name="wallpapers_item_name_content_description">Fons : %1$s</string>
    <!-- Snackbar message for when wallpaper is selected -->
    <string name="wallpaper_updated_snackbar_message">Fons mes a jorn !</string>
    <!-- Snackbar label for action to view selected wallpaper -->
    <string name="wallpaper_updated_snackbar_action">Visualizar</string>

    <!-- Snackbar message for when wallpaper couldn't be downloaded -->
    <string name="wallpaper_download_error_snackbar_message">Telecargament impossible del papièr pintrat</string>
    <!-- Snackbar label for action to retry downloading the wallpaper -->
    <string name="wallpaper_download_error_snackbar_action">Tornar ensajar</string>
    <!-- Snackbar message for when wallpaper couldn't be selected because of the disk error -->
    <string name="wallpaper_select_error_snackbar_message">Cambiament impossible del papièr pintrat</string>
    <!-- Text displayed that links to website containing documentation about the "Limited Edition" wallpapers. -->
    <string name="wallpaper_learn_more">Ne saber mai</string>
<<<<<<< HEAD
    <!-- Label for switch which toggles the "tap-to-switch" behavior on home screen logo -->
    <string moz:removedIn="105" name="wallpaper_tap_to_change_switch_label_1" tools:ignore="UnusedResources">Cambiar lo fons d’ecran en tocant lo logotipe de Firefox de la pagina iniciala</string>

    <!-- This is the accessibility content description for the wallpapers functionality. Users are
    able to tap on the app logo in the home screen and can switch to different wallpapers by tapping. -->
    <string moz:removedIn="105" name="wallpaper_logo_content_description" tools:ignore="UnusedResources">Logotipe Firefox - cambiar lo fons d’ecran, boton</string>
=======

    <!-- Text for classic wallpapers title. The first parameter is the Firefox name. -->
    <string name="wallpaper_classic_title">%s classic</string>
    <!-- Text for limited edition wallpapers title. -->
    <string name="wallpaper_limited_edition_title">Edicion limitada</string>

    <!-- Description text for the limited edition wallpapers with learn more link. The first parameter is the learn more string defined in wallpaper_learn_more-->
    <string name="wallpaper_limited_edition_description_with_learn_more">La colleccion novèla de Voses independentas. %s</string>
    <!-- Description text for the limited edition wallpapers. -->
    <string name="wallpaper_limited_edition_description">La colleccion novèla de Voses independentas.</string>
    <!-- Wallpaper onboarding dialog header text. -->
    <string name="wallpapers_onboarding_dialog_title_text">Ensajatz de colors novèlas</string>

    <!-- Wallpaper onboarding dialog body text. -->
    <string name="wallpapers_onboarding_dialog_body_text">Causissètz un fons que vos representa.</string>
    <!-- Wallpaper onboarding dialog learn more button text. The button navigates to the wallpaper settings screen. -->
    <string name="wallpapers_onboarding_dialog_explore_more_button_text">Exploratz mai de fonzes d’ecran</string>
>>>>>>> 68970841

    <!-- Text for classic wallpapers title. The first parameter is the Firefox name. -->
    <string name="wallpaper_classic_title">%s classic</string>
    <!-- Text for limited edition wallpapers title. -->
    <string name="wallpaper_limited_edition_title">Edicion limitada</string>

    <!-- Description text for the limited edition wallpapers with learn more link. The first parameter is the learn more string defined in wallpaper_learn_more-->
    <string name="wallpaper_limited_edition_description_with_learn_more">La colleccion novèla de Voses independentas. %s</string>
    <!-- Description text for the limited edition wallpapers. -->
    <string name="wallpaper_limited_edition_description">La colleccion novèla de Voses independentas.</string>
    <!-- Wallpaper onboarding dialog header text. -->
    <string name="wallpapers_onboarding_dialog_title_text">Ensajatz de colors novèlas</string>

    <!-- Wallpaper onboarding dialog body text. -->
    <string name="wallpapers_onboarding_dialog_body_text">Causissètz un fons que vos representa.</string>
    <!-- Wallpaper onboarding dialog learn more button text. The button navigates to the wallpaper settings screen. -->
    <string name="wallpapers_onboarding_dialog_explore_more_button_text">Exploratz mai de fonzes d’ecran</string>

    <!-- Add-on Installation from AMO-->
    <!-- Error displayed when user attempts to install an add-on from AMO (addons.mozilla.org) that is not supported -->
    <string name="addon_not_supported_error">Lo modul complementari es pas pres en carga</string>
    <!-- Error displayed when user attempts to install an add-on from AMO (addons.mozilla.org) that is already installed -->
    <string name="addon_already_installed">Lo modul complementari es ja installat</string>

    <!-- Account Preferences -->
    <!-- Preference for triggering sync -->
    <string name="preferences_sync_now">Sincronizar ara</string>
    <!-- Preference category for sync -->
    <string name="preferences_sync_category">Causir qué sincronizar</string>
    <!-- Preference for syncing history -->
    <string name="preferences_sync_history">Istoric</string>
    <!-- Preference for syncing bookmarks -->
    <string name="preferences_sync_bookmarks">Marcapaginas</string>
    <!-- Preference for syncing logins -->
    <string name="preferences_sync_logins">Identificants</string>

    <!-- Preference for syncing tabs -->
    <string name="preferences_sync_tabs_2">Onglets dobèrts</string>
    <!-- Preference for signing out -->
    <string name="preferences_sign_out">Desconnexion</string>
    <!-- Preference displays and allows changing current FxA device name -->
    <string name="preferences_sync_device_name">Nom del periferic</string>
    <!-- Text shown when user enters empty device name -->
    <string name="empty_device_name_error">Lo nom del periferic pòt pas èsser void.</string>
    <!-- Label indicating that sync is in progress -->
    <string name="sync_syncing_in_progress">Sincronizacion…</string>

    <!-- Label summary indicating that sync failed. The first parameter is the date stamp showing last time it succeeded -->
    <string name="sync_failed_summary">La sincronizacion a fracassat. Darrièra sincronizacion corrècta : %s</string>
    <!-- Label summary showing never synced -->
    <string name="sync_failed_never_synced_summary">La sincronizacion a fracassat. Darrièra sincronizacion : pas jamai</string>
    <!-- Label summary the date we last synced. The first parameter is date stamp showing last time synced -->
    <string name="sync_last_synced_summary">Darrièra sincronizacion : %s</string>
    <!-- Label summary showing never synced -->
    <string name="sync_never_synced_summary">Darrièra sincr. : pas jamai</string>

    <!-- Text for displaying the default device name.
        The first parameter is the application name, the second is the device manufacturer name
        and the third is the device model. -->
    <string name="default_device_name_2">%1$s sus %2$s %3$s</string>

    <!-- Preference for syncing credit cards -->
    <string name="preferences_sync_credit_cards">Cartas de crèdit</string>
    <!-- Preference for syncing addresses -->
    <string name="preferences_sync_address">Adreças</string>

    <!-- Send Tab -->
    <!-- Name of the "receive tabs" notification channel. Displayed in the "App notifications" system settings for the app -->
    <string name="fxa_received_tab_channel_name">Onglets recebuts</string>
    <!-- Description of the "receive tabs" notification channel. Displayed in the "App notifications" system settings for the app -->
    <string name="fxa_received_tab_channel_description">Notificacions d’onglets recebuts d’un Firefox sus un autre periferic.</string>
    <!--  The body for these is the URL of the tab received  -->
    <string name="fxa_tab_received_notification_name">Onglet recebut</string>
    <!-- %s is the device name -->
    <string name="fxa_tab_received_from_notification_name">Onglet de %s</string>

    <!-- Advanced Preferences -->
    <!-- Preference for tracking protection exceptions -->
    <string name="preferences_tracking_protection_exceptions">Excepcions</string>
    <!-- Button in Exceptions Preference to turn on tracking protection for all sites (remove all exceptions) -->
    <string name="preferences_tracking_protection_exceptions_turn_on_for_all">Activar per totes los sites</string>
    <!-- Text displayed when there are no exceptions -->
    <string name="exceptions_empty_message_description">Las excepcions permeton de desactivar la proteccion contra lo seguiment per de sites seleccionats.</string>
    <!-- Text displayed when there are no exceptions, with learn more link that brings users to a tracking protection SUMO page -->
    <string name="exceptions_empty_message_learn_more_link">Ne saber mai</string>

    <!-- Preference switch for usage and technical data collection -->
    <string name="preference_usage_data">Donadas tecnicas e d’utilizacion</string>
    <!-- Preference description for usage and technical data collection -->
    <string name="preferences_usage_data_description">Parteja d’informacions sus las performàncias, lo material, l’utilizacion e las personalizacions a Mozilla per nos ajudar a melhorar %1$s</string>
    <!-- Preference switch for marketing data collection -->
    <string name="preferences_marketing_data">Donadas marketing</string>
    <!-- Preference description for marketing data collection -->
    <string name="preferences_marketing_data_description2">Parteja de donadas basicas d’utilizacion amb Adjust, nòstre prestatari de marketing mobil</string>
    <!-- Title for studies preferences -->
    <string name="preference_experiments_2">Estudis</string>
    <!-- Summary for studies preferences -->
    <string name="preference_experiments_summary_2">Permet a Mozilla d’installar e lançar estudis</string>

    <!-- Turn On Sync Preferences -->
    <!-- Header of the Sync and save your data preference view -->
    <string name="preferences_sync_2">Sincronizar e enregistrar vòstras donadas</string>
    <!-- Preference for reconnecting to FxA sync -->
    <string name="preferences_sync_sign_in_to_reconnect">S’identificar per se reconnectar</string>
    <!-- Preference for removing FxA account -->
    <string name="preferences_sync_remove_account">Suprimir lo compte</string>

    <!-- Pairing Feature strings -->
    <!-- Instructions on how to access pairing -->
    <string name="pair_instructions_2"><![CDATA[Numerizatz lo còdi QR afichat sus <b>firefox.com/pair</b>]]></string>

    <!-- Toolbar Preferences -->
    <!-- Preference for using top toolbar -->
    <string name="preference_top_toolbar">Naut</string>
    <!-- Preference for using bottom toolbar -->
    <string name="preference_bottom_toolbar">Bas</string>

    <!-- Theme Preferences -->
    <!-- Preference for using light theme -->
    <string name="preference_light_theme">Clar</string>
    <!-- Preference for using dark theme -->
    <string name="preference_dark_theme">Fosc</string>

    <!-- Preference for using using dark or light theme automatically set by battery -->
    <string name="preference_auto_battery_theme">Definit per l’estalviador de batariá</string>
    <!-- Preference for using following device theme -->
    <string name="preference_follow_device_theme">Segon lo tèma del periferic</string>

    <!-- Gestures Preferences-->
    <!-- Preferences for using pull to refresh in a webpage -->
    <string name="preference_gestures_website_pull_to_refresh">Tirar per actualizar</string>
    <!-- Preference for using the dynamic toolbar -->
    <string name="preference_gestures_dynamic_toolbar">Desfilar per amagar la barra d’aisinas</string>

    <!-- Preference for switching tabs by swiping horizontally on the toolbar -->
    <string name="preference_gestures_swipe_toolbar_switch_tabs">Cambiar d’onglet en lisant la barra d’aisinas cap las costats</string>
    <!-- Preference for showing the opened tabs by swiping up on the toolbar-->
    <string name="preference_gestures_swipe_toolbar_show_tabs">Dobrir los ligams en lisant la barra d’aisina amont</string>

    <!-- Library -->
    <!-- Option in Library to open Downloads page -->
    <string name="library_downloads">Telecargaments</string>
    <!-- Option in library to open Bookmarks page -->
    <string name="library_bookmarks">Marcapaginas</string>
    <!-- Option in library to open Desktop Bookmarks root page -->
    <string name="library_desktop_bookmarks_root">Marcapaginas de l’ordenador</string>
    <!-- Option in library to open Desktop Bookmarks "menu" page -->
    <string name="library_desktop_bookmarks_menu">Menú dels marcapaginas</string>
    <!-- Option in library to open Desktop Bookmarks "toolbar" page -->
    <string name="library_desktop_bookmarks_toolbar">Barra personala</string>
    <!-- Option in library to open Desktop Bookmarks "unfiled" page -->
    <string name="library_desktop_bookmarks_unfiled">Autres marcapaginas</string>
    <!-- Option in Library to open History page -->
    <string name="library_history">Istoric</string>
    <!-- Option in Library to open a new tab -->
    <string name="library_new_tab">Onglet novèl</string>
    <!-- Settings Page Title -->
    <string name="settings_title">Paramètres</string>
    <!-- Content description (not visible, for screen readers etc.): "Close button for library settings" -->
    <string name="content_description_close_button">Tampar</string>

    <!-- Title to show in alert when a lot of tabs are to be opened
    %d is a placeholder for the number of tabs that will be opened -->
    <string name="open_all_warning_title">Dobrir %d onglets ?</string>
    <!-- Message to warn users that a large number of tabs will be opened
    %s will be replaced by app name. -->
    <string name="open_all_warning_message">Dobrir tan d’onglets pòt alentir %s pendent que las paginas se cargaràn. Volètz vertadièrament contunhar ?</string>
    <!-- Dialog button text for confirming open all tabs -->
    <string name="open_all_warning_confirm">Dobrir los onglets</string>
    <!-- Dialog button text for canceling open all tabs -->
    <string name="open_all_warning_cancel">Anullar</string>

    <!-- Text to show users they have one site in the history group section of the History fragment.
    %d is a placeholder for the number of sites in the group. -->
    <string name="history_search_group_site">%d site</string>
    <!-- Text to show users they have multiple sites in the history group section of the History fragment.
    %d is a placeholder for the number of sites in the group. -->
    <string name="history_search_group_sites">%d sites</string>

    <!-- Option in library for Recently Closed Tabs -->
    <string name="library_recently_closed_tabs">Onglets tampats recentament</string>
    <!-- Option in library to open Recently Closed Tabs page -->
    <string name="recently_closed_show_full_history">Afichar l’istoric complèt</string>
    <!-- Text to show users they have multiple tabs saved in the Recently Closed Tabs section of history.
    %d is a placeholder for the number of tabs selected. -->
    <string name="recently_closed_tabs">%d onglets</string>
    <!-- Text to show users they have one tab saved in the Recently Closed Tabs section of history.
    %d is a placeholder for the number of tabs selected. -->
    <string name="recently_closed_tab">%d onglet</string>
    <!-- Recently closed tabs screen message when there are no recently closed tabs -->
    <string name="recently_closed_empty_message">Cap d’onglets pas tampats recentament</string>

    <!-- Tab Management -->
    <!-- Title of preference for tabs management -->
    <string name="preferences_tabs">Onglets</string>
    <!-- Title of preference that allows a user to specify the tab view -->
    <string name="preferences_tab_view">Vista onglet</string>
    <!-- Option for a list tab view -->
    <string name="tab_view_list">Lista</string>
    <!-- Option for a grid tab view -->
    <string name="tab_view_grid">Grasilha</string>
    <!-- Title of preference that allows a user to auto close tabs after a specified amount of time -->
    <string name="preferences_close_tabs">Tampar los onglets</string>
    <!-- Option for auto closing tabs that will never auto close tabs, always allows user to manually close tabs -->
    <string name="close_tabs_manually">Manualament</string>

    <!-- Option for auto closing tabs that will auto close tabs after one day -->
    <string name="close_tabs_after_one_day">Aprèp un jorn</string>
    <!-- Option for auto closing tabs that will auto close tabs after one week -->
    <string name="close_tabs_after_one_week">Aprèp una setmana</string>
    <!-- Option for auto closing tabs that will auto close tabs after one month -->
    <string name="close_tabs_after_one_month">Aprèp un mes</string>

    <!-- Title of preference that allows a user to specify the auto-close settings for open tabs -->
    <string name="preference_auto_close_tabs" tools:ignore="UnusedResources">Auto-tampadura d’onglets dubèrts</string>

    <!-- Opening screen -->
    <!-- Title of a preference that allows a user to choose what screen to show after opening the app -->
    <string name="preferences_opening_screen">Ecran a la dubertura</string>
    <!-- Option for always opening the homepage when re-opening the app -->
    <string name="opening_screen_homepage">Pagina d’acuèlh</string>
    <!-- Option for always opening the user's last-open tab when re-opening the app -->
    <string name="opening_screen_last_tab">Darrièr onglet</string>
    <!-- Option for always opening the homepage when re-opening the app after four hours of inactivity -->
    <string name="opening_screen_after_four_hours_of_inactivity">Pagina d’acuèlh aprèp quatre oras d’inactivitat</string>
    <!-- Summary for tabs preference when auto closing tabs setting is set to manual close-->
    <string name="close_tabs_manually_summary">Tampar manualament</string>
    <!-- Summary for tabs preference when auto closing tabs setting is set to auto close tabs after one day-->
    <string name="close_tabs_after_one_day_summary">Tampar aprèp un jorn</string>
    <!-- Summary for tabs preference when auto closing tabs setting is set to auto close tabs after one week-->
    <string name="close_tabs_after_one_week_summary">Tampar aprèp una setmana</string>
    <!-- Summary for tabs preference when auto closing tabs setting is set to auto close tabs after one month-->
    <string name="close_tabs_after_one_month_summary">Tampar aprèp un mes</string>

    <!-- Inactive tabs -->
    <!-- Category header of a preference that allows a user to enable or disable the inactive tabs feature -->
    <string name="preferences_inactive_tabs">Passar los onglets ancians a inactius</string>

    <!-- Title of inactive tabs preference -->
    <string name="preferences_inactive_tabs_title">Los onglets qu’avètz pas consultats fa doas setmanas aniràn a la seccion dels inactius.</string>

    <!-- Studies -->
    <!-- Title of the remove studies button -->
    <string name="studies_remove">Suprimir</string>
    <!-- Title of the active section on the studies list -->
    <string name="studies_active">Actiu</string>
    <!-- Description for studies, it indicates why Firefox use studies. The first parameter is the name of the application. -->
    <string name="studies_description_2">%1$s pòt installar e lançar d’estudis de temps en temps.</string>
    <!-- Learn more link for studies, links to an article for more information about studies. -->
    <string name="studies_learn_more">Ne saber mai</string>

    <!-- Dialog message shown after removing a study -->
    <string name="studies_restart_app">L’aplicacion es a se tampar per aplicar las modificacions</string>
    <!-- Dialog button to confirm the removing a study. -->
    <string name="studies_restart_dialog_ok">D’acòrdi</string>
    <!-- Dialog button text for canceling removing a study. -->
    <string name="studies_restart_dialog_cancel">Anullar</string>

    <!-- Toast shown after turning on/off studies preferences -->
    <string name="studies_toast_quit_application" tools:ignore="UnusedResources">Tampadura de l’aplicacion per aplicar las modificacions…</string>

    <!-- Sessions -->
    <!-- Title for the list of tabs -->
    <string name="tab_header_label">Onglets dobèrts</string>
    <!-- Title for the list of tabs in the current private session -->
    <string name="tabs_header_private_tabs_title">Onglets privats</string>
    <!-- Title for the list of tabs in the synced tabs -->
    <string name="tabs_header_synced_tabs_title">Onglets sincronizats</string>
    <!-- Content description (not visible, for screen readers etc.): Add tab button. Adds a news tab when pressed -->
    <string name="add_tab">Apondre un onglet</string>
    <!-- Content description (not visible, for screen readers etc.): Add tab button. Adds a news tab when pressed -->
    <string name="add_private_tab">Dobrir onglet privat</string>
    <!-- Text for the new tab button to indicate adding a new private tab in the tab -->
    <string name="tab_drawer_fab_content">Privat</string>
    <!-- Text for the new tab button to indicate syncing command on the synced tabs page -->
    <string name="tab_drawer_fab_sync">Sincronizar</string>
    <!-- Text shown in the menu for sharing all tabs -->
    <string name="tab_tray_menu_item_share">Partejar totes los onglets</string>
    <!-- Text shown in the menu to view recently closed tabs -->
    <string name="tab_tray_menu_recently_closed">Onglets tampats recentament</string>
    <!-- Text shown in the tabs tray inactive tabs section -->
    <string name="tab_tray_inactive_recently_closed" tools:ignore="UnusedResources">Tampaduras recentas</string>
    <!-- Text shown in the menu to view account settings -->
    <string name="tab_tray_menu_account_settings">Paramètres del compte</string>
    <!-- Text shown in the menu to view tab settings -->
    <string name="tab_tray_menu_tab_settings">Paramètres dels onglets</string>
    <!-- Text shown in the menu for closing all tabs -->
    <string name="tab_tray_menu_item_close">Tampar totes los onglets</string>
    <!-- Text shown in the multiselect menu for bookmarking selected tabs. -->
    <string name="tab_tray_multiselect_menu_item_bookmark">Marcar los onglets</string>
    <!-- Text shown in the multiselect menu for closing selected tabs. -->
    <string name="tab_tray_multiselect_menu_item_close">Tampar los onglets</string>
    <!-- Content description for tabs tray multiselect share button -->
    <string name="tab_tray_multiselect_share_content_description">Partejar los onglets seleccionats</string>
    <!-- Content description for tabs tray multiselect menu -->
    <string name="tab_tray_multiselect_menu_content_description">Menú dels onglets seleccionats</string>
    <!-- Content description (not visible, for screen readers etc.): Removes tab from collection button. Removes the selected tab from collection when pressed -->
    <string name="remove_tab_from_collection">Suprimir l’onglet de la colleccion</string>
    <!-- Text for button to enter multiselect mode in tabs tray -->
    <string name="tabs_tray_select_tabs">Seleccionar d’onglets</string>
    <!-- Content description (not visible, for screen readers etc.): Close tab button. Closes the current session when pressed -->
    <string name="close_tab">Tampar l’onglet</string>
    <!-- Content description (not visible, for screen readers etc.): Close tab <title> button. First parameter is tab title  -->
    <string name="close_tab_title">Tampar l’onglet %s</string>
    <!-- Content description (not visible, for screen readers etc.): Opens the open tabs menu when pressed -->
    <string name="open_tabs_menu">Dobrir lo menú dels onglets</string>
    <!-- Open tabs menu item to save tabs to collection -->
    <string name="tabs_menu_save_to_collection1">Enregistrar los onglets dins la colleccion</string>

    <!-- Text for the menu button to delete a collection -->
    <string name="collection_delete">Suprimir la colleccion</string>
    <!-- Text for the menu button to rename a collection -->
    <string name="collection_rename">Renomenar la colleccion</string>
    <!-- Text for the button to open tabs of the selected collection -->
    <string name="collection_open_tabs">Onglets dobèrts</string>
    <!-- Hint for adding name of a collection -->
    <string name="collection_name_hint">Nom de la collecion</string>
    <!-- Text for the menu button to rename a top site -->
	<string name="rename_top_site">Renommar</string>
	<!-- Text for the menu button to remove a top site -->
	<string name="remove_top_site">Suprimir</string>

    <!-- Text for the menu button to delete a top site from history -->
    <string name="delete_from_history">Suprimir de l’istoric</string>
    <!-- Postfix for private WebApp titles, placeholder is replaced with app name -->
    <string name="pwa_site_controls_title_private">%1$s (mòde privat)</string>

    <!-- History -->
    <!-- Text for the button to search all history -->
    <string name="history_search_1">Picatz de tèrmes de recèrca</string>
    <!-- Text for the button to clear all history -->
    <string name="history_delete_all">Escafar l’istoric</string>
    <!-- Text for the snackbar to confirm that multiple browsing history items has been deleted -->
    <string name="history_delete_multiple_items_snackbar">Istoric escafat</string>
    <!-- Text for the snackbar to confirm that a single browsing history item has been deleted. The first parameter is the shortened URL of the deleted history item. -->
    <string name="history_delete_single_item_snackbar">%1$s suprimit</string>
    <!-- Context description text for the button to delete a single history item -->
    <string name="history_delete_item">Suprimir</string>
    <!-- History multi select title in app bar
    The first parameter is the number of bookmarks selected -->
    <string name="history_multi_select_title">%1$d seleccionats</string>
    <!-- Text for the header that groups the history for today -->
    <string name="history_today">Uèi</string>
    <!-- Text for the header that groups the history for yesterday -->
    <string name="history_yesterday">Ièr</string>
    <!-- Text for the header that groups the history the past 7 days -->
    <string name="history_7_days">Los darrièrs 7 jorns</string>
    <!-- Text for the header that groups the history the past 30 days -->
    <string name="history_30_days">Los darrièrs 30 jorns</string>
    <!-- Text for the header that groups the history older than the last month -->
    <string name="history_older">Mai ancian</string>

    <!-- Text shown when no history exists -->
    <string name="history_empty_message">Cap d’istoric</string>

    <!-- Downloads -->
    <!-- Text for the snackbar to confirm that multiple downloads items have been removed -->
    <string name="download_delete_multiple_items_snackbar_1">Telecargament suprimits</string>
    <!-- Text for the snackbar to confirm that a single download item has been removed. The first parameter is the name of the download item. -->
    <string name="download_delete_single_item_snackbar">%1$s suprimit</string>
    <!-- Text shown when no download exists -->
    <string name="download_empty_message_1">Cap de fichièr pas telecargat</string>
    <!-- History multi select title in app bar
    The first parameter is the number of downloads selected -->
    <string name="download_multi_select_title">%1$d seleccionats</string>


    <!-- Text for the button to remove a single download item -->
    <string name="download_delete_item_1">Suprimir</string>


    <!-- Crashes -->
    <!-- Title text displayed on the tab crash page. This first parameter is the name of the application (For example: Fenix) -->
    <string name="tab_crash_title_2">%1$s a pas pogut cargar aquesta pagina.</string>
    <!-- Send crash report checkbox text on the tab crash page -->
    <string name="tab_crash_send_report">Enviar un senhalament de bug a Mozilla</string>
    <!-- Close tab button text on the tab crash page -->
    <string name="tab_crash_close">Tampar l’onglet</string>

    <!-- Restore tab button text on the tab crash page -->
    <string name="tab_crash_restore">Restablir l’onglet</string>

    <!-- Bookmarks -->
    <!-- Confirmation message for a dialog confirming if the user wants to delete the selected folder -->
    <string name="bookmark_delete_folder_confirmation_dialog">Volètz vertadièrament suprimir aqueste dorsièr ?</string>
    <!-- Confirmation message for a dialog confirming if the user wants to delete multiple items including folders. Parameter will be replaced by app name. -->
    <string name="bookmark_delete_multiple_folders_confirmation_dialog">%s suprimirà los elements seleccionats.</string>
    <!-- Text for the cancel button on delete bookmark dialog -->
    <string name="bookmark_delete_negative">Anullar</string>
    <!-- Screen title for adding a bookmarks folder -->
    <string name="bookmark_add_folder">Apondre un dossièr</string>
    <!-- Snackbar title shown after a bookmark has been created. -->
    <string name="bookmark_saved_snackbar">Marcapagina apondut !</string>
    <!-- Snackbar edit button shown after a bookmark has been created. -->
    <string name="edit_bookmark_snackbar_action">MODIFICAR</string>
    <!-- Bookmark overflow menu edit button -->
    <string name="bookmark_menu_edit_button">Modificar</string>
    <!-- Bookmark overflow menu copy button -->
    <string name="bookmark_menu_copy_button">Copiar</string>
    <!-- Bookmark overflow menu share button -->
    <string name="bookmark_menu_share_button">Partejar</string>

    <!-- Bookmark overflow menu open in new tab button -->
    <string name="bookmark_menu_open_in_new_tab_button">Dobrir dins un onglet novèl</string>
    <!-- Bookmark overflow menu open in private tab button -->
    <string name="bookmark_menu_open_in_private_tab_button">Dobrir en navigacion privada</string>
    <!-- Bookmark overflow menu open all in tabs button -->
    <string name="bookmark_menu_open_all_in_tabs_button">Tot dobrir dins d’onglets novèls</string>
    <!-- Bookmark overflow menu open all in private tabs button -->
    <string name="bookmark_menu_open_all_in_private_tabs_button">Tot dobrir dins l’onglets privats</string>
    <!-- Bookmark overflow menu delete button -->
    <string name="bookmark_menu_delete_button">Suprimir</string>
    <!--Bookmark overflow menu save button -->
    <string name="bookmark_menu_save_button">Enregistrar</string>
    <!-- Bookmark multi select title in app bar
     The first parameter is the number of bookmarks selected -->
    <string name="bookmarks_multi_select_title">%1$d seleccionats</string>
    <!-- Bookmark editing screen title -->
    <string name="edit_bookmark_fragment_title">Modificar lo marcapagina</string>
    <!-- Bookmark folder editing screen title -->
    <string name="edit_bookmark_folder_fragment_title">Modificar lo dossièr</string>
    <!-- Bookmark sign in button message -->
    <string name="bookmark_sign_in_button">Connectatz-vos per veire los marcapaginas sincronizats.</string>
    <!-- Bookmark URL editing field label -->
    <string name="bookmark_url_label">URL</string>
    <!-- Bookmark FOLDER editing field label -->
    <string name="bookmark_folder_label">DOSSIÈR</string>
    <!-- Bookmark NAME editing field label -->
    <string name="bookmark_name_label">NOM</string>
    <!-- Bookmark add folder screen title -->
    <string name="bookmark_add_folder_fragment_label">Apondre un dossièr</string>
    <!-- Bookmark select folder screen title -->
    <string name="bookmark_select_folder_fragment_label">Seleccionar un dossièr</string>
    <!-- Bookmark editing error missing title -->
    <string name="bookmark_empty_title_error">Deu aver un títol</string>
    <!-- Bookmark editing error missing or improper URL -->
    <string name="bookmark_invalid_url_error">URL invalida</string>

    <!-- Bookmark screen message for empty bookmarks folder -->
    <string name="bookmarks_empty_message">I a pas cap de marcapagina aquí</string>
    <!-- Bookmark snackbar message on deletion
     The first parameter is the host part of the URL of the bookmark deleted, if any -->
    <string name="bookmark_deletion_snackbar_message">%1$s suprimit</string>
    <!-- Bookmark snackbar message on deleting multiple bookmarks not including folders-->
    <string name="bookmark_deletion_multiple_snackbar_message_2">Marcapagina suprimit</string>

    <!-- Bookmark snackbar message on deleting multiple bookmarks including folders-->
    <string name="bookmark_deletion_multiple_snackbar_message_3">Supression dels dossièrs seleccionats</string>
    <!-- Bookmark undo button for deletion snackbar action -->
    <string name="bookmark_undo_deletion">ANULLAR</string>

    <!-- Text for the button to search all bookmarks -->
    <string name="bookmark_search">Picatz de tèrmes de recèrca</string>

    <!-- Site Permissions -->
    <!-- Button label that take the user to the Android App setting -->
    <string name="phone_feature_go_to_settings">Anar als paramètres</string>
    <!-- Content description (not visible, for screen readers etc.): Quick settings sheet
        to give users access to site specific information / settings. For example:
        Secure settings status and a button to modify site permissions -->
    <string name="quick_settings_sheet">Accès rapid als paramètres</string>
    <!-- Label that indicates that this option it the recommended one -->
    <string name="phone_feature_recommended">Recomandat</string>
    <!-- Button label for clearing all the information of site permissions-->
    <string name="clear_permissions">Escafar las permissions</string>
    <!-- Text for the OK button on Clear permissions dialog -->
    <string name="clear_permissions_positive">D’acòrdi</string>
    <!-- Text for the cancel button on Clear permissions dialog -->
    <string name="clear_permissions_negative">Anullar</string>
    <!-- Button label for clearing a site permission-->
    <string name="clear_permission">Escafar la permission</string>
    <!-- Text for the OK button on Clear permission dialog -->
    <string name="clear_permission_positive">D’acòrdi</string>
    <!-- Text for the cancel button on Clear permission dialog -->
    <string name="clear_permission_negative">Anullar</string>
    <!-- Button label for clearing all the information on all sites-->
    <string name="clear_permissions_on_all_sites">Escafar las permissions de totes los sites</string>
    <!-- Preference for altering video and audio autoplay for all websites -->
    <string name="preference_browser_feature_autoplay">Lectura automatica</string>
    <!-- Preference for altering the camera access for all websites -->
    <string name="preference_phone_feature_camera">Camèra</string>
    <!-- Preference for altering the microphone access for all websites -->
    <string name="preference_phone_feature_microphone">Microfòn</string>
    <!-- Preference for altering the location access for all websites -->
    <string name="preference_phone_feature_location">Emplaçament</string>
    <!-- Preference for altering the notification access for all websites -->
    <string name="preference_phone_feature_notification">Notificacion</string>

    <!-- Preference for altering the persistent storage access for all websites -->
    <string name="preference_phone_feature_persistent_storage">Emmagazinatge persistent</string>
    <!-- Preference for altering the storage access setting for all websites -->
    <string name="preference_phone_feature_cross_origin_storage_access">Cookies intersites</string>
    <!-- Preference for altering the EME access for all websites -->
    <string name="preference_phone_feature_media_key_system_access">Contengut contrarotlat per DRM</string>
    <!-- Label that indicates that a permission must be asked always -->
    <string name="preference_option_phone_feature_ask_to_allow">Demandar per autorizar</string>
    <!-- Label that indicates that a permission must be blocked -->
    <string name="preference_option_phone_feature_blocked">Blocat</string>
    <!-- Label that indicates that a permission must be allowed -->
    <string name="preference_option_phone_feature_allowed">Autorizat</string>
    <!--Label that indicates a permission is by the Android OS-->
    <string name="phone_feature_blocked_by_android">Blocat per Android</string>
    <!-- Preference for showing a list of websites that the default configurations won't apply to them -->
    <string name="preference_exceptions">Excepcions</string>

    <!-- Summary of tracking protection preference if tracking protection is set to on -->
    <string name="tracking_protection_on">Activada</string>
    <!-- Summary of tracking protection preference if tracking protection is set to off -->
    <string name="tracking_protection_off">Desactivada</string>
    <!-- Label for global setting that indicates that all video and audio autoplay is allowed -->
    <string name="preference_option_autoplay_allowed2">Autorizar l’àudio e la vidèo</string>

    <!-- Label for site specific setting that indicates that all video and audio autoplay is allowed -->
    <string name="quick_setting_option_autoplay_allowed">Autorizar l’àudio e la vidèo</string>
    <!-- Label that indicates that video and audio autoplay is only allowed over Wi-Fi -->
    <string name="preference_option_autoplay_allowed_wifi_only2">Blocar solament l’àudio e la vidèo amb una connexion mobil</string>
    <!-- Subtext that explains 'autoplay on Wi-Fi only' option -->
    <string name="preference_option_autoplay_allowed_wifi_subtext">L’àudio e la vidèo seràn legits amb una connexion Wi-Fi</string>
    <!-- Label for global setting that indicates that video autoplay is allowed, but audio autoplay is blocked -->
    <string name="preference_option_autoplay_block_audio2">Blocar sonque l’àudio</string>
    <!-- Label for site specific setting that indicates that video autoplay is allowed, but audio autoplay is blocked -->
    <string name="quick_setting_option_autoplay_block_audio">Blocar sonque l’àudio</string>
    <!-- Label for global setting that indicates that all video and audio autoplay is blocked -->
    <string name="preference_option_autoplay_blocked3">Blocar l’àudio e la vidèo</string>
    <!-- Label for site specific setting that indicates that all video and audio autoplay is blocked -->
    <string name="quick_setting_option_autoplay_blocked">Blocar l’àudio e la vidèo</string>
    <!-- Summary of delete browsing data on quit preference if it is set to on -->
    <string name="delete_browsing_data_quit_on">Activat</string>
    <!-- Summary of delete browsing data on quit preference if it is set to off -->
    <string name="delete_browsing_data_quit_off">Desactivat</string>

    <!-- Summary of studies preference if it is set to on -->
    <string name="studies_on">Activat</string>
    <!-- Summary of studies data on quit preference if it is set to off -->
    <string name="studies_off">Desactivat</string>

    <!-- Collections -->
    <!-- Collections header on home fragment -->
    <string name="collections_header">Colleccions</string>
    <!-- Content description (not visible, for screen readers etc.): Opens the collection menu when pressed -->
    <string name="collection_menu_button_content_description">Menú de colleccion</string>
    <!-- Label to describe what collections are to a new user without any collections -->
    <string name="no_collections_description2">Amassatz çò important per vos\nGropatz las recèrcas, los sites e onglets similars per i tornar mai tard.</string>
    <!-- Title for the "select tabs" step of the collection creator -->
    <string name="create_collection_select_tabs">Seleccionar d’onglets</string>
    <!-- Title for the "select collection" step of the collection creator -->
    <string name="create_collection_select_collection">Seleccionar una colleccion</string>
    <!-- Title for the "name collection" step of the collection creator -->
    <string name="create_collection_name_collection">Nom de la colleccion</string>
    <!-- Button to add new collection for the "select collection" step of the collection creator -->
    <string name="create_collection_add_new_collection">Ajustar una colleccion nòva</string>
    <!-- Button to select all tabs in the "select tabs" step of the collection creator -->
    <string name="create_collection_select_all">Seleccionar tot</string>
    <!-- Button to deselect all tabs in the "select tabs" step of the collection creator -->
    <string name="create_collection_deselect_all">O desseleccionar tot</string>
    <!-- Text to prompt users to select the tabs to save in the "select tabs" step of the collection creator -->
    <string name="create_collection_save_to_collection_empty">Seleccionatz los onglets d’enregistrar</string>
    <!-- Text to show users how many tabs they have selected in the "select tabs" step of the collection creator.
     %d is a placeholder for the number of tabs selected. -->
    <string name="create_collection_save_to_collection_tabs_selected">%d onglets seleccionats</string>
    <!-- Text to show users they have one tab selected in the "select tabs" step of the collection creator.
    %d is a placeholder for the number of tabs selected. -->
    <string name="create_collection_save_to_collection_tab_selected">%d onglet seleccionat</string>
    <!-- Text shown in snackbar when multiple tabs have been saved in a collection -->
    <string name="create_collection_tabs_saved">Onglets enregistrats !</string>
    <!-- Text shown in snackbar when one or multiple tabs have been saved in a new collection -->
    <string name="create_collection_tabs_saved_new_collection">Colleccion enregistrada</string>
    <!-- Text shown in snackbar when one tab has been saved in a collection -->
    <string name="create_collection_tab_saved">Onglet enregistrat !</string>
    <!-- Content description (not visible, for screen readers etc.): button to close the collection creator -->
    <string name="create_collection_close">Tampar</string>
    <!-- Button to save currently selected tabs in the "select tabs" step of the collection creator-->
    <string name="create_collection_save">Enregistrar</string>

    <!-- Snackbar action to view the collection the user just created or updated -->
    <string name="create_collection_view">Veire</string>

    <!-- Text for the OK button from collection dialogs -->
    <string name="create_collection_positive">D’acòrdi</string>
    <!-- Text for the cancel button from collection dialogs -->
    <string name="create_collection_negative">Anullar</string>

    <!-- Default name for a new collection in "name new collection" step of the collection creator. %d is a placeholder for the number of collections-->
    <string name="create_collection_default_name">Colleccion %d</string>

    <!-- Share -->
    <!-- Share screen header -->
    <string name="share_header_2">Partejar</string>
    <!-- Content description (not visible, for screen readers etc.):
        "Share" button. Opens the share menu when pressed. -->
    <string name="share_button_content_description">Partejar</string>
    <!-- Text for the Save to PDF feature in the share menu -->
    <string name="share_save_to_pdf">Enregistrar en PDF</string>
    <!-- Text for error message when generating a PDF file Text for error message when generating a PDF file. -->
    <string name="unable_to_save_to_pdf_error">Generacion PDF impossibla</string>
    <!-- Sub-header in the dialog to share a link to another sync device -->
    <string name="share_device_subheader">Enviar al periferic</string>
    <!-- Sub-header in the dialog to share a link to an app from the full list -->
    <string name="share_link_all_apps_subheader">Totas las accions</string>
    <!-- Sub-header in the dialog to share a link to an app from the most-recent sorted list -->
    <string name="share_link_recent_apps_subheader">Utilizats fa res</string>
    <!-- Text for the copy link action in the share screen. -->
    <string name="share_copy_link_to_clipboard">Copiar dins lo quichapapièrs</string>
    <!-- Toast shown after copying link to clipboard -->
    <string name="toast_copy_link_to_clipboard">Copiat dins lo quichapapièrs</string>
    <!-- An option from the three dot menu to into sync -->
    <string moz:removedIn="107" name="sync_menu_sign_in" tools:ignore="UnusedResources">Se connectar per sincronizar</string>
    <!-- An option from the share dialog to sign into sync -->
    <string name="sync_sign_in">Se connectar a Sync</string>
     <!-- An option from the three dot menu to sync and save data -->
    <string name="sync_menu_sync_and_save_data">Sincronizar e enregistrar las donadas</string>
    <!-- An option from the share dialog to send link to all other sync devices -->
    <string name="sync_send_to_all">Enviar a totes los periferics</string>
    <!-- An option from the share dialog to reconnect to sync -->
    <string name="sync_reconnect">Tornar connectar a Sync</string>
    <!-- Text displayed when sync is offline and cannot be accessed -->
    <string name="sync_offline">Fòra linha</string>
    <!-- An option to connect additional devices -->
    <string name="sync_connect_device">Connectar un periferic mai</string>
    <!-- The dialog text shown when additional devices are not available -->
    <string name="sync_connect_device_dialog">Per enviar un onglet, connectatz-vos a vòstre compte Firefox sus almens un autre periferic.</string>
    <!-- Confirmation dialog button -->
    <string name="sync_confirmation_button">Comprés !</string>
    <!-- Share error message -->
    <string name="share_error_snackbar">Partatge impossible amb aquesta aplicacion</string>
    <!-- Add new device screen title -->
    <string name="sync_add_new_device_title">Enviar al periferic</string>
    <!-- Text for the warning message on the Add new device screen -->
    <string name="sync_add_new_device_message">Cap de periferic pas connectat</string>

    <!-- Text for the button to learn about sending tabs -->
    <string name="sync_add_new_device_learn_button">Ne saber mai sul mandadís d’onglets…</string>
    <!-- Text for the button to connect another device -->
    <string name="sync_add_new_device_connect_button">Connectar un autre periferic…</string>

    <!-- Notifications -->
    <!-- Text shown in the notification that pops up to remind the user that a private browsing session is active. -->
    <string name="notification_pbm_delete_text_2">Tampar los onglets privats</string>
    <!-- Name of the marketing notification channel. Displayed in the "App notifications" system settings for the app -->
    <string name="notification_marketing_channel_name">Marketing</string>
    <!-- Title shown in the notification that pops up to remind the user to set fenix as default browser.
    %1$s is a placeholder that will be replaced by the app name (Fenix). -->
    <string name="notification_default_browser_title">%1$s es rapid e privat</string>
    <!-- Text shown in the notification that pops up to remind the user to set fenix as default browser.
    %1$s is a placeholder that will be replaced by the app name (Fenix). -->
    <string name="notification_default_browser_text">Far que %1$s siá lo navegador per defaut</string>

    <!-- Title shown in the notification that pops up to re-engage the user -->
    <string name="notification_re_engagement_title">Ensajatz la navegacion privada</string>

    <!-- Text shown in the notification that pops up to re-engage the user.
    %1$s is a placeholder that will be replaced by the app name. -->
    <string name="notification_re_engagement_text">Navegatz sens cap de cookies o d’istoric dins %1$s</string>

    <!-- Snackbar -->
    <!-- Text shown in snackbar when user deletes a collection -->
    <string name="snackbar_collection_deleted">Colleccion suprimida</string>
    <!-- Text shown in snackbar when user renames a collection -->
    <string name="snackbar_collection_renamed">Colleccion renomenada</string>
    <!-- Text shown in snackbar when user closes a tab -->
    <string name="snackbar_tab_closed">Onglet tampat</string>
    <!-- Text shown in snackbar when user closes all tabs -->
    <string name="snackbar_tabs_closed">Onglets tampats</string>
    <!-- Text shown in snackbar when user bookmarks a list of tabs -->
    <string name="snackbar_message_bookmarks_saved">Marcapagina apondut !</string>
    <!-- Text shown in snackbar when user adds a site to shortcuts -->
    <string name="snackbar_added_to_shortcuts">Apondut als acorchis !</string>
    <!-- Text shown in snackbar when user closes a private tab -->
    <string name="snackbar_private_tab_closed">Onglet privat tampat</string>
    <!-- Text shown in snackbar when user closes all private tabs -->
    <string name="snackbar_private_tabs_closed">Onglets privats tampats</string>
    <!-- Text shown in snackbar to undo deleting a tab, top site or collection -->
    <string name="snackbar_deleted_undo">ANULLAR</string>
    <!-- Text shown in snackbar when user removes a top site -->
    <string name="snackbar_top_site_removed">Site suprimit</string>
    <!-- QR code scanner prompt which appears after scanning a code, but before navigating to it
        First parameter is the name of the app, second parameter is the URL or text scanned-->
    <string name="qr_scanner_confirmation_dialog_message">Autorizar %1$s a dobrir %2$s</string>
    <!-- QR code scanner prompt dialog positive option to allow navigation to scanned link -->
    <string name="qr_scanner_dialog_positive">AUTORIZAR</string>
    <!-- QR code scanner prompt dialog positive option to deny navigation to scanned link -->
    <string name="qr_scanner_dialog_negative">REFUSAR</string>
    <!-- QR code scanner prompt dialog error message shown when a hostname does not contain http or https. -->
    <string name="qr_scanner_dialog_invalid">Adreça web pas valida.</string>
    <!-- QR code scanner prompt dialog positive option when there is an error -->
    <string name="qr_scanner_dialog_invalid_ok">D’acòrdi</string>
    <!-- Tab collection deletion prompt dialog message. Placeholder will be replaced with the collection name -->
    <string name="tab_collection_dialog_message">Volètz vertadièrament suprimir %1$s ?</string>
    <!-- Collection and tab deletion prompt dialog message. This will show when the last tab from a collection is deleted -->
    <string name="delete_tab_and_collection_dialog_message">La supression d’aqueste onglet suprimirà tota la collecion. Podètz crear colleccions novèlas quand volgatz.</string>
    <!-- Collection and tab deletion prompt dialog title. Placeholder will be replaced with the collection name. This will show when the last tab from a collection is deleted -->
    <string name="delete_tab_and_collection_dialog_title">Suprimir %1$s ?</string>
    <!-- Tab collection deletion prompt dialog option to delete the collection -->
    <string name="tab_collection_dialog_positive">Suprimir</string>

    <!-- Text displayed in a notification when the user enters full screen mode -->
    <string name="full_screen_notification">Mòde plen ecran actiu</string>
    <!-- Message for copying the URL via long press on the toolbar -->
    <string name="url_copied">URL copiada</string>

    <!-- Sample text for accessibility font size -->
    <string name="accessibility_text_size_sample_text_1">Aquò es un exemple de tèxt. Aquí es una demostracion de coma apareisserà lo tèxt quand aumentatz o redusissètz la talha amb aqueste paramètre.</string>
    <!-- Summary for Accessibility Text Size Scaling Preference -->
    <string name="preference_accessibility_text_size_summary">Va venir lo tèxt dels sites mai grand o mai pichon</string>
    <!-- Title for Accessibility Text Size Scaling Preference -->
    <string name="preference_accessibility_font_size_title">Talha de polissa</string>

    <!-- Title for Accessibility Text Automatic Size Scaling Preference -->
    <string name="preference_accessibility_auto_size_2">Talha de polissa automatica</string>

    <!-- Summary for Accessibility Text Automatic Size Scaling Preference -->
    <string name="preference_accessibility_auto_size_summary">La talha de polissa correspondrà a la talha dels paramètres Android. Desactivatz aquesta opcion per gerir la talha de la polissa.</string>

    <!-- Title for the Delete browsing data preference -->
    <string name="preferences_delete_browsing_data">Suprimir las donadas de navegacion</string>
    <!-- Title for the tabs item in Delete browsing data -->
    <string name="preferences_delete_browsing_data_tabs_title_2">Onglets dobèrts</string>
    <!-- Subtitle for the tabs item in Delete browsing data, parameter will be replaced with the number of open tabs -->
    <string name="preferences_delete_browsing_data_tabs_subtitle">%d onglets</string>
    <!-- Title for the data and history items in Delete browsing data -->
    <string name="preferences_delete_browsing_data_browsing_data_title">Istoric de navegacion e donadas de sites</string>
    <!-- Subtitle for the data and history items in delete browsing data, parameter will be replaced with the
        number of history items the user has -->
    <string name="preferences_delete_browsing_data_browsing_data_subtitle">%d adreças</string>
    <!-- Title for the cookies item in Delete browsing data -->
    <string name="preferences_delete_browsing_data_cookies">Cookies</string>
    <!-- Subtitle for the cookies item in Delete browsing data -->
    <string name="preferences_delete_browsing_data_cookies_subtitle">La session de la màger part dels sites se tamparà</string>
    <!-- Title for the cached images and files item in Delete browsing data -->
    <string name="preferences_delete_browsing_data_cached_files">Imatges e fichièrs en cache</string>
    <!-- Subtitle for the cached images and files item in Delete browsing data -->
    <string name="preferences_delete_browsing_data_cached_files_subtitle">Libèra d’espaci d’emmagazinatge</string>
    <!-- Title for the site permissions item in Delete browsing data -->
    <string name="preferences_delete_browsing_data_site_permissions">Permissions dels sites</string>
    <!-- Title for the downloads item in Delete browsing data -->
    <string name="preferences_delete_browsing_data_downloads">Telecargaments</string>
    <!-- Text for the button to delete browsing data -->
    <string name="preferences_delete_browsing_data_button">Suprimir las donadas de navegacion</string>
    <!-- Title for the Delete browsing data on quit preference -->
    <string name="preferences_delete_browsing_data_on_quit">Suprimir las donadas de navegacion en quitant</string>
    <!-- Summary for the Delete browsing data on quit preference. "Quit" translation should match delete_browsing_data_on_quit_action translation. -->
    <string name="preference_summary_delete_browsing_data_on_quit_2">Suprimís automaticament las donadas de navegacion quand seleccionatz « Quitar » al menú principal</string>
    <!-- Action item in menu for the Delete browsing data on quit feature -->
    <string name="delete_browsing_data_on_quit_action">Sortir</string>

    <!-- Title text of a delete browsing data dialog. -->
    <string name="delete_history_prompt_title">Periòde de suprimir</string>
    <!-- Body text of a delete browsing data dialog. -->
    <string name="delete_history_prompt_body">Suprimís l’istoric (inclutz l’istoric sincronizat d’autres aparelhs), los cookies e las autras donadas de navegacion.</string>
    <!-- Radio button in the delete browsing data dialog to delete history items for the last hour. -->
    <string name="delete_history_prompt_button_last_hour">La darrièra ora</string>
    <!-- Radio button in the delete browsing data dialog to delete history items for today and yesterday. -->
    <string name="delete_history_prompt_button_today_and_yesterday">Uèi e ièr</string>
    <!-- Radio button in the delete browsing data dialog to delete all history. -->
    <string name="delete_history_prompt_button_everything">Tot</string>

    <!-- Dialog message to the user asking to delete browsing data. Parameter will be replaced by app name. -->
    <string name="delete_browsing_data_prompt_message_3">%s suprimirà las donadas de navegacion seleccionadas.</string>
    <!-- Text for the cancel button for the data deletion dialog -->
    <string name="delete_browsing_data_prompt_cancel">Anullar</string>

    <!-- Text for the allow button for the data deletion dialog -->
    <string name="delete_browsing_data_prompt_allow">Suprimir</string>

    <!-- Text for the snackbar confirmation that the data was deleted -->
    <string name="preferences_delete_browsing_data_snackbar">Donadas de navegacion suprimidas</string>
    <!-- Text for the snackbar to show the user that the deletion of browsing data is in progress -->
    <string name="deleting_browsing_data_in_progress">Supression de las donadas de navegacion…</string>

    <!-- Dialog message to the user asking to delete all history items inside the opened group. Parameter will be replaced by a history group name. -->
    <string name="delete_all_history_group_prompt_message">Suprimir totes les sites dins « %s »</string>
    <!-- Text for the cancel button for the history group deletion dialog -->
    <string name="delete_history_group_prompt_cancel">Anullar</string>
    <!-- Text for the allow button for the history group dialog -->
    <string name="delete_history_group_prompt_allow">Suprimir</string>
    <!-- Text for the snackbar confirmation that the history group was deleted -->
    <string name="delete_history_group_snackbar">Grop suprimit</string>

    <!-- Onboarding -->
<<<<<<< HEAD
    <!-- Text for onboarding welcome message
    The first parameter is the name of the app (e.g. Firefox Preview) -->
    <string moz:RemovedIn="106" name="onboarding_header" tools:ignore="UnusedResources">La benvenguda a %s !</string>
=======
>>>>>>> 68970841
    <!-- Text for onboarding welcome header. -->
    <string name="onboarding_header_2">Benvengut dins un Internet melhor</string>
    <!-- Text for the onboarding welcome message. -->
    <string name="onboarding_message">Un navegador concebut per las gents, pas per far de profièches.</string>
<<<<<<< HEAD
    <!-- text for the Firefox account onboarding sign in card header. The word "Firefox" should not be translated -->
    <string moz:removedIn="106" name="onboarding_account_sign_in_header_1" tools:ignore="UnusedResources">Sincronizar Firefox entre vòstres aparelhs</string>
    <!-- Text for the Firefox account onboarding sign in card header. -->
    <string name="onboarding_account_sign_in_header">Tornatz ont èretz</string>
    <!-- Text for the button to learn more about signing in to your Firefox account. The first parameter is the name of the application.-->
    <string moz:removedIn="106" name="onboarding_manual_sign_in_description_2" tools:ignore="UnusedResources">Importatz vòstres marcapaginas, vòstre istoric e vòstres senhals dins %1$s sus aqueste aparelh.</string>
    <!-- Text for the button to learn more about signing in to your Firefox account. -->
    <string name="onboarding_manual_sign_in_description">Sincronizacion d’onglets e de senhals demest aparelhs per passar d’un ecran a l’autre sens relambi.</string>
    <!-- text for the button to manually sign into Firefox account. -->
    <string moz:removedIn="106" name="onboarding_firefox_account_sign_in_1" tools:ignore="UnusedResources">Se connectar</string>
=======
    <!-- Text for the Firefox account onboarding sign in card header. -->
    <string name="onboarding_account_sign_in_header">Tornatz ont èretz</string>
    <!-- Text for the button to learn more about signing in to your Firefox account. -->
    <string name="onboarding_manual_sign_in_description">Sincronizacion d’onglets e de senhals demest aparelhs per passar d’un ecran a l’autre sens relambi.</string>
>>>>>>> 68970841
    <!-- Text for the button to manually sign into Firefox account. -->
    <string name="onboarding_firefox_account_sign_in">Connexion</string>
    <!-- text to display in the snackbar once account is signed-in -->
    <string name="onboarding_firefox_account_sync_is_on">Sincro. activada</string>
<<<<<<< HEAD
    <!-- text for the tracking protection onboarding card header -->
    <string moz:removedIn="106" name="onboarding_tracking_protection_header_3" tools:ignore="UnusedResources">Confidencialitat totjorn renfortida</string>
    <!-- Text for the tracking protection onboarding card header -->
    <string name="onboarding_tracking_protection_header">Proteccion de la vida privada per defaut</string>
    <!-- text for the tracking protection card description. The first parameter is the name of the application.-->
    <string moz:removedIn="106" name="onboarding_tracking_protection_description_4" tools:ignore="UnusedResources">%1$s empacha automaticament las entrepresas de vos pistar secrètament pel web.</string>
=======
    <!-- Text for the tracking protection onboarding card header -->
    <string name="onboarding_tracking_protection_header">Proteccion de la vida privada per defaut</string>
>>>>>>> 68970841
    <!-- Text for the tracking protection card description. -->
    <string name="onboarding_tracking_protection_description">Embarcant una proteccion totala contra los cookies per empachar los traçadors d’utilizar de cookies per vos pistar de site en site.</string>
    <!-- text for tracking protection radio button option for standard level of blocking -->
    <string name="onboarding_tracking_protection_standard_button_2">Estandard (per defaut)</string>
    <!-- text for standard blocking option button description -->
    <string name="onboarding_tracking_protection_standard_button_description_3">Equilibri entre confidencialitat e performança. Las pagina cargaràn normalament.</string>
    <!-- text for tracking protection radio button option for strict level of blocking -->
    <string name="onboarding_tracking_protection_strict_option">Estricte</string>
    <!-- text for strict blocking option button description -->
    <string name="onboarding_tracking_protection_strict_button_description_3">Bloca mai de traçadors, accelèra la cargament de las paginas mas d’unas pòdon quitar de foncionar.</string>
    <!-- text for the toolbar position card header  -->
    <string name="onboarding_toolbar_placement_header_1">Causissètz ont conhar la barra d’aisinas</string>
<<<<<<< HEAD
    <!-- text for the toolbar position card description -->
    <string moz:removedIn="106" name="onboarding_toolbar_placement_description_1" tools:ignore="UnusedResources">Plaçatz la barra d’aisinas a portada de man. Daissatz-la enbàs o ennaut.</string>
    <!-- Text for the toolbar position card description -->
    <string name="onboarding_toolbar_placement_description">Gardatz-la enbàs o desplaçatz-la ennaut.</string>
    <!-- text for the privacy notice onboarding card header -->
    <string moz:removedIn="106" name="onboarding_privacy_notice_header" tools:ignore="UnusedResources">Vòstra vida privada</string>
    <!-- Text for the privacy notice onboarding card header -->
    <string name="onboarding_privacy_notice_header_1">Contrarotlatz vòstras donadas</string>
    <!-- text for the privacy notice onboarding card description
    The first parameter is the name of the app (e.g. Firefox Preview) Substitute %s for long browser name. -->
    <string moz:removedIn="106" name="onboarding_privacy_notice_description2" tools:ignore="UnusedResources">Concebèrem %s per vos donar lo contraròtle de çò que partejatz en linha e çò que partejatz amb nosautres.</string>
=======
    <!-- Text for the toolbar position card description -->
    <string name="onboarding_toolbar_placement_description">Gardatz-la enbàs o desplaçatz-la ennaut.</string>
    <!-- Text for the privacy notice onboarding card header -->
    <string name="onboarding_privacy_notice_header_1">Contrarotlatz vòstras donadas</string>
>>>>>>> 68970841
    <!-- Text for the privacy notice onboarding card description. -->
    <string name="onboarding_privacy_notice_description">Firefox vos dòna lo contraròtle de çò que partejatz en linha e çò que partejatz amb nosautres.</string>
    <!-- Text for the button to read the privacy notice -->
    <string name="onboarding_privacy_notice_read_button">Legissètz nòstra politica de confidencialitat</string>

    <!-- Text for the conclusion onboarding message -->
    <string name="onboarding_conclusion_header">A punt per descobrir un Internet de pas creire ?</string>
    <!-- text for the button to finish onboarding -->
    <string name="onboarding_finish">Començar de navegar</string>

    <!-- Onboarding theme -->
    <!-- text for the theme picker onboarding card header -->
    <string name="onboarding_theme_picker_header">Causissètz vòstre tèma</string>
    <!-- text for the theme picker onboarding card description -->
    <string name="onboarding_theme_picker_description_2">Estalviatz la batariá e vòstra vista en activant lo mòde fosc.</string>
    <!-- Automatic theme setting (will follow device setting) -->
    <string name="onboarding_theme_automatic_title">Automatic</string>
    <!-- Summary of automatic theme setting (will follow device setting) -->
    <string name="onboarding_theme_automatic_summary">S’adapta als paramètres del periferic</string>
    <!-- Theme setting for dark mode -->
    <string name="onboarding_theme_dark_title">Tèma fosc</string>
    <!-- Theme setting for light mode -->
    <string name="onboarding_theme_light_title">Tèma clar</string>

    <!-- Text shown in snackbar when multiple tabs have been sent to device -->
    <string name="sync_sent_tabs_snackbar">Onglets enviats !</string>
    <!-- Text shown in snackbar when one tab has been sent to device  -->
    <string name="sync_sent_tab_snackbar">Onglet enviat !</string>
    <!-- Text shown in snackbar when sharing tabs failed  -->
    <string name="sync_sent_tab_error_snackbar">Mandadís impossible</string>
    <!-- Text shown in snackbar for the "retry" action that the user has after sharing tabs failed -->
    <string name="sync_sent_tab_error_snackbar_action">TORNAR ENSAJAR</string>
    <!-- Title of QR Pairing Fragment -->
    <string name="sync_scan_code">Numerizatz lo còdi QR</string>
    <!-- Instructions on how to access pairing -->
    <string name="sign_in_instructions"><![CDATA[Dorbissètz Firefox sus l’ordenador a la pagina <b>https://firefox.com/pair</b>]]></string>
    <!-- Text shown for sign in pairing when ready -->
    <string name="sign_in_ready_for_scan">Prèst a numerizar</string>
    <!-- Text shown for settings option for sign with pairing -->
    <string name="sign_in_with_camera">Connectatz-vos amb la camèra</string>
    <!-- Text shown for settings option for sign with email -->
    <string name="sign_in_with_email">Utilizar una adreça electronica allòc</string>
    <!-- Text shown for settings option for create new account text.'Firefox' intentionally hardcoded here.-->
    <string name="sign_in_create_account_text"><![CDATA[Cap de compte ? <u>Creatz-ne un</u> per sincronizar Firefox entre periferics.]]></string>
    <!-- Text shown in confirmation dialog to sign out of account. The first parameter is the name of the app (e.g. Firefox Preview) -->
    <string name="sign_out_confirmation_message_2">%s quitarà de sincronizar vòstre compte mas escafarà pas las donadas de navegacion d’aqueste periferic.</string>
    <!-- Option to continue signing out of account shown in confirmation dialog to sign out of account -->
    <string name="sign_out_disconnect">Se desconectar</string>
    <!-- Option to cancel signing out shown in confirmation dialog to sign out of account -->
    <string name="sign_out_cancel">Anullar</string>

    <!-- Error message snackbar shown after the user tried to select a default folder which cannot be altered -->
    <string name="bookmark_cannot_edit_root">Modificacion del dossièr per defaut impossibla</string>

    <!-- Enhanced Tracking Protection -->
    <!-- Link displayed in enhanced tracking protection panel to access tracking protection settings -->
    <string name="etp_settings">Paramètres de proteccion</string>
    <!-- Preference title for enhanced tracking protection settings -->
    <string name="preference_enhanced_tracking_protection">Proteccion renfortida contra lo seguiment</string>
    <!-- Title for the description of enhanced tracking protection -->
    <string name="preference_enhanced_tracking_protection_explanation_title">Navegatz sens èsser seguit</string>
    <!-- Description of enhanced tracking protection. The first parameter is the name of the application (For example: Fenix) -->
    <string name="preference_enhanced_tracking_protection_explanation">Gardatz vòstras donadas per vos. %s vos protegís de la màger part dels traçadors mai comuns que vos seguisson en linha.</string>
    <!-- Text displayed that links to website about enhanced tracking protection -->
    <string name="preference_enhanced_tracking_protection_explanation_learn_more">Ne saber mai</string>
    <!-- Preference for enhanced tracking protection for the standard protection settings -->
    <string name="preference_enhanced_tracking_protection_standard_default_1">Estandarda (per defaut)</string>
    <!-- Preference description for enhanced tracking protection for the standard protection settings -->
    <string name="preference_enhanced_tracking_protection_standard_description_4">Equilibri entre confidencialitat e performança. Las pagina cargaràn normalament.</string>
    <!--  Accessibility text for the Standard protection information icon  -->
    <string name="preference_enhanced_tracking_protection_standard_info_button">Çò que la proteccion contra lo seguiment estandarda bloca</string>
    <!-- Preference for enhanced tracking protection for the strict protection settings -->
    <string name="preference_enhanced_tracking_protection_strict">Estricte</string>
    <!-- Preference description for enhanced tracking protection for the strict protection settings -->
    <string name="preference_enhanced_tracking_protection_strict_description_3">Bloca mai de traçadors, accelèra la cargament de las paginas mas d’unas pòdon quitar de foncionar.</string>
    <!--  Accessibility text for the Strict protection information icon  -->
    <string name="preference_enhanced_tracking_protection_strict_info_button">Çò que la proteccion contra lo seguiment estricta bloca</string>
    <!-- Preference for enhanced tracking protection for the custom protection settings -->
    <string name="preference_enhanced_tracking_protection_custom">Personalizada</string>
    <!-- Preference description for enhanced tracking protection for the strict protection settings -->
    <string name="preference_enhanced_tracking_protection_custom_description_2">Causissètz quines traçadors e scripts cal blocar.</string>
    <!--  Accessibility text for the Strict protection information icon  -->
    <string name="preference_enhanced_tracking_protection_custom_info_button">Çò que la proteccion contra lo seguiment personalizada bloca</string>
    <!-- Header for categories that are being blocked by current Enhanced Tracking Protection settings -->
    <!-- Preference for enhanced tracking protection for the custom protection settings for cookies-->
    <string name="preference_enhanced_tracking_protection_custom_cookies">Cookies</string>
    <!-- Option for enhanced tracking protection for the custom protection settings for cookies-->
    <string name="preference_enhanced_tracking_protection_custom_cookies_1">Traçadors intersites e de malhums socials</string>
    <!-- Option for enhanced tracking protection for the custom protection settings for cookies-->
    <string name="preference_enhanced_tracking_protection_custom_cookies_2">Cookies dels sites pas visitats</string>
    <!-- Option for enhanced tracking protection for the custom protection settings for cookies-->
    <string name="preference_enhanced_tracking_protection_custom_cookies_3">Totes los cookies tèrces (d’unes sites pòdon quitar de foncionar)</string>
    <!-- Option for enhanced tracking protection for the custom protection settings for cookies-->
    <string name="preference_enhanced_tracking_protection_custom_cookies_4">Totes los cookies (pòt arribar que d’unes sites quitan de foncionar)</string>
    <!-- Option for enhanced tracking protection for the custom protection settings for cookies-->
    <string name="preference_enhanced_tracking_protection_custom_cookies_5">Isolar los cookies intersites</string>
    <!-- Preference for enhanced tracking protection for the custom protection settings for tracking content -->
    <string name="preference_enhanced_tracking_protection_custom_tracking_content">Contengut utilizat pel seguiment</string>

    <!-- Option for enhanced tracking protection for the custom protection settings for tracking content-->
    <string name="preference_enhanced_tracking_protection_custom_tracking_content_1">Dins totes los onglets</string>
    <!-- Option for enhanced tracking protection for the custom protection settings for tracking content-->
    <string name="preference_enhanced_tracking_protection_custom_tracking_content_2">Sonque en navegacion privada</string>
    <!-- Preference for enhanced tracking protection for the custom protection settings -->
    <string name="preference_enhanced_tracking_protection_custom_cryptominers">Minaires de criptomonedas</string>
    <!-- Preference for enhanced tracking protection for the custom protection settings -->
    <string name="preference_enhanced_tracking_protection_custom_fingerprinters">Generadors d’emprentas numericas</string>
    <!-- Button label for navigating to the Enhanced Tracking Protection details -->
    <string name="enhanced_tracking_protection_details">Detalhs</string>
    <!-- Header for categories that are being being blocked by current Enhanced Tracking Protection settings -->
    <string name="enhanced_tracking_protection_blocked">Blocat</string>
    <!-- Header for categories that are being not being blocked by current Enhanced Tracking Protection settings -->
    <string name="enhanced_tracking_protection_allowed">Autorizat</string>
    <!-- Category of trackers (social media trackers) that can be blocked by Enhanced Tracking Protection -->
    <string name="etp_social_media_trackers_title">Traçadors de malhums socials</string>
    <!-- Description of social media trackers that can be blocked by Enhanced Tracking Protection -->
    <string name="etp_social_media_trackers_description">Limita la capacitat dels malhums socials de seguir vòstra activitat en linha.</string>
    <!-- Category of trackers (cross-site tracking cookies) that can be blocked by Enhanced Tracking Protection -->
    <string name="etp_cookies_title">Cookies de seguiment entre sites</string>
    <!-- Category of trackers (cross-site tracking cookies) that can be blocked by Enhanced Tracking Protection -->
    <string name="etp_cookies_title_2">Cookies intersites</string>
    <!-- Description of cross-site tracking cookies that can be blocked by Enhanced Tracking Protection -->
    <string name="etp_cookies_description">Bloca los cookies que los malhums publicitaris e las societats d’analisi de donadas utilizan per compilar vòstras donadas de navegacion sus mantun site.</string>
    <!-- Description of cross-site tracking cookies that can be blocked by Enhanced Tracking Protection -->
    <string name="etp_cookies_description_2">La proteccion totala contra los cookies los isola al site ont vos trobatz, doncas los traçadors los pòdon pas utilizar per vos pistar entres sites.</string>
    <!-- Category of trackers (cryptominers) that can be blocked by Enhanced Tracking Protection -->
    <string name="etp_cryptominers_title">Minaires de criptomonedas</string>
    <!-- Description of cryptominers that can be blocked by Enhanced Tracking Protection -->
    <string name="etp_cryptominers_description">Empacha los scripts malvolents d’accedir a vòstre periferic per minar de moneda numerica.</string>
    <!-- Category of trackers (fingerprinters) that can be blocked by Enhanced Tracking Protection -->
    <string name="etp_fingerprinters_title">Generadors d’emprentas numericas</string>
    <!-- Description of fingerprinters that can be blocked by Enhanced Tracking Protection -->
    <string name="etp_fingerprinters_description">Empacha la culhida de donadas unicas identificables quant a vòstre periferic que pòdon èsser utilizadas pel seguiment.</string>
    <!-- Category of trackers (tracking content) that can be blocked by Enhanced Tracking Protection -->
    <string name="etp_tracking_content_title">Contengut utilizat pel seguiment</string>

    <!-- Description of tracking content that can be blocked by Enhanced Tracking Protection -->
    <string name="etp_tracking_content_description">Empacha lo cargament de publicitats, vidèos e autre contengut que contenon de còdi de seguiment. Pòt afectar d’unas foncionalitats de sites web.</string>
    <!-- Enhanced Tracking Protection message that protection is currently on for this site -->
    <string name="etp_panel_on">Las proteccions son activadas per aqueste site</string>
    <!-- Enhanced Tracking Protection message that protection is currently off for this site -->
    <string name="etp_panel_off">Las proteccions son desactivadas per aqueste site</string>
    <!-- Header for exceptions list for which sites enhanced tracking protection is always off -->
    <string name="enhanced_tracking_protection_exceptions">La proteccion renfortida contra lo seguiment es desactivada per aquestes sites</string>
    <!-- Content description (not visible, for screen readers etc.): Navigate
    back from ETP details (Ex: Tracking content) -->
    <string name="etp_back_button_content_description">Tornar</string>
    <!-- About page link text to open what's new link -->
    <string name="about_whats_new">Qu’es nòu dins %s</string>

    <!-- Open source licenses page title
    The first parameter is the app name -->
    <string name="open_source_licenses_title">%s | Bibliotècas liuras</string>

    <!-- Category of trackers (redirect trackers) that can be blocked by Enhanced Tracking Protection -->
    <string name="etp_redirect_trackers_title">Traçador per redireccion</string>

    <!-- Description of redirect tracker cookies that can be blocked by Enhanced Tracking Protection -->
    <string name="etp_redirect_trackers_description">Escafa los cookies definits per redireccion cap als sites web coneguts per far seguiment</string>

    <!-- Description of the SmartBlock Enhanced Tracking Protection feature. The * symbol is intentionally hardcoded here,
         as we use it on the UI to indicate which trackers have been partially unblocked.  -->
    <string name="preference_etp_smartblock_description">D’unes traçadors marcats cai-jos son estats parcialament desblocats per aquesta pagina pr’amor qu’avètz interagit amb eles *.</string>
    <!-- Text displayed that links to website about enhanced tracking protection SmartBlock -->
    <string name="preference_etp_smartblock_learn_more">Ne saber mai</string>

    <!-- About page link text to open support link -->
    <string name="about_support">Assisténcia</string>

    <!-- About page link text to list of past crashes (like about:crashes on desktop) -->
    <string name="about_crashes">Plantatges</string>
    <!-- About page link text to open privacy notice link -->
    <string name="about_privacy_notice">Politica de confidencialitat</string>
    <!-- About page link text to open know your rights link -->
    <string name="about_know_your_rights">Vòstres dreches</string>
    <!-- About page link text to open licensing information link -->
    <string name="about_licensing_information">Entresenhas sus la licéncia</string>

    <!-- About page link text to open a screen with libraries that are used -->
    <string name="about_other_open_source_libraries">Bibliotècas qu’utilizam</string>

    <!-- Toast shown to the user when they are activating the secret dev menu
        The first parameter is number of long clicks left to enable the menu -->
    <string name="about_debug_menu_toast_progress">Menú de desbugatge : %1$d clic(s) restant(s) per l’activar</string>
    <string name="about_debug_menu_toast_done">Menú de desbugatge activat</string>

    <!-- Browser long press popup menu -->
    <!-- Copy the current url -->
    <string name="browser_toolbar_long_press_popup_copy">Copiar</string>
    <!-- Paste & go the text in the clipboard. '&amp;' is replaced with the ampersand symbol: & -->
    <string name="browser_toolbar_long_press_popup_paste_and_go">Pegar e anar</string>
    <!-- Paste the text in the clipboard -->
    <string name="browser_toolbar_long_press_popup_paste">Pegar</string>
    <!-- Snackbar message shown after an URL has been copied to clipboard. -->
    <string name="browser_toolbar_url_copied_to_clipboard_snackbar">URL copiada dins lo quichapapièrs.</string>

    <!-- Title text for the Add To Homescreen dialog -->
    <string name="add_to_homescreen_title">Apondre a l’ecran d’acuèlh</string>
    <!-- Cancel button text for the Add to Homescreen dialog -->
    <string name="add_to_homescreen_cancel">Anullar</string>

    <!-- Add button text for the Add to Homescreen dialog -->
    <string name="add_to_homescreen_add">Apondre</string>
    <!-- Continue to website button text for the first-time Add to Homescreen dialog -->
    <string name="add_to_homescreen_continue">Contunhar cap al site web</string>

    <!-- Placeholder text for the TextView in the Add to Homescreen dialog -->
    <string name="add_to_homescreen_text_placeholder">Nom de l’acorchi</string>

    <!-- Describes the add to homescreen functionality -->
    <string name="add_to_homescreen_description_2">Podètz facilament apondre aqueste site a l’ecran d’acuèlh de vòstre periferic per i accedir dirèctament e i navegar coma se foguèsse una aplicacion.</string>

    <!-- Preference for managing the settings for logins and passwords in Fenix -->
    <string name="preferences_passwords_logins_and_passwords">Identificants e senhals</string>
    <!-- Preference for managing the saving of logins and passwords in Fenix -->
    <string name="preferences_passwords_save_logins">Salvar los identificants e senhals</string>
    <!-- Preference option for asking to save passwords in Fenix -->
    <string name="preferences_passwords_save_logins_ask_to_save">Demandar per salvar</string>
    <!-- Preference option for never saving passwords in Fenix -->
    <string name="preferences_passwords_save_logins_never_save">Salvar pas jamai</string>

    <!-- Preference for autofilling saved logins in Firefox (in web content), %1$s will be replaced with the app name -->
    <string name="preferences_passwords_autofill2">Emplenatge automatic dins %1$s</string>
    <!-- Description for the preference for autofilling saved logins in Firefox (in web content), %1$s will be replaced with the app name -->
    <string name="preferences_passwords_autofill_description">Emplenar e enregistrar los noms d’utilizaire e los senhals als sites web en utilizant %1$s.</string>
    <!-- Preference for autofilling logins from Fenix in other apps (e.g. autofilling the Twitter app) -->
    <string name="preferences_android_autofill">Emplenatge automatic dins d’autras aplicacions</string>

    <!-- Description for the preference for autofilling logins from Fenix in other apps (e.g. autofilling the Twitter app) -->
    <string name="preferences_android_autofill_description">Emplena los noms d’utilizaires e los senhals d’autres aplicacions sus vòstre periferic.</string>

    <!-- Preference option for adding a login -->
    <string name="preferences_logins_add_login">Apondre un identificant</string>

    <!-- Preference for syncing saved logins in Fenix -->
    <string name="preferences_passwords_sync_logins">Sincronizar los identificants</string>
    <!-- Preference for syncing saved logins in Fenix, when not signed in-->
    <string name="preferences_passwords_sync_logins_across_devices">Sincronizar los identificants entre totes los periferics</string>
    <!-- Preference to access list of saved logins -->
    <string name="preferences_passwords_saved_logins">Identificants salvats</string>
    <!-- Description of empty list of saved passwords. Placeholder is replaced with app name.  -->
    <string name="preferences_passwords_saved_logins_description_empty_text">Aquí se mòstran los identificants que salvatz o sincronizatz amb %s.</string>
    <!-- Preference to access list of saved logins -->
    <string name="preferences_passwords_saved_logins_description_empty_learn_more_link">Per ne saber mai sus Sync.</string>
    <!-- Preference to access list of login exceptions that we never save logins for -->
    <string name="preferences_passwords_exceptions">Excepcions</string>
    <!-- Empty description of list of login exceptions that we never save logins for -->
    <string name="preferences_passwords_exceptions_description_empty">Los identificants e senhals pas salvats seràn mostrats aquí.</string>
    <!-- Description of list of login exceptions that we never save logins for -->
    <string name="preferences_passwords_exceptions_description">Los identificants e senhals seràn pas salvats per aquestes sites.</string>
    <!-- Text on button to remove all saved login exceptions -->
    <string name="preferences_passwords_exceptions_remove_all">Suprimir totas las excepcions</string>
    <!-- Hint for search box in logins list -->
    <string name="preferences_passwords_saved_logins_search">Recercar d’identificants</string>
    <!-- The header for the site that a login is for -->
    <string name="preferences_passwords_saved_logins_site">Site</string>
    <!-- The header for the username for a login -->
    <string name="preferences_passwords_saved_logins_username">Nom d’utilizaire</string>
    <!-- The header for the password for a login -->
    <string name="preferences_passwords_saved_logins_password">Senhal</string>
    <!-- Shown in snackbar to tell user that the password has been copied -->
    <string name="logins_password_copied">Senhal copiat al quichapapièrs</string>
    <!-- Shown in snackbar to tell user that the username has been copied -->
    <string name="logins_username_copied">Nom d’utilizaire copiat al quichapapièrs</string>
    <!-- Content Description (for screenreaders etc) read for the button to copy a password in logins-->
    <string name="saved_logins_copy_password">Copiar lo senhal</string>
    <!-- Content Description (for screenreaders etc) read for the button to clear a password while editing a login-->
    <string name="saved_logins_clear_password">Escafar senhal</string>
    <!-- Content Description (for screenreaders etc) read for the button to copy a username in logins -->
    <string name="saved_login_copy_username">Copiar lo nom d’utilizaire</string>
    <!-- Content Description (for screenreaders etc) read for the button to clear a username while editing a login -->
    <string name="saved_login_clear_username">Escafar identificant</string>
    <!-- Content Description (for screenreaders etc) read for the button to clear the hostname field while creating a login -->
    <string name="saved_login_clear_hostname">Escafar lo nom d’òste</string>
    <!-- Content Description (for screenreaders etc) read for the button to open a site in logins -->
    <string name="saved_login_open_site">Dobrir lo site dins lo navegador</string>
    <!-- Content Description (for screenreaders etc) read for the button to reveal a password in logins -->
    <string name="saved_login_reveal_password">Mostrar lo senhal</string>
    <!-- Content Description (for screenreaders etc) read for the button to hide a password in logins -->
    <string name="saved_login_hide_password">Amagar lo senhal</string>

    <!-- Message displayed in biometric prompt displayed for authentication before allowing users to view their logins -->
    <string name="logins_biometric_prompt_message">Desblocatz per veire los identificants enregistrats</string>
    <!-- Title of warning dialog if users have no device authentication set up -->
    <string name="logins_warning_dialog_title">Protegissètz vòstres identificants e senhals</string>
    <!-- Message of warning dialog if users have no device authentication set up -->
    <string name="logins_warning_dialog_message">Configuratz un esquèma de verrolhatge, un còdi PIN o un senhal per protegir vòstres identificants de connexion e senhals enregistrats se per cas qualqu’un accedisca a vòstre periferic.</string>
    <!-- Negative button to ignore warning dialog if users have no device authentication set up -->
    <string name="logins_warning_dialog_later">Mai tard</string>
    <!-- Positive button to send users to set up a pin of warning dialog if users have no device authentication set up -->
    <string name="logins_warning_dialog_set_up_now">O configurar ara</string>
    <!-- Title of PIN verification dialog to direct users to re-enter their device credentials to access their logins -->
    <string name="logins_biometric_prompt_message_pin">Desverrolhatz lo periferic</string>
    <!-- Title for Accessibility Force Enable Zoom Preference -->
    <string name="preference_accessibility_force_enable_zoom">Zoom per totes los sites</string>
    <!-- Summary for Accessibility Force Enable Zoom Preference -->
    <string name="preference_accessibility_force_enable_zoom_summary">Activar per permetre de zoomar amb dos dets encara que lo site empache aquò.</string>
    <!-- Saved logins sorting strategy menu item -by name- (if selected, it will sort saved logins alphabetically) -->
    <string name="saved_logins_sort_strategy_alphabetically">Nom (A-Z)</string>
    <!-- Saved logins sorting strategy menu item -by last used- (if selected, it will sort saved logins by last used) -->
    <string name="saved_logins_sort_strategy_last_used">Darrièra utilizacion</string>

    <!-- Content description (not visible, for screen readers etc.): Sort saved logins dropdown menu chevron icon -->
    <string name="saved_logins_menu_dropdown_chevron_icon_content_description">Menú per triar los identificants</string>

    <!-- Autofill -->
    <!-- Preference and title for managing the autofill settings -->
    <string name="preferences_autofill">Emplenament automatic</string>
    <!-- Preference and title for managing the settings for addresses -->
    <string name="preferences_addresses">Adreças</string>
    <!-- Preference and title for managing the settings for credit cards -->
    <string name="preferences_credit_cards">Cartas de crèdit</string>
    <!-- Preference for saving and autofilling credit cards -->
    <string name="preferences_credit_cards_save_and_autofill_cards">Salvar e completar automaticament las cartas</string>
    <!-- Preference summary for saving and autofilling credit card data -->
    <string name="preferences_credit_cards_save_and_autofill_cards_summary">Donadas chifradas</string>
    <!-- Preference option for syncing credit cards across devices. This is displayed when the user is not signed into sync -->
    <string name="preferences_credit_cards_sync_cards_across_devices">Sincronizar las cartas entre los periferics</string>
    <!-- Preference option for syncing credit cards across devices. This is displayed when the user is signed into sync -->
    <string name="preferences_credit_cards_sync_cards">Sincronizar las cartas</string>
    <!-- Preference option for adding a credit card -->
    <string name="preferences_credit_cards_add_credit_card">Apondre una cartas de crèdit</string>

    <!-- Preference option for managing saved credit cards -->
    <string name="preferences_credit_cards_manage_saved_cards">Gerir las cartas enregistradas</string>
    <!-- Preference option for adding an address -->
    <string name="preferences_addresses_add_address">Apondre una adreça</string>
    <!-- Preference option for managing saved addresses -->
    <string name="preferences_addresses_manage_addresses">Gerir las adreças</string>
    <!-- Preference for saving and autofilling addresses -->
    <string name="preferences_addresses_save_and_autofill_addresses">Salvar e completar automaticament las adreças</string>

    <!-- Preference summary for saving and autofilling address data -->
    <string name="preferences_addresses_save_and_autofill_addresses_summary">Inclutz las informacions coma los numèros, las adreças electronicas e las adreças de liurason</string>

    <!-- Title of the "Add card" screen -->
    <string name="credit_cards_add_card">Apondre una carta</string>
    <!-- Title of the "Edit card" screen -->
    <string name="credit_cards_edit_card">Modificar la carta</string>
    <!-- The header for the card number of a credit card -->
    <string name="credit_cards_card_number">Numèro de carta</string>
    <!-- The header for the expiration date of a credit card -->
    <string name="credit_cards_expiration_date">Data d’expiracion</string>
    <!-- The label for the expiration date month of a credit card to be used by a11y services-->
    <string name="credit_cards_expiration_date_month">Mes d’expiracion</string>
    <!-- The label for the expiration date year of a credit card to be used by a11y services-->
    <string name="credit_cards_expiration_date_year">Annada d’expiracion</string>
    <!-- The header for the name on the credit card -->
    <string name="credit_cards_name_on_card">Titular</string>
    <!-- The text for the "Delete card" menu item for deleting a credit card -->
    <string name="credit_cards_menu_delete_card">Suprimir la carta</string>
    <!-- The text for the "Delete card" button for deleting a credit card -->
    <string name="credit_cards_delete_card_button">Suprimir la carta</string>
    <!-- The text for the confirmation message of "Delete card" dialog -->
    <string name="credit_cards_delete_dialog_confirmation">Volètz vertadièrament suprimir aquesta carta bancària ?</string>
    <!-- The text for the positive button on "Delete card" dialog -->
    <string name="credit_cards_delete_dialog_button">Suprimir</string>
    <!-- The title for the "Save" menu item for saving a credit card -->
    <string name="credit_cards_menu_save">Enregistrar</string>
    <!-- The text for the "Save" button for saving a credit card -->
    <string name="credit_cards_save_button">Enregistrar</string>
    <!-- The text for the "Cancel" button for cancelling adding, updating or deleting a credit card -->
    <string name="credit_cards_cancel_button">Anullar</string>

    <!-- Title of the "Saved cards" screen -->
    <string name="credit_cards_saved_cards">Cartas enregistradas</string>

    <!-- Error message for credit card number validation -->
    <string name="credit_cards_number_validation_error_message">Picatz un numèro de carta de crèdit valid</string>

    <!-- Error message for credit card name on card validation -->
    <string name="credit_cards_name_on_card_validation_error_message">Completatz aqueste camp</string>
    <!-- Message displayed in biometric prompt displayed for authentication before allowing users to view their saved credit cards -->
    <string name="credit_cards_biometric_prompt_message">Desblocatz per veire las cartas enregistradas</string>

    <!-- Title of warning dialog if users have no device authentication set up -->
    <string name="credit_cards_warning_dialog_title">Securizatz vòstras cartas de crèdit</string>
    <!-- Message of warning dialog if users have no device authentication set up -->
    <string name="credit_cards_warning_dialog_message">Configuratz un esquèma de verrolhatge, un còdi PIN o un senhal per protegir vòstres identificants de cartas de crèdit enregistrats se per cas qualqu’un accedisca a vòstre periferic.</string>
    <!-- Positive button to send users to set up a pin of warning dialog if users have no device authentication set up -->
    <string name="credit_cards_warning_dialog_set_up_now">Configurar ara</string>
    <!-- Negative button to ignore warning dialog if users have no device authentication set up -->
    <string name="credit_cards_warning_dialog_later">Mai tard</string>
    <!-- Title of PIN verification dialog to direct users to re-enter their device credentials to access their credit cards -->
    <string name="credit_cards_biometric_prompt_message_pin">Desverrolhatz lo periferic</string>

    <!-- Message displayed in biometric prompt for authentication, before allowing users to use their stored credit card information -->
    <string name="credit_cards_biometric_prompt_unlock_message">Desverrolhatz per utilizar las informacions de cartas de crèdit enregistradas</string>

    <!-- Title of the "Add address" screen -->
    <string name="addresses_add_address">Apondon d’adreça</string>
    <!-- Title of the "Edit address" screen -->
    <string name="addresses_edit_address">Modificar l’adreça</string>
    <!-- Title of the "Manage addresses" screen -->
    <string name="addresses_manage_addresses">Gestion de las adreças</string>
    <!-- The header for the first name of an address -->
    <string name="addresses_first_name">Pichon nom</string>
    <!-- The header for the middle name of an address -->
    <string name="addresses_middle_name">Segond pichon nom</string>
    <!-- The header for the last name of an address -->
    <string name="addresses_last_name">Nom d’ostal</string>
    <!-- The header for the street address of an address -->
    <string name="addresses_street_address">Adreça postala</string>
    <!-- The header for the city of an address -->
    <string name="addresses_city">Vila</string>
    <!-- The header for the subregion of an address when "state" should be used -->
    <string name="addresses_state">Estat</string>
    <!-- The header for the subregion of an address when "province" should be used -->
    <string name="addresses_province">Region</string>
    <!-- The header for the zip code of an address -->
    <string name="addresses_zip">Còdi postal</string>
    <!-- The header for the country or region of an address -->
    <string name="addresses_country">País o region</string>
    <!-- The header for the phone number of an address -->
    <string name="addresses_phone">Telefòn</string>
    <!-- The header for the email of an address -->
    <string name="addresses_email">Adreça electronica</string>
    <!-- The text for the "Save" button for saving an address -->
    <string name="addresses_save_button">Enregistrar</string>
    <!-- The text for the "Cancel" button for cancelling adding, updating or deleting an address -->
    <string name="addresses_cancel_button">Anullar</string>
    <!-- The text for the "Delete address" button for deleting an address -->
    <string name="addressess_delete_address_button">Suprimir l’adreça</string>

    <!-- The title for the "Delete address" confirmation dialog -->
    <string name="addressess_confirm_dialog_message">Volètz vertadièrament suprimir aquesta adreça ?</string>
    <!-- The text for the positive button on "Delete address" dialog -->
    <string name="addressess_confirm_dialog_ok_button">Suprimir</string>
    <!-- The text for the negative button on "Delete address" dialog -->
    <string name="addressess_confirm_dialog_cancel_button">Anullar</string>
    <!-- The text for the "Save address" menu item for saving an address -->
    <string name="address_menu_save_address">Enregistrar l’adreça</string>
    <!-- The text for the "Delete address" menu item for deleting an address -->
    <string name="address_menu_delete_address">Suprimir l’adreça</string>

    <!-- Title of the Add search engine screen -->
    <string name="search_engine_add_custom_search_engine_title">Apondre un motor de recèrca</string>
    <!-- Title of the Edit search engine screen -->
    <string name="search_engine_edit_custom_search_engine_title">Modificar lo motor de recèrca</string>
    <!-- Content description (not visible, for screen readers etc.): Title for the button to add a search engine in the action bar -->
    <string name="search_engine_add_button_content_description">Apondre</string>
    <!-- Content description (not visible, for screen readers etc.): Title for the button to save a search engine in the action bar -->
    <string name="search_engine_add_custom_search_engine_edit_button_content_description">Enregistrar</string>
    <!-- Text for the menu button to edit a search engine -->
    <string name="search_engine_edit">Modificar</string>
    <!-- Text for the menu button to delete a search engine -->
    <string name="search_engine_delete">Suprimir</string>

    <!-- Text for the button to create a custom search engine on the Add search engine screen -->
    <string name="search_add_custom_engine_label_other">Autre</string>
    <!-- Placeholder text shown in the Search Engine Name TextField before a user enters text -->
    <string name="search_add_custom_engine_name_hint">Nom</string>
    <!-- Placeholder text shown in the Search String TextField before a user enters text -->
    <string name="search_add_custom_engine_search_string_hint">Cadena de recèrca d’utilizar</string>
    <!-- Description text for the Search String TextField. The %s is part of the string -->
    <string formatted="false" name="search_add_custom_engine_search_string_example">Remplaçar los tèrmes de la recèrca per « %s ». Per exemple :\nhttps://www.google.com/search?q=%s</string>

    <!-- Accessibility description for the form in which details about the custom search engine are entered -->
    <string name="search_add_custom_engine_form_description">Detalhs del motor de recèrca personalizat</string>

    <!-- Text shown when a user leaves the name field empty -->
    <string name="search_add_custom_engine_error_empty_name">Picatz lo nom del motor de recèrca</string>
    <!-- Text shown when a user leaves the search string field empty -->
    <string name="search_add_custom_engine_error_empty_search_string">Picatz una cadena de recèrca</string>
    <!-- Text shown when a user leaves out the required template string -->
    <string name="search_add_custom_engine_error_missing_template">Verificatz que la cadena de recèrca correspond al format de l’exemple</string>
    <!-- Text shown when we aren't able to validate the custom search query. The first parameter is the url of the custom search engine -->
    <string name="search_add_custom_engine_error_cannot_reach">Error de connexion a « %s »</string>
    <!-- Text shown when a user creates a new search engine -->
    <string name="search_add_custom_engine_success_message">%s creat</string>
    <!-- Text shown when a user successfully edits a custom search engine -->
    <string name="search_edit_custom_engine_success_message">%s enregistrat</string>
    <!-- Text shown when a user successfully deletes a custom search engine -->
    <string name="search_delete_search_engine_success_message">%s : supression realizada</string>

    <!-- Heading for the instructions to allow a permission -->
    <string name="phone_feature_blocked_intro">Per l’autorizar :</string>

    <!-- First step for the allowing a permission -->
    <string name="phone_feature_blocked_step_settings">1. Anar als paramètres Android</string>
    <!-- Second step for the allowing a permission -->
    <string name="phone_feature_blocked_step_permissions"><![CDATA[2. Tocar <b>Permissions</b>]]></string>
    <!-- Third step for the allowing a permission (Fore example: Camera) -->
    <string name="phone_feature_blocked_step_feature"><![CDATA[3. Bascular <b>%1$s</b> sus ACTIVAT]]></string>

    <!-- Label that indicates a site is using a secure connection -->
    <string name="quick_settings_sheet_secure_connection_2">La connexion es segura</string>
    <!-- Label that indicates a site is using a insecure connection -->
    <string name="quick_settings_sheet_insecure_connection_2">La connexion es pas segura</string>
    <!-- Label to clear site data -->
    <string name="clear_site_data">Escafar los cookies e las donadas de site</string>
    <!-- Confirmation message for a dialog confirming if the user wants to delete all data for current site -->
    <string name="confirm_clear_site_data"><![CDATA[Volètz vertadièrament suprimir totes los cookies e totas las donadas del site<b>%s</b> ?]]></string>
    <!-- Confirmation message for a dialog confirming if the user wants to delete all the permissions for all sites-->
    <string name="confirm_clear_permissions_on_all_sites">Volètz vertadièrament suprimir totas las autorizacions per totes los sites ?</string>
    <!-- Confirmation message for a dialog confirming if the user wants to delete all the permissions for a site-->
    <string name="confirm_clear_permissions_site">Volètz vertadièrament suprimir totas las autorizacions per aqueste site ?</string>
    <!-- Confirmation message for a dialog confirming if the user wants to set default value a permission for a site-->
    <string name="confirm_clear_permission_site">Volètz vertadièrament suprimir aquesta autorizacion per aqueste site ?</string>
    <!-- label shown when there are not site exceptions to show in the site exception settings -->
    <string name="no_site_exceptions">Cap d’excepcions de site</string>
    <!-- Bookmark deletion confirmation -->
    <string name="bookmark_deletion_confirmation">Sètz segur que volètz suprimir aqueste marcapagina ?</string>
    <!-- Browser menu button that adds a shortcut to the home fragment -->
    <string name="browser_menu_add_to_shortcuts">Apondre als acorchis</string>
    <!-- Browser menu button that removes a shortcut from the home fragment -->
    <string name="browser_menu_remove_from_shortcuts">Suprimir dels acorchis</string>
    <!-- text shown before the issuer name to indicate who its verified by, parameter is the name of
     the certificate authority that verified the ticket-->
    <string name="certificate_info_verified_by">Verificat per : %1$s</string>
    <!-- Login overflow menu delete button -->
    <string name="login_menu_delete_button">Suprimir</string>
    <!-- Login overflow menu edit button -->
    <string name="login_menu_edit_button">Modificar</string>
    <!-- Message in delete confirmation dialog for logins -->
    <string name="login_deletion_confirmation">Sètz segur que volètz suprimir aqueste identificant ?</string>
    <!-- Positive action of a dialog asking to delete  -->
    <string name="dialog_delete_positive">Suprimir</string>

    <!-- Negative action of a dialog asking to delete login -->
    <string name="dialog_delete_negative">Anullar</string>
    <!--  The saved login options menu description. -->
    <string name="login_options_menu">Opcions de l’identificant</string>
    <!--  The editable text field for a login's web address. -->
    <string name="saved_login_hostname_description">Lo camp de tèxt modificable per l’adreça web de l’identificant.</string>
    <!--  The editable text field for a login's username. -->
    <string name="saved_login_username_description">Lo camp de tèxt modificable pel nom d’utilizaire de l’identificant.</string>
    <!--  The editable text field for a login's password. -->
    <string name="saved_login_password_description">Lo camp de tèxt modificable pel senhal de l’identificant.</string>
    <!--  The button description to save changes to an edited login. -->
    <string name="save_changes_to_login">Enregistratz las modificacions de l’identificant.</string>
    <!--  The page title for editing a saved login. -->
    <string name="edit">Modificar</string>
    <!--  The page title for adding new login. -->
    <string name="add_login">Apondre un identificant novèl</string>
    <!--  The error message in add/edit login view when password field is blank. -->
    <string name="saved_login_password_required">Senhal requesit</string>
    <!--  The error message in add login view when username field is blank. -->
    <string name="saved_login_username_required">Lo nom d’utilizaire es obligatòri</string>
    <!--  The error message in add login view when hostname field is blank. -->
    <string name="saved_login_hostname_required" tools:ignore="UnusedResources">Lo nom d’òste es obligatòri</string>
    <!-- Voice search button content description  -->
    <string name="voice_search_content_description">Recèrca a la votz</string>
    <!-- Voice search prompt description displayed after the user presses the voice search button -->
    <string name="voice_search_explainer">Parlatz ara</string>

    <!--  The error message in edit login view when a duplicate username exists. -->
    <string name="saved_login_duplicate">Un identificant amb aqueste nom d’utilizaire existís ja</string>

    <!-- This is the hint text that is shown inline on the hostname field of the create new login page. 'https://www.example.com' intentionally hardcoded here -->
    <string name="add_login_hostname_hint_text">https://www.exemple.com</string>

    <!-- This is an error message shown below the hostname field of the add login page when a hostname does not contain http or https. -->
    <string name="add_login_hostname_invalid_text_3">L’adreça web deu conténer « https:// » o « http:// ».</string>
    <!-- This is an error message shown below the hostname field of the add login page when a hostname is invalid. -->
    <string name="add_login_hostname_invalid_text_2">Un nom d’òste valid es requerit</string>

    <!-- Synced Tabs -->
    <!-- Text displayed to ask user to connect another device as no devices found with account -->
    <string name="synced_tabs_connect_another_device">Connectatz un autre periferic.</string>
    <!-- Text displayed asking user to re-authenticate -->
    <string name="synced_tabs_reauth">Tornatz vos autentificar.</string>
    <!-- Text displayed when user has disabled tab syncing in Firefox Sync Account -->
    <string name="synced_tabs_enable_tab_syncing">Activatz la sincronizacion dels onglets.</string>
    <!-- Text displayed when user has no tabs that have been synced -->
    <string name="synced_tabs_no_tabs">Avètz pas cap d’autres onglets dubèrts sus Firefox de vòstres autres periferics.</string>
    <!-- Text displayed in the synced tabs screen when a user is not signed in to Firefox Sync describing Synced Tabs -->
    <string name="synced_tabs_sign_in_message">Vejatz la lista dels onglets dels autres periferics.</string>
    <!-- Text displayed on a button in the synced tabs screen to link users to sign in when a user is not signed in to Firefox Sync -->
    <string name="synced_tabs_sign_in_button">Se connectar a Sync</string>

    <!-- The text displayed when a synced device has no tabs to show in the list of Synced Tabs. -->
    <string name="synced_tabs_no_open_tabs">Cap d’onglet pas dobèrt</string>

    <!-- Content description for expanding a group of synced tabs. -->
    <string name="synced_tabs_expand_group">Desplegar lo grop d’onglets sincronizats</string>
    <!-- Content description for collapsing a group of synced tabs. -->
    <string name="synced_tabs_collapse_group">Plegar lo grop d’onglets sincronizats</string>

    <!-- Top Sites -->
    <!-- Title text displayed in the dialog when shortcuts limit is reached. -->
    <string name="shortcut_max_limit_title">Arribat a la limita dels acorchis</string>
    <!-- Content description text displayed in the dialog when shortcut limit is reached. -->
    <string name="shortcut_max_limit_content">Per apondre un acorchi novèl, suprimissètz-ne un. Tocatz e demoratz quichat per ne suprimir un.</string>
    <!-- Confirmation dialog button text when top sites limit is reached. -->
    <string name="top_sites_max_limit_confirmation_button">Òc, plan comprés</string>

    <!-- Label for the preference to show the shortcuts for the most visited top sites on the homepage -->
    <string name="top_sites_toggle_top_recent_sites_4">Acorchis</string>
	<!-- Title text displayed in the rename top site dialog. -->
	<string name="top_sites_rename_dialog_title">Nom</string>
    <!-- Hint for renaming title of a shortcut -->
    <string name="shortcut_name_hint">Nom de l’acorchi</string>
	<!-- Button caption to confirm the renaming of the top site. -->
	<string name="top_sites_rename_dialog_ok">D’acòrdi</string>
	<!-- Dialog button text for canceling the rename top site prompt. -->
	<string name="top_sites_rename_dialog_cancel">Anullar</string>

    <!-- Text for the menu button to open the homepage settings. -->
    <string name="top_sites_menu_settings">Paramètres</string>
    <!-- Text for the menu button to navigate to sponsors and privacy support articles. '&amp;' is replaced with the ampersand symbol: & -->
    <string name="top_sites_menu_sponsor_privacy">Nòstres esponsòrs e vòstra vida privada</string>
    <!-- Label text displayed for a sponsored top site. -->
    <string name="top_sites_sponsored_label">Esponsorizat</string>

    <!-- Inactive tabs in the tabs tray -->
    <!-- Title text displayed in the tabs tray when a tab has been unused for 14 days. -->
    <string name="inactive_tabs_title">Onglets inactius</string>
    <!-- Content description for closing all inactive tabs -->
    <string name="inactive_tabs_delete_all">Tampar los onglets inactius</string>

    <!-- Content description for expanding the inactive tabs section. -->
    <string name="inactive_tabs_expand_content_description">Espandir los onglets inactius</string>
    <!-- Content description for collapsing the inactive tabs section. -->
    <string name="inactive_tabs_collapse_content_description">Plegar los onglets inactius</string>

    <!-- Inactive tabs auto-close message in the tabs tray -->
    <!-- The header text of the auto-close message when the user is asked if they want to turn on the auto-closing of inactive tabs. -->
    <string name="inactive_tabs_auto_close_message_header" tools:ignore="UnusedResources">Tampadura automatica aprèp un mes ?</string>
    <!-- A description below the header to notify the user what the inactive tabs auto-close feature is. -->
    <string name="inactive_tabs_auto_close_message_description" tools:ignore="UnusedResources">Firefox pòot tampar los onglets qu’avètz pas consultats pendent lo mes passat.</string>

    <!-- A call to action below the description to allow the user to turn on the auto closing of inactive tabs. -->
    <string name="inactive_tabs_auto_close_message_action" tools:ignore="UnusedResources">ACTIVAR LA TAMPADURA AUTO</string>

    <!-- Text for the snackbar to confirm auto-close is enabled for inactive tabs -->
    <string name="inactive_tabs_auto_close_message_snackbar">Tampadura auto activada</string>

    <!-- Default browser experiment -->
    <string name="default_browser_experiment_card_text">Causir de dobrir los sites web, los corrièls e messatges automaticament dins Firefox.</string>

    <!-- Content description for close button in collection placeholder. -->
    <string name="remove_home_collection_placeholder_content_description">Suprimir</string>

    <!-- Content description radio buttons with a link to more information -->
    <string name="radio_preference_info_content_description">Clicatz per aver de detalhs</string>

    <!-- Content description for the action bar "up" button -->
    <string name="action_bar_up_description">Remontar</string>

    <!-- Content description for privacy content close button -->
    <string name="privacy_content_close_button_content_description">Tampar</string>

    <!-- Pocket recommended stories -->
    <!-- Header text for a section on the home screen. -->
    <string name="pocket_stories_header_1">Articles suggerits</string>
    <!-- Header text for a section on the home screen. -->
    <string name="pocket_stories_categories_header">Articles per tèma</string>
    <!-- Text of a button allowing users to access an external url for more Pocket recommendations. -->
    <string name="pocket_stories_placeholder_text">Ne descobrir mai</string>
    <!-- Title of an app feature. Smaller than a heading.-->
    <string moz:removedIn="108" name="pocket_stories_feature_title" tools:ignore="UnusedResources">Propulsat per Pocket.</string>
    <!-- Title of an app feature. Smaller than a heading. The first parameter is product name Pocket -->
    <string name="pocket_stories_feature_title_2">Fonciona gràcia a %s.</string>
    <!-- Caption for describing a certain feature. The placeholder is for a clickable text (eg: Learn more) which will load an url in a new tab when clicked.  -->
    <string name="pocket_stories_feature_caption">Membre de la familha Firefox. %s</string>
    <!-- Clickable text for opening an external link for more information about Pocket. -->
    <string name="pocket_stories_feature_learn_more">Ne saber mai</string>

    <!-- Text indicating that the Pocket story that also displays this text is a sponsored story by other 3rd party entity. -->
    <string name="pocket_stories_sponsor_indication">Esponsorizat</string>

    <!-- Snackbar message for enrolling in a Nimbus experiment from the secret settings when Studies preference is Off.-->
    <string name="experiments_snackbar">Activar la telemetria per enviar de donadas</string>
    <!-- Snackbar button text to navigate to telemetry settings.-->
    <string name="experiments_snackbar_button">Anar als paramètres</string>
    <string name="firefox_suggest_header">Firefox suggerís</string>

    <!-- Accessibility services actions labels. These will be appended to accessibility actions like "Double tap to.." but not by or applications but by services like Talkback. -->
    <!-- Action label for elements that can be collapsed if interacting with them. Talkback will append this to say "Double tap to collapse". -->
    <string name="a11y_action_label_collapse">plegar</string>
    <!-- Action label for elements that can be expanded if interacting with them. Talkback will append this to say "Double tap to expand". -->
    <string name="a11y_action_label_expand">desplegar</string>
    <!-- Action label for links to a website containing documentation about a wallpaper collection. Talkback will append this to say "Double tap to open link to learn more about this collection". -->
    <string name="a11y_action_label_wallpaper_collection_learn_more">dobrir lo ligam per ne saber mai tocant aquesta colleccion</string>
    <!-- Action label for links that point to an article. Talkback will append this to say "Double tap to read the article". -->
    <string name="a11y_action_label_read_article">legir l’article</string>
</resources><|MERGE_RESOLUTION|>--- conflicted
+++ resolved
@@ -264,20 +264,10 @@
     <!-- Onboarding home screen popup dialog, shown on top of the Jump back in section. -->
     <string name="onboarding_home_screen_jump_back_contextual_hint_2">Fasètz coneissença amb vòstra pagina d’acuèlh personalizada. Onglets recents, marcapaginas e resultats de recèrca apreissaràn aicí.</string>
     <!-- Home onboarding dialog welcome screen title text. -->
-<<<<<<< HEAD
-    <string moz:RemovedIn="106" name="onboarding_home_welcome_title" tools:ignore="UnusedResources">La benvenguda a Internet independent</string>
-    <!-- Home onboarding dialog welcome screen title text. -->
-=======
->>>>>>> 68970841
     <string name="onboarding_home_welcome_title_2">Benvengut dins un Internet mai personal</string>
     <!-- Home onboarding dialog welcome screen description text. -->
     <string name="onboarding_home_welcome_description">Mai de colors. Melhora confidencialitat. Meteis engatjament per las personas abans lo profièch.</string>
     <!-- Home onboarding dialog sign into sync screen title text. -->
-<<<<<<< HEAD
-    <string moz:RemovedIn="106" name="onboarding_home_sync_title_2" tools:ignore="UnusedResources">Basculatz del mobil a l’ordenador e invèrsament</string>
-    <!-- Home onboarding dialog sign into sync screen title text. -->
-=======
->>>>>>> 68970841
     <string name="onboarding_home_sync_title_3">Bascular d’ecran es mai facil que jamai</string>
     <!-- Home onboarding dialog sign into sync screen description text. -->
     <string name="onboarding_home_sync_description">Tornatz ont èretz amb los onglets d’autres aparelhs que figuran ara per la pagina d’acuèlh.</string>
@@ -489,32 +479,6 @@
     <string name="wallpaper_select_error_snackbar_message">Cambiament impossible del papièr pintrat</string>
     <!-- Text displayed that links to website containing documentation about the "Limited Edition" wallpapers. -->
     <string name="wallpaper_learn_more">Ne saber mai</string>
-<<<<<<< HEAD
-    <!-- Label for switch which toggles the "tap-to-switch" behavior on home screen logo -->
-    <string moz:removedIn="105" name="wallpaper_tap_to_change_switch_label_1" tools:ignore="UnusedResources">Cambiar lo fons d’ecran en tocant lo logotipe de Firefox de la pagina iniciala</string>
-
-    <!-- This is the accessibility content description for the wallpapers functionality. Users are
-    able to tap on the app logo in the home screen and can switch to different wallpapers by tapping. -->
-    <string moz:removedIn="105" name="wallpaper_logo_content_description" tools:ignore="UnusedResources">Logotipe Firefox - cambiar lo fons d’ecran, boton</string>
-=======
-
-    <!-- Text for classic wallpapers title. The first parameter is the Firefox name. -->
-    <string name="wallpaper_classic_title">%s classic</string>
-    <!-- Text for limited edition wallpapers title. -->
-    <string name="wallpaper_limited_edition_title">Edicion limitada</string>
-
-    <!-- Description text for the limited edition wallpapers with learn more link. The first parameter is the learn more string defined in wallpaper_learn_more-->
-    <string name="wallpaper_limited_edition_description_with_learn_more">La colleccion novèla de Voses independentas. %s</string>
-    <!-- Description text for the limited edition wallpapers. -->
-    <string name="wallpaper_limited_edition_description">La colleccion novèla de Voses independentas.</string>
-    <!-- Wallpaper onboarding dialog header text. -->
-    <string name="wallpapers_onboarding_dialog_title_text">Ensajatz de colors novèlas</string>
-
-    <!-- Wallpaper onboarding dialog body text. -->
-    <string name="wallpapers_onboarding_dialog_body_text">Causissètz un fons que vos representa.</string>
-    <!-- Wallpaper onboarding dialog learn more button text. The button navigates to the wallpaper settings screen. -->
-    <string name="wallpapers_onboarding_dialog_explore_more_button_text">Exploratz mai de fonzes d’ecran</string>
->>>>>>> 68970841
 
     <!-- Text for classic wallpapers title. The first parameter is the Firefox name. -->
     <string name="wallpaper_classic_title">%s classic</string>
@@ -1294,48 +1258,20 @@
     <string name="delete_history_group_snackbar">Grop suprimit</string>
 
     <!-- Onboarding -->
-<<<<<<< HEAD
-    <!-- Text for onboarding welcome message
-    The first parameter is the name of the app (e.g. Firefox Preview) -->
-    <string moz:RemovedIn="106" name="onboarding_header" tools:ignore="UnusedResources">La benvenguda a %s !</string>
-=======
->>>>>>> 68970841
     <!-- Text for onboarding welcome header. -->
     <string name="onboarding_header_2">Benvengut dins un Internet melhor</string>
     <!-- Text for the onboarding welcome message. -->
     <string name="onboarding_message">Un navegador concebut per las gents, pas per far de profièches.</string>
-<<<<<<< HEAD
-    <!-- text for the Firefox account onboarding sign in card header. The word "Firefox" should not be translated -->
-    <string moz:removedIn="106" name="onboarding_account_sign_in_header_1" tools:ignore="UnusedResources">Sincronizar Firefox entre vòstres aparelhs</string>
-    <!-- Text for the Firefox account onboarding sign in card header. -->
-    <string name="onboarding_account_sign_in_header">Tornatz ont èretz</string>
-    <!-- Text for the button to learn more about signing in to your Firefox account. The first parameter is the name of the application.-->
-    <string moz:removedIn="106" name="onboarding_manual_sign_in_description_2" tools:ignore="UnusedResources">Importatz vòstres marcapaginas, vòstre istoric e vòstres senhals dins %1$s sus aqueste aparelh.</string>
-    <!-- Text for the button to learn more about signing in to your Firefox account. -->
-    <string name="onboarding_manual_sign_in_description">Sincronizacion d’onglets e de senhals demest aparelhs per passar d’un ecran a l’autre sens relambi.</string>
-    <!-- text for the button to manually sign into Firefox account. -->
-    <string moz:removedIn="106" name="onboarding_firefox_account_sign_in_1" tools:ignore="UnusedResources">Se connectar</string>
-=======
     <!-- Text for the Firefox account onboarding sign in card header. -->
     <string name="onboarding_account_sign_in_header">Tornatz ont èretz</string>
     <!-- Text for the button to learn more about signing in to your Firefox account. -->
     <string name="onboarding_manual_sign_in_description">Sincronizacion d’onglets e de senhals demest aparelhs per passar d’un ecran a l’autre sens relambi.</string>
->>>>>>> 68970841
     <!-- Text for the button to manually sign into Firefox account. -->
     <string name="onboarding_firefox_account_sign_in">Connexion</string>
     <!-- text to display in the snackbar once account is signed-in -->
     <string name="onboarding_firefox_account_sync_is_on">Sincro. activada</string>
-<<<<<<< HEAD
-    <!-- text for the tracking protection onboarding card header -->
-    <string moz:removedIn="106" name="onboarding_tracking_protection_header_3" tools:ignore="UnusedResources">Confidencialitat totjorn renfortida</string>
     <!-- Text for the tracking protection onboarding card header -->
     <string name="onboarding_tracking_protection_header">Proteccion de la vida privada per defaut</string>
-    <!-- text for the tracking protection card description. The first parameter is the name of the application.-->
-    <string moz:removedIn="106" name="onboarding_tracking_protection_description_4" tools:ignore="UnusedResources">%1$s empacha automaticament las entrepresas de vos pistar secrètament pel web.</string>
-=======
-    <!-- Text for the tracking protection onboarding card header -->
-    <string name="onboarding_tracking_protection_header">Proteccion de la vida privada per defaut</string>
->>>>>>> 68970841
     <!-- Text for the tracking protection card description. -->
     <string name="onboarding_tracking_protection_description">Embarcant una proteccion totala contra los cookies per empachar los traçadors d’utilizar de cookies per vos pistar de site en site.</string>
     <!-- text for tracking protection radio button option for standard level of blocking -->
@@ -1348,24 +1284,10 @@
     <string name="onboarding_tracking_protection_strict_button_description_3">Bloca mai de traçadors, accelèra la cargament de las paginas mas d’unas pòdon quitar de foncionar.</string>
     <!-- text for the toolbar position card header  -->
     <string name="onboarding_toolbar_placement_header_1">Causissètz ont conhar la barra d’aisinas</string>
-<<<<<<< HEAD
-    <!-- text for the toolbar position card description -->
-    <string moz:removedIn="106" name="onboarding_toolbar_placement_description_1" tools:ignore="UnusedResources">Plaçatz la barra d’aisinas a portada de man. Daissatz-la enbàs o ennaut.</string>
-    <!-- Text for the toolbar position card description -->
-    <string name="onboarding_toolbar_placement_description">Gardatz-la enbàs o desplaçatz-la ennaut.</string>
-    <!-- text for the privacy notice onboarding card header -->
-    <string moz:removedIn="106" name="onboarding_privacy_notice_header" tools:ignore="UnusedResources">Vòstra vida privada</string>
-    <!-- Text for the privacy notice onboarding card header -->
-    <string name="onboarding_privacy_notice_header_1">Contrarotlatz vòstras donadas</string>
-    <!-- text for the privacy notice onboarding card description
-    The first parameter is the name of the app (e.g. Firefox Preview) Substitute %s for long browser name. -->
-    <string moz:removedIn="106" name="onboarding_privacy_notice_description2" tools:ignore="UnusedResources">Concebèrem %s per vos donar lo contraròtle de çò que partejatz en linha e çò que partejatz amb nosautres.</string>
-=======
     <!-- Text for the toolbar position card description -->
     <string name="onboarding_toolbar_placement_description">Gardatz-la enbàs o desplaçatz-la ennaut.</string>
     <!-- Text for the privacy notice onboarding card header -->
     <string name="onboarding_privacy_notice_header_1">Contrarotlatz vòstras donadas</string>
->>>>>>> 68970841
     <!-- Text for the privacy notice onboarding card description. -->
     <string name="onboarding_privacy_notice_description">Firefox vos dòna lo contraròtle de çò que partejatz en linha e çò que partejatz amb nosautres.</string>
     <!-- Text for the button to read the privacy notice -->
