--- conflicted
+++ resolved
@@ -994,11 +994,6 @@
     <string name="share_link_all_apps_subheader">Totas las accions</string>
     <!-- Sub-header in the dialog to share a link to an app from the most-recent sorted list -->
     <string name="share_link_recent_apps_subheader">Utilizats fa res</string>
-<<<<<<< HEAD
-    <!-- An string shown when an account is signed in where %1$s is a placeholder for the email-->
-    <string name="sync_signed_as">Identificat coma %1$s</string>
-=======
->>>>>>> edea181c
     <!-- An option from the three dot menu to into sync -->
     <string name="sync_menu_sign_in">Se connectar per sincronizar</string>
     <!-- An option from the share dialog to sign into sync -->
@@ -1207,13 +1202,10 @@
     <string name="onboarding_whats_new_description">Avètz de question tocant lo nòu %s ? Volètz saber çò que cambièt ?</string>
     <!-- text for underlined clickable link that is part of "what's new" onboarding card description that links to an FAQ -->
     <string name="onboarding_whats_new_description_linktext">Trobatz de responsas aquí</string>
-<<<<<<< HEAD
-=======
     <!-- text for the Firefox account onboarding sign in card header. The word "Firefox" should not be translated -->
     <string name="onboarding_account_sign_in_header_1">Sincronizar Firefox entre vòstres aparelhs</string>
     <!-- Text for the button to learn more about signing in to your Firefox account -->
     <string name="onboarding_manual_sign_in_description">Importatz vòstres marcapaginas, vòstre istoric e vòstres senhals dins Firefox sus aqueste aparelh.</string>
->>>>>>> edea181c
     <!-- text for the firefox account onboarding card header when we detect you're already signed in to
         another Firefox browser. (The word `Firefox` should not be translated)
         The first parameter is the email of the detected user's account -->
@@ -1222,21 +1214,14 @@
     <string name="onboarding_firefox_account_auto_signin_confirm">Òc, connectatz-me</string>
     <!-- text for the automatic sign-in button while signing in is in process -->
     <string name="onboarding_firefox_account_signing_in">Connexion…</string>
-<<<<<<< HEAD
-=======
     <!-- text for the button to manually sign into Firefox account. -->
     <string name="onboarding_firefox_account_sign_in_1">Se connectar</string>
->>>>>>> edea181c
     <!-- text for the button to stay signed out when presented with an option to automatically sign-in. -->
     <string name="onboarding_firefox_account_stay_signed_out">Demorar desconnectat</string>
     <!-- text to display in the snackbar once account is signed-in -->
     <string name="onboarding_firefox_account_sync_is_on">Sincro. activada</string>
     <!-- text to display in the snackbar if automatic sign-in fails. user may try again -->
     <string name="onboarding_firefox_account_automatic_signin_failed">Fracàs de connexion</string>
-<<<<<<< HEAD
-    <!-- text for tracking protection radio button option for standard level of blocking -->
-    <string name="onboarding_tracking_protection_standard_button_2">Estandard (per defaut)</string>
-=======
     <!-- text for the tracking protection onboarding card header -->
     <string name="onboarding_tracking_protection_header_3">Confidencialitat totjorn renfortida</string>
     <!-- text for the tracking protection card description. 'Firefox' intentionally hardcoded here -->
@@ -1245,20 +1230,16 @@
     <string name="onboarding_tracking_protection_standard_button_2">Estandard (per defaut)</string>
     <!-- text for standard blocking option button description -->
     <string name="onboarding_tracking_protection_standard_button_description_3">Equilibri entre confidencialitat e performança. Las pagina cargaràn normalament.</string>
->>>>>>> edea181c
     <!-- text for tracking protection radio button option for strict level of blocking -->
     <string name="onboarding_tracking_protection_strict_button">Estricte (recomandat)</string>
     <!-- text for tracking protection radio button option for strict level of blocking -->
     <string name="onboarding_tracking_protection_strict_option">Estricte</string>
-<<<<<<< HEAD
-=======
     <!-- text for strict blocking option button description -->
     <string name="onboarding_tracking_protection_strict_button_description_3">Bloca mai de traçadors, accelèra la cargament de las paginas mas d’unas pòdon quitar de foncionar.</string>
     <!-- text for the toolbar position card header  -->
     <string name="onboarding_toolbar_placement_header_1">Causissètz ont conhar la barra d’aisinas</string>
     <!-- text for the toolbar position card description -->
     <string name="onboarding_toolbar_placement_description_1">Plaçatz la barra d’aisinas a portada de man. Daissatz-la enbàs o ennaut.</string>
->>>>>>> edea181c
     <!-- text for the private browsing onboarding card header -->
     <string name="onboarding_private_browsing_header">Navegatz d’un biais privat</string>
     <!-- text for the private browsing onboarding card description
@@ -1284,11 +1265,8 @@
     <!-- Onboarding theme -->
     <!-- text for the theme picker onboarding card header -->
     <string name="onboarding_theme_picker_header">Causissètz vòstre tèma</string>
-<<<<<<< HEAD
-=======
     <!-- text for the theme picker onboarding card description -->
     <string name="onboarding_theme_picker_description_2">Estalviatz la batariá e vòstra vista en activant lo mòde fosc.</string>
->>>>>>> edea181c
     <!-- Automatic theme setting (will follow device setting) -->
     <string name="onboarding_theme_automatic_title">Automatic</string>
     <!-- Summary of automatic theme setting (will follow device setting) -->
@@ -1343,20 +1321,14 @@
     <string name="preference_enhanced_tracking_protection_explanation_learn_more">Ne saber mai</string>
     <!-- Preference for enhanced tracking protection for the standard protection settings -->
     <string name="preference_enhanced_tracking_protection_standard_default_1">Estandarda (per defaut)</string>
-<<<<<<< HEAD
-=======
     <!-- Preference description for enhanced tracking protection for the standard protection settings -->
     <string name="preference_enhanced_tracking_protection_standard_description_4">Equilibri entre confidencialitat e performança. Las pagina cargaràn normalament.</string>
->>>>>>> edea181c
     <!--  Accessibility text for the Standard protection information icon  -->
     <string name="preference_enhanced_tracking_protection_standard_info_button">Çò que la proteccion contra lo seguiment estandarda bloca</string>
     <!-- Preference for enhanced tracking protection for the strict protection settings -->
     <string name="preference_enhanced_tracking_protection_strict">Estricte</string>
-<<<<<<< HEAD
-=======
     <!-- Preference description for enhanced tracking protection for the strict protection settings -->
     <string name="preference_enhanced_tracking_protection_strict_description_3">Bloca mai de traçadors, accelèra la cargament de las paginas mas d’unas pòdon quitar de foncionar.</string>
->>>>>>> edea181c
     <!--  Accessibility text for the Strict protection information icon  -->
     <string name="preference_enhanced_tracking_protection_strict_info_button">Çò que la proteccion contra lo seguiment estricta bloca</string>
     <!-- Preference for enhanced tracking protection for the custom protection settings -->
@@ -1606,11 +1578,8 @@
     <string name="preferences_credit_cards_save_and_autofill_cards_summary">Donadas chifradas</string>
     <!-- Preference option for syncing credit cards across devices. This is displayed when the user is not signed into sync -->
     <string name="preferences_credit_cards_sync_cards_across_devices">Sincronizar las cartas entre los periferics</string>
-<<<<<<< HEAD
-=======
     <!-- Preference option for syncing credit cards across devices. This is displayed when the user is signed into sync -->
     <string name="preferences_credit_cards_sync_cards">Sincronizar las cartas</string>
->>>>>>> edea181c
     <!-- Preference option for adding a credit card -->
     <string name="preferences_credit_cards_add_credit_card">Apondre una cartas de crèdit</string>
 
@@ -1618,11 +1587,8 @@
     <string name="preferences_credit_cards_manage_saved_cards">Gerir las cartas enregistradas</string>
     <!-- Title of the "Add card" screen -->
     <string name="credit_cards_add_card">Apondre una carta</string>
-<<<<<<< HEAD
-=======
     <!-- Title of the "Edit card" screen -->
     <string name="credit_cards_edit_card">Modificar la carta</string>
->>>>>>> edea181c
     <!-- The header for the card number of a credit card -->
     <string name="credit_cards_card_number">Numèro de carta</string>
     <!-- The header for the expiration date of a credit card -->
@@ -1631,11 +1597,8 @@
     <string name="credit_cards_name_on_card">Titular</string>
     <!-- The header for the nickname for a credit card -->
     <string name="credit_cards_card_nickname">Nom de la carta</string>
-<<<<<<< HEAD
-=======
     <!-- The text for the "Delete card" menu item for deleting a credit card -->
     <string name="credit_cards_menu_delete_card">Suprimir la carta</string>
->>>>>>> edea181c
     <!-- The text for the "Delete card" button for deleting a credit card -->
     <string name="credit_cards_delete_card_button">Suprimir la carta</string>
     <!-- The title for the "Save" menu item for saving a credit card -->
@@ -1648,12 +1611,9 @@
     <!-- Title of the "Saved cards" screen -->
     <string name="credit_cards_saved_cards">Cartas enregistradas</string>
 
-<<<<<<< HEAD
-=======
     <!-- Error message for credit card number validation -->
     <string name="credit_cards_number_validation_error_message">Picatz un numèro de carta de crèdit valid</string>
 
->>>>>>> edea181c
     <!-- Title of the Add search engine screen -->
     <string name="search_engine_add_custom_search_engine_title">Apondre un motor de recèrca</string>
     <!-- Title of the Edit search engine screen -->
