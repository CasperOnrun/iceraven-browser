--- conflicted
+++ resolved
@@ -53,7 +53,7 @@
     <string name="tab_tray_multiselect_selected_content_description">Seleccionat</string>
 
     <!-- About content. The first parameter is the name of the application. (For example: Fenix) -->
-    <string name="about_content">%1$s es produch per @fork-maintainers.</string>
+    <string name="about_content">%1$s es produch per Mozilla.</string>
 
     <!-- Private Browsing -->
     <!-- Title for private session option -->
@@ -733,11 +733,8 @@
     <string name="download_delete_multiple_items_snackbar_1">Telecargament suprimits</string>
     <!-- Text for the snackbar to confirm that a single download item has been removed. The first parameter is the name of the download item. -->
     <string name="download_delete_single_item_snackbar">%1$s suprimit</string>
-<<<<<<< HEAD
-=======
     <!-- Text shown when no download exists -->
     <string name="download_empty_message_1">Cap de fichièr pas telecargat</string>
->>>>>>> 565a86ae
     <!-- History multi select title in app bar
     The first parameter is the number of downloads selected -->
     <string name="download_multi_select_title">%1$d seleccionats</string>
