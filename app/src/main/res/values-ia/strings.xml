--- conflicted
+++ resolved
@@ -301,39 +301,6 @@
     <!-- Juno first user onboarding flow experiment -->
     <!-- Title for set firefox as default browser screen.
         The first parameter is the name of the app defined in app_name (for example: Fenix) -->
-<<<<<<< HEAD
-    <string name="juno_onboarding_default_browser_title" tools:ignore="UnusedResources">Face de %s tu companion de navigation</string>
-    <!-- Description for set firefox as default browser screen.
-        The first parameter is the Firefox brand name.
-        The second parameter is the string with key "juno_onboarding_default_browser_description_link_text". -->
-    <string name="juno_onboarding_default_browser_description" tools:ignore="UnusedResources">%1$s antepone le personas al profitos e defende tu confidentialitate blocante traciatores trans-sitos.\n\nPro saper plus nostre %2$s.</string>
-    <!-- Text for the link to the privacy notice webpage for set as firefox default browser screen.
-    This is part of the string with the key "juno_onboarding_default_browser_description". -->
-    <string name="juno_onboarding_default_browser_description_link_text" tools:ignore="UnusedResources">aviso de confidentialitate</string>
-    <!-- Text for the button to set firefox as default browser on the device -->
-    <string name="juno_onboarding_default_browser_positive_button" tools:ignore="UnusedResources">Eliger como navigator predefinite</string>
-    <!-- Text for the button dismiss the screen and move on with the flow -->
-    <string name="juno_onboarding_default_browser_negative_button" tools:ignore="UnusedResources">Non ora</string>
-    <!-- Title for sign in to sync screen. -->
-    <string name="juno_onboarding_sign_in_title" tools:ignore="UnusedResources">Passa ab le telephono al portabile e retro</string>
-    <!-- Description for sign in to sync screen. -->
-    <string name="juno_onboarding_sign_in_description" tools:ignore="UnusedResources">Recupera schedas e contrasignos ab tu altere apparatos e reprende de ubi tu lassava.</string>
-    <!-- Text for the button to sign in to sync on the device -->
-    <string name="juno_onboarding_sign_in_positive_button" tools:ignore="UnusedResources">Aperir session</string>
-    <!-- Text for the button dismiss the screen and move on with the flow -->
-    <string name="juno_onboarding_sign_in_negative_button" tools:ignore="UnusedResources">Non ora</string>
-    <!-- Title for enable notification permission screen.
-        The first parameter is the name of the app defined in app_name (for example: Fenix) -->
-    <string name="juno_onboarding_enable_notifications_title" tools:ignore="UnusedResources">Le notificationes te adjuta a facer plus con %s</string>
-
-    <!-- Description for enable notification permission screen.
-        The first parameter is the name of the app defined in app_name (for example: Fenix) -->
-    <string name="juno_onboarding_enable_notifications_description" tools:ignore="UnusedResources">Invia schedas inter apparatos, gere downloads, e recipe consilios re obtener le maximo per %s.</string>
-    <!-- Text for the button to request notification permission on the device -->
-    <string name="juno_onboarding_enable_notifications_positive_button" tools:ignore="UnusedResources">Activar notificationes</string>
-    <!-- Text for the button dismiss the screen and move on with the flow -->
-    <string name="juno_onboarding_enable_notifications_negative_button" tools:ignore="UnusedResources">Non ora</string>
-=======
     <string name="juno_onboarding_default_browser_title">Face de %s tu companion de navigation</string>
     <!-- Title for set firefox as default browser screen used by Nimbus experiments. Nimbus experiments do not support string placeholders.
         Note: The word "Firefox" should NOT be translated -->
@@ -377,7 +344,6 @@
     <string name="juno_onboarding_enable_notifications_positive_button">Activar notificationes</string>
     <!-- Text for the button dismiss the screen and move on with the flow -->
     <string name="juno_onboarding_enable_notifications_negative_button">Non ora</string>
->>>>>>> daf88cc5
 
     <!-- Search Widget -->
     <!-- Content description for searching with a widget. The first parameter is the name of the application.-->
@@ -473,11 +439,6 @@
     <string name="reduce_cookie_banner_control_experiment_dialog_title" moz:RemovedIn="112" tools:ignore="UnusedResources">Bandieras pro cookies adeo!</string>
     <!-- Title text for the cookie banner re-engagement dialog. The first parameter is the application name. -->
     <string name="reduce_cookie_banner_dialog_title">Permitter a %1$s de rejectar bandieras pro cookies?</string>
-<<<<<<< HEAD
-    <!-- Body text for the dialog use on the control branch of the experiment to determine which context users engaged the most -->
-    <string name="reduce_cookie_banner_control_experiment_dialog_body_1" moz:RemovedIn="111" tools:ignore="UnusedResources">Rejectar automaticamente requestas de cookies, quando possibile.</string>
-=======
->>>>>>> daf88cc5
     <!-- Body text for the dialog use on the control branch of the experiment to determine which context users engaged the most.The first parameter is the application name -->
     <string name="reduce_cookie_banner_control_experiment_dialog_body_2" moz:RemovedIn="112" tools:ignore="UnusedResources">Permitter a %1$s de rejectar automaticamente requestas de cookies, quando possibile?</string>
     <!-- Body text for the cookie banner re-engagement dialog use. The first parameter is the application name. -->
@@ -1348,19 +1309,11 @@
     <!-- Survey -->
     <!-- Text shown in the fullscreen message that pops up to ask user to take a short survey.
     The app name is in the text, due to limitations with localizing Nimbus experiments -->
-<<<<<<< HEAD
-    <string name="nimbus_survey_message_text" tools:ignore="UnusedResources">Per favor adjuta a render Firefox melior redigente un breve questionario.</string>
-    <!-- Preference for taking the short survey. -->
-    <string name="preferences_take_survey" tools:ignore="UnusedResources">Participar al questionario</string>
-    <!-- Preference for not taking the short survey. -->
-    <string name="preferences_not_take_survey" tools:ignore="UnusedResources">No, gratias</string>
-=======
     <string name="nimbus_survey_message_text">Per favor adjuta a render Firefox melior redigente un breve questionario.</string>
     <!-- Preference for taking the short survey. -->
     <string name="preferences_take_survey">Participar al questionario</string>
     <!-- Preference for not taking the short survey. -->
     <string name="preferences_not_take_survey">No, gratias</string>
->>>>>>> daf88cc5
 
     <!-- Snackbar -->
     <!-- Text shown in snackbar when user deletes a collection -->
