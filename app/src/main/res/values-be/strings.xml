--- conflicted
+++ resolved
@@ -263,20 +263,10 @@
     <!-- Onboarding home screen popup dialog, shown on top of the Jump back in section. -->
     <string name="onboarding_home_screen_jump_back_contextual_hint_2">Сустракайце сваю персаналізаваную хатнюю старонку. Тут будуць паказаны апошнія карткі, закладкі і вынікі пошуку.</string>
     <!-- Home onboarding dialog welcome screen title text. -->
-<<<<<<< HEAD
-    <string moz:RemovedIn="106" name="onboarding_home_welcome_title" tools:ignore="UnusedResources">Сардэчна запрашаем у незалежны Інтэрнэт</string>
-    <!-- Home onboarding dialog welcome screen title text. -->
-=======
->>>>>>> 68970841
     <string name="onboarding_home_welcome_title_2">Сардэчна запрашаем у больш асабісты Інтэрнэт</string>
     <!-- Home onboarding dialog welcome screen description text. -->
     <string name="onboarding_home_welcome_description">Больш колераў. Лепшая прыватнасць. Тая ж адданасць людзям, а не прыбытку.</string>
     <!-- Home onboarding dialog sign into sync screen title text. -->
-<<<<<<< HEAD
-    <string moz:RemovedIn="106" name="onboarding_home_sync_title_2" tools:ignore="UnusedResources">Пераходзьце з тэлефона на ноўтбук і назад</string>
-    <!-- Home onboarding dialog sign into sync screen title text. -->
-=======
->>>>>>> 68970841
     <string name="onboarding_home_sync_title_3">Пераключаць экраны цяпер прасцей, чым калі-небудзь</string>
     <!-- Home onboarding dialog sign into sync screen description text. -->
     <string name="onboarding_home_sync_description">Працягвайце з таго месца, дзе спыніліся, з дапамогай картак з іншых прылад, якія зараз знаходзяцца на вашай хатняй старонцы.</string>
@@ -486,30 +476,6 @@
     <string name="wallpaper_select_error_snackbar_message">Не ўдалося змяніць шпалеры</string>
     <!-- Text displayed that links to website containing documentation about the "Limited Edition" wallpapers. -->
     <string name="wallpaper_learn_more">Падрабязней</string>
-<<<<<<< HEAD
-    <!-- Label for switch which toggles the "tap-to-switch" behavior on home screen logo -->
-    <string moz:removedIn="105" name="wallpaper_tap_to_change_switch_label_1" tools:ignore="UnusedResources">Змяняць шпалеры дотыкам да лагатыпа хатняй старонкі Firefox</string>
-
-    <!-- This is the accessibility content description for the wallpapers functionality. Users are
-    able to tap on the app logo in the home screen and can switch to different wallpapers by tapping. -->
-    <string moz:removedIn="105" name="wallpaper_logo_content_description" tools:ignore="UnusedResources">Лагатып Firefox — змяніць шпалеры, кнопка</string>
-=======
-
-    <!-- Text for classic wallpapers title. The first parameter is the Firefox name. -->
-    <string name="wallpaper_classic_title">Класічны %s</string>
-    <!-- Text for limited edition wallpapers title. -->
-    <string name="wallpaper_limited_edition_title">Абмежаванае выданне</string>
-    <!-- Description text for the limited edition wallpapers with learn more link. The first parameter is the learn more string defined in wallpaper_learn_more-->
-    <string name="wallpaper_limited_edition_description_with_learn_more">Новая калекцыя «Незалежныя галасы». %s</string>
-    <!-- Description text for the limited edition wallpapers. -->
-    <string name="wallpaper_limited_edition_description">Новая калекцыя «Незалежныя галасы».</string>
-    <!-- Wallpaper onboarding dialog header text. -->
-    <string name="wallpapers_onboarding_dialog_title_text">Паспрабуйце ўсплёск колеру</string>
-    <!-- Wallpaper onboarding dialog body text. -->
-    <string name="wallpapers_onboarding_dialog_body_text">Выберыце шпалеры, якія вам пасуюць.</string>
-    <!-- Wallpaper onboarding dialog learn more button text. The button navigates to the wallpaper settings screen. -->
-    <string name="wallpapers_onboarding_dialog_explore_more_button_text">Прагледзець больш шпалер</string>
->>>>>>> 68970841
 
     <!-- Text for classic wallpapers title. The first parameter is the Firefox name. -->
     <string name="wallpaper_classic_title">Класічны %s</string>
@@ -1284,48 +1250,20 @@
     <string name="delete_history_group_snackbar">Група выдалена</string>
 
     <!-- Onboarding -->
-<<<<<<< HEAD
-    <!-- Text for onboarding welcome message
-    The first parameter is the name of the app (e.g. Firefox Preview) -->
-    <string moz:RemovedIn="106" name="onboarding_header" tools:ignore="UnusedResources">Вітаем у %s!</string>
-=======
->>>>>>> 68970841
     <!-- Text for onboarding welcome header. -->
     <string name="onboarding_header_2">Сардэчна запрашаем у лепшы Інтэрнэт</string>
     <!-- Text for the onboarding welcome message. -->
     <string name="onboarding_message">Браўзер, створаны для людзей, а не для прыбытку.</string>
-<<<<<<< HEAD
-    <!-- text for the Firefox account onboarding sign in card header. The word "Firefox" should not be translated -->
-    <string moz:removedIn="106" name="onboarding_account_sign_in_header_1" tools:ignore="UnusedResources">Сінхранізуйце Firefox паміж прыладамі</string>
-    <!-- Text for the Firefox account onboarding sign in card header. -->
-    <string name="onboarding_account_sign_in_header">Працягвайце з таго месца, дзе спыніліся</string>
-    <!-- Text for the button to learn more about signing in to your Firefox account. The first parameter is the name of the application.-->
-    <string moz:removedIn="106" name="onboarding_manual_sign_in_description_2" tools:ignore="UnusedResources">Перанясіце закладкі, гісторыю і паролі ў %1$s на гэтай прыладзе.</string>
-    <!-- Text for the button to learn more about signing in to your Firefox account. -->
-    <string name="onboarding_manual_sign_in_description">Сінхранізуйце карткі і паролі на ўсіх прыладах для лёгкага пераключэння экрана.</string>
-    <!-- text for the button to manually sign into Firefox account. -->
-    <string moz:removedIn="106" name="onboarding_firefox_account_sign_in_1" tools:ignore="UnusedResources">Зарэгістравацца</string>
-=======
     <!-- Text for the Firefox account onboarding sign in card header. -->
     <string name="onboarding_account_sign_in_header">Працягвайце з таго месца, дзе спыніліся</string>
     <!-- Text for the button to learn more about signing in to your Firefox account. -->
     <string name="onboarding_manual_sign_in_description">Сінхранізуйце карткі і паролі на ўсіх прыладах для лёгкага пераключэння экрана.</string>
->>>>>>> 68970841
     <!-- Text for the button to manually sign into Firefox account. -->
     <string name="onboarding_firefox_account_sign_in">Увайсці</string>
     <!-- text to display in the snackbar once account is signed-in -->
     <string name="onboarding_firefox_account_sync_is_on">Сінхранізацыя ўключана</string>
-<<<<<<< HEAD
-    <!-- text for the tracking protection onboarding card header -->
-    <string moz:removedIn="106" name="onboarding_tracking_protection_header_3" tools:ignore="UnusedResources">Прыватнасць заўжды ўключана</string>
     <!-- Text for the tracking protection onboarding card header -->
     <string name="onboarding_tracking_protection_header">Прадвызначаная ахова прыватнасці</string>
-    <!-- text for the tracking protection card description. The first parameter is the name of the application.-->
-    <string moz:removedIn="106" name="onboarding_tracking_protection_description_4" tools:ignore="UnusedResources">%1$s аўтаматычна спыняе таемнае сачэнне кампаній за вамі ў Інтэрнэце.</string>
-=======
-    <!-- Text for the tracking protection onboarding card header -->
-    <string name="onboarding_tracking_protection_header">Прадвызначаная ахова прыватнасці</string>
->>>>>>> 68970841
     <!-- Text for the tracking protection card description. -->
     <string name="onboarding_tracking_protection_description">Поўная ахова кукаў перашкаджае трэкерам выкарыстоўваць файлы кукі для сачэння за вамі на розных сайтах.</string>
     <!-- text for tracking protection radio button option for standard level of blocking -->
@@ -1338,24 +1276,10 @@
     <string name="onboarding_tracking_protection_strict_button_description_3">Блакуе больш трэкераў, так што старонкі атрымліваюцца хутчэй, але частка іх функцый можа парушыцца.</string>
     <!-- text for the toolbar position card header  -->
     <string name="onboarding_toolbar_placement_header_1">Выберыце размяшчэнне панэлі інструментаў</string>
-<<<<<<< HEAD
-    <!-- text for the toolbar position card description -->
-    <string moz:removedIn="106" name="onboarding_toolbar_placement_description_1" tools:ignore="UnusedResources">Майце панэль інструментаў пад рукой. Пакіньце яе ўнізе або перамясціце ўверх.</string>
-    <!-- Text for the toolbar position card description -->
-    <string name="onboarding_toolbar_placement_description">Пакіньце яе ўнізе або перамясціце наверх.</string>
-    <!-- text for the privacy notice onboarding card header -->
-    <string moz:removedIn="106" name="onboarding_privacy_notice_header" tools:ignore="UnusedResources">Ваша прыватнасць</string>
-    <!-- Text for the privacy notice onboarding card header -->
-    <string name="onboarding_privacy_notice_header_1">Вы распараджаецеся сваімі звесткамі</string>
-    <!-- text for the privacy notice onboarding card description
-    The first parameter is the name of the app (e.g. Firefox Preview) Substitute %s for long browser name. -->
-    <string moz:removedIn="106" name="onboarding_privacy_notice_description2" tools:ignore="UnusedResources">Мы распрацавалі %s, каб даць вам кантроль над тым, чым дзяліцца ў Інтэрнэце, і тым, чым вы падзеліцеся з намі.</string>
-=======
     <!-- Text for the toolbar position card description -->
     <string name="onboarding_toolbar_placement_description">Пакіньце яе ўнізе або перамясціце наверх.</string>
     <!-- Text for the privacy notice onboarding card header -->
     <string name="onboarding_privacy_notice_header_1">Вы распараджаецеся сваімі звесткамі</string>
->>>>>>> 68970841
     <!-- Text for the privacy notice onboarding card description. -->
     <string name="onboarding_privacy_notice_description">Firefox дае вам кантроль над тым, чым вы дзеліцеся ў Інтэрнэце і чым вы дзеліцеся з намі.</string>
     <!-- Text for the button to read the privacy notice -->
