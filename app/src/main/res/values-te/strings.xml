--- conflicted
+++ resolved
@@ -429,11 +429,8 @@
     <string name="preferences_marketing_data_description">%1$sలో మీరు ఏయే సౌలభ్యాలు వాడుకుంటున్నారనే డేటాను మా మొబైలు మార్కెటింగ్ విక్రేత లిన్‌ప్లమ్‌తో పంచుకుంటుంది.</string>
     <!-- Title for studies preferences -->
     <string name="preference_experiments_2">అధ్యయనాలు</string>
-<<<<<<< HEAD
-=======
     <!-- Summary for studies preferences -->
     <string name="preference_experiments_summary_2">అధ్యయనాలను స్థాపించడానికి, నడపడానికి Mozillaకు అనుమతినిస్తుంది</string>
->>>>>>> 064f42b6
     <!-- Title for experiments preferences -->
     <string name="preference_experiments">ప్రయోగాలు</string>
 
@@ -596,10 +593,6 @@
     <string name="tab_tray_menu_home">ముంగిలికి వెళ్ళు</string>
     <!-- Shortcut action to toggle private mode -->
     <string name="tab_tray_menu_toggle">ట్యాబు రీతిని మార్చు</string>
-<<<<<<< HEAD
-    <!-- Text shown in the multiselect menu for closing selected tabs. -->
-    <string name="tab_tray_multiselect_menu_item_close">మూసివేయి</string>
-=======
     <!-- Text shown in the multiselect menu for bookmarking selected tabs. -->
     <string name="tab_tray_multiselect_menu_item_bookmark">ఇష్టాంశం చేయి</string>
     <!-- Text shown in the multiselect menu for closing selected tabs. -->
@@ -608,7 +601,6 @@
     <string name="tab_tray_multiselect_share_content_description">ఎంచుకున్న ట్యాబులను పంచుకో</string>
     <!-- Content description for tabs tray multiselect menu -->
     <string name="tab_tray_multiselect_menu_content_description">ఎంచుకున్న ట్యాబుల మెనూ</string>
->>>>>>> 064f42b6
     <!-- Content description (not visible, for screen readers etc.): Removes tab from collection button. Removes the selected tab from collection when pressed -->
     <string name="remove_tab_from_collection">ట్యాబును సేకరణ నుండి తీసివేయి</string>
     <!-- Text for button to enter multiselect mode in tabs tray -->
@@ -710,15 +702,10 @@
     <string name="download_delete_all">దింపుకోళ్ళను తొలగించు</string>
     <!-- Text for the dialog to confirm clearing all downloads -->
     <string name="download_delete_all_dialog">నిజంగానే మీ దింపుకోళ్ళను తుడిచేయాలనుకుంటున్నారా?</string>
-<<<<<<< HEAD
-    <!-- Text for the snackbar to confirm that multiple downloads items have been deleted -->
-    <string name="download_delete_multiple_items_snackbar">దింపుకోలు తొలగించబడింది</string>
-=======
     <!-- Text for the snackbar to confirm that multiple downloads items have been removed -->
     <string name="download_delete_multiple_items_snackbar_1">దింపుకోళ్ళు తొలగించబడ్డాయి</string>
     <!-- Text for the snackbar to confirm that a single download item has been removed. The first parameter is the name of the download item. -->
     <string name="download_delete_single_item_snackbar">%1$s తొలగించబడింది</string>
->>>>>>> 064f42b6
     <!-- Text shown when no download exists -->
     <string name="download_empty_message_1">దించుకున్న ఫైళ్ళేమీ లేవు</string>
     <!-- History multi select title in app bar
@@ -728,15 +715,10 @@
 
     <!-- History overflow menu open in new tab button -->
     <string name="download_menu_open">తెరువు</string>
-<<<<<<< HEAD
-    <!-- Text for the button to delete a single history item -->
-    <string name="download_delete_item">తొలగించు</string>
-=======
 
 
     <!-- Text for the button to remove a single download item -->
     <string name="download_delete_item_1">తొలగించు</string>
->>>>>>> 064f42b6
 
 
     <!-- Crashes -->
