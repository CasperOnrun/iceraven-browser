--- conflicted
+++ resolved
@@ -1352,12 +1352,9 @@
     <!-- Category of trackers (redirect trackers) that can be blocked by Enhanced Tracking Protection -->
     <string name="etp_redirect_trackers_title">దారిమళ్ళింపు ట్రాకర్లు</string>
 
-<<<<<<< HEAD
-=======
     <!-- Description of redirect tracker cookies that can be blocked by Enhanced Tracking Protection -->
     <string name="etp_redirect_trackers_description">తెలిసిన ట్రాకింగు వెబ్‌సైట్లు దారిమార్పుల ద్వారా అమర్చే కుకీలను తుడిచివేస్తుంది.</string>
 
->>>>>>> 565a86ae
     <!-- About page link text to open support link -->
     <string name="about_support">తోడ్పాటు</string>
     <!-- About page link text to list of past crashes (like about:crashes on desktop) -->
