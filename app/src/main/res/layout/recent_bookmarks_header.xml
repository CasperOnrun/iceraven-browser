--- conflicted
+++ resolved
@@ -7,13 +7,9 @@
     xmlns:app="http://schemas.android.com/apk/res-auto"
     android:layout_width="match_parent"
     android:layout_height="wrap_content"
-<<<<<<< HEAD
-    android:layout_marginTop="@dimen/recent_bookmark_header_margin_top">
-=======
     android:layout_marginHorizontal="@dimen/home_item_horizontal_margin"
     android:layout_marginTop="40dp"
     android:layout_marginBottom="16dp">
->>>>>>> 5a685e67
 
     <androidx.appcompat.widget.AppCompatTextView
         android:id="@+id/header"
@@ -36,26 +32,14 @@
         android:layout_height="wrap_content"
         android:background="?android:attr/selectableItemBackground"
         android:contentDescription="@string/recently_saved_show_all_content_description"
-<<<<<<< HEAD
-        android:gravity="top"
         android:insetTop="0dp"
-        android:minHeight="16dp"
-=======
-        android:insetTop="0dp"
->>>>>>> 5a685e67
         android:paddingStart="16dp"
         android:paddingEnd="0dp"
         android:maxLines="1"
         android:nestedScrollingEnabled="false"
         android:text="@string/recently_saved_show_all"
-<<<<<<< HEAD
-        android:textColor="@color/home_show_all_button_text"
-        app:layout_constraintEnd_toEndOf="parent"
-        app:layout_constraintTop_toTopOf="parent" />
-=======
         android:textColor="@color/fx_mobile_text_color_action"
         app:layout_constraintEnd_toEndOf="parent"
         app:layout_constraintBottom_toBottomOf="@id/header" />
 
->>>>>>> 5a685e67
 </androidx.constraintlayout.widget.ConstraintLayout>