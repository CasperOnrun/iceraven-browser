--- conflicted
+++ resolved
@@ -26,30 +26,18 @@
     <TextView
         android:id="@+id/show_all_button"
         style="@style/Button14TextStyle"
-        android:layout_width="0dp"
+        android:layout_width="wrap_content"
         android:layout_height="wrap_content"
         android:background="?android:attr/selectableItemBackground"
         android:contentDescription="@string/recent_tabs_show_all_content_description"
-<<<<<<< HEAD
-        android:gravity="top"
         android:insetTop="0dp"
-        android:minHeight="16dp"
-=======
-        android:insetTop="0dp"
->>>>>>> 5a685e67
         android:paddingStart="16dp"
         android:paddingEnd="0dp"
         android:maxLines="1"
         android:nestedScrollingEnabled="false"
         android:text="@string/recent_tabs_show_all"
-<<<<<<< HEAD
-        android:textColor="@color/home_show_all_button_text"
-        app:layout_constraintEnd_toEndOf="parent"
-        app:layout_constraintTop_toTopOf="parent" />
-=======
         android:textColor="@color/fx_mobile_text_color_action"
         app:layout_constraintEnd_toEndOf="parent"
         app:layout_constraintBottom_toBottomOf="@id/header" />
 
->>>>>>> 5a685e67
 </androidx.constraintlayout.widget.ConstraintLayout>