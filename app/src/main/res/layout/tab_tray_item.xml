--- conflicted
+++ resolved
@@ -86,11 +86,7 @@
         android:paddingTop="22dp"
         android:textColor="@color/tab_tray_item_text_normal_theme"
         android:textSize="16sp"
-<<<<<<< HEAD
-        tools:text="This is the title of the tab and it is long"
-=======
-        tools:text="Firefox"
->>>>>>> c7a25cd8
+        tools:text="Example Domain"
         app:layout_constraintEnd_toStartOf="@id/mozac_browser_tabstray_close"
         app:layout_constraintHorizontal_bias="0.0"
         app:layout_constraintStart_toEndOf="@id/mozac_browser_tabstray_icon_card"
@@ -108,11 +104,7 @@
         android:paddingStart="8dp"
         android:textColor="@color/tab_tray_item_url_normal_theme"
         android:textSize="14sp"
-<<<<<<< HEAD
-        tools:text="https://www.google.com"
-=======
-        tools:text="firefox.com"
->>>>>>> c7a25cd8
+        tools:text="example.com"
         app:layout_constraintEnd_toStartOf="@id/mozac_browser_tabstray_close"
         app:layout_constraintHorizontal_bias="0.0"
         app:layout_constraintStart_toEndOf="@id/mozac_browser_tabstray_card"
