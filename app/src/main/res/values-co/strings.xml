--- conflicted
+++ resolved
@@ -123,15 +123,11 @@
     <!-- Content description for close button in the auto-close dialog of the inactive tabs. -->
     <string name="tab_tray_inactive_auto_close_button_content_description">Chjode</string>
     <!-- Text for turn on auto close tabs button in the auto-close dialog of the inactive tabs. -->
-<<<<<<< HEAD
-    <string name="tab_tray_inactive_turn_on_auto_close_button">Attivà a chjusura autumatica</string>
-=======
     <string moz:removedIn="95" name="tab_tray_inactive_turn_on_auto_close_button" tools:ignore="UnusedResources">Attivà a chjusura autumatica</string>
 
     <!-- Text for turn on auto close tabs button in the auto-close dialog of the inactive tabs. -->
     <string name="tab_tray_inactive_turn_on_auto_close_button_2">Attivà a chjusura autumatica</string>
 
->>>>>>> c72675e6
 
     <!-- Home screen icons - Long press shortcuts -->
     <!-- Shortcut action to open new tab -->
@@ -2033,19 +2029,11 @@
     <!-- Content description for closing all inactive tabs -->
     <string name="inactive_tabs_delete_all">Chjode tutte l’unghjette inattive</string>
     <!-- A description below the section of "inactive" tabs to notify the user when those tabs will be closed, if appropriate. See strings inactive_tabs_30_days and inactive_tabs_7_days for placeholders options. -->
-<<<<<<< HEAD
-    <string moz:removedIn="93" name="inactive_tabs_description" tools:ignore="UnusedResources">L’unghjette sò dispunibule quì durante %s. Dopu à stu tempu, seranu chjose autumaticamente.</string>
-    <!-- The amount of time until a tab in the "inactive" section of the tabs tray will be closed. See string inactive_tabs_description as well -->
-    <string moz:removedIn="93" name="inactive_tabs_30_days" tools:ignore="UnusedResources">30 ghjorni</string>
-    <!-- The amount of time until a tab in the "inactive" section of the tabs tray will be closed. See string inactive_tabs_description as well -->
-    <string moz:removedIn="93" name="inactive_tabs_7_days" tools:ignore="UnusedResources">1 settimana</string>
-=======
     <string moz:removedIn="95" name="inactive_tabs_description" tools:ignore="UnusedResources">L’unghjette sò dispunibule quì durante %s. Dopu à stu tempu, seranu chjose autumaticamente.</string>
     <!-- The amount of time until a tab in the "inactive" section of the tabs tray will be closed. See string inactive_tabs_description as well -->
     <string moz:removedIn="95" name="inactive_tabs_30_days" tools:ignore="UnusedResources">30 ghjorni</string>
     <!-- The amount of time until a tab in the "inactive" section of the tabs tray will be closed. See string inactive_tabs_description as well -->
     <string moz:removedIn="95" name="inactive_tabs_7_days" tools:ignore="UnusedResources">1 settimana</string>
->>>>>>> c72675e6
 
     <!-- Inactive tabs auto-close message in the tabs tray -->
     <!-- The header text of the auto-close message when the user is asked if they want to turn on the auto-closing of inactive tabs. -->
@@ -2055,24 +2043,6 @@
     <!-- A call to action below the description to allow the user to turn on the auto closing of inactive tabs. -->
     <string name="inactive_tabs_auto_close_message_action" tools:ignore="UnusedResources">ATTIVÀ A CHJUSURA AUTUMATICA</string>
 
-<<<<<<< HEAD
-    <!-- Inactive tabs survey -->
-    <!-- Header text for the inactive tabs survey asking for feedback to improve the inactive tabs feature. -->
-    <string name="inactive_tabs_survey_header" tools:ignore="UnusedResources">Per piacè, aiutateci à amendacci</string>
-    <!-- Content text for the inactive tabs survey asking the primary survey feedback question. -->
-    <string name="inactive_tabs_survey_content" tools:ignore="UnusedResources">Perchè vo avete disattivatu l’unghjette inattive ?</string>
-    <!-- One of the feedback option that can be selected as a responses to the inactive tabs survey question. -->
-    <string name="inactive_tabs_survey_not_interested_option" tools:ignore="UnusedResources">Sta funzione ùn mi garba</string>
-
-    <!-- One of the feedback option that can be selected as a responses to the inactive tabs survey question. -->
-    <string name="inactive_tabs_survey_time_too_long_option" tools:ignore="UnusedResources">U tempu d’inattività hè troppu longu</string>
-    <!-- One of the feedback option that can be selected as a responses to the inactive tabs survey question. -->
-    <string name="inactive_tabs_survey_time_too_short_option" tools:ignore="UnusedResources">U tempu d’inattività hè troppu cortu</string>
-    <!-- Confirmation button text to submit the feedback for the inactive tabs survey. -->
-    <string name="inactive_tabs_survey_send_button" tools:ignore="UnusedResources">Mandà</string>
-    <!-- Content description for inactive tabs survey close button -->
-    <string name="inactive_tabs_survey_close_button_content_description" tools:ignore="UnusedResources">Chjode</string>
-=======
     <!-- Text for the snackbar to confirm auto-close is enabled for inactive tabs -->
     <string name="inactive_tabs_auto_close_message_snackbar">Chjusura autumatica attivata</string>
 
@@ -2101,7 +2071,6 @@
     <string name="inactive_tabs_survey_send_button">Mandà</string>
     <!-- Content description for inactive tabs survey close button -->
     <string name="inactive_tabs_survey_close_button_content_description">Chjode</string>
->>>>>>> c72675e6
 
     <!-- Default browser experiment -->
     <string name="default_browser_experiment_card_text">Definisce chì i liami di i siti web, i currieri elettronichi è i messaghji s’aprinu autumaticamente in Firefox.</string>
