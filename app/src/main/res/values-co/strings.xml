--- conflicted
+++ resolved
@@ -1629,8 +1629,6 @@
     <!-- Error message for credit card number validation -->
     <string name="credit_cards_number_validation_error_message">Ci vole à scrive un numeru accettevule di carta bancaria</string>
 
-<<<<<<< HEAD
-=======
     <!-- Error message for credit card name on card validation -->
     <string name="credit_cards_name_on_card_validation_error_message">Ci vole à riempie stu campu</string>
     <!-- Message displayed in biometric prompt displayed for authentication before allowing users to view their saved credit cards -->
@@ -1649,7 +1647,6 @@
     <!-- Message displayed in biometric prompt for authentication, before allowing users to use their stored credit card information -->
     <string name="credit_cards_biometric_prompt_unlock_message">Spalancate per impiegà l’infurmazione di e carte bancarie arregistrate</string>
 
->>>>>>> 3dc8ef80
     <!-- Title of the Add search engine screen -->
     <string name="search_engine_add_custom_search_engine_title">Aghjunghje un mutore di ricerca</string>
     <!-- Title of the Edit search engine screen -->
