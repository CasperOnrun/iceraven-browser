--- conflicted
+++ resolved
@@ -123,15 +123,11 @@
     <!-- Content description for close button in the auto-close dialog of the inactive tabs. -->
     <string name="tab_tray_inactive_auto_close_button_content_description">Chjode</string>
     <!-- Text for turn on auto close tabs button in the auto-close dialog of the inactive tabs. -->
-<<<<<<< HEAD
-    <string name="tab_tray_inactive_turn_on_auto_close_button">Attivà a chjusura autumatica</string>
-=======
     <string moz:removedIn="95" name="tab_tray_inactive_turn_on_auto_close_button" tools:ignore="UnusedResources">Attivà a chjusura autumatica</string>
 
     <!-- Text for turn on auto close tabs button in the auto-close dialog of the inactive tabs. -->
     <string name="tab_tray_inactive_turn_on_auto_close_button_2">Attivà a chjusura autumatica</string>
 
->>>>>>> 5a685e67
 
     <!-- Home screen icons - Long press shortcuts -->
     <!-- Shortcut action to open new tab -->
@@ -155,17 +151,12 @@
         The first parameter is the search term that the user used. (for example: your search for "cat")-->
     <string name="recent_tabs_search_term">A vostra ricerca di « %1$s »</string>
     <!-- Text for the number of tabs in a group in the 'Jump back in' section of the new tab
-<<<<<<< HEAD
-        The first parameter is the count for number of sites in the group.  This number will always be more than one. -->
-    <string name="recent_tabs_search_term_count">Siti: %1$s</string>
-=======
     The first parameter is the count for number of sites in the group.  This number will always be more than one. -->
     <string moz:removedIn="96" name="recent_tabs_search_term_count" tools:ignore="UnusedResources">Siti: %1$s</string>
 
     <!-- Text for the number of tabs in a group in the 'Jump back in' section of the new tab
         %d is a placeholder for the number of sites in the group. This number will always be more than one. -->
     <string name="recent_tabs_search_term_count_2">%d siti</string>
->>>>>>> 5a685e67
 
     <!-- History Metadata -->
     <!-- Header text for a section on the home screen that displays grouped highlights from the
@@ -174,17 +165,10 @@
 
     <!-- Header text for a section on the home screen that displays grouped highlights from the
          user's browsing history, such as topics they have researched or explored on the web -->
-<<<<<<< HEAD
-    <string moz:removedIn="94" name="history_metadata_header_2" tools:ignore="UnusedResources">Visitati pocu fà</string>
-    <!-- Header text for a section on the home screen that displays grouped highlights from the
-         user's browsing history, such as topics they have researched or explored on the web -->
-    <string name="history_metadata_header_3">Ricerche recente</string>
-=======
     <string name="history_metadata_header_2">Visitati pocu fà</string>
     <!-- Header text for a section on the home screen that displays grouped highlights from the
          user's browsing history, such as topics they have researched or explored on the web -->
     <string moz:removedIn="96" name="history_metadata_header_3" tools:ignore="UnusedResources">Ricerche recente</string>
->>>>>>> 5a685e67
     <!-- Text for the menu button to remove a grouped highlight from the user's browsing history
          in the Recently visited section -->
     <string name="recently_visited_menu_item_remove">Caccià</string>
@@ -500,17 +484,10 @@
     <string name="customize_toggle_recent_bookmarks">Indette recente</string>
     <!-- Title for the customize home screen section with recently visited. Recently visited is
     a section where users see a list of tabs that they have visited in the past few days -->
-<<<<<<< HEAD
-    <string moz:removedIn="94" name="customize_toggle_recently_visited" tools:ignore="UnusedResources">Visitati pocu fà</string>
-    <!-- Title for the customize home screen settings section for recent searches. Recent searches
-     is a section where users see a list of groups of tabs that they have visited in the past few days -->
-    <string name="customize_toggle_recent_searches">Ricerche recente</string>
-=======
     <string name="customize_toggle_recently_visited">Visitati pocu fà</string>
     <!-- Title for the customize home screen settings section for recent searches. Recent searches
      is a section where users see a list of groups of tabs that they have visited in the past few days -->
     <string moz:removedIn="96" name="customize_toggle_recent_searches" tools:ignore="UnusedResources">Ricerche recente</string>
->>>>>>> 5a685e67
     <!-- Title for the customize home screen section with Pocket. -->
     <string name="customize_toggle_pocket">Pocket</string>
 
@@ -2056,19 +2033,11 @@
     <!-- Content description for closing all inactive tabs -->
     <string name="inactive_tabs_delete_all">Chjode tutte l’unghjette inattive</string>
     <!-- A description below the section of "inactive" tabs to notify the user when those tabs will be closed, if appropriate. See strings inactive_tabs_30_days and inactive_tabs_7_days for placeholders options. -->
-<<<<<<< HEAD
-    <string moz:removedIn="93" name="inactive_tabs_description" tools:ignore="UnusedResources">L’unghjette sò dispunibule quì durante %s. Dopu à stu tempu, seranu chjose autumaticamente.</string>
-    <!-- The amount of time until a tab in the "inactive" section of the tabs tray will be closed. See string inactive_tabs_description as well -->
-    <string moz:removedIn="93" name="inactive_tabs_30_days" tools:ignore="UnusedResources">30 ghjorni</string>
-    <!-- The amount of time until a tab in the "inactive" section of the tabs tray will be closed. See string inactive_tabs_description as well -->
-    <string moz:removedIn="93" name="inactive_tabs_7_days" tools:ignore="UnusedResources">1 settimana</string>
-=======
     <string moz:removedIn="95" name="inactive_tabs_description" tools:ignore="UnusedResources">L’unghjette sò dispunibule quì durante %s. Dopu à stu tempu, seranu chjose autumaticamente.</string>
     <!-- The amount of time until a tab in the "inactive" section of the tabs tray will be closed. See string inactive_tabs_description as well -->
     <string moz:removedIn="95" name="inactive_tabs_30_days" tools:ignore="UnusedResources">30 ghjorni</string>
     <!-- The amount of time until a tab in the "inactive" section of the tabs tray will be closed. See string inactive_tabs_description as well -->
     <string moz:removedIn="95" name="inactive_tabs_7_days" tools:ignore="UnusedResources">1 settimana</string>
->>>>>>> 5a685e67
 
     <!-- Inactive tabs auto-close message in the tabs tray -->
     <!-- The header text of the auto-close message when the user is asked if they want to turn on the auto-closing of inactive tabs. -->
@@ -2078,24 +2047,6 @@
     <!-- A call to action below the description to allow the user to turn on the auto closing of inactive tabs. -->
     <string name="inactive_tabs_auto_close_message_action" tools:ignore="UnusedResources">ATTIVÀ A CHJUSURA AUTUMATICA</string>
 
-<<<<<<< HEAD
-    <!-- Inactive tabs survey -->
-    <!-- Header text for the inactive tabs survey asking for feedback to improve the inactive tabs feature. -->
-    <string name="inactive_tabs_survey_header" tools:ignore="UnusedResources">Per piacè, aiutateci à amendacci</string>
-    <!-- Content text for the inactive tabs survey asking the primary survey feedback question. -->
-    <string name="inactive_tabs_survey_content" tools:ignore="UnusedResources">Perchè vo avete disattivatu l’unghjette inattive ?</string>
-    <!-- One of the feedback option that can be selected as a responses to the inactive tabs survey question. -->
-    <string name="inactive_tabs_survey_not_interested_option" tools:ignore="UnusedResources">Sta funzione ùn mi garba</string>
-
-    <!-- One of the feedback option that can be selected as a responses to the inactive tabs survey question. -->
-    <string name="inactive_tabs_survey_time_too_long_option" tools:ignore="UnusedResources">U tempu d’inattività hè troppu longu</string>
-    <!-- One of the feedback option that can be selected as a responses to the inactive tabs survey question. -->
-    <string name="inactive_tabs_survey_time_too_short_option" tools:ignore="UnusedResources">U tempu d’inattività hè troppu cortu</string>
-    <!-- Confirmation button text to submit the feedback for the inactive tabs survey. -->
-    <string name="inactive_tabs_survey_send_button" tools:ignore="UnusedResources">Mandà</string>
-    <!-- Content description for inactive tabs survey close button -->
-    <string name="inactive_tabs_survey_close_button_content_description" tools:ignore="UnusedResources">Chjode</string>
-=======
     <!-- Text for the snackbar to confirm auto-close is enabled for inactive tabs -->
     <string name="inactive_tabs_auto_close_message_snackbar">Chjusura autumatica attivata</string>
 
@@ -2124,7 +2075,6 @@
     <string name="inactive_tabs_survey_send_button">Mandà</string>
     <!-- Content description for inactive tabs survey close button -->
     <string name="inactive_tabs_survey_close_button_content_description">Chjode</string>
->>>>>>> 5a685e67
 
     <!-- Default browser experiment -->
     <string name="default_browser_experiment_card_text">Definisce chì i liami di i siti web, i currieri elettronichi è i messaghji s’aprinu autumaticamente in Firefox.</string>
