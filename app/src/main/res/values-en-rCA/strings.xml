--- conflicted
+++ resolved
@@ -1603,8 +1603,6 @@
     <!-- Error message for credit card number validation -->
     <string name="credit_cards_number_validation_error_message">Please enter a valid credit card number</string>
 
-<<<<<<< HEAD
-=======
     <!-- Error message for credit card name on card validation -->
     <string name="credit_cards_name_on_card_validation_error_message">Please fill out this field</string>
     <!-- Message displayed in biometric prompt displayed for authentication before allowing users to view their saved credit cards -->
@@ -1622,7 +1620,6 @@
     <!-- Message displayed in biometric prompt for authentication, before allowing users to use their stored credit card information -->
     <string name="credit_cards_biometric_prompt_unlock_message">Unlock to use stored credit card information</string>
 
->>>>>>> 3dc8ef80
     <!-- Title of the Add search engine screen -->
     <string name="search_engine_add_custom_search_engine_title">Add search engine</string>
     <!-- Title of the Edit search engine screen -->
