<?xml version="1.0" encoding="utf-8"?>
<<<<<<< HEAD
<resources xmlns:tools="http://schemas.android.com/tools">
=======
<resources xmlns:tools="http://schemas.android.com/tools" xmlns:moz="http://mozac.org/tools">
>>>>>>> cb5708f8
    <!-- App name for private browsing mode. The first parameter is the name of the app defined in app_name (for example: Fenix)-->
    <string name="app_name_private_5">Private %s</string>
    <!-- App name for private browsing mode. The first parameter is the name of the app defined in app_name (for example: Fenix)-->
    <string name="app_name_private_4">%s (Private)</string>

    <!-- Home Fragment -->
    <!-- Content description (not visible, for screen readers etc.): "Three dot" menu button. -->
    <string name="content_description_menu">More options</string>
    <!-- Content description (not visible, for screen readers etc.): "Private Browsing" menu button. -->
    <string name="content_description_private_browsing_button">Enable private browsing</string>

    <!-- Content description (not visible, for screen readers etc.): "Private Browsing" menu button. -->
    <string name="content_description_disable_private_browsing_button">Disable private browsing</string>
    <!-- Placeholder text shown in the search bar before a user enters text -->
    <string name="search_hint">Search or enter address</string>
    <!-- No Open Tabs Message Description -->
    <string name="no_open_tabs_description">Your open tabs will be shown here.</string>

    <!-- No Private Tabs Message Description -->
    <string name="no_private_tabs_description">Your private tabs will be shown here.</string>

    <!-- Message announced to the user when tab tray is selected with 1 tab -->
    <string name="open_tab_tray_single">1 open tab. Tap to switch tabs.</string>
    <!-- Message announced to the user when tab tray is selected with 0 or 2+ tabs -->
    <string name="open_tab_tray_plural">%1$s open tabs. Tap to switch tabs.</string>

    <!-- Tab tray multi select title in app bar. The first parameter is the number of tabs selected -->
    <string name="tab_tray_multi_select_title">%1$d selected</string>
    <!-- Label of button in create collection dialog for creating a new collection  -->
    <string name="tab_tray_add_new_collection">Add new collection</string>
    <!-- Label of editable text in create collection dialog for naming a new collection  -->
    <string name="tab_tray_add_new_collection_name">Name</string>
    <!-- Label of button in save to collection dialog for selecting a current collection  -->
    <string name="tab_tray_select_collection">Select collection</string>
    <!-- Content description for close button while in multiselect mode in tab tray -->
    <string name="tab_tray_close_multiselect_content_description">Exit multiselect mode</string>
    <!-- Content description for save to collection button while in multiselect mode in tab tray -->
    <string name="tab_tray_collection_button_multiselect_content_description">Save selected tabs to collection</string>
    <!-- Content description for checkmark while tab is selected while in multiselect mode in tab tray. The first parameter is the title of the tab selected -->
    <string name="tab_tray_item_selected_multiselect_content_description">Selected %1$s</string>
    <!-- Content description when tab is unselected while in multiselect mode in tab tray. The first parameter is the title of the tab unselected -->
    <string name="tab_tray_item_unselected_multiselect_content_description">Unselected %1$s</string>
    <!-- Content description announcement when exiting multiselect mode in tab tray -->
    <string name="tab_tray_exit_multiselect_content_description">Exited multiselect mode</string>
    <!-- Content description announcement when entering multiselect mode in tab tray -->
    <string name="tab_tray_enter_multiselect_content_description">Entered multiselect mode, select tabs to save to a collection</string>
    <!-- Content description on checkmark while tab is selected in multiselect mode in tab tray -->
    <string name="tab_tray_multiselect_selected_content_description">Selected</string>

    <!-- Home - Recently saved bookmarks -->
    <!-- Title for the home screen section with recently saved bookmarks. -->
    <string moz:removedIn="94" name="recently_saved_bookmarks" tools:ignore="UnusedResources">Recently saved</string>
    <!-- Title for the home screen section with recently saved bookmarks. -->
    <string moz:removedIn="94" name="recently_bookmarked" tools:ignore="UnusedResources">Recently bookmarked</string>
    <!-- Title for the home screen section with recently saved bookmarks. -->
    <string name="recent_bookmarks_title">Recent bookmarks</string>
    <!-- Content description for the recently saved bookmarks section on the home screen. -->
    <string name="recently_saved_bookmarks_content_description">Recently saved bookmarks</string>
    <!-- Title for the button which navigates the user to show all of their saved bookmarks. -->
    <string name="recently_saved_show_all">Show all</string>
    <!-- Content description for the button which navigates the user to show all of their saved bookmarks. -->
    <string name="recently_saved_show_all_content_description">Show all saved bookmarks button</string>

    <!-- About content. The first parameter is the name of the application. (For example: Fenix) -->
    <string name="about_content">%1$s is produced by Mozilla.</string>

    <!-- Private Browsing -->
    <!-- Title for private session option -->
    <string name="private_browsing_title">You’re in a private session</string>
    <!-- Explanation for private browsing displayed to users on home view when they first enable private mode
        The first parameter is the name of the app defined in app_name (for example: Fenix) -->
    <string name="private_browsing_placeholder_description_2">%1$s clears your search and browsing history from private tabs when you close them or quit the app. While this doesn’t make you anonymous to websites or your internet service provider, it makes it easier to keep what you do online private from anyone else who uses this device.</string>
    <string name="private_browsing_common_myths">
       Common myths about private browsing
    </string>
    <!-- Delete session button to erase your history in a private session -->
    <string name="private_browsing_delete_session">Delete session</string>

    <!-- Private mode shortcut "contextual feature recommendation" (CFR) -->
    <!-- Text for the main message -->
    <string name="cfr_message">Add a shortcut to open private tabs from your Home screen.</string>
    <!-- Text for the positive button -->
    <string name="cfr_pos_button_text">Add shortcut</string>
    <!-- Text for the negative button -->
    <string name="cfr_neg_button_text">No thanks</string>

    <!-- Open in App "contextual feature recommendation" (CFR) -->
    <!-- Text for the info message. 'Firefox' intentionally hardcoded here.-->
    <string name="open_in_app_cfr_info_message">You can set Firefox to automatically open links in apps.</string>
    <!-- Text for the positive action button -->
    <string name="open_in_app_cfr_positive_button_text">Go to settings</string>
    <!-- Text for the negative action button -->
    <string name="open_in_app_cfr_negative_button_text">Dismiss</string>

    <!-- Text for the info dialog when camera permissions have been denied but user tries to access a camera feature. -->
    <string name="camera_permissions_needed_message">Camera access needed. Go to Android settings, tap permissions, and tap allow.</string>
    <!-- Text for the positive action button to go to Android Settings to grant permissions. -->
    <string name="camera_permissions_needed_positive_button_text">Go to settings</string>
    <!-- Text for the negative action button to dismiss the dialog. -->
    <string name="camera_permissions_needed_negative_button_text">Dismiss</string>

    <!-- Text for the banner message to tell users about our auto close feature. -->
    <string name="tab_tray_close_tabs_banner_message">Set open tabs to close automatically that haven’t been viewed in the past day, week, or month.</string>
    <!-- Text for the positive action button to go to Settings for auto close tabs. -->
    <string name="tab_tray_close_tabs_banner_positive_button_text">View options</string>
    <!-- Text for the negative action button to dismiss the Close Tabs Banner. -->
    <string name="tab_tray_close_tabs_banner_negative_button_text">Dismiss</string>

    <!-- Text for the banner message to tell users about our inactive tabs feature. -->
    <string name="tab_tray_inactive_onboarding_message" tools:ignore="UnusedResources">Tabs you haven’t viewed for two weeks get moved here.</string>
    <!-- Text for the action link to go to Settings for inactive tabs. -->
    <string name="tab_tray_inactive_onboarding_button_text" tools:ignore="UnusedResources">Turn off in settings</string>

    <!-- Home screen icons - Long press shortcuts -->
    <!-- Shortcut action to open new tab -->
    <string name="home_screen_shortcut_open_new_tab_2">New tab</string>
    <!-- Shortcut action to open new private tab -->
    <string name="home_screen_shortcut_open_new_private_tab_2">New private tab</string>

    <!-- Heading for the Top Sites block -->
    <string name="home_screen_top_sites_heading">Top sites</string>

    <!-- Recent Tabs -->
    <!-- Header text for jumping back into the recent tab in the home screen -->
    <string name="recent_tabs_header">Jump back in</string>
    <!-- Button text for showing all the tabs in the tabs tray -->
    <string name="recent_tabs_show_all">Show all</string>

<<<<<<< HEAD
    <!-- History Metadata -->
    <!-- Header text for a section on the home screen that displays grouped highlights from the
         user's browsing history, such as topics they have researched or explored on the web -->
    <string name="history_metadata_header">Past explorations</string>
=======
    <!-- Content description for the button which navigates the user to show all recent tabs in the tabs tray. -->
    <string name="recent_tabs_show_all_content_description">Show all recent tabs button</string>
    <!-- Title for showing a group item in the 'Jump back in' section of the new tab
        The first parameter is the search term that the user used. (for example: your search for "cat")-->
    <string name="recent_tabs_search_term">Your search for \&quot;%1$s\&quot;</string>
    <!-- Text for the number of tabs in a group in the 'Jump back in' section of the new tab
        The first parameter is the count for number of sites in the group.  This number will always be more than one. -->
    <string name="recent_tabs_search_term_count">Sites: %1$s</string>

    <!-- History Metadata -->
    <!-- Header text for a section on the home screen that displays grouped highlights from the
         user's browsing history, such as topics they have researched or explored on the web -->
    <string moz:removedIn="94" name="history_metadata_header" tools:ignore="UnusedResources">Past explorations</string>

    <!-- Header text for a section on the home screen that displays grouped highlights from the
         user's browsing history, such as topics they have researched or explored on the web -->
    <string moz:removedIn="94" name="history_metadata_header_2" tools:ignore="UnusedResources">Recently visited</string>
    <!-- Header text for a section on the home screen that displays grouped highlights from the
         user's browsing history, such as topics they have researched or explored on the web -->
    <string name="history_metadata_header_3">Recent searches</string>
    <!-- Text for the menu button to remove a grouped highlight from the user's browsing history
         in the Recently visited section -->
    <string name="recently_visited_menu_item_remove">Remove</string>

    <!-- Content description for the button which navigates the user to show all of their history. -->
    <string name="past_explorations_show_all_content_description">Show all past explorations button</string>
>>>>>>> cb5708f8

    <!-- Browser Fragment -->
    <!-- Content description (not visible, for screen readers etc.): Navigate to open tabs -->
    <string name="browser_tabs_button">Open Tabs</string>
    <!-- Content description (not visible, for screen readers etc.): Navigate backward (browsing history) -->
    <string name="browser_menu_back">Back</string>
    <!-- Content description (not visible, for screen readers etc.): Navigate forward (browsing history) -->
    <string name="browser_menu_forward">Forward</string>
    <!-- Content description (not visible, for screen readers etc.): Refresh current website -->
    <string name="browser_menu_refresh">Refresh</string>
    <!-- Content description (not visible, for screen readers etc.): Stop loading current website -->
    <string name="browser_menu_stop">Stop</string>
    <!-- Content description (not visible, for screen readers etc.): Bookmark the current page -->
    <string name="browser_menu_bookmark">Bookmark</string>
    <!-- Content description (not visible, for screen readers etc.): Un-bookmark the current page -->
    <string name="browser_menu_edit_bookmark">Edit bookmark</string>
    <!-- Browser menu button that opens the addon manager -->
    <string name="browser_menu_add_ons">Add-ons</string>
    <!-- Browser menu button that opens the addon extensions manager -->
    <string name="browser_menu_extensions">Extensions</string>
    <!-- Text displayed when there are no add-ons to be shown -->
    <string name="no_add_ons">No add-ons here</string>
    <!-- Browser menu button that sends a user to help articles -->
    <string name="browser_menu_help">Help</string>
    <!-- Browser menu button that sends a to a the what's new article -->
    <string name="browser_menu_whats_new">What’s New</string>
    <!-- Browser menu button that opens the settings menu -->
    <string name="browser_menu_settings">Settings</string>
    <!-- Browser menu button that opens a user's library -->
    <string name="browser_menu_library">Library</string>
    <!-- Browser menu toggle that requests a desktop site -->
    <string name="browser_menu_desktop_site">Desktop site</string>
    <!-- Browser menu toggle that adds a shortcut to the site on the device home screen. -->
    <string name="browser_menu_add_to_homescreen">Add to Home screen</string>
    <!-- Browser menu toggle that installs a Progressive Web App shortcut to the site on the device home screen. -->
    <string name="browser_menu_install_on_homescreen">Install</string>
    <!-- Menu option on the toolbar that takes you to synced tabs page-->
    <string name="synced_tabs">Synced tabs</string>
    <!-- Content description (not visible, for screen readers etc.) for the Resync tabs button -->
    <string name="resync_button_content_description">Resync</string>
    <!-- Browser menu button that opens the find in page menu -->
    <string name="browser_menu_find_in_page">Find in page</string>
    <!-- Browser menu button that creates a private tab -->
    <string name="browser_menu_private_tab">Private tab</string>
    <!-- Browser menu button that saves the current tab to a collection -->
    <string name="browser_menu_save_to_collection_2">Save to collection</string>
    <!-- Browser menu button that open a share menu to share the current site -->
    <string name="browser_menu_share">Share</string>
    <!-- Share menu title, displayed when a user is sharing their current site -->
    <string name="menu_share_with">Share with…</string>
    <!-- Browser menu button shown in custom tabs that opens the current tab in Fenix
        The first parameter is the name of the app defined in app_name (for example: Fenix) -->
    <string name="browser_menu_open_in_fenix">Open in %1$s</string>
    <!-- Browser menu text shown in custom tabs to indicate this is a Fenix tab
        The first parameter is the name of the app defined in app_name (for example: Fenix) -->
    <string name="browser_menu_powered_by">POWERED BY %1$s</string>
    <!-- Browser menu text shown in custom tabs to indicate this is a Fenix tab
        The first parameter is the name of the app defined in app_name (for example: Fenix) -->
    <string name="browser_menu_powered_by2">Powered by %1$s</string>
    <!-- Browser menu button to put the current page in reader mode -->
    <string name="browser_menu_read">Reader view</string>
    <!-- Browser menu button content description to close reader mode and return the user to the regular browser -->
    <string name="browser_menu_read_close">Close reader view</string>
    <!-- Browser menu button to open the current page in an external app -->
    <string name="browser_menu_open_app_link">Open in app</string>
    <!-- Browser menu button to configure reader mode appearance e.g. the used font type and size -->
    <string name="browser_menu_read_appearance">Appearance</string>

    <!-- Browser menu button to show reader view appearance controls e.g. the used font type and size -->
    <string name="browser_menu_customize_reader_view">Customize reader view</string>
    <!-- Browser menu label for adding a bookmark -->
    <string name="browser_menu_add">Add</string>
    <!-- Browser menu label for editing a bookmark -->
    <string name="browser_menu_edit">Edit</string>

    <!-- Browser menu button that opens the Customize menu -->
    <string name="browser_menu_customize_home">Customize home</string>
    <!-- Button shown on the home page that opens the Customize home settings -->
    <string name="browser_menu_customize_home_1">Customize homepage</string>
    <!-- Browser Toolbar -->
    <!-- Content description for the Home screen button on the browser toolbar -->
    <string name="browser_toolbar_home">Home screen</string>

    <!-- Error message to show when the user tries to access a scheme not
        handled by the app (Ex: blob, tel etc) -->
    <string name="unknown_scheme_error_message">Unable to connect. Unrecognizable URL scheme.</string>

    <!-- Locale Settings Fragment -->
    <!-- Content description for tick mark on selected language -->
    <string name="a11y_selected_locale_content_description">Selected language</string>
    <!-- Content description for search icon -->
    <string name="a11y_search_icon_content_description">Search</string>
    <!-- Text for default locale item -->
    <string name="default_locale_text">Follow device language</string>
    <!-- Placeholder text shown in the search bar before a user enters text -->
    <string name="locale_search_hint">Search language</string>

    <!-- Search Fragment -->
    <!-- Button in the search view that lets a user search by scanning a QR code -->
    <string name="search_scan_button">Scan</string>
    <!-- Button in the search view that lets a user change their search engine -->
    <string name="search_engine_button">Search engine</string>
    <!-- Button in the search view when shortcuts are displayed that takes a user to the search engine settings -->
    <string name="search_shortcuts_engine_settings">Search engine settings</string>
    <!-- Header displayed when selecting a shortcut search engine -->
    <string name="search_engines_search_with">This time, search with:</string>
    <!-- Button in the search view that lets a user navigate to the site in their clipboard -->
    <string name="awesomebar_clipboard_title">Fill link from clipboard</string>
    <!-- Button in the search suggestions onboarding that allows search suggestions in private sessions -->
    <string name="search_suggestions_onboarding_allow_button">Allow</string>
    <!-- Button in the search suggestions onboarding that does not allow search suggestions in private sessions -->
    <string name="search_suggestions_onboarding_do_not_allow_button">Don’t allow</string>
    <!-- Search suggestion onboarding hint title text -->
    <string name="search_suggestions_onboarding_title">Allow search suggestions in private sessions?</string>
    <!-- Search suggestion onboarding hint description text, first parameter is the name of the app defined in app_name (for example: Fenix)-->
    <string name="search_suggestions_onboarding_text">%s will share everything you type in the address bar with your default search engine.</string>
    <!-- Search suggestion onboarding hint Learn more link text -->
    <string name="search_suggestions_onboarding_learn_more_link">Learn more</string>

    <!-- Search engine suggestion title text. The first parameter is the name of teh suggested engine-->
    <string name="search_engine_suggestions_title">Search %s</string>
    <!-- Search engine suggestion description text -->
    <string name="search_engine_suggestions_description">Search directly from the address bar</string>

    <!-- Home onboarding -->
    <!-- Onboarding home screen dialog title text. Firefox is intentionally hardcoded. -->
    <string name="onboarding_home_screen_title_2">What’s new in Firefox</string>
    <!-- Onboarding home screen dialog description text. -->
    <string name="onboarding_home_screen_description_2">It’s now easier to pick back up where you left off.</string>
    <!-- Onboarding home screen dialog title text for the home section. Firefox is intentionally hardcoded. -->
    <string name="onboarding_home_screen_section_home_title_2">Personalized Firefox homepage</string>
    <!-- Onboarding home screen dialog description text for the home section. -->
    <string name="onboarding_home_screen_section_home_description_2">Jump to your open tabs, bookmarks and browsing history.</string>
    <!-- Onboarding home screen dialog description text for the tab tray section. -->
    <string name="onboarding_home_screen_section_cleaner_tab_tray_title_2">Clean, organized tabs</string>
    <!-- Onboarding home screen dialog description text for the tab tray section. -->
    <string name="onboarding_home_screen_section_cleaner_tab_tray_description_2">Clear away tab clutter with improved layout and auto-closing tabs.</string>
    <!-- Onboarding home screen dialog description text for the history section. -->
    <string name="onboarding_home_screen_section_useful_history_title_2">Recent searches</string>
    <!-- Onboarding home screen dialog description text for the history section. -->
    <string name="onboarding_home_screen_section_useful_history_description_2">Revisit your latest searches from your homepage and tabs.</string>

    <!-- Onboarding home screen popup dialog, shown on top of the Jump back in section. Firefox is intentionally hardcoded. -->
    <string name="onboarding_home_screen_jump_back_contextual_hint" tools:ignore="UnusedResources">Your personalized Firefox homepage now makes it easier to pick up where you left off. Find your recent tabs, bookmarks and search results.</string>

    <!-- Search Widget -->
    <!-- Content description for searching with a widget. Firefox is intentionally hardcoded.-->
    <string name="search_widget_content_description">Open a new Firefox tab</string>
    <!-- Text preview for smaller sized widgets -->
    <string name="search_widget_text_short">Search</string>
    <!-- Text preview for larger sized widgets -->
    <string name="search_widget_text_long">Search the web</string>

    <!-- Content description (not visible, for screen readers etc.): Voice search -->
    <string name="search_widget_voice">Voice search</string>

    <!-- Preferences -->
    <!-- Title for the settings page-->
    <string name="settings">Settings</string>
    <!-- Preference category for basic settings -->
    <string name="preferences_category_basics">Basics</string>
    <!-- Preference category for general settings -->
    <string name="preferences_category_general">General</string>
    <!-- Preference category for all links about Fenix -->
    <string name="preferences_category_about">About</string>
    <!-- Preference for settings related to changing the default search engine -->
    <string name="preferences_default_search_engine">Default search engine</string>
    <!-- Preference for settings related to Search -->
    <string name="preferences_search">Search</string>
    <!-- Preference for settings related to Search address bar -->
    <string name="preferences_search_address_bar">Address bar</string>
    <!-- Preference linking to help about Fenix -->
    <string name="preferences_help">Help</string>
    <!-- Preference link to rating Fenix on the Play Store -->
    <string name="preferences_rate">Rate on Google Play</string>
    <!-- Preference for giving feedback about Fenix -->
    <string name="preferences_feedback">Give feedback</string>
    <!-- Preference linking to about page for Fenix
        The first parameter is the name of the app defined in app_name (for example: Fenix) -->
    <string name="preferences_about">About %1$s</string>
    <!-- Preference linking to the your rights SUMO page -->
    <string name="preferences_your_rights">Your Rights</string>
    <!-- Preference for settings related to saved passwords -->
    <string name="preferences_passwords">Passwords</string>
    <!-- Preference for settings related to saved credit cards and addresses -->
    <string name="preferences_credit_cards_addresses">Credit cards and addresses</string>
    <!-- Preference for settings related to changing the default browser -->
    <string name="preferences_set_as_default_browser">Set as default browser</string>
    <!-- Preference category for advanced settings -->
    <string name="preferences_category_advanced">Advanced</string>
    <!-- Preference category for privacy settings -->
    <string name="preferences_category_privacy">Privacy</string>
    <!-- Preference category for privacy and security settings -->
    <string name="preferences_category_privacy_security">Privacy and security</string>
    <!-- Preference for advanced site permissions -->
    <string name="preferences_site_permissions">Site permissions</string>
    <!-- Preference for private browsing options -->
    <string name="preferences_private_browsing_options">Private browsing</string>
    <!-- Preference for opening links in a private tab-->
    <string name="preferences_open_links_in_a_private_tab">Open links in a private tab</string>
    <!-- Preference for allowing screenshots to be taken while in a private tab-->
    <string name="preferences_allow_screenshots_in_private_mode">Allow screenshots in private browsing</string>
    <!-- Will inform the user of the risk of activating Allow screenshots in private browsing option -->
    <string name="preferences_screenshots_in_private_mode_disclaimer">If allowed, private tabs will also be visible when multiple apps are open</string>
    <!-- Preference for adding private browsing shortcut -->
    <string name="preferences_add_private_browsing_shortcut">Add private browsing shortcut</string>
    <!-- Preference for accessibility -->
    <string name="preferences_accessibility">Accessibility</string>
    <!-- Preference to override the Firefox Account server -->
    <string name="preferences_override_fxa_server">Custom Firefox Account server</string>
    <!-- Preference to override the Sync token server -->
    <string name="preferences_override_sync_tokenserver">Custom Sync server</string>
    <!-- Toast shown after updating the FxA/Sync server override preferences -->
    <string name="toast_override_fxa_sync_server_done">Firefox Account/Sync server modified. Quitting the application to apply changes…</string>
    <!-- Preference category for account information -->
    <string name="preferences_category_account">Account</string>
    <!-- Preference shown on banner to sign into account -->
    <string name="preferences_sign_in">Sign in</string>
    <!-- Preference for changing where the toolbar is positioned -->
    <string name="preferences_toolbar">Toolbar</string>
    <!-- Preference for changing default theme to dark or light mode -->
    <string name="preferences_theme">Theme</string>
    <!-- Preference for customizing the home screen -->
    <string name="preferences_home">Home</string>
    <!-- Preference for gestures based actions -->
    <string name="preferences_gestures">Gestures</string>
    <!-- Preference for settings related to visual options -->
    <string name="preferences_customize">Customize</string>
    <!-- Preference description for banner about signing in -->
    <string name="preferences_sign_in_description">Sync bookmarks, history, and more with your Firefox Account</string>
    <!-- Preference shown instead of account display name while account profile information isn't available yet. -->
    <string name="preferences_account_default_name">Firefox Account</string>
    <!-- Preference text for account title when there was an error syncing FxA -->
    <string name="preferences_account_sync_error">Reconnect to resume syncing</string>
    <!-- Preference for language -->
    <string name="preferences_language">Language</string>
    <!-- Preference for data choices -->
    <string name="preferences_data_choices">Data choices</string>
    <!-- Preference for data collection -->
    <string name="preferences_data_collection">Data collection</string>
    <!-- Preference linking to the privacy notice -->
    <string name="preferences_privacy_link">Privacy notice</string>
    <!-- Preference category for developer tools -->
    <string name="developer_tools_category">Developer tools</string>
    <!-- Preference for developers -->
    <string name="preferences_remote_debugging">Remote debugging via USB</string>
    <!-- Preference title for switch preference to show search engines -->
    <string name="preferences_show_search_engines">Show search engines</string>
    <!-- Preference title for switch preference to show search suggestions -->
    <string name="preferences_show_search_suggestions">Show search suggestions</string>
    <!-- Preference title for switch preference to show voice search button -->
    <string name="preferences_show_voice_search">Show voice search</string>
    <!-- Preference title for switch preference to show search suggestions also in private mode -->
    <string name="preferences_show_search_suggestions_in_private">Show in private sessions</string>
    <!-- Preference title for switch preference to show a clipboard suggestion when searching -->
    <string name="preferences_show_clipboard_suggestions">Show clipboard suggestions</string>
    <!-- Preference title for switch preference to suggest browsing history when searching -->
    <string name="preferences_search_browsing_history">Search browsing history</string>
    <!-- Preference title for switch preference to suggest bookmarks when searching -->
    <string name="preferences_search_bookmarks">Search bookmarks</string>
    <!-- Preference title for switch preference to suggest synced tabs when searching -->
    <string name="preferences_search_synced_tabs">Search synced tabs</string>
    <!-- Preference for account settings -->
    <string name="preferences_account_settings">Account settings</string>
    <!-- Preference for enabling url autocomplete-->
    <string name="preferences_enable_autocomplete_urls">Autocomplete URLs</string>
    <!-- Preference for open links in third party apps -->
    <string name="preferences_open_links_in_apps">Open links in apps</string>

    <!-- Preference for open download with an external download manager app -->
    <string name="preferences_external_download_manager">External download manager</string>
    <!-- Preference for add_ons -->
    <string name="preferences_addons">Add-ons</string>

    <!-- Preference for notifications -->
    <string name="preferences_notifications">Notifications</string>

    <!-- Add-on Preferences -->
    <!-- Preference to customize the configured AMO (addons.mozilla.org) collection -->
    <string name="preferences_customize_amo_collection">Custom Add-on collection</string>
    <!-- Button caption to confirm the add-on collection configuration -->
    <string name="customize_addon_collection_ok">OK</string>
    <!-- Button caption to abort the add-on collection configuration -->
    <string name="customize_addon_collection_cancel">Cancel</string>
    <!-- Hint displayed on input field for custom collection name -->
    <string name="customize_addon_collection_hint">Collection name</string>
    <!-- Hint displayed on input field for custom collection user ID-->
    <string name="customize_addon_collection_user_hint">Collection owner (User ID)</string>
    <!-- Toast shown after confirming the custom add-on collection configuration -->
    <string name="toast_customize_addon_collection_done">Add-on collection modified. Quitting the application to apply changes…</string>

    <!-- Customize Home -->
    <!-- Header text for jumping back into the recent tab in customize the home screen -->
    <string name="customize_toggle_jump_back_in">Jump back in</string>
    <!-- Title for the customize home screen section with recently saved bookmarks. -->
    <string moz:removedIn="94" name="customize_toggle_recently_saved_bookmarks" tools:ignore="UnusedResources">Recently saved</string>
    <!-- Title for the customize home screen section with recently saved bookmarks. -->
    <string moz:removedIn="94" name="customize_toggle_recently_bookmarked" tools:ignore="UnusedResources">Recently bookmarked</string>
    <!-- Title for the customize home screen section with recently saved bookmarks. -->
    <string name="customize_toggle_recent_bookmarks">Recent bookmarks</string>
    <!-- Title for the customize home screen section with recently visited. Recently visited is
    a section where users see a list of tabs that they have visited in the past few days -->
    <string moz:removedIn="94" name="customize_toggle_recently_visited" tools:ignore="UnusedResources">Recently visited</string>
    <!-- Title for the customize home screen settings section for recent searches. Recent searches
     is a section where users see a list of groups of tabs that they have visited in the past few days -->
    <string name="customize_toggle_recent_searches">Recent searches</string>
    <!-- Title for the customize home screen section with Pocket. -->
    <string name="customize_toggle_pocket">Pocket</string>

    <!-- Add-on Installation from AMO-->
    <!-- Error displayed when user attempts to install an add-on from AMO (addons.mozilla.org) that is not supported -->
    <string name="addon_not_supported_error">Add-on is not supported</string>
    <!-- Error displayed when user attempts to install an add-on from AMO (addons.mozilla.org) that is already installed -->
    <string name="addon_already_installed">Add-on is already installed</string>

    <!-- Account Preferences -->
    <!-- Preference for triggering sync -->
    <string name="preferences_sync_now">Sync now</string>
    <!-- Preference category for sync -->
    <string name="preferences_sync_category">Choose what to sync</string>
    <!-- Preference for syncing history -->
    <string name="preferences_sync_history">History</string>
    <!-- Preference for syncing bookmarks -->
    <string name="preferences_sync_bookmarks">Bookmarks</string>
    <!-- Preference for syncing logins -->
    <string name="preferences_sync_logins">Logins</string>
    <!-- Preference for syncing tabs -->
    <string name="preferences_sync_tabs_2">Open tabs</string>
    <!-- Preference for signing out -->
    <string name="preferences_sign_out">Sign out</string>
    <!-- Preference displays and allows changing current FxA device name -->
    <string name="preferences_sync_device_name">Device name</string>
    <!-- Text shown when user enters empty device name -->
    <string name="empty_device_name_error">Device name cannot be empty.</string>
    <!-- Label indicating that sync is in progress -->
    <string name="sync_syncing_in_progress">Syncing…</string>
    <!-- Label summary indicating that sync failed. The first parameter is the date stamp showing last time it succeeded -->
    <string name="sync_failed_summary">Sync failed. Last success: %s</string>
    <!-- Label summary showing never synced -->
    <string name="sync_failed_never_synced_summary">Sync failed. Last synced: never</string>
    <!-- Label summary the date we last synced. The first parameter is date stamp showing last time synced -->
    <string name="sync_last_synced_summary">Last synced: %s</string>
    <!-- Label summary showing never synced -->
    <string name="sync_never_synced_summary">Last synced: never</string>

    <!-- Text for displaying the default device name.
        The first parameter is the application name, the second is the device manufacturer name
        and the third is the device model. -->
    <string name="default_device_name_2">%1$s on %2$s %3$s</string>

    <!-- Preference for syncing credit cards -->
    <string name="preferences_sync_credit_cards">Credit cards</string>
    <!-- Preference for syncing addresses -->
    <string name="preferences_sync_address">Addresses</string>

    <!-- Send Tab -->
    <!-- Name of the "receive tabs" notification channel. Displayed in the "App notifications" system settings for the app -->
    <string name="fxa_received_tab_channel_name">Received tabs</string>
    <!-- Description of the "receive tabs" notification channel. Displayed in the "App notifications" system settings for the app -->
    <string name="fxa_received_tab_channel_description">Notifications for tabs received from other Firefox devices.</string>
    <!--  The body for these is the URL of the tab received  -->
    <string name="fxa_tab_received_notification_name">Tab Received</string>
    <!-- When multiple tabs have been received -->
    <string name="fxa_tabs_received_notification_name">Tabs Received</string>
    <!-- %s is the device name -->
    <string name="fxa_tab_received_from_notification_name">Tab from %s</string>

    <!-- Advanced Preferences -->
    <!-- Preference for tracking protection settings -->
    <string name="preferences_tracking_protection_settings">Tracking Protection</string>
    <!-- Preference switch for tracking protection -->
    <string name="preferences_tracking_protection">Tracking Protection</string>
    <!-- Preference switch description for tracking protection -->
    <string name="preferences_tracking_protection_description">Block content and scripts that track you online</string>
    <!-- Preference for tracking protection exceptions -->
    <string name="preferences_tracking_protection_exceptions">Exceptions</string>
    <!-- Preference description for tracking protection exceptions -->
    <string name="preferences_tracking_protection_exceptions_description">Tracking Protection is off for these websites</string>
    <!-- Button in Exceptions Preference to turn on tracking protection for all sites (remove all exceptions) -->
    <string name="preferences_tracking_protection_exceptions_turn_on_for_all">Turn on for all sites</string>
    <!-- Text displayed when there are no exceptions -->
    <string name="exceptions_empty_message_description">Exceptions let you disable tracking protection for selected sites.</string>
    <!-- Text displayed when there are no exceptions, with learn more link that brings users to a tracking protection SUMO page -->
    <string name="exceptions_empty_message_learn_more_link">Learn more</string>

    <!-- Preference switch for Telemetry -->
    <string name="preferences_telemetry">Telemetry</string>
    <!-- Preference switch for usage and technical data collection -->
    <string name="preference_usage_data">Usage and technical data</string>
    <!-- Preference description for usage and technical data collection -->
    <string name="preferences_usage_data_description">Shares performance, usage, hardware and customization data about your browser with Mozilla to help us make %1$s better</string>
    <!-- Preference switch for marketing data collection -->
    <string name="preferences_marketing_data">Marketing data</string>
    <!-- Preference description for marketing data collection, parameter is the app name (e.g. Firefox) -->
    <string name="preferences_marketing_data_description">Shares data about what features you use in %1$s with Leanplum, our mobile marketing vendor.</string>
    <!-- Preference description for marketing data collection -->
    <string name="preferences_marketing_data_description2">Shares basic usage data with Adjust, our mobile marketing vendor</string>
    <!-- Title for studies preferences -->
    <string name="preference_experiments_2">Studies</string>
    <!-- Summary for studies preferences -->
    <string name="preference_experiments_summary_2">Allows Mozilla to install and run studies</string>
    <!-- Title for experiments preferences -->
    <string name="preference_experiments">Experiments</string>
    <!-- Summary for experiments preferences -->
    <string name="preference_experiments_summary">Allows Mozilla to install and collect data for experimental features</string>
    <!-- Preference switch for crash reporter -->
    <string name="preferences_crash_reporter">Crash reporter</string>
    <!-- Preference switch for Mozilla location service -->
    <string name="preferences_mozilla_location_service">Mozilla location service</string>
    <!-- Preference switch for app health report. The first parameter is the name of the application (For example: Fenix) -->
    <string name="preferences_fenix_health_report">%s health report</string>

    <!-- Turn On Sync Preferences -->
    <!-- Header of the Turn on Sync preference view -->
    <string name="preferences_sync">Turn on Sync</string>
    <!-- Preference for pairing -->
    <string name="preferences_sync_pair">Scan pairing code in desktop Firefox</string>
    <!-- Preference for account login -->
    <string name="preferences_sync_sign_in">Sign in</string>
    <!-- Preference for reconnecting to FxA sync -->
    <string name="preferences_sync_sign_in_to_reconnect">Sign in to reconnect</string>
    <!-- Preference for removing FxA account -->
    <string name="preferences_sync_remove_account">Remove account</string>

    <!-- Pairing Feature strings -->
    <!-- Instructions on how to access pairing -->
    <string name="pair_instructions_2"><![CDATA[Scan the QR code shown at <b>firefox.com/pair</b>]]></string>
    <!-- Button to open camera for pairing -->
    <string name="pair_open_camera">Open Camera</string>
    <!-- Button to cancel pairing -->
    <string name="pair_cancel">Cancel</string>

    <!-- Toolbar Preferences -->
    <!-- Preference for using top toolbar -->
    <string name="preference_top_toolbar">Top</string>
    <!-- Preference for using bottom toolbar -->
    <string name="preference_bottom_toolbar">Bottom</string>

    <!-- Theme Preferences -->
    <!-- Preference for using light theme -->
    <string name="preference_light_theme">Light</string>
    <!-- Preference for using dark theme -->
    <string name="preference_dark_theme">Dark</string>
    <!-- Preference for using using dark or light theme automatically set by battery -->
    <string name="preference_auto_battery_theme">Set by Battery Saver</string>
    <!-- Preference for using following device theme -->
    <string name="preference_follow_device_theme">Follow device theme</string>

    <!-- Gestures Preferences-->
    <!-- Preferences for using pull to refresh in a webpage -->
    <string name="preference_gestures_website_pull_to_refresh">Pull to refresh</string>
    <!-- Preference for using the dynamic toolbar -->
    <string name="preference_gestures_dynamic_toolbar">Scroll to hide toolbar</string>
    <!-- Preference for switching tabs by swiping horizontally on the toolbar -->
    <string name="preference_gestures_swipe_toolbar_switch_tabs">Swipe toolbar sideways to switch tabs</string>
    <!-- Preference for showing the opened tabs by swiping up on the toolbar-->
    <string name="preference_gestures_swipe_toolbar_show_tabs">Swipe toolbar up to open tabs</string>

    <!-- Library -->
    <!-- Option in Library to open Sessions page -->
    <string name="library_sessions">Sessions</string>
    <!-- Option in Library to open Screenshots page -->
    <string name="library_screenshots">Screenshots</string>
    <!-- Option in Library to open Downloads page -->
    <string name="library_downloads">Downloads</string>
    <!-- Option in library to open Bookmarks page -->
    <string name="library_bookmarks">Bookmarks</string>
    <!-- Option in library to open Desktop Bookmarks root page -->
    <string name="library_desktop_bookmarks_root">Desktop Bookmarks</string>
    <!-- Option in library to open Desktop Bookmarks "menu" page -->
    <string name="library_desktop_bookmarks_menu">Bookmarks Menu</string>
    <!-- Option in library to open Desktop Bookmarks "toolbar" page -->
    <string name="library_desktop_bookmarks_toolbar">Bookmarks Toolbar</string>
    <!-- Option in library to open Desktop Bookmarks "unfiled" page -->
    <string name="library_desktop_bookmarks_unfiled">Other Bookmarks</string>
    <!-- Option in Library to open History page -->
    <string name="library_history">History</string>
    <!-- Option in Library to open a new tab -->
    <string name="library_new_tab">New tab</string>
    <!-- Option in Library to find text in page -->
    <string name="library_find_in_page">Find in page</string>
    <!-- Option in Library to open Reading List -->
    <string name="library_reading_list">Reading List</string>
    <!-- Menu Item Label for Search in Library -->
    <string name="library_search">Search</string>
    <!-- Settings Page Title -->
    <string name="settings_title">Settings</string>
    <!-- Content description (not visible, for screen readers etc.): "Menu icon for items on a history item" -->
    <string name="content_description_history_menu">History item menu</string>
    <!-- Content description (not visible, for screen readers etc.): "Close button for library settings" -->
    <string name="content_description_close_button">Close</string>

    <!-- Text to show users they have one site in the history group section of the History fragment.
    %d is a placeholder for the number of sites in the group. -->
    <string name="history_search_group_site">%d site</string>
    <!-- Text to show users they have multiple sites in the history group section of the History fragment.
    %d is a placeholder for the number of sites in the group. -->
    <string name="history_search_group_sites">%d sites</string>

    <!-- Option in library for Recently Closed Tabs -->
    <string name="library_recently_closed_tabs">Recently closed tabs</string>
    <!-- Option in library to open Recently Closed Tabs page -->
    <string name="recently_closed_show_full_history">Show full history</string>
    <!-- Text to show users they have multiple tabs saved in the Recently Closed Tabs section of history.
    %d is a placeholder for the number of tabs selected. -->
    <string name="recently_closed_tabs">%d tabs</string>
    <!-- Text to show users they have one tab saved in the Recently Closed Tabs section of history.
    %d is a placeholder for the number of tabs selected. -->
    <string name="recently_closed_tab">%d tab</string>
    <!-- Recently closed tabs screen message when there are no recently closed tabs -->
    <string name="recently_closed_empty_message">No recently closed tabs here</string>

    <!-- Tab Management -->
    <!-- Title of preference for tabs management -->
    <string name="preferences_tabs">Tabs</string>
    <!-- Title of preference that allows a user to specify the tab view -->
    <string name="preferences_tab_view">Tab view</string>
    <!-- Option for a list tab view -->
    <string name="tab_view_list">List</string>
    <!-- Option for a grid tab view -->
    <string name="tab_view_grid">Grid</string>
    <!-- Option for search term tab groups -->
    <string name="tab_view_search_term_tab_groups">Search groups</string>
    <!-- Summary text for search term tab groups -->
    <string name="tab_view_search_term_tab_groups_summary">Group related sites together</string>
    <!-- Title of preference that allows a user to auto close tabs after a specified amount of time -->
    <string name="preferences_close_tabs">Close tabs</string>
    <!-- Option for auto closing tabs that will never auto close tabs, always allows user to manually close tabs -->
    <string name="close_tabs_manually">Manually</string>
    <!-- Option for auto closing tabs that will auto close tabs after one day -->
    <string name="close_tabs_after_one_day">After one day</string>
    <!-- Option for auto closing tabs that will auto close tabs after one week -->
    <string name="close_tabs_after_one_week">After one week</string>
    <!-- Option for auto closing tabs that will auto close tabs after one month -->
    <string name="close_tabs_after_one_month">After one month</string>

    <!-- Title of preference that allows a user to specify the auto-close settings for open tabs -->
    <string name="preference_auto_close_tabs" tools:ignore="UnusedResources">Auto-close open tabs</string>

    <!-- Start on Home -->
    <!-- Title of a preference that allows a user to indicate after a specified amount of time when the app should start on the home screen -->
    <string name="preferences_start_on_home">Start on home</string>
    <!-- Option for starting on the home screen after after four hours or inactivity -->
    <string name="start_on_home_after_four_hours">After four hours</string>
    <!-- Option for always starting on the home screen -->
    <string name="start_on_home_always">Always</string>
    <!-- Option for never starting on the home screen -->
    <string name="start_on_home_never">Never</string>
    <!-- Summary for tabs preference when auto closing tabs setting is set to manual close-->
    <string name="close_tabs_manually_summary">Close manually</string>
    <!-- Summary for tabs preference when auto closing tabs setting is set to auto close tabs after one day-->
    <string name="close_tabs_after_one_day_summary">Close after one day</string>
    <!-- Summary for tabs preference when auto closing tabs setting is set to auto close tabs after one week-->
    <string name="close_tabs_after_one_week_summary">Close after one week</string>
    <!-- Summary for tabs preference when auto closing tabs setting is set to auto close tabs after one month-->
    <string name="close_tabs_after_one_month_summary">Close after one month</string>

<<<<<<< HEAD
=======
    <!-- Inactive tabs -->
    <!-- Category header of a preference that allows a user to enable or disable the inactive tabs feature -->
    <string name="preferences_inactive_tabs">Move old tabs to inactive</string>
    <!-- Title of inactive tabs preference -->
    <string name="preferences_inactive_tabs_title">Tabs you haven’t viewed for two weeks get moved to the inactive section.</string>

>>>>>>> cb5708f8
    <!-- Studies -->
    <!-- Title of the remove studies button -->
    <string name="studies_remove">Remove</string>
    <!-- Title of the active section on the studies list -->
    <string name="studies_active">Active</string>
    <!-- Description for studies, it indicates why Firefox use studies -->
    <string name="studies_description">Firefox may install and run studies from time to time.</string>
    <!-- Learn more link for studies, links to an article for more information about studies. -->
    <string name="studies_learn_more">Learn more</string>

<<<<<<< HEAD
=======
    <!-- Dialog message shown after removing a study -->
    <string name="studies_restart_app">The application will quit to apply changes</string>
    <!-- Dialog button to confirm the removing a study. -->
    <string name="studies_restart_dialog_ok">OK</string>
    <!-- Dialog button text for canceling removing a study. -->
    <string name="studies_restart_dialog_cancel">Cancel</string>
    <!-- Toast shown after turning on/off studies preferences -->
    <string name="studies_toast_quit_application" tools:ignore="UnusedResources">Quitting the application to apply changes…</string>

>>>>>>> cb5708f8
    <!-- Sessions -->
    <!-- Title for the list of tabs -->
    <string name="tab_header_label">Open tabs</string>
    <!-- Title for the list of tabs in the current private session -->
    <string name="tabs_header_private_title">Private session</string>
    <!-- Title for the list of tabs in the current private session -->
    <string name="tabs_header_private_tabs_title">Private tabs</string>
    <!-- Title for the list of tabs in the synced tabs -->
    <string name="tabs_header_synced_tabs_title">Synced tabs</string>
    <!-- Content description (not visible, for screen readers etc.): Add tab button. Adds a news tab when pressed -->
    <string name="add_tab">Add tab</string>
    <!-- Content description (not visible, for screen readers etc.): Add tab button. Adds a news tab when pressed -->
    <string name="add_private_tab">Add private tab</string>
    <!-- Text for the new tab button to indicate adding a new private tab in the tab -->
    <string name="tab_drawer_fab_content">Private</string>
    <!-- Text for the new tab button to indicate syncing command on the synced tabs page -->
    <string name="tab_drawer_fab_sync">Sync</string>
    <!-- Text shown as the title of the open tab tray -->
    <string name="tab_tray_title">Open Tabs</string>
    <!-- Text shown in the menu for saving tabs to a collection -->
    <string name="tab_tray_menu_item_save">Save to collection</string>
    <!-- Text shown in the menu for the collection selector -->
    <string name="tab_tray_menu_select">Select</string>
    <!-- Text shown in the menu for sharing all tabs -->
    <string name="tab_tray_menu_item_share">Share all tabs</string>
    <!-- Text shown in the menu to view recently closed tabs -->
    <string name="tab_tray_menu_recently_closed">Recently closed tabs</string>
    <!-- Text shown in the tabs tray inactive tabs section -->
    <string name="tab_tray_inactive_recently_closed">Recently closed</string>
    <!-- Text shown in the menu to view account settings -->
    <string name="tab_tray_menu_account_settings">Account settings</string>
    <!-- Text shown in the menu to view tab settings -->
    <string name="tab_tray_menu_tab_settings">Tab settings</string>
    <!-- Text shown in the menu for closing all tabs -->
    <string name="tab_tray_menu_item_close">Close all tabs</string>
    <!-- Shortcut action to open new tab -->
    <string name="tab_tray_menu_open_new_tab">New tab</string>
    <!-- Shortcut action to open the home screen -->
    <string name="tab_tray_menu_home">Go home</string>
    <!-- Shortcut action to toggle private mode -->
    <string name="tab_tray_menu_toggle">Toggle tab mode</string>
    <!-- Text shown in the multiselect menu for bookmarking selected tabs. -->
    <string name="tab_tray_multiselect_menu_item_bookmark">Bookmark</string>
    <!-- Text shown in the multiselect menu for closing selected tabs. -->
    <string name="tab_tray_multiselect_menu_item_close">Close</string>
    <!-- Content description for tabs tray multiselect share button -->
    <string name="tab_tray_multiselect_share_content_description">Share selected tabs</string>
    <!-- Content description for tabs tray multiselect menu -->
    <string name="tab_tray_multiselect_menu_content_description">Selected tabs menu</string>
    <!-- Content description (not visible, for screen readers etc.): Removes tab from collection button. Removes the selected tab from collection when pressed -->
    <string name="remove_tab_from_collection">Remove tab from collection</string>
    <!-- Text for button to enter multiselect mode in tabs tray -->
    <string name="tabs_tray_select_tabs">Select tabs</string>
    <!-- Content description (not visible, for screen readers etc.): Close tab button. Closes the current session when pressed -->
    <string name="close_tab">Close tab</string>
    <!-- Content description (not visible, for screen readers etc.): Close tab <title> button. First parameter is tab title  -->
    <string name="close_tab_title">Close tab %s</string>
    <!-- Content description (not visible, for screen readers etc.): Opens the open tabs menu when pressed -->
    <string name="open_tabs_menu">Open tabs menu</string>
    <!-- Open tabs menu item to close all tabs -->
    <string name="tabs_menu_close_all_tabs">Close all tabs</string>
    <!-- Open tabs menu item to share all tabs -->
    <string name="tabs_menu_share_tabs">Share tabs</string>
    <!-- Open tabs menu item to save tabs to collection -->
    <string name="tabs_menu_save_to_collection1">Save tabs to collection</string>
    <!-- Content description (not visible, for screen readers etc.): Opens the tab menu when pressed -->
    <string name="tab_menu">Tab menu</string>
    <!-- Tab menu item to share the tab -->
    <string name="tab_share">Share tab</string>
    <!-- Button in the current session menu. Deletes the session when pressed -->
    <string name="current_session_delete">Delete</string>
    <!-- Button in the current session menu. Saves the session when pressed -->
    <string name="current_session_save">Save</string>
    <!-- Button in the current session menu. Opens the share menu when pressed -->
    <string name="current_session_share">Share</string>
    <!-- Content description (not visible, for screen readers etc.): Title icon for current session menu -->
    <string name="current_session_image">Current session image</string>
    <!-- Button to save the current set of tabs into a collection -->
    <string name="save_to_collection">Save to collection</string>
    <!-- Text for the menu button to delete a collection -->
    <string name="collection_delete">Delete collection</string>
    <!-- Text for the menu button to rename a collection -->
    <string name="collection_rename">Rename collection</string>
    <!-- Text for the button to open tabs of the selected collection -->
    <string name="collection_open_tabs">Open tabs</string>

    <!-- Hint for adding name of a collection -->
    <string name="collection_name_hint">Collection name</string>
    <!-- Text for the menu button to rename a top site -->
	<string name="rename_top_site">Rename</string>
	<!-- Text for the menu button to remove a top site -->
	<string name="remove_top_site">Remove</string>

    <!-- Text for the menu button to delete a top site from history -->
    <string name="delete_from_history">Delete from history</string>
    <!-- Postfix for private WebApp titles, placeholder is replaced with app name -->
    <string name="pwa_site_controls_title_private">%1$s (Private Mode)</string>

    <!-- Button in the current tab tray header in multiselect mode. Saved the selected tabs to a collection when pressed. -->
    <string name="tab_tray_save_to_collection">Save</string>

    <!-- Title text for the normal tabs header in the tabs tray which are not part of any tab grouping. -->
    <string moz:removedIn="94" name="tab_tray_header_title" tools:ignore="UnusedResources">Other</string>
    <!-- Title text for the normal tabs header in the tabs tray which are not part of any tab grouping. -->
    <string name="tab_tray_header_title_1">Other tabs</string>

    <!-- History -->
    <!-- Text for the button to clear all history -->
    <string name="history_delete_all">Delete history</string>
    <!-- Text for the dialog to confirm clearing all history -->
    <string name="history_delete_all_dialog">Are you sure you want to clear your history?</string>
    <!-- Text for the snackbar to confirm that multiple browsing history items has been deleted -->
    <string name="history_delete_multiple_items_snackbar">History Deleted</string>
    <!-- Text for the snackbar to confirm that a single browsing history item has been deleted. The first parameter is the shortened URL of the deleted history item. -->
    <string name="history_delete_single_item_snackbar">Deleted %1$s</string>
    <!-- Text for positive action to delete history in deleting history dialog -->
    <string name="history_clear_dialog">Clear</string>
    <!-- History overflow menu copy button -->
    <string moz:removedIn="94" name="history_menu_copy_button" tools:ignore="UnusedResources">Copy</string>
    <!-- History overflow menu share button -->
    <string moz:removedIn="94" name="history_menu_share_button" tools:ignore="UnusedResources">Share</string>
    <!-- History overflow menu open in new tab button -->
    <string moz:removedIn="94" name="history_menu_open_in_new_tab_button" tools:ignore="UnusedResources">Open in new tab</string>
    <!-- History overflow menu open in private tab button -->
    <string moz:removedIn="94" name="history_menu_open_in_private_tab_button" tools:ignore="UnusedResources">Open in private tab</string>
    <!-- Text for the button to delete a single history item -->
    <string moz:removedIn="94" name="history_delete_item" tools:ignore="UnusedResources">Delete</string>
    <!-- History multi select title in app bar
    The first parameter is the number of bookmarks selected -->
    <string name="history_multi_select_title">%1$d selected</string>
    <!-- Text for the button to clear selected history items. The first parameter
        is a digit showing the number of items you have selected -->
    <string name="history_delete_some">Delete %1$d items</string>
    <!-- Text for the header that groups the history for today -->
    <string name="history_today">Today</string>
    <!-- Text for the header that groups the history for yesterday -->
    <string name="history_yesterday">Yesterday</string>
    <!-- Text for the header that groups the history for last 24 hours -->
    <string name="history_24_hours">Last 24 hours</string>
    <!-- Text for the header that groups the history the past 7 days -->
    <string name="history_7_days">Last 7 days</string>
    <!-- Text for the header that groups the history the past 30 days -->
    <string name="history_30_days">Last 30 days</string>
    <!-- Text for the header that groups the history older than the last month -->
    <string name="history_older">Older</string>
    <!-- Text shown when no history exists -->
    <string name="history_empty_message">No history here</string>

    <!-- Downloads -->
    <!-- Text for the button to clear all downloads -->
    <string name="download_delete_all">Delete downloads</string>
    <!-- Text for the dialog to confirm clearing all downloads -->
    <string name="download_delete_all_dialog">Are you sure you want to clear your downloads?</string>
    <!-- Text for the snackbar to confirm that multiple downloads items have been removed -->
    <string name="download_delete_multiple_items_snackbar_1">Downloads Removed</string>
    <!-- Text for the snackbar to confirm that a single download item has been removed. The first parameter is the name of the download item. -->
    <string name="download_delete_single_item_snackbar">Removed %1$s</string>
    <!-- Text shown when no download exists -->
    <string name="download_empty_message_1">No downloaded files</string>
    <!-- History multi select title in app bar
    The first parameter is the number of downloads selected -->
    <string name="download_multi_select_title">%1$d selected</string>


    <!-- History overflow menu open in new tab button -->
    <string name="download_menu_open">Open</string>
    <!-- Text for the button to remove a single download item -->
    <string name="download_delete_item_1">Remove</string>


    <!-- Crashes -->
    <!-- Title text displayed on the tab crash page. This first parameter is the name of the application (For example: Fenix) -->
    <string name="tab_crash_title_2">Sorry. %1$s can’t load that page.</string>
    <!-- Description text displayed on the tab crash page -->
    <string name="tab_crash_description">You can attempt to restore or close this tab below.</string>
    <!-- Send crash report checkbox text on the tab crash page -->
    <string name="tab_crash_send_report">Send crash report to Mozilla</string>
    <!-- Close tab button text on the tab crash page -->
    <string name="tab_crash_close">Close tab</string>
    <!-- Restore tab button text on the tab crash page -->
    <string name="tab_crash_restore">Restore tab</string>

    <!-- Content Description for session item menu button -->
    <string name="content_description_session_menu">Session options</string>

    <!-- Content Description for session item share button -->
    <string name="content_description_session_share">Share session</string>

    <!-- Bookmarks -->
    <!-- Content description for bookmarks library menu -->
    <string name="bookmark_menu_content_description">Bookmark menu</string>
    <!-- Screen title for editing bookmarks -->
    <string name="bookmark_edit">Edit bookmark</string>
    <!-- Screen title for selecting a bookmarks folder -->
    <string name="bookmark_select_folder">Select folder</string>
    <!-- Confirmation message for a dialog confirming if the user wants to delete the selected folder -->
    <string name="bookmark_delete_folder_confirmation_dialog">Are you sure you want to delete this folder?</string>
    <!-- Confirmation message for a dialog confirming if the user wants to delete multiple items including folders. Parameter will be replaced by app name. -->
    <string name="bookmark_delete_multiple_folders_confirmation_dialog">%s will delete the selected items.</string>
    <!-- Snackbar title shown after a folder has been deleted. This first parameter is the name of the deleted folder -->
    <string name="bookmark_delete_folder_snackbar">Deleted %1$s</string>
    <!-- Screen title for adding a bookmarks folder -->
    <string name="bookmark_add_folder">Add folder</string>
    <!-- Snackbar title shown after a bookmark has been created. -->
    <string name="bookmark_saved_snackbar">Bookmark saved!</string>
    <!-- Snackbar edit button shown after a bookmark has been created. -->
    <string name="edit_bookmark_snackbar_action">EDIT</string>
    <!-- Bookmark overflow menu edit button -->
    <string name="bookmark_menu_edit_button">Edit</string>
    <!-- Bookmark overflow menu select button -->
    <string name="bookmark_menu_select_button">Select</string>
    <!-- Bookmark overflow menu copy button -->
    <string name="bookmark_menu_copy_button">Copy</string>
    <!-- Bookmark overflow menu share button -->
    <string name="bookmark_menu_share_button">Share</string>
    <!-- Bookmark overflow menu open in new tab button -->
    <string name="bookmark_menu_open_in_new_tab_button">Open in new tab</string>
    <!-- Bookmark overflow menu open in private tab button -->
    <string name="bookmark_menu_open_in_private_tab_button">Open in private tab</string>
    <!-- Bookmark overflow menu delete button -->
    <string name="bookmark_menu_delete_button">Delete</string>
    <!--Bookmark overflow menu save button -->
    <string name="bookmark_menu_save_button">Save</string>
    <!-- Bookmark multi select title in app bar
     The first parameter is the number of bookmarks selected -->
    <string name="bookmarks_multi_select_title">%1$d selected</string>
    <!-- Bookmark editing screen title -->
    <string name="edit_bookmark_fragment_title">Edit bookmark</string>
    <!-- Bookmark folder editing screen title -->
    <string name="edit_bookmark_folder_fragment_title">Edit folder</string>
    <!-- Bookmark sign in button message -->
    <string name="bookmark_sign_in_button">Sign in to see synced bookmarks</string>
    <!-- Bookmark URL editing field label -->
    <string name="bookmark_url_label">URL</string>
    <!-- Bookmark FOLDER editing field label -->
    <string name="bookmark_folder_label">FOLDER</string>
    <!-- Bookmark NAME editing field label -->
    <string name="bookmark_name_label">NAME</string>
    <!-- Bookmark add folder screen title -->
    <string name="bookmark_add_folder_fragment_label">Add folder</string>
    <!-- Bookmark select folder screen title -->
    <string name="bookmark_select_folder_fragment_label">Select folder</string>
    <!-- Bookmark editing error missing title -->
    <string name="bookmark_empty_title_error">Must have a title</string>
    <!-- Bookmark editing error missing or improper URL -->
    <string name="bookmark_invalid_url_error">Invalid URL</string>
    <!-- Bookmark screen message for empty bookmarks folder -->
    <string name="bookmarks_empty_message">No bookmarks here</string>
    <!-- Bookmark snackbar message on deletion
     The first parameter is the host part of the URL of the bookmark deleted, if any -->
    <string name="bookmark_deletion_snackbar_message">Deleted %1$s</string>
    <!-- Bookmark snackbar message on deleting multiple bookmarks not including folders-->
    <string name="bookmark_deletion_multiple_snackbar_message_2">Bookmarks deleted</string>
    <!-- Bookmark snackbar message on deleting multiple bookmarks including folders-->
    <string name="bookmark_deletion_multiple_snackbar_message_3">Deleting selected folders</string>
    <!-- Bookmark undo button for deletion snackbar action -->
    <string name="bookmark_undo_deletion">UNDO</string>

    <!-- Site Permissions -->
    <!-- Site permissions preferences header -->
    <string name="permissions_header">Permissions</string>
    <!-- Button label that take the user to the Android App setting -->
    <string name="phone_feature_go_to_settings">Go to Settings</string>
    <!-- Content description (not visible, for screen readers etc.): Quick settings sheet
        to give users access to site specific information / settings. For example:
        Secure settings status and a button to modify site permissions -->
    <string name="quick_settings_sheet">Quick settings sheet</string>
    <!-- Label that indicates that this option it the recommended one -->
    <string name="phone_feature_recommended">Recommended</string>
    <!-- button that allows editing site permissions settings -->
    <string name="quick_settings_sheet_manage_site_permissions">Manage site permissions</string>
    <!-- Button label for clearing all the information of site permissions-->
    <string name="clear_permissions">Clear permissions</string>
    <!-- Button label for clearing a site permission-->
    <string name="clear_permission">Clear permission</string>
    <!-- Button label for clearing all the information on all sites-->
    <string name="clear_permissions_on_all_sites">Clear permissions on all sites</string>
    <!-- Preference for altering video and audio autoplay for all websites -->
    <string name="preference_browser_feature_autoplay">Autoplay</string>
    <!-- Preference for altering the camera access for all websites -->
    <string name="preference_phone_feature_camera">Camera</string>
    <!-- Preference for altering the microphone access for all websites -->
    <string name="preference_phone_feature_microphone">Microphone</string>
    <!-- Preference for altering the location access for all websites -->
    <string name="preference_phone_feature_location">Location</string>
    <!-- Preference for altering the notification access for all websites -->
    <string name="preference_phone_feature_notification">Notification</string>
    <!-- Preference for altering the persistent storage access for all websites -->
    <string name="preference_phone_feature_persistent_storage">Persistent Storage</string>
    <!-- Preference for altering the EME access for all websites -->
    <string name="preference_phone_feature_media_key_system_access">DRM-controlled content</string>
    <!-- Label that indicates that a permission must be asked always -->
    <string name="preference_option_phone_feature_ask_to_allow">Ask to allow</string>
    <!-- Label that indicates that a permission must be blocked -->
    <string name="preference_option_phone_feature_blocked">Blocked</string>
    <!-- Label that indicates that a permission must be allowed -->
    <string name="preference_option_phone_feature_allowed">Allowed</string>
    <!--Label that indicates a permission is by the Android OS-->
    <string name="phone_feature_blocked_by_android">Blocked by Android</string>
    <!-- Preference for showing a list of websites that the default configurations won't apply to them -->
    <string name="preference_exceptions">Exceptions</string>
    <!-- Summary of tracking protection preference if tracking protection is set to on -->
    <string name="tracking_protection_on">On</string>
    <!-- Summary of tracking protection preference if tracking protection is set to off -->
    <string name="tracking_protection_off">Off</string>
    <!-- Label for global setting that indicates that all video and audio autoplay is allowed -->
    <string name="preference_option_autoplay_allowed2">Allow audio and video</string>
    <!-- Label for site specific setting that indicates that all video and audio autoplay is allowed -->
    <string name="quick_setting_option_autoplay_allowed">Allow audio and video</string>
    <!-- Label that indicates that video and audio autoplay is only allowed over Wi-Fi -->
    <string name="preference_option_autoplay_allowed_wifi_only2">Block audio and video on cellular data only</string>
    <!-- Subtext that explains 'autoplay on Wi-Fi only' option -->
    <string name="preference_option_autoplay_allowed_wifi_subtext">Audio and video will play on Wi-Fi</string>
    <!-- Label for global setting that indicates that video autoplay is allowed, but audio autoplay is blocked -->
    <string name="preference_option_autoplay_block_audio2">Block audio only</string>
    <!-- Label for site specific setting that indicates that video autoplay is allowed, but audio autoplay is blocked -->
    <string name="quick_setting_option_autoplay_block_audio">Block audio only</string>
    <!-- Label for global setting that indicates that all video and audio autoplay is blocked -->
    <string name="preference_option_autoplay_blocked3">Block audio and video</string>
    <!-- Label for site specific setting that indicates that all video and audio autoplay is blocked -->
    <string name="quick_setting_option_autoplay_blocked">Block audio and video</string>
    <!-- Summary of delete browsing data on quit preference if it is set to on -->
    <string name="delete_browsing_data_quit_on">On</string>
    <!-- Summary of delete browsing data on quit preference if it is set to off -->
    <string name="delete_browsing_data_quit_off">Off</string>

    <!-- Summary of studies preference if it is set to on -->
    <string name="studies_on">On</string>
    <!-- Summary of studies data on quit preference if it is set to off -->
    <string name="studies_off">Off</string>

    <!-- Collections -->
    <!-- Collections header on home fragment -->
    <string name="collections_header">Collections</string>
    <!-- Content description (not visible, for screen readers etc.): Opens the collection menu when pressed -->
    <string name="collection_menu_button_content_description">Collection menu</string>
    <!-- Label to describe what collections are to a new user without any collections -->
    <string name="no_collections_description2">Collect the things that matter to you.\nGroup together similar searches, sites, and tabs for quick access later.</string>
    <!-- Title for the "select tabs" step of the collection creator -->
    <string name="create_collection_select_tabs">Select Tabs</string>
    <!-- Title for the "select collection" step of the collection creator -->
    <string name="create_collection_select_collection">Select collection</string>
    <!-- Title for the "name collection" step of the collection creator -->
    <string name="create_collection_name_collection">Name collection</string>
    <!-- Button to add new collection for the "select collection" step of the collection creator -->
    <string name="create_collection_add_new_collection">Add new collection</string>
    <!-- Button to select all tabs in the "select tabs" step of the collection creator -->
    <string name="create_collection_select_all">Select All</string>
    <!-- Button to deselect all tabs in the "select tabs" step of the collection creator -->
    <string name="create_collection_deselect_all">Deselect All</string>
    <!-- Text to prompt users to select the tabs to save in the "select tabs" step of the collection creator -->
    <string name="create_collection_save_to_collection_empty">Select tabs to save</string>
    <!-- Text to show users how many tabs they have selected in the "select tabs" step of the collection creator.
     %d is a placeholder for the number of tabs selected. -->
    <string name="create_collection_save_to_collection_tabs_selected">%d tabs selected</string>
    <!-- Text to show users they have one tab selected in the "select tabs" step of the collection creator.
    %d is a placeholder for the number of tabs selected. -->
    <string name="create_collection_save_to_collection_tab_selected">%d tab selected</string>
    <!-- Text shown in snackbar when multiple tabs have been saved in a collection -->
    <string name="create_collection_tabs_saved">Tabs saved!</string>
    <!-- Text shown in snackbar when one or multiple tabs have been saved in a new collection -->
    <string name="create_collection_tabs_saved_new_collection">Collection saved!</string>
    <!-- Text shown in snackbar when one tab has been saved in a collection -->
    <string name="create_collection_tab_saved">Tab saved!</string>
    <!-- Content description (not visible, for screen readers etc.): button to close the collection creator -->
    <string name="create_collection_close">Close</string>
    <!-- Button to save currently selected tabs in the "select tabs" step of the collection creator-->
    <string name="create_collection_save">Save</string>

    <!-- Snackbar action to view the collection the user just created or updated -->
    <string name="create_collection_view">View</string>

    <!-- Default name for a new collection in "name new collection" step of the collection creator. %d is a placeholder for the number of collections-->
    <string name="create_collection_default_name">Collection %d</string>

    <!-- Share -->
    <!-- Share screen header -->
    <string name="share_header">Send and Share</string>
    <!-- Share screen header -->
    <string name="share_header_2">Share</string>
    <!-- Content description (not visible, for screen readers etc.):
        "Share" button. Opens the share menu when pressed. -->
    <string name="share_button_content_description">Share</string>
    <!-- Sub-header in the dialog to share a link to another app -->
    <string name="share_link_subheader">Share a link</string>
    <!-- Sub-header in the dialog to share a link to another sync device -->
    <string name="share_device_subheader">Send to device</string>
    <!-- Sub-header in the dialog to share a link to an app from the full list -->
    <string name="share_link_all_apps_subheader">All actions</string>
    <!-- Sub-header in the dialog to share a link to an app from the most-recent sorted list -->
    <string name="share_link_recent_apps_subheader">Recently used</string>
    <!-- An option from the three dot menu to into sync -->
    <string name="sync_menu_sign_in">Sign in to sync</string>
    <!-- An option from the share dialog to sign into sync -->
    <string name="sync_sign_in">Sign in to Sync</string>
    <!-- An option from the share dialog to send link to all other sync devices -->
    <string name="sync_send_to_all">Send to all devices</string>
    <!-- An option from the share dialog to reconnect to sync -->
    <string name="sync_reconnect">Reconnect to Sync</string>
    <!-- Text displayed when sync is offline and cannot be accessed -->
    <string name="sync_offline">Offline</string>
    <!-- An option to connect additional devices -->
    <string name="sync_connect_device">Connect another device</string>
    <!-- The dialog text shown when additional devices are not available -->
    <string name="sync_connect_device_dialog">To send a tab, sign in to Firefox on at least one other device.</string>
    <!-- Confirmation dialog button -->
    <string name="sync_confirmation_button">Got it</string>
    <!-- Share error message -->
    <string name="share_error_snackbar">Cannot share to this app</string>
    <!-- Add new device screen title -->
    <string name="sync_add_new_device_title">Send to device</string>
    <!-- Text for the warning message on the Add new device screen -->
    <string name="sync_add_new_device_message">No Devices Connected</string>
    <!-- Text for the button to learn about sending tabs -->
    <string name="sync_add_new_device_learn_button">Learn About Sending Tabs…</string>
    <!-- Text for the button to connect another device -->
    <string name="sync_add_new_device_connect_button">Connect Another Device…</string>

    <!-- Notifications -->
    <!-- The user visible name of the "notification channel" (Android 8+ feature) for the ongoing notification shown while a browsing session is active. -->
    <string name="notification_pbm_channel_name">Private browsing session</string>
    <!-- Text shown in the notification that pops up to remind the user that a private browsing session is active. -->
    <string name="notification_pbm_delete_text">Delete private tabs</string>
    <!-- Text shown in the notification that pops up to remind the user that a private browsing session is active. -->
    <string name="notification_pbm_delete_text_2">Close private tabs</string>
    <!-- Notification action to open Fenix and resume the current browsing session. -->
    <string name="notification_pbm_action_open">Open</string>
    <!-- Notification action to delete all current private browsing sessions AND switch to Fenix (bring it to the foreground) -->
    <string name="notification_pbm_action_delete_and_open">Delete and Open</string>
    <!-- Name of the "Powered by Fenix" notification channel. Displayed in the "App notifications" system settings for the app -->
    <string name="notification_powered_by_channel_name">Powered By</string>
    <!-- Name of the marketing notification channel. Displayed in the "App notifications" system settings for the app -->
    <string name="notification_marketing_channel_name">Marketing</string>
    <!-- Title shown in the notification that pops up to remind the user to set fenix as default browser.
    %1$s is a placeholder that will be replaced by the app name (Fenix). -->
    <string name="notification_default_browser_title">%1$s is fast and private</string>
    <!-- Text shown in the notification that pops up to remind the user to set fenix as default browser.
    %1$s is a placeholder that will be replaced by the app name (Fenix). -->
    <string name="notification_default_browser_text">Make %1$s your default browser</string>

    <!-- Snackbar -->
    <!-- Text shown in snackbar when user deletes a collection -->
    <string name="snackbar_collection_deleted">Collection deleted</string>
    <!-- Text shown in snackbar when user renames a collection -->
    <string name="snackbar_collection_renamed">Collection renamed</string>
    <!-- Text shown in snackbar when user deletes a tab -->
    <string name="snackbar_tab_deleted">Tab deleted</string>
    <!-- Text shown in snackbar when user deletes all tabs -->
    <string name="snackbar_tabs_deleted">Tabs deleted</string>
    <!-- Text shown in snackbar when user closes a tab -->
    <string name="snackbar_tab_closed">Tab closed</string>
    <!-- Text shown in snackbar when user closes all tabs -->
    <string name="snackbar_tabs_closed">Tabs closed</string>
    <!-- Text shown in snackbar when user closes tabs -->
    <string name="snackbar_message_tabs_closed">Tabs closed!</string>
    <!-- Text shown in snackbar when user bookmarks a list of tabs -->
    <string name="snackbar_message_bookmarks_saved">Bookmarks saved!</string>
    <!-- Text shown in snackbar action for viewing bookmarks -->
    <string name="snackbar_message_bookmarks_view">View</string>
    <!-- Text shown in snackbar when user adds a site to top sites -->
    <string name="snackbar_added_to_top_sites">Added to top sites!</string>
    <!-- Text shown in snackbar when user closes a private tab -->
    <string name="snackbar_private_tab_closed">Private tab closed</string>
    <!-- Text shown in snackbar when user closes all private tabs -->
    <string name="snackbar_private_tabs_closed">Private tabs closed</string>
    <!-- Text shown in snackbar when user deletes all private tabs -->
    <string name="snackbar_private_tabs_deleted">Private tabs deleted</string>
    <!-- Text shown in snackbar to undo deleting a tab, top site or collection -->
    <string name="snackbar_deleted_undo">UNDO</string>
    <!-- Text shown in snackbar when user removes a top site -->
    <string name="snackbar_top_site_removed">Site removed</string>
    <!-- Text for action to undo deleting a tab or collection shown in a11y dialog -->
    <string name="a11y_dialog_deleted_undo">Undo</string>
    <!-- Text for action to confirm deleting a tab or collection shown in a11y dialog -->
    <string name="a11y_dialog_deleted_confirm">Confirm</string>
    <!-- QR code scanner prompt which appears after scanning a code, but before navigating to it
        First parameter is the name of the app, second parameter is the URL or text scanned-->
    <string name="qr_scanner_confirmation_dialog_message">Allow %1$s to open %2$s</string>
    <!-- QR code scanner prompt dialog positive option to allow navigation to scanned link -->
    <string name="qr_scanner_dialog_positive">ALLOW</string>
    <!-- QR code scanner prompt dialog positive option to deny navigation to scanned link -->
    <string name="qr_scanner_dialog_negative">DENY</string>
    <!-- Tab collection deletion prompt dialog message. Placeholder will be replaced with the collection name -->
    <string name="tab_collection_dialog_message">Are you sure you want to delete %1$s?</string>
    <!-- Collection and tab deletion prompt dialog message. This will show when the last tab from a collection is deleted -->
    <string name="delete_tab_and_collection_dialog_message">Deleting this tab will delete the entire collection. You can create new collections at any time.</string>
    <!-- Collection and tab deletion prompt dialog title. Placeholder will be replaced with the collection name. This will show when the last tab from a collection is deleted -->
    <string name="delete_tab_and_collection_dialog_title">Delete %1$s?</string>
    <!-- Tab collection deletion prompt dialog option to delete the collection -->
    <string name="tab_collection_dialog_positive">Delete</string>
    <!-- Tab collection deletion prompt dialog option to cancel deleting the collection -->
    <string moz:removedIn="93" name="tab_collection_dialog_negative" tools:ignore="UnusedResources">Cancel</string>
    <!-- Text displayed in a notification when the user enters full screen mode -->
    <string name="full_screen_notification">Entering full screen mode</string>
    <!-- Message for copying the URL via long press on the toolbar -->
    <string name="url_copied">URL copied</string>
    <!-- Sample text for accessibility font size -->
    <string name="accessibility_text_size_sample_text_1">This is sample text. It is here to show how text will appear when you increase or decrease the size with this setting.</string>
    <!-- Summary for Accessibility Text Size Scaling Preference -->
    <string name="preference_accessibility_text_size_summary">Make text on websites larger or smaller</string>
    <!-- Title for Accessibility Text Size Scaling Preference -->
    <string name="preference_accessibility_font_size_title">Font Size</string>

    <!-- Title for Accessibility Text Automatic Size Scaling Preference -->
    <string name="preference_accessibility_auto_size_2">Automatic font sizing</string>
    <!-- Summary for Accessibility Text Automatic Size Scaling Preference -->
    <string name="preference_accessibility_auto_size_summary">Font size will match your Android settings. Disable to manage font size here.</string>

    <!-- Title for the Delete browsing data preference -->
    <string name="preferences_delete_browsing_data">Delete browsing data</string>
    <!-- Title for the tabs item in Delete browsing data -->
    <string name="preferences_delete_browsing_data_tabs_title_2">Open tabs</string>
    <!-- Subtitle for the tabs item in Delete browsing data, parameter will be replaced with the number of open tabs -->
    <string name="preferences_delete_browsing_data_tabs_subtitle">%d tabs</string>
    <!-- Title for the data and history items in Delete browsing data -->
    <string name="preferences_delete_browsing_data_browsing_data_title">Browsing history and site data</string>
    <!-- Subtitle for the data and history items in delete browsing data, parameter will be replaced with the
        number of history items the user has -->
    <string name="preferences_delete_browsing_data_browsing_data_subtitle">%d addresses</string>
    <!-- Title for history items in Delete browsing data -->
    <string name="preferences_delete_browsing_data_browsing_history_title">History</string>
    <!-- Subtitle for the history items in delete browsing data, parameter will be replaced with the
        number of history pages the user has -->
    <string name="preferences_delete_browsing_data_browsing_history_subtitle">%d pages</string>
    <!-- Title for the cookies item in Delete browsing data -->
    <string name="preferences_delete_browsing_data_cookies">Cookies</string>
    <!-- Subtitle for the cookies item in Delete browsing data -->
    <string name="preferences_delete_browsing_data_cookies_subtitle">You’ll be logged out of most sites</string>
    <!-- Title for the cached images and files item in Delete browsing data -->
    <string name="preferences_delete_browsing_data_cached_files">Cached images and files</string>
    <!-- Subtitle for the cached images and files item in Delete browsing data -->
    <string name="preferences_delete_browsing_data_cached_files_subtitle">Frees up storage space</string>
    <!-- Title for the site permissions item in Delete browsing data -->
    <string name="preferences_delete_browsing_data_site_permissions">Site permissions</string>
    <!-- Title for the downloads item in Delete browsing data -->
    <string name="preferences_delete_browsing_data_downloads">Downloads</string>
    <!-- Text for the button to delete browsing data -->
    <string name="preferences_delete_browsing_data_button">Delete browsing data</string>
    <!-- Title for the Delete browsing data on quit preference -->
    <string name="preferences_delete_browsing_data_on_quit">Delete browsing data on quit</string>
    <!-- Summary for the Delete browsing data on quit preference. "Quit" translation should match delete_browsing_data_on_quit_action translation. -->
    <string name="preference_summary_delete_browsing_data_on_quit">Automatically deletes browsing data when you select &quot;Quit&quot; from the main menu</string>
    <!-- Summary for the Delete browsing data on quit preference. "Quit" translation should match delete_browsing_data_on_quit_action translation. -->
    <string name="preference_summary_delete_browsing_data_on_quit_2">Automatically deletes browsing data when you select \&quot;Quit\&quot; from the main menu</string>
    <!-- Action item in menu for the Delete browsing data on quit feature -->
    <string name="delete_browsing_data_on_quit_action">Quit</string>

    <!-- Dialog message to the user asking to delete browsing data. -->
    <string name="delete_browsing_data_prompt_message">This will delete all of your browsing data.</string>
    <!-- Dialog message to the user asking to delete browsing data. Parameter will be replaced by app name. -->
    <string name="delete_browsing_data_prompt_message_3">%s will delete the selected browsing data.</string>
    <!-- Text for the cancel button for the data deletion dialog -->
    <string name="delete_browsing_data_prompt_cancel">Cancel</string>
    <!-- Text for the allow button for the data deletion dialog -->
    <string name="delete_browsing_data_prompt_allow">Delete</string>
    <!-- Text for the snackbar confirmation that the data was deleted -->
    <string name="preferences_delete_browsing_data_snackbar">Browsing data deleted</string>
    <!-- Text for the snackbar to show the user that the deletion of browsing data is in progress -->
    <string name="deleting_browsing_data_in_progress">Deleting browsing data…</string>

    <!-- Tips -->
    <!-- text for firefox preview moving tip header "Firefox Preview" and "Firefox Nightly" are intentionally hardcoded -->
    <string name="tip_firefox_preview_moved_header">Firefox Preview is now Firefox Nightly</string>
    <!-- text for firefox preview moving tip description -->
    <string name="tip_firefox_preview_moved_description">Firefox Nightly gets updated every night and has experimental new features.
        However, it may be less stable. Download our beta browser for a more stable experience.</string>

    <!-- text for firefox preview moving tip button. "Firefox for Android Beta" is intentionally hardcoded -->
    <string name="tip_firefox_preview_moved_button_2">Get Firefox for Android Beta</string>

    <!-- text for firefox preview moving tip header. "Firefox Nightly" is intentionally hardcoded -->
    <string name="tip_firefox_preview_moved_header_preview_installed">Firefox Nightly has moved</string>
    <!-- text for firefox preview moving tip description -->
    <string name="tip_firefox_preview_moved_description_preview_installed">This app will no longer receive security updates. Stop using this app and switch to the new Nightly.
        \n\nTo transfer your bookmarks, logins, and history to another app, create a Firefox account.</string>
    <!-- text for firefox preview moving tip button  -->
    <string name="tip_firefox_preview_moved_button_preview_installed">Switch to the new Nightly</string>

    <!-- text for firefox preview moving tip header. "Firefox Nightly" is intentionally hardcoded -->
    <string name="tip_firefox_preview_moved_header_preview_not_installed">Firefox Nightly has moved</string>

    <!-- text for firefox preview moving tip description -->
    <string name="tip_firefox_preview_moved_description_preview_not_installed">This app will no longer receive security updates. Get the new Nightly and stop using this app.
        \n\nTo transfer your bookmarks, logins, and history to another app, create a Firefox account.</string>
    <!-- text for firefox preview moving tip button  -->
    <string name="tip_firefox_preview_moved_button_preview_not_installed">Get the new Nightly</string>

    <!-- Onboarding -->
    <!-- Text for onboarding welcome message
    The first parameter is the name of the app (e.g. Firefox Preview) -->
    <string name="onboarding_header">Welcome to %s!</string>
    <!-- text for the Firefox Accounts section header -->
    <string name="onboarding_fxa_section_header">Already have an account?</string>
    <!-- text for the "What's New" onboarding card header -->
    <string moz:removedIn="94" name="onboarding_whats_new_header1" tools:ignore="UnusedResources">See what’s new</string>
    <!-- text for the "what's new" onboarding card description
    The first parameter is the short name of the app (e.g. Firefox) -->
    <string moz:removedIn="94" name="onboarding_whats_new_description" tools:ignore="UnusedResources">Have questions about the redesigned %s? Want to know what’s changed?</string>
    <!-- text for underlined clickable link that is part of "what's new" onboarding card description that links to an FAQ -->
    <string moz:removedIn="94" name="onboarding_whats_new_description_linktext" tools:ignore="UnusedResources">Get answers here</string>
    <!-- text for the Firefox account onboarding sign in card header. The word "Firefox" should not be translated -->
    <string name="onboarding_account_sign_in_header_1">Sync Firefox between devices</string>
    <!-- Text for the button to learn more about signing in to your Firefox account -->
    <string name="onboarding_manual_sign_in_description">Bring bookmarks, history, and passwords to Firefox on this device.</string>
    <!-- text for the firefox account onboarding card header when we detect you're already signed in to
        another Firefox browser. (The word `Firefox` should not be translated)
        The first parameter is the email of the detected user's account -->
    <string name="onboarding_firefox_account_auto_signin_header_3">You are signed in as %s on another Firefox browser on this device. Would you like to sign in with this account?</string>
    <!-- text for the button to confirm automatic sign-in -->
    <string name="onboarding_firefox_account_auto_signin_confirm">Yes, sign me in</string>
    <!-- text for the automatic sign-in button while signing in is in process -->
    <string name="onboarding_firefox_account_signing_in">Signing in…</string>
    <!-- text for the button to manually sign into Firefox account. -->
    <string name="onboarding_firefox_account_sign_in_1">Sign up</string>
    <!-- text for the button to stay signed out when presented with an option to automatically sign-in. -->
    <string name="onboarding_firefox_account_stay_signed_out">Stay signed out</string>
    <!-- text to display in the snackbar once account is signed-in -->
    <string name="onboarding_firefox_account_sync_is_on">Sync is on</string>
    <!-- text to display in the snackbar if automatic sign-in fails. user may try again -->
    <string name="onboarding_firefox_account_automatic_signin_failed">Failed to sign-in</string>
    <!-- text for the tracking protection onboarding card header -->
    <string name="onboarding_tracking_protection_header_3">Always-on privacy</string>
    <!-- text for the tracking protection card description. 'Firefox' intentionally hardcoded here -->
    <string name="onboarding_tracking_protection_description_3">Firefox automatically stops companies from secretly following you around the web.</string>
    <!-- text for tracking protection radio button option for standard level of blocking -->
    <string name="onboarding_tracking_protection_standard_button_2">Standard (default)</string>
    <!-- text for standard blocking option button description -->
    <string name="onboarding_tracking_protection_standard_button_description_3">Balanced for privacy and performance. Pages load normally.</string>
    <!-- text for tracking protection radio button option for strict level of blocking -->
    <string name="onboarding_tracking_protection_strict_button">Strict (recommended)</string>
    <!-- text for tracking protection radio button option for strict level of blocking -->
    <string name="onboarding_tracking_protection_strict_option">Strict</string>
    <!-- text for strict blocking option button description -->
    <string name="onboarding_tracking_protection_strict_button_description_3">Blocks more trackers so pages load faster, but some on-page functionally may break.</string>
    <!-- text for the toolbar position card header  -->
    <string name="onboarding_toolbar_placement_header_1">Pick your toolbar placement</string>
    <!-- text for the toolbar position card description -->
    <string name="onboarding_toolbar_placement_description_1">Put the toolbar within easy reach. Keep it on the bottom, or move it to the top.</string>
    <!-- text for the private browsing onboarding card header -->
    <string moz:removedIn="94" name="onboarding_private_browsing_header" tools:ignore="UnusedResources">Browse privately</string>
    <!-- text for the private browsing onboarding card description
    The first parameter is an icon that represents private browsing -->
    <string moz:removedIn="94" name="onboarding_private_browsing_description1" tools:ignore="UnusedResources">Open a private tab once: Tap the %s icon.</string>
    <!-- text for the private browsing onboarding card description, explaining how to always using private browsing -->
    <string moz:removedIn="94" name="onboarding_private_browsing_always_description" tools:ignore="UnusedResources">Open private tabs every time: Update your private browsing settings.</string>
    <!-- text for the private browsing onbording card button, that launches settings -->
    <string moz:removedIn="94" name="onboarding_private_browsing_button" tools:ignore="UnusedResources">Open settings</string>
    <!-- text for the privacy notice onboarding card header -->
    <string name="onboarding_privacy_notice_header">Your privacy</string>
    <!-- text for the privacy notice onboarding card description
    The first parameter is the name of the app (e.g. Firefox Preview) Substitute %s for long browser name. -->
    <string name="onboarding_privacy_notice_description2">We’ve designed %s to give you control over what you share online and what you share with us.</string>
    <!-- Text for the button to read the privacy notice -->
    <string name="onboarding_privacy_notice_read_button">Read our privacy notice</string>

    <!-- Content description (not visible, for screen readers etc.): Close onboarding screen -->
<<<<<<< HEAD
    <string name="onboarding_close" tools:ignore="UnusedResources">Close</string>
=======
    <string moz:removedIn="93" name="onboarding_close" tools:ignore="UnusedResources">Close</string>
>>>>>>> cb5708f8

    <!-- text for the button to finish onboarding -->
    <string name="onboarding_finish">Start browsing</string>

    <!-- Onboarding theme -->
    <!-- text for the theme picker onboarding card header -->
    <string name="onboarding_theme_picker_header">Choose your theme</string>
    <!-- text for the theme picker onboarding card description -->
    <string name="onboarding_theme_picker_description_2">Save some battery and your eyesight with dark mode.</string>
    <!-- Automatic theme setting (will follow device setting) -->
    <string name="onboarding_theme_automatic_title">Automatic</string>
    <!-- Summary of automatic theme setting (will follow device setting) -->
    <string name="onboarding_theme_automatic_summary">Adapts to your device settings</string>
    <!-- Theme setting for dark mode -->
    <string name="onboarding_theme_dark_title">Dark theme</string>
    <!-- Theme setting for light mode -->
    <string name="onboarding_theme_light_title">Light theme</string>

    <!-- Text shown in snackbar when multiple tabs have been sent to device -->
    <string name="sync_sent_tabs_snackbar">Tabs sent!</string>
    <!-- Text shown in snackbar when one tab has been sent to device  -->
    <string name="sync_sent_tab_snackbar">Tab sent!</string>
    <!-- Text shown in snackbar when sharing tabs failed  -->
    <string name="sync_sent_tab_error_snackbar">Unable to send</string>
    <!-- Text shown in snackbar for the "retry" action that the user has after sharing tabs failed -->
    <string name="sync_sent_tab_error_snackbar_action">RETRY</string>
    <!-- Title of QR Pairing Fragment -->
    <string name="sync_scan_code">Scan the code</string>
    <!-- Instructions on how to access pairing -->
    <string name="sign_in_instructions"><![CDATA[On your computer open Firefox and go to <b>https://firefox.com/pair</b>]]></string>
    <!-- Text shown for sign in pairing when ready -->
    <string name="sign_in_ready_for_scan">Ready to scan</string>
    <!-- Text shown for settings option for sign with pairing -->
    <string name="sign_in_with_camera">Sign in with your camera</string>
    <!-- Text shown for settings option for sign with email -->
    <string name="sign_in_with_email">Use email instead</string>
    <!-- Text shown for settings option for create new account text.'Firefox' intentionally hardcoded here.-->
    <string name="sign_in_create_account_text"><![CDATA[No account? <u>Create one</u> to sync Firefox between devices.]]></string>
    <!-- Text shown in confirmation dialog to sign out of account -->
    <string name="sign_out_confirmation_message">Firefox will stop syncing with your account, but won’t delete any of your browsing data on this device.</string>
    <!-- Text shown in confirmation dialog to sign out of account. The first parameter is the name of the app (e.g. Firefox Preview) -->
    <string name="sign_out_confirmation_message_2">%s will stop syncing with your account, but won’t delete any of your browsing data on this device.</string>
    <!-- Option to continue signing out of account shown in confirmation dialog to sign out of account -->
    <string name="sign_out_disconnect">Disconnect</string>
    <!-- Option to cancel signing out shown in confirmation dialog to sign out of account -->
    <string name="sign_out_cancel">Cancel</string>
    <!-- Error message snackbar shown after the user tried to select a default folder which cannot be altered -->
    <string name="bookmark_cannot_edit_root">Can’t edit default folders</string>

    <!-- Enhanced Tracking Protection -->
    <!-- Link displayed in enhanced tracking protection panel to access tracking protection settings -->
    <string name="etp_settings">Protection Settings</string>
    <!-- Preference title for enhanced tracking protection settings -->
    <string name="preference_enhanced_tracking_protection">Enhanced Tracking Protection</string>
    <!-- Title for the description of enhanced tracking protection -->
    <string name="preference_enhanced_tracking_protection_explanation_title">Browse without being followed</string>
    <!-- Description of enhanced tracking protection. The first parameter is the name of the application (For example: Fenix) -->
    <string name="preference_enhanced_tracking_protection_explanation">Keep your data to yourself. %s protects you from many of the most common trackers that follow what you do online.</string>
    <!-- Text displayed that links to website about enhanced tracking protection -->
    <string name="preference_enhanced_tracking_protection_explanation_learn_more">Learn more</string>
    <!-- Preference for enhanced tracking protection for the standard protection settings -->
    <string name="preference_enhanced_tracking_protection_standard_default_1">Standard (default)</string>
    <!-- Preference description for enhanced tracking protection for the standard protection settings -->
    <string name="preference_enhanced_tracking_protection_standard_description_4">balanced for privacy and performance. Pages load normally.</string>
    <!--  Accessibility text for the Standard protection information icon  -->
    <string name="preference_enhanced_tracking_protection_standard_info_button">What’s blocked by standard tracking protection</string>
    <!-- Preference for enhanced tracking protection for the strict protection settings -->
    <string name="preference_enhanced_tracking_protection_strict">Strict</string>
    <!-- Preference description for enhanced tracking protection for the strict protection settings -->
    <string name="preference_enhanced_tracking_protection_strict_description_3">Blocks more trackers so pages load faster, but some on-page functionality may break.</string>
    <!--  Accessibility text for the Strict protection information icon  -->
    <string name="preference_enhanced_tracking_protection_strict_info_button">What’s blocked by strict tracking protection</string>
    <!-- Preference for enhanced tracking protection for the custom protection settings -->
    <string name="preference_enhanced_tracking_protection_custom">Custom</string>
    <!-- Preference description for enhanced tracking protection for the strict protection settings -->
    <string name="preference_enhanced_tracking_protection_custom_description_2">Choose which trackers and scripts to block.</string>
    <!--  Accessibility text for the Strict protection information icon  -->
    <string name="preference_enhanced_tracking_protection_custom_info_button">What’s blocked by custom tracking protection</string>
    <!-- Header for categories that are being blocked by current Enhanced Tracking Protection settings -->
    <!-- Preference for enhanced tracking protection for the custom protection settings for cookies-->
    <string name="preference_enhanced_tracking_protection_custom_cookies">Cookies</string>
    <!-- Option for enhanced tracking protection for the custom protection settings for cookies-->
    <string name="preference_enhanced_tracking_protection_custom_cookies_1">Cross-site and social media trackers</string>
    <!-- Option for enhanced tracking protection for the custom protection settings for cookies-->
    <string name="preference_enhanced_tracking_protection_custom_cookies_2">Cookies from unvisited sites</string>
    <!-- Option for enhanced tracking protection for the custom protection settings for cookies-->
    <string name="preference_enhanced_tracking_protection_custom_cookies_3">All third-party cookies (may cause websites to break)</string>
    <!-- Option for enhanced tracking protection for the custom protection settings for cookies-->
    <string name="preference_enhanced_tracking_protection_custom_cookies_4">All cookies (will cause websites to break)</string>
    <!-- Preference for enhanced tracking protection for the custom protection settings for tracking content -->
    <string name="preference_enhanced_tracking_protection_custom_tracking_content">Tracking content</string>
    <!-- Option for enhanced tracking protection for the custom protection settings for tracking content-->
    <string name="preference_enhanced_tracking_protection_custom_tracking_content_1">In all tabs</string>
    <!-- Option for enhanced tracking protection for the custom protection settings for tracking content-->
    <string name="preference_enhanced_tracking_protection_custom_tracking_content_2">Only in Private tabs</string>
    <!-- Option for enhanced tracking protection for the custom protection settings for tracking content-->
    <string name="preference_enhanced_tracking_protection_custom_tracking_content_3">Only in Custom tabs</string>
    <!-- Preference for enhanced tracking protection for the custom protection settings -->
    <string name="preference_enhanced_tracking_protection_custom_cryptominers">Cryptominers</string>
    <!-- Preference for enhanced tracking protection for the custom protection settings -->
    <string name="preference_enhanced_tracking_protection_custom_fingerprinters">Fingerprinters</string>
    <!-- Button label for navigating to the Enhanced Tracking Protection details -->
    <string name="enhanced_tracking_protection_details">Details</string>
    <!-- Header for categories that are being being blocked by current Enhanced Tracking Protection settings -->
    <string name="enhanced_tracking_protection_blocked">Blocked</string>
    <!-- Header for categories that are being not being blocked by current Enhanced Tracking Protection settings -->
    <string name="enhanced_tracking_protection_allowed">Allowed</string>
    <!-- Category of trackers (social media trackers) that can be blocked by Enhanced Tracking Protection -->
    <string name="etp_social_media_trackers_title">Social Media Trackers</string>
    <!-- Description of social media trackers that can be blocked by Enhanced Tracking Protection -->
    <string name="etp_social_media_trackers_description">Limits the ability of social networks to track your browsing activity around the web.</string>
    <!-- Category of trackers (cross-site tracking cookies) that can be blocked by Enhanced Tracking Protection -->
    <string name="etp_cookies_title">Cross-Site Tracking Cookies</string>
    <!-- Description of cross-site tracking cookies that can be blocked by Enhanced Tracking Protection -->
    <string name="etp_cookies_description">Blocks cookies that ad networks and analytics companies use to compile your browsing data across many sites.</string>
    <!-- Category of trackers (cryptominers) that can be blocked by Enhanced Tracking Protection -->
    <string name="etp_cryptominers_title">Cryptominers</string>
    <!-- Description of cryptominers that can be blocked by Enhanced Tracking Protection -->
    <string name="etp_cryptominers_description">Prevents malicious scripts gaining access to your device to mine digital currency.</string>
    <!-- Category of trackers (fingerprinters) that can be blocked by Enhanced Tracking Protection -->
    <string name="etp_fingerprinters_title">Fingerprinters</string>
    <!-- Description of fingerprinters that can be blocked by Enhanced Tracking Protection -->
    <string name="etp_fingerprinters_description">Stops uniquely identifiable data from being collected about your device that can be used for tracking purposes.</string>
    <!-- Category of trackers (tracking content) that can be blocked by Enhanced Tracking Protection -->
    <string name="etp_tracking_content_title">Tracking Content</string>
    <!-- Description of tracking content that can be blocked by Enhanced Tracking Protection -->
    <string name="etp_tracking_content_description">Stops outside ads, videos, and other content from loading that contains tracking code. May affect some website functionality.</string>
    <!-- Enhanced Tracking Protection Onboarding Message shown in a dialog above the toolbar. The first parameter is the name of the application (For example: Fenix) -->
<<<<<<< HEAD
    <string name="etp_onboarding_cfr_message" tools:ignore="UnusedResources">Every time the shield is purple, %s has blocked trackers on a site. Tap for more info.</string>
=======
    <string moz:removedIn="93" name="etp_onboarding_cfr_message" tools:ignore="UnusedResources">Every time the shield is purple, %s has blocked trackers on a site. Tap for more info.</string>
>>>>>>> cb5708f8
    <!-- Enhanced Tracking Protection message that protection is currently on for this site -->
    <string name="etp_panel_on">Protections are ON for this site</string>
    <!-- Enhanced Tracking Protection message that protection is currently off for this site -->
    <string name="etp_panel_off">Protections are OFF for this site</string>
    <!-- Header for exceptions list for which sites enhanced tracking protection is always off -->
    <string name="enhanced_tracking_protection_exceptions">Enhanced Tracking Protection is off for these websites</string>
    <!-- Content description (not visible, for screen readers etc.): Navigate
    back from ETP details (Ex: Tracking content) -->
    <string name="etp_back_button_content_description">Navigate back</string>
    <!-- About page Your rights link text -->
    <string name="about_your_rights">Your rights</string>
    <!-- About page link text to open open source licenses screen -->
    <string name="about_open_source_licenses">Open source libraries we use</string>
    <!-- About page link text to open what's new link -->
    <string name="about_whats_new">What’s new in %s</string>
    <!-- Open source licenses page title
    The first parameter is the app name -->
    <string name="open_source_licenses_title">%s | OSS Libraries</string>

    <!-- Category of trackers (redirect trackers) that can be blocked by Enhanced Tracking Protection -->
    <string name="etp_redirect_trackers_title">Redirect Trackers</string>
    <!-- Description of redirect tracker cookies that can be blocked by Enhanced Tracking Protection -->
    <string name="etp_redirect_trackers_description">Clears cookies set by redirects to known tracking websites.</string>

    <!-- Description of the SmartBlock Enhanced Tracking Protection feature. The * symbol is intentionally hardcoded here,
         as we use it on the UI to indicate which trackers have been partially unblocked.  -->
    <string name="preference_etp_smartblock_description">Some trackers marked below have been partially unblocked on this page because you interacted with them *.</string>
    <!-- Text displayed that links to website about enhanced tracking protection SmartBlock -->
    <string name="preference_etp_smartblock_learn_more">Learn more</string>

    <!-- About page link text to open support link -->
    <string name="about_support">Support</string>
    <!-- About page link text to list of past crashes (like about:crashes on desktop) -->
    <string name="about_crashes">Crashes</string>
    <!-- About page link text to open privacy notice link -->
    <string name="about_privacy_notice">Privacy notice</string>
    <!-- About page link text to open know your rights link -->
    <string name="about_know_your_rights">Know your rights</string>
    <!-- About page link text to open licensing information link -->
    <string name="about_licensing_information">Licensing information</string>
    <!-- About page link text to open a screen with libraries that are used -->
    <string name="about_other_open_source_libraries">Libraries that we use</string>

    <!-- Toast shown to the user when they are activating the secret dev menu
        The first parameter is number of long clicks left to enable the menu -->
    <string name="about_debug_menu_toast_progress">Debug menu: %1$d click(s) left to enable</string>
    <string name="about_debug_menu_toast_done">Debug menu enabled</string>

    <!-- Content description of the tab counter toolbar button when one tab is open -->
    <string name="tab_counter_content_description_one_tab">1 tab</string>
    <!-- Content description of the tab counter toolbar button when multiple tabs are open. First parameter will be replaced with the number of tabs (always more than one) -->
    <string name="tab_counter_content_description_multi_tab">%d tabs</string>

    <!-- Browser long press popup menu -->
    <!-- Copy the current url -->
    <string name="browser_toolbar_long_press_popup_copy">Copy</string>
    <!-- Paste & go the text in the clipboard. '&amp;' is replaced with the ampersand symbol: & -->
    <string name="browser_toolbar_long_press_popup_paste_and_go">Paste &amp; Go</string>
    <!-- Paste the text in the clipboard -->
    <string name="browser_toolbar_long_press_popup_paste">Paste</string>
    <!-- Snackbar message shown after an URL has been copied to clipboard. -->
    <string name="browser_toolbar_url_copied_to_clipboard_snackbar">URL copied to clipboard</string>

    <!-- Title text for the Add To Homescreen dialog -->
    <string name="add_to_homescreen_title">Add to Home screen</string>
    <!-- Cancel button text for the Add to Homescreen dialog -->
    <string name="add_to_homescreen_cancel">Cancel</string>
    <!-- Add button text for the Add to Homescreen dialog -->
    <string name="add_to_homescreen_add">Add</string>
    <!-- Continue to website button text for the first-time Add to Homescreen dialog -->
    <string name="add_to_homescreen_continue">Continue to website</string>
    <!-- Placeholder text for the TextView in the Add to Homescreen dialog -->
    <string name="add_to_homescreen_text_placeholder">Shortcut name</string>

    <!-- Describes the add to homescreen functionality -->
    <string name="add_to_homescreen_description_2">You can easily add this website to your device’s Home screen to have instant access and browse faster with an app-like experience.</string>

    <!-- Preference for managing the settings for logins and passwords in Fenix -->
    <string name="preferences_passwords_logins_and_passwords">Logins and passwords</string>
    <!-- Preference for managing the saving of logins and passwords in Fenix -->
    <string name="preferences_passwords_save_logins">Save logins and passwords</string>
    <!-- Preference option for asking to save passwords in Fenix -->
    <string name="preferences_passwords_save_logins_ask_to_save">Ask to save</string>
    <!-- Preference option for never saving passwords in Fenix -->
    <string name="preferences_passwords_save_logins_never_save">Never save</string>
    <!-- Preference for autofilling saved logins in Fenix -->
<<<<<<< HEAD
    <string name="preferences_passwords_autofill" tools:ignore="UnusedResources">Autofill</string>
=======
    <string moz:removedIn="93" name="preferences_passwords_autofill" tools:ignore="UnusedResources">Autofill</string>
>>>>>>> cb5708f8
    <!-- Preference for autofilling saved logins in Firefox (in web content), %1$s will be replaced with the app name -->
    <string name="preferences_passwords_autofill2">Autofill in %1$s</string>
    <!-- Description for the preference for autofilling saved logins in Firefox (in web content), %1$s will be replaced with the app name -->
    <string name="preferences_passwords_autofill_description">Fill and save usernames and passwords in websites while using %1$s.</string>
    <!-- Preference for autofilling logins from Fenix in other apps (e.g. autofilling the Twitter app) -->
    <string name="preferences_android_autofill">Autofill in other apps</string>
    <!-- Description for the preference for autofilling logins from Fenix in other apps (e.g. autofilling the Twitter app) -->
    <string name="preferences_android_autofill_description">Fill usernames and passwords in other apps on your device.</string>

<<<<<<< HEAD
=======
    <!-- Preference option for adding a login -->
    <string name="preferences_logins_add_login">Add login</string>

>>>>>>> cb5708f8
    <!-- Preference for syncing saved logins in Fenix -->
    <string name="preferences_passwords_sync_logins">Sync logins</string>
    <!-- Preference for syncing saved logins in Fenix, when not signed in-->
    <string name="preferences_passwords_sync_logins_across_devices">Sync logins across devices</string>
    <!-- Syncing saved logins in Fenix needs reconnect to sync -->
    <string name="preferences_passwords_sync_logins_reconnect">Reconnect</string>
    <!-- Syncing saved logins in Fenix needs login -->
    <string name="preferences_passwords_sync_logins_sign_in">Sign in to Sync</string>
    <!-- Preference to access list of saved logins -->
    <string name="preferences_passwords_saved_logins">Saved logins</string>
    <!-- Description of empty list of saved passwords. Placeholder is replaced with app name.  -->
    <string name="preferences_passwords_saved_logins_description_empty_text">The logins you save or sync to %s will show up here.</string>
    <!-- Preference to access list of saved logins -->
    <string name="preferences_passwords_saved_logins_description_empty_learn_more_link">Learn more about Sync.</string>
    <!-- Preference to access list of login exceptions that we never save logins for -->
    <string name="preferences_passwords_exceptions">Exceptions</string>
    <!-- Empty description of list of login exceptions that we never save logins for -->
    <string name="preferences_passwords_exceptions_description_empty">Logins and passwords that are not saved will be shown here.</string>
    <!-- Description of list of login exceptions that we never save logins for -->
    <string name="preferences_passwords_exceptions_description">Logins and passwords will not be saved for these sites.</string>
    <!-- Text on button to remove all saved login exceptions -->
    <string name="preferences_passwords_exceptions_remove_all">Delete all exceptions</string>
    <!-- Hint for search box in logins list -->
    <string name="preferences_passwords_saved_logins_search">Search logins</string>
    <!-- Option to sort logins list A-Z, alphabetically -->
    <string name="preferences_passwords_saved_logins_alphabetically">Alphabetically</string>
    <!-- Option to sort logins list by most recently used -->
    <string name="preferences_passwords_saved_logins_recently_used">Recently used</string>
    <!-- The header for the site that a login is for -->
    <string name="preferences_passwords_saved_logins_site">Site</string>
    <!-- The header for the username for a login -->
    <string name="preferences_passwords_saved_logins_username">Username</string>
    <!-- The header for the password for a login -->
    <string name="preferences_passwords_saved_logins_password">Password</string>
    <!-- Message displayed in security prompt to reenter a secret pin to access saved logins -->
    <string name="preferences_passwords_saved_logins_enter_pin">Re-enter your PIN</string>
    <!-- Message displayed in security prompt to access saved logins -->
    <string name="preferences_passwords_saved_logins_enter_pin_description">Unlock to view your saved logins</string>
    <!-- Message displayed when a connection is insecure and we detect the user is entering a password -->
    <string name="logins_insecure_connection_warning">This connection is not secure. Logins entered here could be compromised.</string>
    <!-- Learn more link that will link to a page with more information displayed when a connection is insecure and we detect the user is entering a password -->
    <string name="logins_insecure_connection_warning_learn_more">Learn more</string>
    <!-- Prompt message displayed when Fenix detects a user has entered a password and user decides if Fenix should save it. The first parameter is the name of the application (For example: Fenix)  -->
    <string name="logins_doorhanger_save">Do you want %s to save this login?</string>
    <!-- Positive confirmation that Fenix should save the new or updated login -->
    <string name="logins_doorhanger_save_confirmation">Save</string>
    <!-- Negative confirmation that Fenix should not save the new or updated login -->
    <string name="logins_doorhanger_save_dont_save">Don’t save</string>
    <!-- Shown in snackbar to tell user that the password has been copied -->
    <string name="logins_password_copied">Password copied to clipboard</string>
    <!-- Shown in snackbar to tell user that the username has been copied -->
    <string name="logins_username_copied">Username copied to clipboard</string>
    <!-- Shown in snackbar to tell user that the site has been copied -->
    <string name="logins_site_copied">Site copied to clipboard</string>
    <!-- Content Description (for screenreaders etc) read for the button to copy a password in logins-->
    <string name="saved_logins_copy_password">Copy password</string>
    <!-- Content Description (for screenreaders etc) read for the button to clear a password while editing a login-->
    <string name="saved_logins_clear_password">Clear password</string>
    <!-- Content Description (for screenreaders etc) read for the button to copy a username in logins -->
    <string name="saved_login_copy_username">Copy username</string>
    <!-- Content Description (for screenreaders etc) read for the button to clear a username while editing a login -->
    <string name="saved_login_clear_username">Clear username</string>
    <!-- Content Description (for screenreaders etc) read for the button to clear the hostname field while creating a login -->
    <string name="saved_login_clear_hostname">Clear hostname</string>
    <!-- Content Description (for screenreaders etc) read for the button to copy a site in logins -->
    <string name="saved_login_copy_site">Copy site</string>
    <!-- Content Description (for screenreaders etc) read for the button to open a site in logins -->
    <string name="saved_login_open_site">Open site in browser</string>
    <!-- Content Description (for screenreaders etc) read for the button to reveal a password in logins -->
    <string name="saved_login_reveal_password">Show password</string>
    <!-- Content Description (for screenreaders etc) read for the button to hide a password in logins -->
    <string name="saved_login_hide_password">Hide password</string>
    <!-- Message displayed in biometric prompt displayed for authentication before allowing users to view their logins -->
    <string name="logins_biometric_prompt_message">Unlock to view your saved logins</string>
    <!-- Title of warning dialog if users have no device authentication set up -->
    <string name="logins_warning_dialog_title">Secure your logins and passwords</string>
    <!-- Message of warning dialog if users have no device authentication set up -->
    <string name="logins_warning_dialog_message">Set up a device lock pattern, PIN, or password to protect your saved logins and passwords from being accessed if someone else has your device.</string>
    <!-- Negative button to ignore warning dialog if users have no device authentication set up -->
    <string name="logins_warning_dialog_later">Later</string>
    <!-- Positive button to send users to set up a pin of warning dialog if users have no device authentication set up -->
    <string name="logins_warning_dialog_set_up_now">Set up now</string>
    <!-- Title of PIN verification dialog to direct users to re-enter their device credentials to access their logins -->
    <string name="logins_biometric_prompt_message_pin">Unlock your device</string>
    <!-- Title for Accessibility Force Enable Zoom Preference -->
    <string name="preference_accessibility_force_enable_zoom">Zoom on all websites</string>
    <!-- Summary for Accessibility Force Enable Zoom Preference -->
    <string name="preference_accessibility_force_enable_zoom_summary">Enable to allow pinch and zoom, even on websites that prevent this gesture.</string>

    <!-- Saved logins sorting strategy menu item -by name- (if selected, it will sort saved logins alphabetically) -->
    <string name="saved_logins_sort_strategy_alphabetically">Name (A-Z)</string>
    <!-- Saved logins sorting strategy menu item -by last used- (if selected, it will sort saved logins by last used) -->
    <string name="saved_logins_sort_strategy_last_used">Last used</string>
    <!-- Content description (not visible, for screen readers etc.): Sort saved logins dropdown menu chevron icon -->
    <string name="saved_logins_menu_dropdown_chevron_icon_content_description">Sort logins menu</string>

    <!-- Credit Cards Autofill -->
    <!-- Preference and title for managing the settings for credit cards -->
    <string name="preferences_credit_cards">Credit cards</string>
    <!-- Preference for saving and autofilling credit cards -->
    <string name="preferences_credit_cards_save_and_autofill_cards">Save and autofill cards</string>
    <!-- Preference summary for saving and autofilling credit card data -->
    <string name="preferences_credit_cards_save_and_autofill_cards_summary">Data is encrypted</string>
    <!-- Preference option for syncing credit cards across devices. This is displayed when the user is not signed into sync -->
    <string name="preferences_credit_cards_sync_cards_across_devices">Sync cards across devices</string>
    <!-- Preference option for syncing credit cards across devices. This is displayed when the user is signed into sync -->
    <string name="preferences_credit_cards_sync_cards">Sync cards</string>
    <!-- Preference option for adding a credit card -->
    <string name="preferences_credit_cards_add_credit_card">Add credit card</string>

    <!-- Preference option for managing saved credit cards -->
    <string name="preferences_credit_cards_manage_saved_cards">Manage saved cards</string>
    <!-- Title of the "Add card" screen -->
    <string name="credit_cards_add_card">Add card</string>
    <!-- Title of the "Edit card" screen -->
    <string name="credit_cards_edit_card">Edit card</string>
    <!-- The header for the card number of a credit card -->
    <string name="credit_cards_card_number">Card Number</string>
    <!-- The header for the expiration date of a credit card -->
    <string name="credit_cards_expiration_date">Expiration Date</string>
    <!-- The label for the expiration date month of a credit card to be used by a11y services-->
    <string name="credit_cards_expiration_date_month">Expiration Date Month</string>
    <!-- The label for the expiration date year of a credit card to be used by a11y services-->
    <string name="credit_cards_expiration_date_year">Expiration Date Year</string>
    <!-- The header for the name on the credit card -->
    <string name="credit_cards_name_on_card">Name on Card</string>
    <!-- The header for the nickname for a credit card -->
    <string name="credit_cards_card_nickname">Card Nickname</string>
    <!-- The text for the "Delete card" menu item for deleting a credit card -->
    <string name="credit_cards_menu_delete_card">Delete card</string>
    <!-- The text for the "Delete card" button for deleting a credit card -->
    <string name="credit_cards_delete_card_button">Delete card</string>
    <!-- The title for the "Save" menu item for saving a credit card -->
    <string name="credit_cards_menu_save">Save</string>
    <!-- The text for the "Save" button for saving a credit card -->
    <string name="credit_cards_save_button">Save</string>
    <!-- The text for the "Cancel" button for cancelling adding or updating a credit card -->
    <string name="credit_cards_cancel_button">Cancel</string>

    <!-- Title of the "Saved cards" screen -->
    <string name="credit_cards_saved_cards">Saved cards</string>

    <!-- Error message for credit card number validation -->
    <string name="credit_cards_number_validation_error_message">Please enter a valid credit card number</string>

    <!-- Error message for credit card name on card validation -->
    <string name="credit_cards_name_on_card_validation_error_message">Please fill out this field</string>
    <!-- Message displayed in biometric prompt displayed for authentication before allowing users to view their saved credit cards -->
    <string name="credit_cards_biometric_prompt_message">Unlock to view your saved cards</string>
    <!-- Title of warning dialog if users have no device authentication set up -->
    <string name="credit_cards_warning_dialog_title">Secure your credit cards</string>
    <!-- Message of warning dialog if users have no device authentication set up -->
    <string name="credit_cards_warning_dialog_message">Set up a device lock pattern, PIN, or password to protect your saved credit cards from being accessed if someone else has your device.</string>
    <!-- Positive button to send users to set up a pin of warning dialog if users have no device authentication set up -->
    <string name="credit_cards_warning_dialog_set_up_now">Set up now</string>
    <!-- Negative button to ignore warning dialog if users have no device authentication set up -->
    <string name="credit_cards_warning_dialog_later">Later</string>
    <!-- Title of PIN verification dialog to direct users to re-enter their device credentials to access their credit cards -->
    <string name="credit_cards_biometric_prompt_message_pin">Unlock your device</string>
    <!-- Message displayed in biometric prompt for authentication, before allowing users to use their stored credit card information -->
    <string name="credit_cards_biometric_prompt_unlock_message">Unlock to use stored credit card information</string>

    <!-- Title of the Add search engine screen -->
    <string name="search_engine_add_custom_search_engine_title">Add search engine</string>
    <!-- Title of the Edit search engine screen -->
    <string name="search_engine_edit_custom_search_engine_title">Edit search engine</string>
    <!-- Content description (not visible, for screen readers etc.): Title for the button to add a search engine in the action bar -->
    <string name="search_engine_add_button_content_description">Add</string>
    <!-- Content description (not visible, for screen readers etc.): Title for the button to save a search engine in the action bar -->
    <string name="search_engine_add_custom_search_engine_edit_button_content_description">Save</string>
    <!-- Text for the menu button to edit a search engine -->
    <string name="search_engine_edit">Edit</string>
    <!-- Text for the menu button to delete a search engine -->
    <string name="search_engine_delete">Delete</string>

    <!-- Text for the button to create a custom search engine on the Add search engine screen -->
    <string name="search_add_custom_engine_label_other">Other</string>
    <!-- Placeholder text shown in the Search Engine Name TextField before a user enters text -->
    <string name="search_add_custom_engine_name_hint">Name</string>
    <!-- Placeholder text shown in the Search String TextField before a user enters text -->
    <string name="search_add_custom_engine_search_string_hint">Search string to use</string>
    <!-- Description text for the Search String TextField. The %s is part of the string -->
    <string formatted="false" name="search_add_custom_engine_search_string_example">Replace query with “%s”. Example:\nhttps://www.google.com/search?q=%s</string>
    <!-- Text for the button to learn more about adding a custom search engine -->
    <string name="search_add_custom_engine_learn_more_label">Learn More</string>

    <!-- Accessibility description for the form in which details about the custom search engine are entered -->
    <string name="search_add_custom_engine_form_description">Custom search engine details</string>
    <!-- Accessibility description for the 'Learn more' link -->
    <string name="search_add_custom_engine_learn_more_description">Learn more link</string>

    <!-- Text shown when a user leaves the name field empty -->
    <string name="search_add_custom_engine_error_empty_name">Enter search engine name</string>
    <!-- Text shown when a user tries to add a search engine that already exists -->
    <string name="search_add_custom_engine_error_existing_name">Search engine with name “%s” already exists.</string>
    <!-- Text shown when a user leaves the search string field empty -->
    <string name="search_add_custom_engine_error_empty_search_string">Enter a search string</string>
    <!-- Text shown when a user leaves out the required template string -->
    <string name="search_add_custom_engine_error_missing_template">Check that search string matches Example format</string>
    <!-- Text shown when we aren't able to validate the custom search query. The first parameter is the url of the custom search engine -->
    <string name="search_add_custom_engine_error_cannot_reach">Error connecting to “%s”</string>
    <!-- Text shown when a user creates a new search engine -->
    <string name="search_add_custom_engine_success_message">Created %s</string>
    <!-- Text shown when a user successfully edits a custom search engine -->
    <string name="search_edit_custom_engine_success_message">Saved %s</string>
    <!-- Text shown when a user successfully deletes a custom search engine -->
    <string name="search_delete_search_engine_success_message">Deleted %s</string>

    <!-- Title text shown for the migration screen to the new browser. Placeholder replaced with app name -->
    <string name="migration_title">Welcome to an all-new %s</string>
    <!-- Description text followed by a list of things migrating (e.g. Bookmarks, History). Placeholder replaced with app name-->
    <string name="migration_description">A completely redesigned browser awaits, with improved performance and features to help you do more online.\n\nPlease wait while we update %s with your</string>
    <!-- Text on the disabled button while in progress. Placeholder replaced with app name -->
    <string name="migration_updating_app_button_text">Updating %s…</string>
    <!-- Text on the enabled button. Placeholder replaced with app name-->
    <string name="migration_update_app_button">Start %s</string>
    <!-- Accessibility description text for a completed migration item -->
    <string name="migration_icon_description">Migration completed</string>
    <!--Text on list of migrated items (e.g. Settings, History, etc.)-->
    <string name="migration_text_passwords">Passwords</string>

    <!-- Heading for the instructions to allow a permission -->
    <string name="phone_feature_blocked_intro">To allow it:</string>
    <!-- First step for the allowing a permission -->
    <string name="phone_feature_blocked_step_settings">1. Go to Android Settings</string>
    <!-- Second step for the allowing a permission -->
    <string name="phone_feature_blocked_step_permissions"><![CDATA[2. Tap <b>Permissions</b>]]></string>
    <!-- Third step for the allowing a permission (Fore example: Camera) -->
    <string name="phone_feature_blocked_step_feature"><![CDATA[3. Toggle <b>%1$s</b> to ON]]></string>

    <!-- Label that indicates a site is using a secure connection -->
    <string name="quick_settings_sheet_secure_connection_2">Connection is secure</string>
    <!-- Label that indicates a site is using a insecure connection -->
    <string name="quick_settings_sheet_insecure_connection_2">Connection is not secure</string>
    <!-- Label that indicates a site is using a secure connection -->
    <string moz:removedIn="94" name="quick_settings_sheet_secure_connection" tools:ignore="UnusedResources">Secure Connection</string>
    <!-- Label that indicates a site is using a insecure connection -->
    <string moz:removedIn="94" name="quick_settings_sheet_insecure_connection" tools:ignore="UnusedResources">Insecure Connection</string>
    <!-- Confirmation message for a dialog confirming if the user wants to delete all the permissions for all sites-->
    <string name="confirm_clear_permissions_on_all_sites">Are you sure that you want to clear all the permissions on all sites?</string>
    <!-- Confirmation message for a dialog confirming if the user wants to delete all the permissions for a site-->
    <string name="confirm_clear_permissions_site">Are you sure that you want to clear all the permissions for this site?</string>
    <!-- Confirmation message for a dialog confirming if the user wants to set default value a permission for a site-->
    <string name="confirm_clear_permission_site">Are you sure that you want to clear this permission for this site?</string>
    <!-- label shown when there are not site exceptions to show in the site exception settings -->
    <string name="no_site_exceptions">No site exceptions</string>
    <!-- Label for the Pocket default top site -->
    <string name="pocket_top_articles">Top Articles</string>
    <!-- Bookmark deletion confirmation -->
    <string name="bookmark_deletion_confirmation">Are you sure you want to delete this bookmark?</string>
    <!-- Browser menu button that adds a top site to the home fragment -->
    <string name="browser_menu_add_to_top_sites">Add to top sites</string>
    <!-- text shown before the issuer name to indicate who its verified by, parameter is the name of
     the certificate authority that verified the ticket-->
    <string name="certificate_info_verified_by">Verified By: %1$s </string>
    <!-- Login overflow menu delete button -->
    <string name="login_menu_delete_button">Delete</string>
    <!-- Login overflow menu edit button -->
    <string name="login_menu_edit_button">Edit</string>
    <!-- Message in delete confirmation dialog for logins -->
    <string name="login_deletion_confirmation">Are you sure you want to delete this login?</string>
    <!-- Positive action of a dialog asking to delete  -->
    <string name="dialog_delete_positive">Delete</string>
    <!--  The saved login options menu description. -->
    <string name="login_options_menu">Login options</string>
    <!--  The editable text field for a login's web address. -->
    <string name="saved_login_hostname_description">The editable text field for the web address of the login.</string>
    <!--  The editable text field for a login's username. -->
    <string name="saved_login_username_description">The editable text field for the username of the login.</string>
    <!--  The editable text field for a login's password. -->
    <string name="saved_login_password_description">The editable text field for the password of the login.</string>
    <!--  The button description to save changes to an edited login. -->
    <string name="save_changes_to_login">Save changes to login.</string>
    <!--  The button description to discard changes to an edited login. -->
    <string name="discard_changes">Discard changes</string>
    <!--  The page title for editing a saved login. -->
    <string name="edit">Edit</string>
    <!--  The page title for adding new login. -->
    <string name="add_login">Add new login</string>
    <!--  The error message in add/edit login view when password field is blank. -->
    <string name="saved_login_password_required">Password required</string>
    <!--  The error message in add login view when username field is blank. -->
    <string name="saved_login_username_required">Username required</string>
    <!--  The error message in add login view when hostname field is blank. -->
    <string name="saved_login_hostname_required" tools:ignore="UnusedResources">Hostname required</string>
    <!-- Voice search button content description  -->
    <string name="voice_search_content_description">Voice search</string>
    <!-- Voice search prompt description displayed after the user presses the voice search button -->
    <string name="voice_search_explainer">Speak now</string>

    <!--  The error message in edit login view when a duplicate username exists. -->
    <string name="saved_login_duplicate">A login with that username already exists</string>

    <!-- This is the hint text that is shown inline on the hostname field of the create new login page. 'https://www.example.com' intentionally hardcoded here -->
    <string name="add_login_hostname_hint_text">https://www.example.com</string>
    <!-- This is an error message shown below the hostname field of the add login page when a hostname does not contain http or https. -->
    <string moz:removedIn="94" name="add_login_hostname_invalid_text_1" tools:ignore="UnusedResources">Web address must contain &quot;https://&quot; or &quot;http://&quot;</string>
    <!-- This is an error message shown below the hostname field of the add login page when a hostname does not contain http or https. -->
    <string name="add_login_hostname_invalid_text_3">Web address must contain &quot;https://&quot; or &quot;http://&quot;</string>
    <!-- This is an error message shown below the hostname field of the add login page when a hostname is invalid. -->
    <string name="add_login_hostname_invalid_text_2">Valid hostname required</string>

    <!-- Synced Tabs -->
    <!-- Text displayed to ask user to connect another device as no devices found with account -->
    <string name="synced_tabs_connect_another_device">Connect another device.</string>
    <!-- Text displayed asking user to re-authenticate -->
    <string name="synced_tabs_reauth">Please re-authenticate.</string>
    <!-- Text displayed when user has disabled tab syncing in Firefox Sync Account -->
    <string name="synced_tabs_enable_tab_syncing">Please enable tab syncing.</string>
    <!-- Text displayed when user has no tabs that have been synced -->
    <string name="synced_tabs_no_tabs">You don’t have any tabs open in Firefox on your other devices.</string>
    <!-- Text displayed in the synced tabs screen when a user is not signed in to Firefox Sync describing Synced Tabs -->
    <string name="synced_tabs_sign_in_message">View a list of tabs from your other devices.</string>
    <!-- Text displayed on a button in the synced tabs screen to link users to sign in when a user is not signed in to Firefox Sync -->
    <string name="synced_tabs_sign_in_button">Sign in to sync</string>

    <!-- The text displayed when a synced device has no tabs to show in the list of Synced Tabs. -->
    <string name="synced_tabs_no_open_tabs">No open tabs</string>

    <!-- Top Sites -->
    <!-- Title text displayed in the dialog when top sites limit is reached. -->
    <string name="top_sites_max_limit_title">Top site limit reached</string>
    <!-- Content description text displayed in the dialog when top sites limit is reached. -->
    <string name="top_sites_max_limit_content_2">To add a new top site, remove one. Touch and hold the site and select remove.</string>
    <!-- Confirmation dialog button text when top sites limit is reached. -->
    <string name="top_sites_max_limit_confirmation_button">OK, Got It</string>

    <!-- Label for the show most visited top sites preference -->
    <string name="top_sites_toggle_top_frecent_sites_2">Show most visited top sites</string>
    <!-- Label for the show most visited sites preference -->
    <string moz:removedIn="93" name="top_sites_toggle_top_frecent_sites" tools:ignore="UnusedResources">Show most visited sites</string>

    <!-- Title text displayed in the rename top site dialog. -->
	<string name="top_sites_rename_dialog_title">Name</string>
	<!-- Hint for renaming title of a top site -->
	<string name="top_site_name_hint">Top site name</string>
	<!-- Button caption to confirm the renaming of the top site. -->
	<string name="top_sites_rename_dialog_ok">OK</string>
	<!-- Dialog button text for canceling the rename top site prompt. -->
	<string name="top_sites_rename_dialog_cancel">Cancel</string>

    <!-- Inactive tabs in the tabs tray -->
    <!-- Title text displayed in the tabs tray when a tab has been unused for 14 days. -->
    <string name="inactive_tabs_title">Inactive tabs</string>
    <!-- Content description for closing all inactive tabs -->
    <string name="inactive_tabs_delete_all">Close all inactive tabs</string>
    <!-- A description below the section of "inactive" tabs to notify the user when those tabs will be closed, if appropriate. See strings inactive_tabs_30_days and inactive_tabs_7_days for placeholders options. -->
    <string name="inactive_tabs_description">Tabs are available here for %s. After that time, tabs will be automatically closed.</string>
    <!-- The amount of time until a tab in the "inactive" section of the tabs tray will be closed. See string inactive_tabs_description as well -->
    <string name="inactive_tabs_30_days">30 days</string>
    <!-- The amount of time until a tab in the "inactive" section of the tabs tray will be closed. See string inactive_tabs_description as well -->
    <string name="inactive_tabs_7_days">1 week</string>

    <!-- Inactive tabs auto-close message in the tabs tray -->
    <!-- The header text of the auto-close message when the user is asked if they want to turn on the auto-closing of inactive tabs. -->
    <string name="inactive_tabs_auto_close_message_header" tools:ignore="UnusedResources">Auto-close after one month?</string>
    <!-- A description below the header to notify the user what the inactive tabs auto-close feature is. -->
    <string name="inactive_tabs_auto_close_message_description" tools:ignore="UnusedResources">Firefox can close tabs you haven’t viewed over the past month.</string>
    <!-- A call to action below the description to allow the user to turn on the auto closing of inactive tabs. -->
    <string name="inactive_tabs_auto_close_message_action" tools:ignore="UnusedResources">TURN ON AUTO CLOSE</string>

    <!-- Inactive tabs survey -->
    <!-- Header text for the inactive tabs survey asking for feedback to improve the inactive tabs feature. -->
    <string name="inactive_tabs_survey_header" tools:ignore="UnusedResources">Please help us to improve</string>
    <!-- Content text for the inactive tabs survey asking the primary survey feedback question. -->
    <string name="inactive_tabs_survey_content" tools:ignore="UnusedResources">Why did you disable inactive tabs?</string>
    <!-- One of the feedback option that can be selected as a responses to the inactive tabs survey question. -->
    <string name="inactive_tabs_survey_not_interested_option" tools:ignore="UnusedResources">Not interested in the feature</string>
    <!-- One of the feedback option that can be selected as a responses to the inactive tabs survey question. -->
    <string name="inactive_tabs_survey_time_too_long_option" tools:ignore="UnusedResources">Time to inactive is too long</string>
    <!-- One of the feedback option that can be selected as a responses to the inactive tabs survey question. -->
    <string name="inactive_tabs_survey_time_too_short_option" tools:ignore="UnusedResources">Time to inactive is too short</string>
    <!-- Confirmation button text to submit the feedback for the inactive tabs survey. -->
    <string name="inactive_tabs_survey_send_button" tools:ignore="UnusedResources">Send</string>
    <!-- Content description for inactive tabs survey close button -->
    <string name="inactive_tabs_survey_close_button_content_description" tools:ignore="UnusedResources">Close</string>

    <!-- Default browser experiment -->
    <string name="default_browser_experiment_card_text">Set links from websites, emails, and messages to open automatically in Firefox.</string>

    <!-- Content description for close button in collection placeholder. -->
    <string name="remove_home_collection_placeholder_content_description">Remove</string>

    <!-- Content description radio buttons with a link to more information -->
    <string name="radio_preference_info_content_description">Click for more details</string>

    <!-- Content description for the action bar "up" button -->
    <string name="action_bar_up_description">Navigate up</string>

    <!-- Content description for privacy content close button -->
    <string name="privacy_content_close_button_content_description">Close</string>

    <!-- Pocket recommended stories -->
    <!-- Header text for a section on the home screen. -->
    <string moz:removedIn="94" name="pocket_stories_header" tools:ignore="UnusedResources">Thought provoking stories</string>
    <!-- Header text for a section on the home screen. -->
    <string name="pocket_stories_header_1">Thought-provoking stories</string>
    <!-- Header text for a section on the home screen. -->
    <string name="pocket_stories_categories_header">Stories by topic</string>
    <!-- Text of a button allowing users to access an external url for more Pocket recommendations. -->
    <string name="pocket_stories_placeholder_text">Discover more</string>
    <!-- Title of an app feature. Smaller than a heading.-->
    <string name="pocket_stories_feature_title">Powered by Pocket.</string>
    <!-- Caption for describing a certain feature. The placeholder is for a clickable text (eg: Learn more) which will load an url in a new tab when clicked.  -->
    <string name="pocket_stories_feature_caption">Part of the Firefox family. %s</string>
    <!-- Clickable text for opening an external link for more information about Pocket. -->
    <string name="pocket_stories_feature_learn_more">Learn more</string>
</resources><|MERGE_RESOLUTION|>--- conflicted
+++ resolved
@@ -1,9 +1,5 @@
 <?xml version="1.0" encoding="utf-8"?>
-<<<<<<< HEAD
-<resources xmlns:tools="http://schemas.android.com/tools">
-=======
 <resources xmlns:tools="http://schemas.android.com/tools" xmlns:moz="http://mozac.org/tools">
->>>>>>> cb5708f8
     <!-- App name for private browsing mode. The first parameter is the name of the app defined in app_name (for example: Fenix)-->
     <string name="app_name_private_5">Private %s</string>
     <!-- App name for private browsing mode. The first parameter is the name of the app defined in app_name (for example: Fenix)-->
@@ -132,12 +128,6 @@
     <!-- Button text for showing all the tabs in the tabs tray -->
     <string name="recent_tabs_show_all">Show all</string>
 
-<<<<<<< HEAD
-    <!-- History Metadata -->
-    <!-- Header text for a section on the home screen that displays grouped highlights from the
-         user's browsing history, such as topics they have researched or explored on the web -->
-    <string name="history_metadata_header">Past explorations</string>
-=======
     <!-- Content description for the button which navigates the user to show all recent tabs in the tabs tray. -->
     <string name="recent_tabs_show_all_content_description">Show all recent tabs button</string>
     <!-- Title for showing a group item in the 'Jump back in' section of the new tab
@@ -164,7 +154,6 @@
 
     <!-- Content description for the button which navigates the user to show all of their history. -->
     <string name="past_explorations_show_all_content_description">Show all past explorations button</string>
->>>>>>> cb5708f8
 
     <!-- Browser Fragment -->
     <!-- Content description (not visible, for screen readers etc.): Navigate to open tabs -->
@@ -722,15 +711,12 @@
     <!-- Summary for tabs preference when auto closing tabs setting is set to auto close tabs after one month-->
     <string name="close_tabs_after_one_month_summary">Close after one month</string>
 
-<<<<<<< HEAD
-=======
     <!-- Inactive tabs -->
     <!-- Category header of a preference that allows a user to enable or disable the inactive tabs feature -->
     <string name="preferences_inactive_tabs">Move old tabs to inactive</string>
     <!-- Title of inactive tabs preference -->
     <string name="preferences_inactive_tabs_title">Tabs you haven’t viewed for two weeks get moved to the inactive section.</string>
 
->>>>>>> cb5708f8
     <!-- Studies -->
     <!-- Title of the remove studies button -->
     <string name="studies_remove">Remove</string>
@@ -741,8 +727,6 @@
     <!-- Learn more link for studies, links to an article for more information about studies. -->
     <string name="studies_learn_more">Learn more</string>
 
-<<<<<<< HEAD
-=======
     <!-- Dialog message shown after removing a study -->
     <string name="studies_restart_app">The application will quit to apply changes</string>
     <!-- Dialog button to confirm the removing a study. -->
@@ -752,7 +736,6 @@
     <!-- Toast shown after turning on/off studies preferences -->
     <string name="studies_toast_quit_application" tools:ignore="UnusedResources">Quitting the application to apply changes…</string>
 
->>>>>>> cb5708f8
     <!-- Sessions -->
     <!-- Title for the list of tabs -->
     <string name="tab_header_label">Open tabs</string>
@@ -1409,11 +1392,7 @@
     <string name="onboarding_privacy_notice_read_button">Read our privacy notice</string>
 
     <!-- Content description (not visible, for screen readers etc.): Close onboarding screen -->
-<<<<<<< HEAD
-    <string name="onboarding_close" tools:ignore="UnusedResources">Close</string>
-=======
     <string moz:removedIn="93" name="onboarding_close" tools:ignore="UnusedResources">Close</string>
->>>>>>> cb5708f8
 
     <!-- text for the button to finish onboarding -->
     <string name="onboarding_finish">Start browsing</string>
@@ -1542,11 +1521,7 @@
     <!-- Description of tracking content that can be blocked by Enhanced Tracking Protection -->
     <string name="etp_tracking_content_description">Stops outside ads, videos, and other content from loading that contains tracking code. May affect some website functionality.</string>
     <!-- Enhanced Tracking Protection Onboarding Message shown in a dialog above the toolbar. The first parameter is the name of the application (For example: Fenix) -->
-<<<<<<< HEAD
-    <string name="etp_onboarding_cfr_message" tools:ignore="UnusedResources">Every time the shield is purple, %s has blocked trackers on a site. Tap for more info.</string>
-=======
     <string moz:removedIn="93" name="etp_onboarding_cfr_message" tools:ignore="UnusedResources">Every time the shield is purple, %s has blocked trackers on a site. Tap for more info.</string>
->>>>>>> cb5708f8
     <!-- Enhanced Tracking Protection message that protection is currently on for this site -->
     <string name="etp_panel_on">Protections are ON for this site</string>
     <!-- Enhanced Tracking Protection message that protection is currently off for this site -->
@@ -1633,11 +1608,7 @@
     <!-- Preference option for never saving passwords in Fenix -->
     <string name="preferences_passwords_save_logins_never_save">Never save</string>
     <!-- Preference for autofilling saved logins in Fenix -->
-<<<<<<< HEAD
-    <string name="preferences_passwords_autofill" tools:ignore="UnusedResources">Autofill</string>
-=======
     <string moz:removedIn="93" name="preferences_passwords_autofill" tools:ignore="UnusedResources">Autofill</string>
->>>>>>> cb5708f8
     <!-- Preference for autofilling saved logins in Firefox (in web content), %1$s will be replaced with the app name -->
     <string name="preferences_passwords_autofill2">Autofill in %1$s</string>
     <!-- Description for the preference for autofilling saved logins in Firefox (in web content), %1$s will be replaced with the app name -->
@@ -1647,12 +1618,9 @@
     <!-- Description for the preference for autofilling logins from Fenix in other apps (e.g. autofilling the Twitter app) -->
     <string name="preferences_android_autofill_description">Fill usernames and passwords in other apps on your device.</string>
 
-<<<<<<< HEAD
-=======
     <!-- Preference option for adding a login -->
     <string name="preferences_logins_add_login">Add login</string>
 
->>>>>>> cb5708f8
     <!-- Preference for syncing saved logins in Fenix -->
     <string name="preferences_passwords_sync_logins">Sync logins</string>
     <!-- Preference for syncing saved logins in Fenix, when not signed in-->
