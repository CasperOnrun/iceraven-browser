--- conflicted
+++ resolved
@@ -303,12 +303,9 @@
     <string name="onboarding_home_skip_button">Skip</string>
     <!-- Onboarding home screen sync popup dialog message, shown on top of Recent Synced Tabs in the Jump back in section. -->
     <string name="sync_cfr_message">Your tabs are syncing! Pick up where you left off on your other device.</string>
-<<<<<<< HEAD
-=======
 
     <!-- Content description (not visible, for screen readers etc.): Close button for the home onboarding dialog -->
     <string name="onboarding_home_content_description_close_button">Close</string>
->>>>>>> 68970841
 
     <!-- Search Widget -->
     <!-- Content description for searching with a widget. The first parameter is the name of the application.-->
@@ -485,13 +482,6 @@
     <string name="wallpaper_updated_snackbar_message">Wallpaper updated!</string>
     <!-- Snackbar label for action to view selected wallpaper -->
     <string name="wallpaper_updated_snackbar_action">View</string>
-<<<<<<< HEAD
-    <!-- Label for switch which toggles the "tap-to-switch" behavior on home screen logo -->
-    <string moz:removedIn="105" name="wallpaper_tap_to_change_switch_label_1" tools:ignore="UnusedResources">Change wallpaper by tapping Firefox homepage logo</string>
-    <!-- This is the accessibility content description for the wallpapers functionality. Users are
-    able to tap on the app logo in the home screen and can switch to different wallpapers by tapping. -->
-    <string moz:removedIn="105" name="wallpaper_logo_content_description" tools:ignore="UnusedResources">Firefox logo - change the wallpaper, button</string>
-=======
     <!-- Snackbar message for when wallpaper couldn't be downloaded -->
     <string name="wallpaper_download_error_snackbar_message">Couldn’t download wallpaper</string>
     <!-- Snackbar label for action to retry downloading the wallpaper -->
@@ -516,7 +506,6 @@
     <string name="wallpapers_onboarding_dialog_body_text">Choose a wallpaper that speaks to you.</string>
     <!-- Wallpaper onboarding dialog learn more button text. The button navigates to the wallpaper settings screen. -->
     <string name="wallpapers_onboarding_dialog_explore_more_button_text">Explore more wallpapers</string>
->>>>>>> 68970841
 
     <!-- Add-on Installation from AMO-->
     <!-- Error displayed when user attempts to install an add-on from AMO (addons.mozilla.org) that is not supported -->
@@ -847,21 +836,6 @@
     <!-- Text shown when no history exists -->
     <string name="history_empty_message">No history here</string>
 
-<<<<<<< HEAD
-    <!-- Text for the button inside History screen that opens Synced History screen. History that is coming from other devices -->
-    <string moz:removedIn="105" name="history_synced_from_other_devices" tools:ignore="UnusedResources">Synced from other devices</string>
-    <!-- The page title for browsing history coming from other devices. -->
-    <string moz:removedIn="105" name="history_from_other_devices" tools:ignore="UnusedResources">From other devices</string>
-
-    <!-- The synced history sign in dialog message -->
-    <string moz:removedIn="105" name="history_sign_in_message" tools:ignore="UnusedResources">Sign in to see history synced from your other devices.</string>
-    <!-- The synced history sign in dialog button text -->
-    <string moz:removedIn="105" name="history_sign_in_button" tools:ignore="UnusedResources">Sign in</string>
-    <!-- The synced history sign in dialog create a new account link -->
-    <string moz:removedIn="105" name="history_sign_in_create_account" tools:ignore="UnusedResources"><![CDATA[<u>Or create a Firefox account to start syncing</u>]]></string>
-
-=======
->>>>>>> 68970841
     <!-- Downloads -->
     <!-- Text for the snackbar to confirm that multiple downloads items have been removed -->
     <string name="download_delete_multiple_items_snackbar_1">Downloads Removed</string>
@@ -1269,14 +1243,6 @@
     <!-- Text for onboarding welcome message
     The first parameter is the name of the app (e.g. Firefox Preview) -->
     <string moz:RemovedIn="106" name="onboarding_header" tools:ignore="UnusedResources">Welcome to %s!</string>
-<<<<<<< HEAD
-    <!-- text for the Firefox account onboarding sign in card header. The word "Firefox" should not be translated -->
-    <string moz:removedIn="106" name="onboarding_account_sign_in_header_1" tools:ignore="UnusedResources">Sync Firefox between devices</string>
-    <!-- Text for the button to learn more about signing in to your Firefox account. The first parameter is the name of the application.-->
-    <string moz:removedIn="106" name="onboarding_manual_sign_in_description_2" tools:ignore="UnusedResources">Bring bookmarks, history, and passwords to %1$s on this device.</string>
-    <!-- text for the button to manually sign into Firefox account. -->
-    <string moz:removedIn="106" name="onboarding_firefox_account_sign_in_1" tools:ignore="UnusedResources">Sign up</string>
-=======
     <!-- Text for onboarding welcome header. -->
     <string name="onboarding_header_2">Welcome to a better internet</string>
     <!-- Text for the onboarding welcome message. -->
@@ -1293,22 +1259,16 @@
     <string moz:removedIn="106" name="onboarding_firefox_account_sign_in_1" tools:ignore="UnusedResources">Sign up</string>
     <!-- Text for the button to manually sign into Firefox account. -->
     <string name="onboarding_firefox_account_sign_in">Sign in</string>
->>>>>>> 68970841
     <!-- text to display in the snackbar once account is signed-in -->
     <string name="onboarding_firefox_account_sync_is_on">Sync is on</string>
     <!-- text for the tracking protection onboarding card header -->
     <string moz:removedIn="106" name="onboarding_tracking_protection_header_3" tools:ignore="UnusedResources">Always-on privacy</string>
-<<<<<<< HEAD
-    <!-- text for the tracking protection card description. The first parameter is the name of the application.-->
-    <string moz:removedIn="106" name="onboarding_tracking_protection_description_4" tools:ignore="UnusedResources">%1$s automatically stops companies from secretly following you around the web.</string>
-=======
     <!-- Text for the tracking protection onboarding card header -->
     <string name="onboarding_tracking_protection_header">Privacy protection by default</string>
     <!-- text for the tracking protection card description. The first parameter is the name of the application.-->
     <string moz:removedIn="106" name="onboarding_tracking_protection_description_4" tools:ignore="UnusedResources">%1$s automatically stops companies from secretly following you around the web.</string>
     <!-- Text for the tracking protection card description. -->
     <string name="onboarding_tracking_protection_description">Featuring Total Cookie Protection to stop trackers from using cookies to stalk you across sites.</string>
->>>>>>> 68970841
     <!-- text for tracking protection radio button option for standard level of blocking -->
     <string name="onboarding_tracking_protection_standard_button_2">Standard (default)</string>
     <!-- text for standard blocking option button description -->
@@ -1321,13 +1281,6 @@
     <string name="onboarding_toolbar_placement_header_1">Pick your toolbar placement</string>
     <!-- text for the toolbar position card description -->
     <string moz:removedIn="106" name="onboarding_toolbar_placement_description_1" tools:ignore="UnusedResources">Put the toolbar within easy reach. Keep it on the bottom, or move it to the top.</string>
-<<<<<<< HEAD
-    <!-- text for the privacy notice onboarding card header -->
-    <string moz:removedIn="106" name="onboarding_privacy_notice_header" tools:ignore="UnusedResources">Your privacy</string>
-    <!-- text for the privacy notice onboarding card description
-    The first parameter is the name of the app (e.g. Firefox Preview) Substitute %s for long browser name. -->
-    <string moz:removedIn="106" name="onboarding_privacy_notice_description2" tools:ignore="UnusedResources">We’ve designed %s to give you control over what you share online and what you share with us.</string>
-=======
     <!-- Text for the toolbar position card description -->
     <string name="onboarding_toolbar_placement_description">Keep it on the bottom, or move it to the top.</string>
     <!-- text for the privacy notice onboarding card header -->
@@ -1339,7 +1292,6 @@
     <string moz:removedIn="106" name="onboarding_privacy_notice_description2" tools:ignore="UnusedResources">We’ve designed %s to give you control over what you share online and what you share with us.</string>
     <!-- Text for the privacy notice onboarding card description. -->
     <string name="onboarding_privacy_notice_description">Firefox gives you control over what you share online and what you share with us.</string>
->>>>>>> 68970841
     <!-- Text for the button to read the privacy notice -->
     <string name="onboarding_privacy_notice_read_button">Read our privacy notice</string>
 
