<?xml version="1.0" encoding="utf-8"?>
<resources xmlns:tools="http://schemas.android.com/tools" xmlns:moz="http://mozac.org/tools">
    <!-- App name for private browsing mode. The first parameter is the name of the app defined in app_name (for example: Fenix)-->
    <string name="app_name_private_5">Private %s</string>
    <!-- App name for private browsing mode. The first parameter is the name of the app defined in app_name (for example: Fenix)-->
    <string name="app_name_private_4">%s (Private)</string>

    <!-- Home Fragment -->
    <!-- Content description (not visible, for screen readers etc.): "Three dot" menu button. -->
    <string name="content_description_menu">More options</string>
    <!-- Content description (not visible, for screen readers etc.): "Private Browsing" menu button. -->
    <string name="content_description_private_browsing_button">Enable private browsing</string>

    <!-- Content description (not visible, for screen readers etc.): "Private Browsing" menu button. -->
    <string name="content_description_disable_private_browsing_button">Disable private browsing</string>
    <!-- Placeholder text shown in the search bar before a user enters text -->
    <string name="search_hint">Search or enter address</string>
    <!-- No Open Tabs Message Description -->
    <string name="no_open_tabs_description">Your open tabs will be shown here.</string>

    <!-- No Private Tabs Message Description -->
    <string name="no_private_tabs_description">Your private tabs will be shown here.</string>

    <!-- Message announced to the user when tab tray is selected with 1 tab -->
    <string moz:removedIn="96" name="open_tab_tray_single" tools:ignore="UnusedResources">1 open tab. Tap to switch tabs.</string>
    <!-- Message announced to the user when tab tray is selected with 0 or 2+ tabs -->
    <string moz:removedIn="95" name="open_tab_tray_plural" tools:ignore="UnusedResources">%1$s open tabs. Tap to switch tabs.</string>

    <!-- Tab tray multi select title in app bar. The first parameter is the number of tabs selected -->
    <string name="tab_tray_multi_select_title">%1$d selected</string>
    <!-- Label of button in create collection dialog for creating a new collection  -->
    <string name="tab_tray_add_new_collection">Add new collection</string>
    <!-- Label of editable text in create collection dialog for naming a new collection  -->
    <string name="tab_tray_add_new_collection_name">Name</string>
    <!-- Label of button in save to collection dialog for selecting a current collection  -->
    <string name="tab_tray_select_collection">Select collection</string>
    <!-- Content description for close button while in multiselect mode in tab tray -->
    <string name="tab_tray_close_multiselect_content_description">Exit multiselect mode</string>
    <!-- Content description for save to collection button while in multiselect mode in tab tray -->
    <string name="tab_tray_collection_button_multiselect_content_description">Save selected tabs to collection</string>
    <!-- Content description for checkmark while tab is selected while in multiselect mode in tab tray. The first parameter is the title of the tab selected -->
    <string moz:removedIn="96" name="tab_tray_item_selected_multiselect_content_description" tools:ignore="UnusedResources">Selected %1$s</string>
    <!-- Content description when tab is unselected while in multiselect mode in tab tray. The first parameter is the title of the tab unselected -->
    <string moz:removedIn="96" name="tab_tray_item_unselected_multiselect_content_description" tools:ignore="UnusedResources">Unselected %1$s</string>
    <!-- Content description announcement when exiting multiselect mode in tab tray -->
    <string moz:removedIn="96" name="tab_tray_exit_multiselect_content_description" tools:ignore="UnusedResources">Exited multiselect mode</string>
    <!-- Content description announcement when entering multiselect mode in tab tray -->
    <string moz:removedIn="96" name="tab_tray_enter_multiselect_content_description" tools:ignore="UnusedResources">Entered multiselect mode, select tabs to save to a collection</string>
    <!-- Content description on checkmark while tab is selected in multiselect mode in tab tray -->
    <string name="tab_tray_multiselect_selected_content_description">Selected</string>

    <!-- Home - Recently saved bookmarks -->
    <!-- Title for the home screen section with recently saved bookmarks. -->
<<<<<<< HEAD
    <string moz:removedIn="94" name="recently_saved_bookmarks" tools:ignore="UnusedResources">Recently saved</string>
    <!-- Title for the home screen section with recently saved bookmarks. -->
    <string moz:removedIn="94" name="recently_bookmarked" tools:ignore="UnusedResources">Recently bookmarked</string>
    <!-- Title for the home screen section with recently saved bookmarks. -->
=======
>>>>>>> 5a685e67
    <string name="recent_bookmarks_title">Recent bookmarks</string>
    <!-- Content description for the recently saved bookmarks section on the home screen. -->
    <string name="recently_saved_bookmarks_content_description">Recently saved bookmarks</string>
    <!-- Title for the button which navigates the user to show all of their saved bookmarks. -->
    <string name="recently_saved_show_all">Show all</string>
    <!-- Content description for the button which navigates the user to show all of their saved bookmarks. -->
    <string name="recently_saved_show_all_content_description">Show all saved bookmarks button</string>

    <!-- About content. The first parameter is the name of the application. (For example: Fenix) -->
    <string name="about_content">%1$s is produced by Mozilla.</string>

    <!-- Private Browsing -->
    <!-- Title for private session option -->
    <string moz:removedIn="96" name="private_browsing_title" tools:ignore="UnusedResources">You’re in a private session</string>
    <!-- Explanation for private browsing displayed to users on home view when they first enable private mode
        The first parameter is the name of the app defined in app_name (for example: Fenix) -->
    <string name="private_browsing_placeholder_description_2">%1$s clears your search and browsing history from private tabs when you close them or quit the app. While this doesn’t make you anonymous to websites or your internet service provider, it makes it easier to keep what you do online private from anyone else who uses this device.</string>
    <string name="private_browsing_common_myths">
       Common myths about private browsing
    </string>
    <!-- Delete session button to erase your history in a private session -->
    <string moz:removedIn="96" name="private_browsing_delete_session" tools:ignore="UnusedResources">Delete session</string>

    <!-- Private mode shortcut "contextual feature recommendation" (CFR) -->
    <!-- Text for the main message -->
    <string name="cfr_message">Add a shortcut to open private tabs from your Home screen.</string>
    <!-- Text for the positive button -->
    <string name="cfr_pos_button_text">Add shortcut</string>
    <!-- Text for the negative button -->
    <string name="cfr_neg_button_text">No thanks</string>

    <!-- Open in App "contextual feature recommendation" (CFR) -->
    <!-- Text for the info message. 'Firefox' intentionally hardcoded here.-->
    <string name="open_in_app_cfr_info_message">You can set Firefox to automatically open links in apps.</string>
    <!-- Text for the positive action button -->
    <string name="open_in_app_cfr_positive_button_text">Go to settings</string>
    <!-- Text for the negative action button -->
    <string name="open_in_app_cfr_negative_button_text">Dismiss</string>

    <!-- Text for the info dialog when camera permissions have been denied but user tries to access a camera feature. -->
    <string name="camera_permissions_needed_message">Camera access needed. Go to Android settings, tap permissions, and tap allow.</string>
    <!-- Text for the positive action button to go to Android Settings to grant permissions. -->
    <string name="camera_permissions_needed_positive_button_text">Go to settings</string>
    <!-- Text for the negative action button to dismiss the dialog. -->
    <string name="camera_permissions_needed_negative_button_text">Dismiss</string>

    <!-- Text for the banner message to tell users about our auto close feature. -->
    <string name="tab_tray_close_tabs_banner_message">Set open tabs to close automatically that haven’t been viewed in the past day, week, or month.</string>
    <!-- Text for the positive action button to go to Settings for auto close tabs. -->
    <string name="tab_tray_close_tabs_banner_positive_button_text">View options</string>
    <!-- Text for the negative action button to dismiss the Close Tabs Banner. -->
    <string name="tab_tray_close_tabs_banner_negative_button_text">Dismiss</string>

    <!-- Text for the banner message to tell users about our inactive tabs feature. -->
<<<<<<< HEAD
    <string name="tab_tray_inactive_onboarding_message" tools:ignore="UnusedResources">Tabs you haven’t viewed for two weeks get moved here.</string>
    <!-- Text for the action link to go to Settings for inactive tabs. -->
    <string name="tab_tray_inactive_onboarding_button_text" tools:ignore="UnusedResources">Turn off in settings</string>
=======
    <string name="tab_tray_inactive_onboarding_message">Tabs you haven’t viewed for two weeks get moved here.</string>
    <!-- Text for the action link to go to Settings for inactive tabs. -->
    <string name="tab_tray_inactive_onboarding_button_text">Turn off in settings</string>

    <!-- Text for title for the auto-close dialog of the inactive tabs. -->
    <string name="tab_tray_inactive_auto_close_title">Auto-close after one month?</string>
    <!-- Text for the body for the auto-close dialog of the inactive tabs. -->
    <string name="tab_tray_inactive_auto_close_body">Firefox can close tabs you haven’t viewed over the past month.</string>
    <!-- Content description for close button in the auto-close dialog of the inactive tabs. -->
    <string name="tab_tray_inactive_auto_close_button_content_description">Close</string>
    <!-- Text for turn on auto close tabs button in the auto-close dialog of the inactive tabs. -->
    <string moz:removedIn="95" name="tab_tray_inactive_turn_on_auto_close_button" tools:ignore="UnusedResources">Turn on auto close</string>


    <!-- Text for turn on auto close tabs button in the auto-close dialog of the inactive tabs. -->
    <string name="tab_tray_inactive_turn_on_auto_close_button_2">Turn on auto-close</string>

>>>>>>> 5a685e67

    <!-- Home screen icons - Long press shortcuts -->
    <!-- Shortcut action to open new tab -->
    <string name="home_screen_shortcut_open_new_tab_2">New tab</string>
    <!-- Shortcut action to open new private tab -->
    <string name="home_screen_shortcut_open_new_private_tab_2">New private tab</string>

    <!-- Heading for the Top Sites block -->
    <string moz:removedIn="95" name="home_screen_top_sites_heading" tools:ignore="UnusedResources">Top sites</string>

    <!-- Recent Tabs -->
    <!-- Header text for jumping back into the recent tab in the home screen -->
    <string name="recent_tabs_header">Jump back in</string>
    <!-- Button text for showing all the tabs in the tabs tray -->
    <string name="recent_tabs_show_all">Show all</string>

    <!-- Content description for the button which navigates the user to show all recent tabs in the tabs tray. -->
    <string name="recent_tabs_show_all_content_description">Show all recent tabs button</string>
    <!-- Title for showing a group item in the 'Jump back in' section of the new tab
        The first parameter is the search term that the user used. (for example: your search for "cat")-->
    <string name="recent_tabs_search_term">Your search for \&quot;%1$s\&quot;</string>
    <!-- Text for the number of tabs in a group in the 'Jump back in' section of the new tab
<<<<<<< HEAD
        The first parameter is the count for number of sites in the group.  This number will always be more than one. -->
    <string name="recent_tabs_search_term_count">Sites: %1$s</string>
=======
    The first parameter is the count for number of sites in the group.  This number will always be more than one. -->
    <string moz:removedIn="96" name="recent_tabs_search_term_count" tools:ignore="UnusedResources">Sites: %1$s</string>

    <!-- Text for the number of tabs in a group in the 'Jump back in' section of the new tab
        %d is a placeholder for the number of sites in the group. This number will always be more than one. -->
    <string name="recent_tabs_search_term_count_2">%d sites</string>
>>>>>>> 5a685e67

    <!-- History Metadata -->
    <!-- Header text for a section on the home screen that displays grouped highlights from the
         user's browsing history, such as topics they have researched or explored on the web -->
    <string name="history_metadata_header_2">Recently visited</string>
    <!-- Header text for a section on the home screen that displays grouped highlights from the
         user's browsing history, such as topics they have researched or explored on the web -->
<<<<<<< HEAD
    <string moz:removedIn="94" name="history_metadata_header_2" tools:ignore="UnusedResources">Recently visited</string>
    <!-- Header text for a section on the home screen that displays grouped highlights from the
         user's browsing history, such as topics they have researched or explored on the web -->
    <string name="history_metadata_header_3">Recent searches</string>
=======
    <string moz:removedIn="96" name="history_metadata_header_3" tools:ignore="UnusedResources">Recent searches</string>
>>>>>>> 5a685e67
    <!-- Text for the menu button to remove a grouped highlight from the user's browsing history
         in the Recently visited section -->
    <string name="recently_visited_menu_item_remove">Remove</string>

    <!-- Content description for the button which navigates the user to show all of their history. -->
    <string name="past_explorations_show_all_content_description">Show all past explorations button</string>

    <!-- Browser Fragment -->
    <!-- Content description (not visible, for screen readers etc.): Navigate to open tabs -->
    <string moz:removedIn="96" name="browser_tabs_button" tools:ignore="UnusedResources">Open Tabs</string>
    <!-- Content description (not visible, for screen readers etc.): Navigate backward (browsing history) -->
    <string name="browser_menu_back">Back</string>
    <!-- Content description (not visible, for screen readers etc.): Navigate forward (browsing history) -->
    <string name="browser_menu_forward">Forward</string>
    <!-- Content description (not visible, for screen readers etc.): Refresh current website -->
    <string name="browser_menu_refresh">Refresh</string>
    <!-- Content description (not visible, for screen readers etc.): Stop loading current website -->
    <string name="browser_menu_stop">Stop</string>
    <!-- Content description (not visible, for screen readers etc.): Bookmark the current page -->
    <string moz:removedIn="95" name="browser_menu_bookmark" tools:ignore="UnusedResources">Bookmark</string>
    <!-- Content description (not visible, for screen readers etc.): Un-bookmark the current page -->
    <string moz:removedIn="96" name="browser_menu_edit_bookmark" tools:ignore="UnusedResources">Edit bookmark</string>
    <!-- Browser menu button that opens the addon manager -->
    <string name="browser_menu_add_ons">Add-ons</string>
    <!-- Browser menu button that opens the addon extensions manager -->
    <string moz:removedIn="96" name="browser_menu_extensions" tools:ignore="UnusedResources">Extensions</string>
    <!-- Text displayed when there are no add-ons to be shown -->
    <string name="no_add_ons">No add-ons here</string>
    <!-- Browser menu button that sends a user to help articles -->
    <string name="browser_menu_help">Help</string>
    <!-- Browser menu button that sends a to a the what's new article -->
    <string name="browser_menu_whats_new">What’s New</string>
    <!-- Browser menu button that opens the settings menu -->
    <string name="browser_menu_settings">Settings</string>
    <!-- Browser menu button that opens a user's library -->
    <string name="browser_menu_library">Library</string>
    <!-- Browser menu toggle that requests a desktop site -->
    <string name="browser_menu_desktop_site">Desktop site</string>
    <!-- Browser menu toggle that adds a shortcut to the site on the device home screen. -->
    <string name="browser_menu_add_to_homescreen">Add to Home screen</string>
    <!-- Browser menu toggle that installs a Progressive Web App shortcut to the site on the device home screen. -->
    <string name="browser_menu_install_on_homescreen">Install</string>
    <!-- Menu option on the toolbar that takes you to synced tabs page-->
    <string name="synced_tabs">Synced tabs</string>
    <!-- Content description (not visible, for screen readers etc.) for the Resync tabs button -->
    <string name="resync_button_content_description">Resync</string>
    <!-- Browser menu button that opens the find in page menu -->
    <string name="browser_menu_find_in_page">Find in page</string>
    <!-- Browser menu button that creates a private tab -->
    <string moz:removedIn="96" name="browser_menu_private_tab" tools:ignore="UnusedResources">Private tab</string>
    <!-- Browser menu button that saves the current tab to a collection -->
    <string name="browser_menu_save_to_collection_2">Save to collection</string>
    <!-- Browser menu button that open a share menu to share the current site -->
    <string name="browser_menu_share">Share</string>
    <!-- Share menu title, displayed when a user is sharing their current site -->
    <string moz:removedIn="96" name="menu_share_with" tools:ignore="UnusedResources">Share with…</string>
    <!-- Browser menu button shown in custom tabs that opens the current tab in Fenix
        The first parameter is the name of the app defined in app_name (for example: Fenix) -->
    <string name="browser_menu_open_in_fenix">Open in %1$s</string>
    <!-- Browser menu text shown in custom tabs to indicate this is a Fenix tab
        The first parameter is the name of the app defined in app_name (for example: Fenix) -->
    <string name="browser_menu_powered_by">POWERED BY %1$s</string>
    <!-- Browser menu text shown in custom tabs to indicate this is a Fenix tab
        The first parameter is the name of the app defined in app_name (for example: Fenix) -->
    <string name="browser_menu_powered_by2">Powered by %1$s</string>
    <!-- Browser menu button to put the current page in reader mode -->
    <string name="browser_menu_read">Reader view</string>
    <!-- Browser menu button content description to close reader mode and return the user to the regular browser -->
    <string name="browser_menu_read_close">Close reader view</string>
    <!-- Browser menu button to open the current page in an external app -->
    <string name="browser_menu_open_app_link">Open in app</string>
    <!-- Browser menu button to configure reader mode appearance e.g. the used font type and size -->
    <string moz:removedIn="96" name="browser_menu_read_appearance" tools:ignore="UnusedResources">Appearance</string>

    <!-- Browser menu button to show reader view appearance controls e.g. the used font type and size -->
    <string name="browser_menu_customize_reader_view">Customize reader view</string>
    <!-- Browser menu label for adding a bookmark -->
    <string name="browser_menu_add">Add</string>
    <!-- Browser menu label for editing a bookmark -->
    <string name="browser_menu_edit">Edit</string>

    <!-- Browser menu button that opens the Customize menu -->
    <string name="browser_menu_customize_home">Customize home</string>
    <!-- Button shown on the home page that opens the Customize home settings -->
    <string name="browser_menu_customize_home_1">Customize homepage</string>
    <!-- Browser Toolbar -->
    <!-- Content description for the Home screen button on the browser toolbar -->
    <string name="browser_toolbar_home">Home screen</string>

    <!-- Error message to show when the user tries to access a scheme not
        handled by the app (Ex: blob, tel etc) -->
    <string moz:removedIn="96" name="unknown_scheme_error_message" tools:ignore="UnusedResources">Unable to connect. Unrecognizable URL scheme.</string>

    <!-- Locale Settings Fragment -->
    <!-- Content description for tick mark on selected language -->
    <string name="a11y_selected_locale_content_description">Selected language</string>
    <!-- Content description for search icon -->
    <string moz:removedIn="96" name="a11y_search_icon_content_description" tools:ignore="UnusedResources">Search</string>
    <!-- Text for default locale item -->
    <string name="default_locale_text">Follow device language</string>
    <!-- Placeholder text shown in the search bar before a user enters text -->
    <string name="locale_search_hint">Search language</string>

    <!-- Search Fragment -->
    <!-- Button in the search view that lets a user search by scanning a QR code -->
    <string name="search_scan_button">Scan</string>
    <!-- Button in the search view that lets a user change their search engine -->
    <string name="search_engine_button">Search engine</string>
    <!-- Button in the search view when shortcuts are displayed that takes a user to the search engine settings -->
    <string name="search_shortcuts_engine_settings">Search engine settings</string>
    <!-- Header displayed when selecting a shortcut search engine -->
    <string moz:removedIn="96" name="search_engines_search_with" tools:ignore="UnusedResources">This time, search with:</string>
    <!-- Button in the search view that lets a user navigate to the site in their clipboard -->
    <string name="awesomebar_clipboard_title">Fill link from clipboard</string>
    <!-- Button in the search suggestions onboarding that allows search suggestions in private sessions -->
    <string name="search_suggestions_onboarding_allow_button">Allow</string>
    <!-- Button in the search suggestions onboarding that does not allow search suggestions in private sessions -->
    <string name="search_suggestions_onboarding_do_not_allow_button">Don’t allow</string>
    <!-- Search suggestion onboarding hint title text -->
    <string name="search_suggestions_onboarding_title">Allow search suggestions in private sessions?</string>
    <!-- Search suggestion onboarding hint description text, first parameter is the name of the app defined in app_name (for example: Fenix)-->
    <string name="search_suggestions_onboarding_text">%s will share everything you type in the address bar with your default search engine.</string>
    <!-- Search suggestion onboarding hint Learn more link text -->
    <string name="search_suggestions_onboarding_learn_more_link">Learn more</string>

    <!-- Search engine suggestion title text. The first parameter is the name of teh suggested engine-->
    <string name="search_engine_suggestions_title">Search %s</string>
    <!-- Search engine suggestion description text -->
    <string name="search_engine_suggestions_description">Search directly from the address bar</string>

    <!-- Home onboarding -->
    <!-- Onboarding home screen dialog title text. Firefox is intentionally hardcoded. -->
    <string name="onboarding_home_screen_title_2">What’s new in Firefox</string>
    <!-- Onboarding home screen dialog description text. -->
    <string name="onboarding_home_screen_description_2">It’s now easier to pick back up where you left off.</string>
    <!-- Onboarding home screen dialog title text for the home section. Firefox is intentionally hardcoded. -->
    <string name="onboarding_home_screen_section_home_title_2">Personalized Firefox homepage</string>
    <!-- Onboarding home screen dialog description text for the home section. -->
    <string name="onboarding_home_screen_section_home_description_2">Jump to your open tabs, bookmarks and browsing history.</string>
    <!-- Onboarding home screen dialog description text for the tab tray section. -->
    <string name="onboarding_home_screen_section_cleaner_tab_tray_title_2">Clean, organized tabs</string>
    <!-- Onboarding home screen dialog description text for the tab tray section. -->
    <string name="onboarding_home_screen_section_cleaner_tab_tray_description_2">Clear away tab clutter with improved layout and auto-closing tabs.</string>
    <!-- Onboarding home screen dialog description text for the history section. -->
    <string name="onboarding_home_screen_section_useful_history_title_2">Recent searches</string>
    <!-- Onboarding home screen dialog description text for the history section. -->
    <string name="onboarding_home_screen_section_useful_history_description_2">Revisit your latest searches from your homepage and tabs.</string>

    <!-- Onboarding home screen popup dialog, shown on top of the Jump back in section. Firefox is intentionally hardcoded. -->
    <string name="onboarding_home_screen_jump_back_contextual_hint" tools:ignore="UnusedResources">Your personalized Firefox homepage now makes it easier to pick up where you left off. Find your recent tabs, bookmarks and search results.</string>

    <!-- Search Widget -->
    <!-- Content description for searching with a widget. Firefox is intentionally hardcoded.-->
    <string name="search_widget_content_description">Open a new Firefox tab</string>
    <!-- Text preview for smaller sized widgets -->
    <string name="search_widget_text_short">Search</string>
    <!-- Text preview for larger sized widgets -->
    <string name="search_widget_text_long">Search the web</string>

    <!-- Content description (not visible, for screen readers etc.): Voice search -->
    <string name="search_widget_voice">Voice search</string>

    <!-- Preferences -->
    <!-- Title for the settings page-->
    <string name="settings">Settings</string>
    <!-- Preference category for basic settings -->
    <string moz:removedIn="96" name="preferences_category_basics" tools:ignore="UnusedResources">Basics</string>
    <!-- Preference category for general settings -->
    <string name="preferences_category_general">General</string>
    <!-- Preference category for all links about Fenix -->
    <string name="preferences_category_about">About</string>
    <!-- Preference for settings related to changing the default search engine -->
    <string name="preferences_default_search_engine">Default search engine</string>
    <!-- Preference for settings related to Search -->
    <string name="preferences_search">Search</string>
    <!-- Preference for settings related to Search address bar -->
    <string name="preferences_search_address_bar">Address bar</string>
    <!-- Preference linking to help about Fenix -->
    <string moz:removedIn="96" name="preferences_help" tools:ignore="UnusedResources">Help</string>
    <!-- Preference link to rating Fenix on the Play Store -->
    <string name="preferences_rate">Rate on Google Play</string>
    <!-- Preference for giving feedback about Fenix -->
    <string moz:removedIn="96" name="preferences_feedback" tools:ignore="UnusedResources">Give feedback</string>
    <!-- Preference linking to about page for Fenix
        The first parameter is the name of the app defined in app_name (for example: Fenix) -->
    <string name="preferences_about">About %1$s</string>
    <!-- Preference linking to the your rights SUMO page -->
    <string moz:removedIn="96" name="preferences_your_rights" tools:ignore="UnusedResources">Your Rights</string>
    <!-- Preference for settings related to saved passwords -->
    <string moz:removedIn="96" name="preferences_passwords" tools:ignore="UnusedResources">Passwords</string>
    <!-- Preference for settings related to saved credit cards and addresses -->
    <string moz:removedIn="96" name="preferences_credit_cards_addresses" tools:ignore="UnusedResources">Credit cards and addresses</string>
    <!-- Preference for settings related to changing the default browser -->
    <string name="preferences_set_as_default_browser">Set as default browser</string>
    <!-- Preference category for advanced settings -->
    <string name="preferences_category_advanced">Advanced</string>
    <!-- Preference category for privacy settings -->
    <string moz:removedIn="96" name="preferences_category_privacy" tools:ignore="UnusedResources">Privacy</string>
    <!-- Preference category for privacy and security settings -->
    <string name="preferences_category_privacy_security">Privacy and security</string>
    <!-- Preference for advanced site permissions -->
    <string name="preferences_site_permissions">Site permissions</string>
    <!-- Preference for private browsing options -->
    <string name="preferences_private_browsing_options">Private browsing</string>
    <!-- Preference for opening links in a private tab-->
    <string name="preferences_open_links_in_a_private_tab">Open links in a private tab</string>
    <!-- Preference for allowing screenshots to be taken while in a private tab-->
    <string name="preferences_allow_screenshots_in_private_mode">Allow screenshots in private browsing</string>
    <!-- Will inform the user of the risk of activating Allow screenshots in private browsing option -->
    <string name="preferences_screenshots_in_private_mode_disclaimer">If allowed, private tabs will also be visible when multiple apps are open</string>
    <!-- Preference for adding private browsing shortcut -->
    <string name="preferences_add_private_browsing_shortcut">Add private browsing shortcut</string>
    <!-- Preference for accessibility -->
    <string name="preferences_accessibility">Accessibility</string>
    <!-- Preference to override the Firefox Account server -->
    <string name="preferences_override_fxa_server">Custom Firefox Account server</string>
    <!-- Preference to override the Sync token server -->
    <string name="preferences_override_sync_tokenserver">Custom Sync server</string>
    <!-- Toast shown after updating the FxA/Sync server override preferences -->
    <string name="toast_override_fxa_sync_server_done">Firefox Account/Sync server modified. Quitting the application to apply changes…</string>
    <!-- Preference category for account information -->
    <string name="preferences_category_account">Account</string>
    <!-- Preference shown on banner to sign into account -->
    <string moz:removedIn="96" name="preferences_sign_in" tools:ignore="UnusedResources">Sign in</string>
    <!-- Preference for changing where the toolbar is positioned -->
    <string name="preferences_toolbar">Toolbar</string>
    <!-- Preference for changing default theme to dark or light mode -->
    <string name="preferences_theme">Theme</string>
    <!-- Preference for customizing the home screen -->
    <string name="preferences_home_2">Homepage</string>
    <!-- Preference for gestures based actions -->
    <string name="preferences_gestures">Gestures</string>
    <!-- Preference for settings related to visual options -->
    <string name="preferences_customize">Customize</string>
    <!-- Preference description for banner about signing in -->
    <string name="preferences_sign_in_description">Sync bookmarks, history, and more with your Firefox Account</string>
    <!-- Preference shown instead of account display name while account profile information isn't available yet. -->
    <string name="preferences_account_default_name">Firefox Account</string>
    <!-- Preference text for account title when there was an error syncing FxA -->
    <string name="preferences_account_sync_error">Reconnect to resume syncing</string>
    <!-- Preference for language -->
    <string name="preferences_language">Language</string>
    <!-- Preference for data choices -->
    <string name="preferences_data_choices">Data choices</string>
    <!-- Preference for data collection -->
    <string name="preferences_data_collection">Data collection</string>
    <!-- Preference linking to the privacy notice -->
    <string moz:removedIn="96" name="preferences_privacy_link" tools:ignore="UnusedResources">Privacy notice</string>
    <!-- Preference category for developer tools -->
    <string moz:removedIn="96" name="developer_tools_category" tools:ignore="UnusedResources">Developer tools</string>
    <!-- Preference for developers -->
    <string name="preferences_remote_debugging">Remote debugging via USB</string>
    <!-- Preference title for switch preference to show search engines -->
    <string name="preferences_show_search_engines">Show search engines</string>
    <!-- Preference title for switch preference to show search suggestions -->
    <string name="preferences_show_search_suggestions">Show search suggestions</string>
    <!-- Preference title for switch preference to show voice search button -->
    <string name="preferences_show_voice_search">Show voice search</string>
    <!-- Preference title for switch preference to show search suggestions also in private mode -->
    <string name="preferences_show_search_suggestions_in_private">Show in private sessions</string>
    <!-- Preference title for switch preference to show a clipboard suggestion when searching -->
    <string name="preferences_show_clipboard_suggestions">Show clipboard suggestions</string>
    <!-- Preference title for switch preference to suggest browsing history when searching -->
    <string name="preferences_search_browsing_history">Search browsing history</string>
    <!-- Preference title for switch preference to suggest bookmarks when searching -->
    <string name="preferences_search_bookmarks">Search bookmarks</string>
    <!-- Preference title for switch preference to suggest synced tabs when searching -->
    <string name="preferences_search_synced_tabs">Search synced tabs</string>
    <!-- Preference for account settings -->
    <string name="preferences_account_settings">Account settings</string>
    <!-- Preference for enabling url autocomplete-->
    <string name="preferences_enable_autocomplete_urls">Autocomplete URLs</string>
    <!-- Preference for open links in third party apps -->
    <string name="preferences_open_links_in_apps">Open links in apps</string>

    <!-- Preference for open download with an external download manager app -->
    <string name="preferences_external_download_manager">External download manager</string>
    <!-- Preference for add_ons -->
    <string name="preferences_addons">Add-ons</string>

    <!-- Preference for notifications -->
    <string name="preferences_notifications">Notifications</string>

    <!-- Add-on Preferences -->
    <!-- Preference to customize the configured AMO (addons.mozilla.org) collection -->
    <string name="preferences_customize_amo_collection">Custom Add-on collection</string>
    <!-- Button caption to confirm the add-on collection configuration -->
    <string name="customize_addon_collection_ok">OK</string>
    <!-- Button caption to abort the add-on collection configuration -->
    <string name="customize_addon_collection_cancel">Cancel</string>
    <!-- Hint displayed on input field for custom collection name -->
    <string name="customize_addon_collection_hint">Collection name</string>
    <!-- Hint displayed on input field for custom collection user ID-->
    <string name="customize_addon_collection_user_hint">Collection owner (User ID)</string>
    <!-- Toast shown after confirming the custom add-on collection configuration -->
    <string name="toast_customize_addon_collection_done">Add-on collection modified. Quitting the application to apply changes…</string>

    <!-- Customize Home -->
    <!-- Header text for jumping back into the recent tab in customize the home screen -->
    <string name="customize_toggle_jump_back_in">Jump back in</string>
    <!-- Title for the customize home screen section with recently saved bookmarks. -->
<<<<<<< HEAD
    <string moz:removedIn="94" name="customize_toggle_recently_saved_bookmarks" tools:ignore="UnusedResources">Recently saved</string>
    <!-- Title for the customize home screen section with recently saved bookmarks. -->
    <string moz:removedIn="94" name="customize_toggle_recently_bookmarked" tools:ignore="UnusedResources">Recently bookmarked</string>
    <!-- Title for the customize home screen section with recently saved bookmarks. -->
    <string name="customize_toggle_recent_bookmarks">Recent bookmarks</string>
    <!-- Title for the customize home screen section with recently visited. Recently visited is
    a section where users see a list of tabs that they have visited in the past few days -->
    <string moz:removedIn="94" name="customize_toggle_recently_visited" tools:ignore="UnusedResources">Recently visited</string>
    <!-- Title for the customize home screen settings section for recent searches. Recent searches
     is a section where users see a list of groups of tabs that they have visited in the past few days -->
    <string name="customize_toggle_recent_searches">Recent searches</string>
=======
    <string name="customize_toggle_recent_bookmarks">Recent bookmarks</string>
    <!-- Title for the customize home screen section with recently visited. Recently visited is
    a section where users see a list of tabs that they have visited in the past few days -->
    <string name="customize_toggle_recently_visited">Recently visited</string>
    <!-- Title for the customize home screen settings section for recent searches. Recent searches
     is a section where users see a list of groups of tabs that they have visited in the past few days -->
    <string moz:removedIn="96" name="customize_toggle_recent_searches" tools:ignore="UnusedResources">Recent searches</string>
>>>>>>> 5a685e67
    <!-- Title for the customize home screen section with Pocket. -->
    <string name="customize_toggle_pocket">Pocket</string>

    <!-- Add-on Installation from AMO-->
    <!-- Error displayed when user attempts to install an add-on from AMO (addons.mozilla.org) that is not supported -->
    <string name="addon_not_supported_error">Add-on is not supported</string>
    <!-- Error displayed when user attempts to install an add-on from AMO (addons.mozilla.org) that is already installed -->
    <string name="addon_already_installed">Add-on is already installed</string>

    <!-- Account Preferences -->
    <!-- Preference for triggering sync -->
    <string name="preferences_sync_now">Sync now</string>
    <!-- Preference category for sync -->
    <string name="preferences_sync_category">Choose what to sync</string>
    <!-- Preference for syncing history -->
    <string name="preferences_sync_history">History</string>
    <!-- Preference for syncing bookmarks -->
    <string name="preferences_sync_bookmarks">Bookmarks</string>
    <!-- Preference for syncing logins -->
    <string name="preferences_sync_logins">Logins</string>
    <!-- Preference for syncing tabs -->
    <string name="preferences_sync_tabs_2">Open tabs</string>
    <!-- Preference for signing out -->
    <string name="preferences_sign_out">Sign out</string>
    <!-- Preference displays and allows changing current FxA device name -->
    <string name="preferences_sync_device_name">Device name</string>
    <!-- Text shown when user enters empty device name -->
    <string name="empty_device_name_error">Device name cannot be empty.</string>
    <!-- Label indicating that sync is in progress -->
    <string name="sync_syncing_in_progress">Syncing…</string>
    <!-- Label summary indicating that sync failed. The first parameter is the date stamp showing last time it succeeded -->
    <string name="sync_failed_summary">Sync failed. Last success: %s</string>
    <!-- Label summary showing never synced -->
    <string name="sync_failed_never_synced_summary">Sync failed. Last synced: never</string>
    <!-- Label summary the date we last synced. The first parameter is date stamp showing last time synced -->
    <string name="sync_last_synced_summary">Last synced: %s</string>
    <!-- Label summary showing never synced -->
    <string name="sync_never_synced_summary">Last synced: never</string>

    <!-- Text for displaying the default device name.
        The first parameter is the application name, the second is the device manufacturer name
        and the third is the device model. -->
    <string name="default_device_name_2">%1$s on %2$s %3$s</string>

    <!-- Preference for syncing credit cards -->
    <string name="preferences_sync_credit_cards">Credit cards</string>
    <!-- Preference for syncing addresses -->
    <string name="preferences_sync_address">Addresses</string>

    <!-- Send Tab -->
    <!-- Name of the "receive tabs" notification channel. Displayed in the "App notifications" system settings for the app -->
    <string name="fxa_received_tab_channel_name">Received tabs</string>
    <!-- Description of the "receive tabs" notification channel. Displayed in the "App notifications" system settings for the app -->
    <string name="fxa_received_tab_channel_description">Notifications for tabs received from other Firefox devices.</string>
    <!--  The body for these is the URL of the tab received  -->
    <string name="fxa_tab_received_notification_name">Tab Received</string>
    <!-- When multiple tabs have been received -->
    <string moz:removedIn="96" name="fxa_tabs_received_notification_name" tools:ignore="UnusedResources">Tabs Received</string>
    <!-- %s is the device name -->
    <string name="fxa_tab_received_from_notification_name">Tab from %s</string>

    <!-- Advanced Preferences -->
    <!-- Preference for tracking protection settings -->
    <string moz:removedIn="96" name="preferences_tracking_protection_settings" tools:ignore="UnusedResources">Tracking Protection</string>
    <!-- Preference switch for tracking protection -->
    <string moz:removedIn="96" name="preferences_tracking_protection" tools:ignore="UnusedResources">Tracking Protection</string>
    <!-- Preference switch description for tracking protection -->
    <string moz:removedIn="96" name="preferences_tracking_protection_description" tools:ignore="UnusedResources">Block content and scripts that track you online</string>
    <!-- Preference for tracking protection exceptions -->
    <string name="preferences_tracking_protection_exceptions">Exceptions</string>
    <!-- Preference description for tracking protection exceptions -->
    <string moz:removedIn="96" name="preferences_tracking_protection_exceptions_description" tools:ignore="UnusedResources">Tracking Protection is off for these websites</string>
    <!-- Button in Exceptions Preference to turn on tracking protection for all sites (remove all exceptions) -->
    <string name="preferences_tracking_protection_exceptions_turn_on_for_all">Turn on for all sites</string>
    <!-- Text displayed when there are no exceptions -->
    <string name="exceptions_empty_message_description">Exceptions let you disable tracking protection for selected sites.</string>
    <!-- Text displayed when there are no exceptions, with learn more link that brings users to a tracking protection SUMO page -->
    <string name="exceptions_empty_message_learn_more_link">Learn more</string>

    <!-- Preference switch for Telemetry -->
    <string moz:removedIn="96" name="preferences_telemetry" tools:ignore="UnusedResources">Telemetry</string>
    <!-- Preference switch for usage and technical data collection -->
    <string name="preference_usage_data">Usage and technical data</string>
    <!-- Preference description for usage and technical data collection -->
    <string name="preferences_usage_data_description">Shares performance, usage, hardware and customization data about your browser with Mozilla to help us make %1$s better</string>
    <!-- Preference switch for marketing data collection -->
    <string name="preferences_marketing_data">Marketing data</string>
    <!-- Preference description for marketing data collection, parameter is the app name (e.g. Firefox) -->
    <string moz:removedIn="96" name="preferences_marketing_data_description" tools:ignore="UnusedResources">Shares data about what features you use in %1$s with Leanplum, our mobile marketing vendor.</string>
    <!-- Preference description for marketing data collection -->
    <string name="preferences_marketing_data_description2">Shares basic usage data with Adjust, our mobile marketing vendor</string>
    <!-- Title for studies preferences -->
    <string name="preference_experiments_2">Studies</string>
    <!-- Summary for studies preferences -->
    <string name="preference_experiments_summary_2">Allows Mozilla to install and run studies</string>
    <!-- Title for experiments preferences -->
    <string moz:removedIn="96" name="preference_experiments" tools:ignore="UnusedResources">Experiments</string>
    <!-- Summary for experiments preferences -->
    <string moz:removedIn="96" name="preference_experiments_summary" tools:ignore="UnusedResources">Allows Mozilla to install and collect data for experimental features</string>
    <!-- Preference switch for crash reporter -->
    <string moz:removedIn="96" name="preferences_crash_reporter" tools:ignore="UnusedResources">Crash reporter</string>
    <!-- Preference switch for Mozilla location service -->
    <string moz:removedIn="96" name="preferences_mozilla_location_service" tools:ignore="UnusedResources">Mozilla location service</string>
    <!-- Preference switch for app health report. The first parameter is the name of the application (For example: Fenix) -->
    <string moz:removedIn="96" name="preferences_fenix_health_report" tools:ignore="UnusedResources">%s health report</string>

    <!-- Turn On Sync Preferences -->
    <!-- Header of the Turn on Sync preference view -->
    <string name="preferences_sync">Turn on Sync</string>
    <!-- Preference for pairing -->
    <string moz:removedIn="95" name="preferences_sync_pair" tools:ignore="UnusedResources">Scan pairing code in desktop Firefox</string>
    <!-- Preference for account login -->
    <string moz:removedIn="96" name="preferences_sync_sign_in" tools:ignore="UnusedResources">Sign in</string>
    <!-- Preference for reconnecting to FxA sync -->
    <string name="preferences_sync_sign_in_to_reconnect">Sign in to reconnect</string>
    <!-- Preference for removing FxA account -->
    <string name="preferences_sync_remove_account">Remove account</string>

    <!-- Pairing Feature strings -->
    <!-- Instructions on how to access pairing -->
    <string name="pair_instructions_2"><![CDATA[Scan the QR code shown at <b>firefox.com/pair</b>]]></string>
    <!-- Button to open camera for pairing -->
    <string moz:removedIn="96" name="pair_open_camera" tools:ignore="UnusedResources">Open Camera</string>
    <!-- Button to cancel pairing -->
    <string moz:removedIn="96" name="pair_cancel" tools:ignore="UnusedResources">Cancel</string>

    <!-- Toolbar Preferences -->
    <!-- Preference for using top toolbar -->
    <string name="preference_top_toolbar">Top</string>
    <!-- Preference for using bottom toolbar -->
    <string name="preference_bottom_toolbar">Bottom</string>

    <!-- Theme Preferences -->
    <!-- Preference for using light theme -->
    <string name="preference_light_theme">Light</string>
    <!-- Preference for using dark theme -->
    <string name="preference_dark_theme">Dark</string>
    <!-- Preference for using using dark or light theme automatically set by battery -->
    <string name="preference_auto_battery_theme">Set by Battery Saver</string>
    <!-- Preference for using following device theme -->
    <string name="preference_follow_device_theme">Follow device theme</string>

    <!-- Gestures Preferences-->
    <!-- Preferences for using pull to refresh in a webpage -->
    <string name="preference_gestures_website_pull_to_refresh">Pull to refresh</string>
    <!-- Preference for using the dynamic toolbar -->
    <string name="preference_gestures_dynamic_toolbar">Scroll to hide toolbar</string>
    <!-- Preference for switching tabs by swiping horizontally on the toolbar -->
    <string name="preference_gestures_swipe_toolbar_switch_tabs">Swipe toolbar sideways to switch tabs</string>
    <!-- Preference for showing the opened tabs by swiping up on the toolbar-->
    <string name="preference_gestures_swipe_toolbar_show_tabs">Swipe toolbar up to open tabs</string>

    <!-- Library -->
    <!-- Option in Library to open Sessions page -->
    <string moz:removedIn="96" name="library_sessions" tools:ignore="UnusedResources">Sessions</string>
    <!-- Option in Library to open Screenshots page -->
    <string moz:removedIn="96" name="library_screenshots" tools:ignore="UnusedResources">Screenshots</string>
    <!-- Option in Library to open Downloads page -->
    <string name="library_downloads">Downloads</string>
    <!-- Option in library to open Bookmarks page -->
    <string name="library_bookmarks">Bookmarks</string>
    <!-- Option in library to open Desktop Bookmarks root page -->
    <string name="library_desktop_bookmarks_root">Desktop Bookmarks</string>
    <!-- Option in library to open Desktop Bookmarks "menu" page -->
    <string name="library_desktop_bookmarks_menu">Bookmarks Menu</string>
    <!-- Option in library to open Desktop Bookmarks "toolbar" page -->
    <string name="library_desktop_bookmarks_toolbar">Bookmarks Toolbar</string>
    <!-- Option in library to open Desktop Bookmarks "unfiled" page -->
    <string name="library_desktop_bookmarks_unfiled">Other Bookmarks</string>
    <!-- Option in Library to open History page -->
    <string name="library_history">History</string>
    <!-- Option in Library to open a new tab -->
    <string name="library_new_tab">New tab</string>
    <!-- Option in Library to find text in page -->
    <string moz:removedIn="96" name="library_find_in_page" tools:ignore="UnusedResources">Find in page</string>
    <!-- Option in Library to open Reading List -->
    <string moz:removedIn="96" name="library_reading_list" tools:ignore="UnusedResources">Reading List</string>
    <!-- Menu Item Label for Search in Library -->
    <string moz:removedIn="96" name="library_search" tools:ignore="UnusedResources">Search</string>
    <!-- Settings Page Title -->
    <string name="settings_title">Settings</string>
    <!-- Content description (not visible, for screen readers etc.): "Menu icon for items on a history item" -->
    <string moz:removedIn="96" name="content_description_history_menu" tools:ignore="UnusedResources">History item menu</string>
    <!-- Content description (not visible, for screen readers etc.): "Close button for library settings" -->
    <string name="content_description_close_button">Close</string>

    <!-- Text to show users they have one site in the history group section of the History fragment.
    %d is a placeholder for the number of sites in the group. -->
    <string name="history_search_group_site">%d site</string>
    <!-- Text to show users they have multiple sites in the history group section of the History fragment.
    %d is a placeholder for the number of sites in the group. -->
    <string name="history_search_group_sites">%d sites</string>

    <!-- Option in library for Recently Closed Tabs -->
    <string name="library_recently_closed_tabs">Recently closed tabs</string>
    <!-- Option in library to open Recently Closed Tabs page -->
    <string name="recently_closed_show_full_history">Show full history</string>
    <!-- Text to show users they have multiple tabs saved in the Recently Closed Tabs section of history.
    %d is a placeholder for the number of tabs selected. -->
    <string name="recently_closed_tabs">%d tabs</string>
    <!-- Text to show users they have one tab saved in the Recently Closed Tabs section of history.
    %d is a placeholder for the number of tabs selected. -->
    <string name="recently_closed_tab">%d tab</string>
    <!-- Recently closed tabs screen message when there are no recently closed tabs -->
    <string name="recently_closed_empty_message">No recently closed tabs here</string>

    <!-- Tab Management -->
    <!-- Title of preference for tabs management -->
    <string name="preferences_tabs">Tabs</string>
    <!-- Title of preference that allows a user to specify the tab view -->
    <string name="preferences_tab_view">Tab view</string>
    <!-- Option for a list tab view -->
    <string name="tab_view_list">List</string>
    <!-- Option for a grid tab view -->
    <string name="tab_view_grid">Grid</string>
    <!-- Option for search term tab groups -->
    <string name="tab_view_search_term_tab_groups">Search groups</string>
    <!-- Summary text for search term tab groups -->
    <string name="tab_view_search_term_tab_groups_summary">Group related sites together</string>
    <!-- Title of preference that allows a user to auto close tabs after a specified amount of time -->
    <string name="preferences_close_tabs">Close tabs</string>
    <!-- Option for auto closing tabs that will never auto close tabs, always allows user to manually close tabs -->
    <string name="close_tabs_manually">Manually</string>
    <!-- Option for auto closing tabs that will auto close tabs after one day -->
    <string name="close_tabs_after_one_day">After one day</string>
    <!-- Option for auto closing tabs that will auto close tabs after one week -->
    <string name="close_tabs_after_one_week">After one week</string>
    <!-- Option for auto closing tabs that will auto close tabs after one month -->
    <string name="close_tabs_after_one_month">After one month</string>

    <!-- Title of preference that allows a user to specify the auto-close settings for open tabs -->
    <string name="preference_auto_close_tabs" tools:ignore="UnusedResources">Auto-close open tabs</string>

<<<<<<< HEAD
    <!-- Start on Home -->
    <!-- Title of a preference that allows a user to indicate after a specified amount of time when the app should start on the home screen -->
    <string name="preferences_start_on_home">Start on home</string>
    <!-- Option for starting on the home screen after after four hours or inactivity -->
    <string name="start_on_home_after_four_hours">After four hours</string>
    <!-- Option for always starting on the home screen -->
    <string name="start_on_home_always">Always</string>
    <!-- Option for never starting on the home screen -->
    <string name="start_on_home_never">Never</string>
=======
    <!-- Opening screen -->
    <!-- Title of a preference that allows a user to choose what screen to show after opening the app -->
    <string name="preferences_opening_screen">Opening screen</string>
    <!-- Option for always opening the homepage when re-opening the app -->
    <string name="opening_screen_homepage">Homepage</string>
    <!-- Option for always opening the user's last-open tab when re-opening the app -->
    <string name="opening_screen_last_tab">Last tab</string>
    <!-- Option for always opening the homepage when re-opening the app after four hours of inactivity -->
    <string name="opening_screen_after_four_hours_of_inactivity">Homepage after four hours of inactivity</string>
>>>>>>> 5a685e67
    <!-- Summary for tabs preference when auto closing tabs setting is set to manual close-->
    <string name="close_tabs_manually_summary">Close manually</string>
    <!-- Summary for tabs preference when auto closing tabs setting is set to auto close tabs after one day-->
    <string name="close_tabs_after_one_day_summary">Close after one day</string>
    <!-- Summary for tabs preference when auto closing tabs setting is set to auto close tabs after one week-->
    <string name="close_tabs_after_one_week_summary">Close after one week</string>
    <!-- Summary for tabs preference when auto closing tabs setting is set to auto close tabs after one month-->
    <string name="close_tabs_after_one_month_summary">Close after one month</string>

    <!-- Inactive tabs -->
    <!-- Category header of a preference that allows a user to enable or disable the inactive tabs feature -->
    <string name="preferences_inactive_tabs">Move old tabs to inactive</string>
    <!-- Title of inactive tabs preference -->
    <string name="preferences_inactive_tabs_title">Tabs you haven’t viewed for two weeks get moved to the inactive section.</string>

    <!-- Studies -->
    <!-- Title of the remove studies button -->
    <string name="studies_remove">Remove</string>
    <!-- Title of the active section on the studies list -->
    <string name="studies_active">Active</string>
    <!-- Description for studies, it indicates why Firefox use studies -->
    <string name="studies_description">Firefox may install and run studies from time to time.</string>
    <!-- Learn more link for studies, links to an article for more information about studies. -->
    <string name="studies_learn_more">Learn more</string>

    <!-- Dialog message shown after removing a study -->
    <string name="studies_restart_app">The application will quit to apply changes</string>
    <!-- Dialog button to confirm the removing a study. -->
    <string name="studies_restart_dialog_ok">OK</string>
    <!-- Dialog button text for canceling removing a study. -->
    <string name="studies_restart_dialog_cancel">Cancel</string>
    <!-- Toast shown after turning on/off studies preferences -->
    <string name="studies_toast_quit_application" tools:ignore="UnusedResources">Quitting the application to apply changes…</string>

    <!-- Sessions -->
    <!-- Title for the list of tabs -->
    <string name="tab_header_label">Open tabs</string>
    <!-- Title for the list of tabs in the current private session -->
    <string moz:removedIn="96" name="tabs_header_private_title" tools:ignore="UnusedResources">Private session</string>
    <!-- Title for the list of tabs in the current private session -->
    <string name="tabs_header_private_tabs_title">Private tabs</string>
    <!-- Title for the list of tabs in the synced tabs -->
    <string name="tabs_header_synced_tabs_title">Synced tabs</string>
    <!-- Content description (not visible, for screen readers etc.): Add tab button. Adds a news tab when pressed -->
    <string name="add_tab">Add tab</string>
    <!-- Content description (not visible, for screen readers etc.): Add tab button. Adds a news tab when pressed -->
    <string name="add_private_tab">Add private tab</string>
    <!-- Text for the new tab button to indicate adding a new private tab in the tab -->
    <string name="tab_drawer_fab_content">Private</string>
    <!-- Text for the new tab button to indicate syncing command on the synced tabs page -->
    <string name="tab_drawer_fab_sync">Sync</string>
    <!-- Text shown as the title of the open tab tray -->
    <string moz:removedIn="96" name="tab_tray_title" tools:ignore="UnusedResources">Open Tabs</string>
    <!-- Text shown in the menu for saving tabs to a collection -->
    <string moz:removedIn="96" name="tab_tray_menu_item_save" tools:ignore="UnusedResources">Save to collection</string>
    <!-- Text shown in the menu for the collection selector -->
    <string moz:removedIn="95" name="tab_tray_menu_select" tools:ignore="UnusedResources">Select</string>
    <!-- Text shown in the menu for sharing all tabs -->
    <string name="tab_tray_menu_item_share">Share all tabs</string>
    <!-- Text shown in the menu to view recently closed tabs -->
    <string name="tab_tray_menu_recently_closed">Recently closed tabs</string>
    <!-- Text shown in the tabs tray inactive tabs section -->
    <string name="tab_tray_inactive_recently_closed" tools:ignore="UnusedResources">Recently closed</string>
    <!-- Text shown in the menu to view account settings -->
    <string name="tab_tray_menu_account_settings">Account settings</string>
    <!-- Text shown in the menu to view tab settings -->
    <string name="tab_tray_menu_tab_settings">Tab settings</string>
    <!-- Text shown in the menu for closing all tabs -->
    <string name="tab_tray_menu_item_close">Close all tabs</string>
    <!-- Shortcut action to open new tab -->
    <string moz:removedIn="96" name="tab_tray_menu_open_new_tab" tools:ignore="UnusedResources">New tab</string>
    <!-- Shortcut action to open the home screen -->
    <string moz:removedIn="96" name="tab_tray_menu_home" tools:ignore="UnusedResources">Go home</string>
    <!-- Shortcut action to toggle private mode -->
    <string moz:removedIn="96" name="tab_tray_menu_toggle" tools:ignore="UnusedResources">Toggle tab mode</string>
    <!-- Text shown in the multiselect menu for bookmarking selected tabs. -->
    <string name="tab_tray_multiselect_menu_item_bookmark">Bookmark</string>
    <!-- Text shown in the multiselect menu for closing selected tabs. -->
    <string name="tab_tray_multiselect_menu_item_close">Close</string>
    <!-- Content description for tabs tray multiselect share button -->
    <string name="tab_tray_multiselect_share_content_description">Share selected tabs</string>
    <!-- Content description for tabs tray multiselect menu -->
    <string name="tab_tray_multiselect_menu_content_description">Selected tabs menu</string>
    <!-- Content description (not visible, for screen readers etc.): Removes tab from collection button. Removes the selected tab from collection when pressed -->
    <string name="remove_tab_from_collection">Remove tab from collection</string>
    <!-- Text for button to enter multiselect mode in tabs tray -->
    <string name="tabs_tray_select_tabs">Select tabs</string>
    <!-- Content description (not visible, for screen readers etc.): Close tab button. Closes the current session when pressed -->
    <string name="close_tab">Close tab</string>
    <!-- Content description (not visible, for screen readers etc.): Close tab <title> button. First parameter is tab title  -->
    <string name="close_tab_title">Close tab %s</string>
    <!-- Content description (not visible, for screen readers etc.): Opens the open tabs menu when pressed -->
    <string name="open_tabs_menu">Open tabs menu</string>
    <!-- Open tabs menu item to close all tabs -->
    <string moz:removedIn="96" name="tabs_menu_close_all_tabs" tools:ignore="UnusedResources">Close all tabs</string>
    <!-- Open tabs menu item to share all tabs -->
    <string moz:removedIn="96" name="tabs_menu_share_tabs" tools:ignore="UnusedResources">Share tabs</string>
    <!-- Open tabs menu item to save tabs to collection -->
    <string name="tabs_menu_save_to_collection1">Save tabs to collection</string>
    <!-- Content description (not visible, for screen readers etc.): Opens the tab menu when pressed -->
    <string name="tab_menu">Tab menu</string>
    <!-- Tab menu item to share the tab -->
    <string moz:removedIn="96" name="tab_share" tools:ignore="UnusedResources">Share tab</string>
    <!-- Button in the current session menu. Deletes the session when pressed -->
    <string moz:removedIn="96" name="current_session_delete" tools:ignore="UnusedResources">Delete</string>
    <!-- Button in the current session menu. Saves the session when pressed -->
    <string moz:removedIn="96" name="current_session_save" tools:ignore="UnusedResources">Save</string>
    <!-- Button in the current session menu. Opens the share menu when pressed -->
    <string moz:removedIn="96" name="current_session_share" tools:ignore="UnusedResources">Share</string>
    <!-- Content description (not visible, for screen readers etc.): Title icon for current session menu -->
    <string moz:removedIn="96" name="current_session_image" tools:ignore="UnusedResources">Current session image</string>
    <!-- Button to save the current set of tabs into a collection -->
    <string moz:removedIn="96" name="save_to_collection" tools:ignore="UnusedResources">Save to collection</string>
    <!-- Text for the menu button to delete a collection -->
    <string name="collection_delete">Delete collection</string>
    <!-- Text for the menu button to rename a collection -->
    <string name="collection_rename">Rename collection</string>
    <!-- Text for the button to open tabs of the selected collection -->
    <string name="collection_open_tabs">Open tabs</string>

    <!-- Hint for adding name of a collection -->
    <string name="collection_name_hint">Collection name</string>
    <!-- Text for the menu button to rename a top site -->
	<string name="rename_top_site">Rename</string>
	<!-- Text for the menu button to remove a top site -->
	<string name="remove_top_site">Remove</string>

    <!-- Text for the menu button to delete a top site from history -->
    <string name="delete_from_history">Delete from history</string>
    <!-- Postfix for private WebApp titles, placeholder is replaced with app name -->
    <string name="pwa_site_controls_title_private">%1$s (Private Mode)</string>

    <!-- Button in the current tab tray header in multiselect mode. Saved the selected tabs to a collection when pressed. -->
    <string moz:removedIn="96" name="tab_tray_save_to_collection" tools:ignore="UnusedResources">Save</string>

    <!-- Title text for the normal tabs header in the tabs tray which are not part of any tab grouping. -->
    <string name="tab_tray_header_title_1">Other tabs</string>

    <!-- Title text for the normal tabs header in the tabs tray which are not part of any tab grouping. -->
    <string moz:removedIn="94" name="tab_tray_header_title" tools:ignore="UnusedResources">Other</string>
    <!-- Title text for the normal tabs header in the tabs tray which are not part of any tab grouping. -->
    <string name="tab_tray_header_title_1">Other tabs</string>

    <!-- History -->
    <!-- Text for the button to clear all history -->
    <string name="history_delete_all">Delete history</string>
    <!-- Text for the dialog to confirm clearing all history -->
    <string moz:removedIn="96" name="history_delete_all_dialog" tools:ignore="UnusedResources">Are you sure you want to clear your history?</string>
    <!-- Text for the snackbar to confirm that multiple browsing history items has been deleted -->
    <string name="history_delete_multiple_items_snackbar">History Deleted</string>
    <!-- Text for the snackbar to confirm that a single browsing history item has been deleted. The first parameter is the shortened URL of the deleted history item. -->
    <string name="history_delete_single_item_snackbar">Deleted %1$s</string>
    <!-- Text for positive action to delete history in deleting history dialog -->
    <string moz:removedIn="96" name="history_clear_dialog" tools:ignore="UnusedResources">Clear</string>
    <!-- Context description text for the button to delete a single history item -->
    <string name="history_delete_item">Delete</string>
    <!-- History multi select title in app bar
    The first parameter is the number of bookmarks selected -->
    <string name="history_multi_select_title">%1$d selected</string>
    <!-- Text for the button to clear selected history items. The first parameter
        is a digit showing the number of items you have selected -->
    <string moz:removedIn="96" name="history_delete_some" tools:ignore="UnusedResources">Delete %1$d items</string>
    <!-- Text for the header that groups the history for today -->
    <string name="history_today">Today</string>
    <!-- Text for the header that groups the history for yesterday -->
    <string name="history_yesterday">Yesterday</string>
    <!-- Text for the header that groups the history for last 24 hours -->
    <string moz:removedIn="96" name="history_24_hours" tools:ignore="UnusedResources">Last 24 hours</string>
    <!-- Text for the header that groups the history the past 7 days -->
    <string name="history_7_days">Last 7 days</string>
    <!-- Text for the header that groups the history the past 30 days -->
    <string name="history_30_days">Last 30 days</string>
    <!-- Text for the header that groups the history older than the last month -->
    <string name="history_older">Older</string>
    <!-- Text shown when no history exists -->
    <string name="history_empty_message">No history here</string>

    <!-- Downloads -->
    <!-- Text for the snackbar to confirm that multiple downloads items have been removed -->
    <string name="download_delete_multiple_items_snackbar_1">Downloads Removed</string>
    <!-- Text for the snackbar to confirm that a single download item has been removed. The first parameter is the name of the download item. -->
    <string name="download_delete_single_item_snackbar">Removed %1$s</string>
    <!-- Text shown when no download exists -->
    <string name="download_empty_message_1">No downloaded files</string>
    <!-- History multi select title in app bar
    The first parameter is the number of downloads selected -->
    <string name="download_multi_select_title">%1$d selected</string>


    <!-- History overflow menu open in new tab button -->
    <string moz:removedIn="96" name="download_menu_open" tools:ignore="UnusedResources">Open</string>
    <!-- Text for the button to remove a single download item -->
    <string name="download_delete_item_1">Remove</string>


    <!-- Crashes -->
    <!-- Title text displayed on the tab crash page. This first parameter is the name of the application (For example: Fenix) -->
    <string name="tab_crash_title_2">Sorry. %1$s can’t load that page.</string>
    <!-- Description text displayed on the tab crash page -->
    <string moz:removedIn="96" name="tab_crash_description" tools:ignore="UnusedResources">You can attempt to restore or close this tab below.</string>
    <!-- Send crash report checkbox text on the tab crash page -->
    <string name="tab_crash_send_report">Send crash report to Mozilla</string>
    <!-- Close tab button text on the tab crash page -->
    <string name="tab_crash_close">Close tab</string>
    <!-- Restore tab button text on the tab crash page -->
    <string name="tab_crash_restore">Restore tab</string>

    <!-- Content Description for session item menu button -->
    <string moz:removedIn="96" name="content_description_session_menu" tools:ignore="UnusedResources">Session options</string>

    <!-- Content Description for session item share button -->
    <string moz:removedIn="96" name="content_description_session_share" tools:ignore="UnusedResources">Share session</string>

    <!-- Bookmarks -->
    <!-- Content description for bookmarks library menu -->
    <string moz:removedIn="96" name="bookmark_menu_content_description" tools:ignore="UnusedResources">Bookmark menu</string>
    <!-- Screen title for editing bookmarks -->
    <string moz:removedIn="95" name="bookmark_edit" tools:ignore="UnusedResources">Edit bookmark</string>
    <!-- Screen title for selecting a bookmarks folder -->
    <string moz:removedIn="96" name="bookmark_select_folder" tools:ignore="UnusedResources">Select folder</string>
    <!-- Confirmation message for a dialog confirming if the user wants to delete the selected folder -->
    <string name="bookmark_delete_folder_confirmation_dialog">Are you sure you want to delete this folder?</string>
    <!-- Confirmation message for a dialog confirming if the user wants to delete multiple items including folders. Parameter will be replaced by app name. -->
    <string name="bookmark_delete_multiple_folders_confirmation_dialog">%s will delete the selected items.</string>
    <!-- Snackbar title shown after a folder has been deleted. This first parameter is the name of the deleted folder -->
    <string moz:removedIn="96" name="bookmark_delete_folder_snackbar" tools:ignore="UnusedResources">Deleted %1$s</string>
    <!-- Screen title for adding a bookmarks folder -->
    <string name="bookmark_add_folder">Add folder</string>
    <!-- Snackbar title shown after a bookmark has been created. -->
    <string name="bookmark_saved_snackbar">Bookmark saved!</string>
    <!-- Snackbar edit button shown after a bookmark has been created. -->
    <string name="edit_bookmark_snackbar_action">EDIT</string>
    <!-- Bookmark overflow menu edit button -->
    <string name="bookmark_menu_edit_button">Edit</string>
    <!-- Bookmark overflow menu select button -->
    <string moz:removedIn="96" name="bookmark_menu_select_button" tools:ignore="UnusedResources">Select</string>
    <!-- Bookmark overflow menu copy button -->
    <string name="bookmark_menu_copy_button">Copy</string>
    <!-- Bookmark overflow menu share button -->
    <string name="bookmark_menu_share_button">Share</string>
    <!-- Bookmark overflow menu open in new tab button -->
    <string name="bookmark_menu_open_in_new_tab_button">Open in new tab</string>
    <!-- Bookmark overflow menu open in private tab button -->
    <string name="bookmark_menu_open_in_private_tab_button">Open in private tab</string>
    <!-- Bookmark overflow menu delete button -->
    <string name="bookmark_menu_delete_button">Delete</string>
    <!--Bookmark overflow menu save button -->
    <string name="bookmark_menu_save_button">Save</string>
    <!-- Bookmark multi select title in app bar
     The first parameter is the number of bookmarks selected -->
    <string name="bookmarks_multi_select_title">%1$d selected</string>
    <!-- Bookmark editing screen title -->
    <string name="edit_bookmark_fragment_title">Edit bookmark</string>
    <!-- Bookmark folder editing screen title -->
    <string name="edit_bookmark_folder_fragment_title">Edit folder</string>
    <!-- Bookmark sign in button message -->
    <string name="bookmark_sign_in_button">Sign in to see synced bookmarks</string>
    <!-- Bookmark URL editing field label -->
    <string name="bookmark_url_label">URL</string>
    <!-- Bookmark FOLDER editing field label -->
    <string name="bookmark_folder_label">FOLDER</string>
    <!-- Bookmark NAME editing field label -->
    <string name="bookmark_name_label">NAME</string>
    <!-- Bookmark add folder screen title -->
    <string name="bookmark_add_folder_fragment_label">Add folder</string>
    <!-- Bookmark select folder screen title -->
    <string name="bookmark_select_folder_fragment_label">Select folder</string>
    <!-- Bookmark editing error missing title -->
    <string name="bookmark_empty_title_error">Must have a title</string>
    <!-- Bookmark editing error missing or improper URL -->
    <string name="bookmark_invalid_url_error">Invalid URL</string>
    <!-- Bookmark screen message for empty bookmarks folder -->
    <string name="bookmarks_empty_message">No bookmarks here</string>
    <!-- Bookmark snackbar message on deletion
     The first parameter is the host part of the URL of the bookmark deleted, if any -->
    <string name="bookmark_deletion_snackbar_message">Deleted %1$s</string>
    <!-- Bookmark snackbar message on deleting multiple bookmarks not including folders-->
    <string name="bookmark_deletion_multiple_snackbar_message_2">Bookmarks deleted</string>
    <!-- Bookmark snackbar message on deleting multiple bookmarks including folders-->
    <string name="bookmark_deletion_multiple_snackbar_message_3">Deleting selected folders</string>
    <!-- Bookmark undo button for deletion snackbar action -->
    <string name="bookmark_undo_deletion">UNDO</string>

    <!-- Site Permissions -->
    <!-- Site permissions preferences header -->
    <string moz:removedIn="96" name="permissions_header" tools:ignore="UnusedResources">Permissions</string>
    <!-- Button label that take the user to the Android App setting -->
    <string name="phone_feature_go_to_settings">Go to Settings</string>
    <!-- Content description (not visible, for screen readers etc.): Quick settings sheet
        to give users access to site specific information / settings. For example:
        Secure settings status and a button to modify site permissions -->
    <string name="quick_settings_sheet">Quick settings sheet</string>
    <!-- Label that indicates that this option it the recommended one -->
    <string name="phone_feature_recommended">Recommended</string>
    <!-- button that allows editing site permissions settings -->
    <string moz:removedIn="96" name="quick_settings_sheet_manage_site_permissions" tools:ignore="UnusedResources">Manage site permissions</string>
    <!-- Button label for clearing all the information of site permissions-->
    <string name="clear_permissions">Clear permissions</string>
    <!-- Button label for clearing a site permission-->
    <string name="clear_permission">Clear permission</string>
    <!-- Button label for clearing all the information on all sites-->
    <string name="clear_permissions_on_all_sites">Clear permissions on all sites</string>
    <!-- Preference for altering video and audio autoplay for all websites -->
    <string name="preference_browser_feature_autoplay">Autoplay</string>
    <!-- Preference for altering the camera access for all websites -->
    <string name="preference_phone_feature_camera">Camera</string>
    <!-- Preference for altering the microphone access for all websites -->
    <string name="preference_phone_feature_microphone">Microphone</string>
    <!-- Preference for altering the location access for all websites -->
    <string name="preference_phone_feature_location">Location</string>
    <!-- Preference for altering the notification access for all websites -->
    <string name="preference_phone_feature_notification">Notification</string>
    <!-- Preference for altering the persistent storage access for all websites -->
    <string name="preference_phone_feature_persistent_storage">Persistent Storage</string>
    <!-- Preference for altering the EME access for all websites -->
    <string name="preference_phone_feature_media_key_system_access">DRM-controlled content</string>
    <!-- Label that indicates that a permission must be asked always -->
    <string name="preference_option_phone_feature_ask_to_allow">Ask to allow</string>
    <!-- Label that indicates that a permission must be blocked -->
    <string name="preference_option_phone_feature_blocked">Blocked</string>
    <!-- Label that indicates that a permission must be allowed -->
    <string name="preference_option_phone_feature_allowed">Allowed</string>
    <!--Label that indicates a permission is by the Android OS-->
    <string name="phone_feature_blocked_by_android">Blocked by Android</string>
    <!-- Preference for showing a list of websites that the default configurations won't apply to them -->
    <string name="preference_exceptions">Exceptions</string>
    <!-- Summary of tracking protection preference if tracking protection is set to on -->
    <string name="tracking_protection_on">On</string>
    <!-- Summary of tracking protection preference if tracking protection is set to off -->
    <string name="tracking_protection_off">Off</string>
    <!-- Label for global setting that indicates that all video and audio autoplay is allowed -->
    <string name="preference_option_autoplay_allowed2">Allow audio and video</string>
    <!-- Label for site specific setting that indicates that all video and audio autoplay is allowed -->
    <string name="quick_setting_option_autoplay_allowed">Allow audio and video</string>
    <!-- Label that indicates that video and audio autoplay is only allowed over Wi-Fi -->
    <string name="preference_option_autoplay_allowed_wifi_only2">Block audio and video on cellular data only</string>
    <!-- Subtext that explains 'autoplay on Wi-Fi only' option -->
    <string name="preference_option_autoplay_allowed_wifi_subtext">Audio and video will play on Wi-Fi</string>
    <!-- Label for global setting that indicates that video autoplay is allowed, but audio autoplay is blocked -->
    <string name="preference_option_autoplay_block_audio2">Block audio only</string>
    <!-- Label for site specific setting that indicates that video autoplay is allowed, but audio autoplay is blocked -->
    <string name="quick_setting_option_autoplay_block_audio">Block audio only</string>
    <!-- Label for global setting that indicates that all video and audio autoplay is blocked -->
    <string name="preference_option_autoplay_blocked3">Block audio and video</string>
    <!-- Label for site specific setting that indicates that all video and audio autoplay is blocked -->
    <string name="quick_setting_option_autoplay_blocked">Block audio and video</string>
    <!-- Summary of delete browsing data on quit preference if it is set to on -->
    <string name="delete_browsing_data_quit_on">On</string>
    <!-- Summary of delete browsing data on quit preference if it is set to off -->
    <string name="delete_browsing_data_quit_off">Off</string>

    <!-- Summary of studies preference if it is set to on -->
    <string name="studies_on">On</string>
    <!-- Summary of studies data on quit preference if it is set to off -->
    <string name="studies_off">Off</string>

    <!-- Collections -->
    <!-- Collections header on home fragment -->
    <string name="collections_header">Collections</string>
    <!-- Content description (not visible, for screen readers etc.): Opens the collection menu when pressed -->
    <string name="collection_menu_button_content_description">Collection menu</string>
    <!-- Label to describe what collections are to a new user without any collections -->
    <string name="no_collections_description2">Collect the things that matter to you.\nGroup together similar searches, sites, and tabs for quick access later.</string>
    <!-- Title for the "select tabs" step of the collection creator -->
    <string name="create_collection_select_tabs">Select Tabs</string>
    <!-- Title for the "select collection" step of the collection creator -->
    <string name="create_collection_select_collection">Select collection</string>
    <!-- Title for the "name collection" step of the collection creator -->
    <string name="create_collection_name_collection">Name collection</string>
    <!-- Button to add new collection for the "select collection" step of the collection creator -->
    <string name="create_collection_add_new_collection">Add new collection</string>
    <!-- Button to select all tabs in the "select tabs" step of the collection creator -->
    <string name="create_collection_select_all">Select All</string>
    <!-- Button to deselect all tabs in the "select tabs" step of the collection creator -->
    <string name="create_collection_deselect_all">Deselect All</string>
    <!-- Text to prompt users to select the tabs to save in the "select tabs" step of the collection creator -->
    <string name="create_collection_save_to_collection_empty">Select tabs to save</string>
    <!-- Text to show users how many tabs they have selected in the "select tabs" step of the collection creator.
     %d is a placeholder for the number of tabs selected. -->
    <string name="create_collection_save_to_collection_tabs_selected">%d tabs selected</string>
    <!-- Text to show users they have one tab selected in the "select tabs" step of the collection creator.
    %d is a placeholder for the number of tabs selected. -->
    <string name="create_collection_save_to_collection_tab_selected">%d tab selected</string>
    <!-- Text shown in snackbar when multiple tabs have been saved in a collection -->
    <string name="create_collection_tabs_saved">Tabs saved!</string>
    <!-- Text shown in snackbar when one or multiple tabs have been saved in a new collection -->
    <string name="create_collection_tabs_saved_new_collection">Collection saved!</string>
    <!-- Text shown in snackbar when one tab has been saved in a collection -->
    <string name="create_collection_tab_saved">Tab saved!</string>
    <!-- Content description (not visible, for screen readers etc.): button to close the collection creator -->
    <string name="create_collection_close">Close</string>
    <!-- Button to save currently selected tabs in the "select tabs" step of the collection creator-->
    <string name="create_collection_save">Save</string>

    <!-- Snackbar action to view the collection the user just created or updated -->
    <string name="create_collection_view">View</string>

    <!-- Default name for a new collection in "name new collection" step of the collection creator. %d is a placeholder for the number of collections-->
    <string name="create_collection_default_name">Collection %d</string>

    <!-- Share -->
    <!-- Share screen header -->
    <string moz:removedIn="96" name="share_header" tools:ignore="UnusedResources">Send and Share</string>
    <!-- Share screen header -->
    <string name="share_header_2">Share</string>
    <!-- Content description (not visible, for screen readers etc.):
        "Share" button. Opens the share menu when pressed. -->
    <string name="share_button_content_description">Share</string>
    <!-- Sub-header in the dialog to share a link to another app -->
    <string moz:removedIn="96" name="share_link_subheader" tools:ignore="UnusedResources">Share a link</string>
    <!-- Sub-header in the dialog to share a link to another sync device -->
    <string name="share_device_subheader">Send to device</string>
    <!-- Sub-header in the dialog to share a link to an app from the full list -->
    <string name="share_link_all_apps_subheader">All actions</string>
    <!-- Sub-header in the dialog to share a link to an app from the most-recent sorted list -->
    <string name="share_link_recent_apps_subheader">Recently used</string>
    <!-- An option from the three dot menu to into sync -->
    <string name="sync_menu_sign_in">Sign in to sync</string>
    <!-- An option from the share dialog to sign into sync -->
    <string name="sync_sign_in">Sign in to Sync</string>
    <!-- An option from the share dialog to send link to all other sync devices -->
    <string name="sync_send_to_all">Send to all devices</string>
    <!-- An option from the share dialog to reconnect to sync -->
    <string name="sync_reconnect">Reconnect to Sync</string>
    <!-- Text displayed when sync is offline and cannot be accessed -->
    <string name="sync_offline">Offline</string>
    <!-- An option to connect additional devices -->
    <string name="sync_connect_device">Connect another device</string>
    <!-- The dialog text shown when additional devices are not available -->
    <string name="sync_connect_device_dialog">To send a tab, sign in to Firefox on at least one other device.</string>
    <!-- Confirmation dialog button -->
    <string name="sync_confirmation_button">Got it</string>
    <!-- Share error message -->
    <string name="share_error_snackbar">Cannot share to this app</string>
    <!-- Add new device screen title -->
    <string name="sync_add_new_device_title">Send to device</string>
    <!-- Text for the warning message on the Add new device screen -->
    <string name="sync_add_new_device_message">No Devices Connected</string>
    <!-- Text for the button to learn about sending tabs -->
    <string name="sync_add_new_device_learn_button">Learn About Sending Tabs…</string>
    <!-- Text for the button to connect another device -->
    <string name="sync_add_new_device_connect_button">Connect Another Device…</string>

    <!-- Notifications -->
    <!-- The user visible name of the "notification channel" (Android 8+ feature) for the ongoing notification shown while a browsing session is active. -->
    <string moz:removedIn="96" name="notification_pbm_channel_name" tools:ignore="UnusedResources">Private browsing session</string>
    <!-- Text shown in the notification that pops up to remind the user that a private browsing session is active. -->
    <string moz:removedIn="96" name="notification_pbm_delete_text" tools:ignore="UnusedResources">Delete private tabs</string>
    <!-- Text shown in the notification that pops up to remind the user that a private browsing session is active. -->
    <string name="notification_pbm_delete_text_2">Close private tabs</string>
    <!-- Notification action to open Fenix and resume the current browsing session. -->
    <string moz:removedIn="96" name="notification_pbm_action_open" tools:ignore="UnusedResources">Open</string>
    <!-- Notification action to delete all current private browsing sessions AND switch to Fenix (bring it to the foreground) -->
    <string moz:removedIn="96" name="notification_pbm_action_delete_and_open" tools:ignore="UnusedResources">Delete and Open</string>
    <!-- Name of the "Powered by Fenix" notification channel. Displayed in the "App notifications" system settings for the app -->
    <string moz:removedIn="96" name="notification_powered_by_channel_name" tools:ignore="UnusedResources">Powered By</string>
    <!-- Name of the marketing notification channel. Displayed in the "App notifications" system settings for the app -->
    <string name="notification_marketing_channel_name">Marketing</string>
    <!-- Title shown in the notification that pops up to remind the user to set fenix as default browser.
    %1$s is a placeholder that will be replaced by the app name (Fenix). -->
    <string name="notification_default_browser_title">%1$s is fast and private</string>
    <!-- Text shown in the notification that pops up to remind the user to set fenix as default browser.
    %1$s is a placeholder that will be replaced by the app name (Fenix). -->
    <string name="notification_default_browser_text">Make %1$s your default browser</string>

    <!-- Snackbar -->
    <!-- Text shown in snackbar when user deletes a collection -->
    <string name="snackbar_collection_deleted">Collection deleted</string>
    <!-- Text shown in snackbar when user renames a collection -->
    <string name="snackbar_collection_renamed">Collection renamed</string>
    <!-- Text shown in snackbar when user deletes a tab -->
    <string moz:removedIn="96" name="snackbar_tab_deleted" tools:ignore="UnusedResources">Tab deleted</string>
    <!-- Text shown in snackbar when user deletes all tabs -->
    <string moz:removedIn="96" name="snackbar_tabs_deleted" tools:ignore="UnusedResources">Tabs deleted</string>
    <!-- Text shown in snackbar when user closes a tab -->
    <string name="snackbar_tab_closed">Tab closed</string>
    <!-- Text shown in snackbar when user closes all tabs -->
    <string name="snackbar_tabs_closed">Tabs closed</string>
    <!-- Text shown in snackbar when user closes tabs -->
    <string moz:removedIn="96" name="snackbar_message_tabs_closed" tools:ignore="UnusedResources">Tabs closed!</string>
    <!-- Text shown in snackbar when user bookmarks a list of tabs -->
    <string name="snackbar_message_bookmarks_saved">Bookmarks saved!</string>
    <!-- Text shown in snackbar action for viewing bookmarks -->
    <string moz:removedIn="96" name="snackbar_message_bookmarks_view" tools:ignore="UnusedResources">View</string>
    <!-- Text shown in snackbar when user adds a site to top sites -->
    <string name="snackbar_added_to_top_sites">Added to top sites!</string>
    <!-- Text shown in snackbar when user closes a private tab -->
    <string name="snackbar_private_tab_closed">Private tab closed</string>
    <!-- Text shown in snackbar when user closes all private tabs -->
    <string name="snackbar_private_tabs_closed">Private tabs closed</string>
    <!-- Text shown in snackbar when user deletes all private tabs -->
    <string moz:removedIn="96" name="snackbar_private_tabs_deleted" tools:ignore="UnusedResources">Private tabs deleted</string>
    <!-- Text shown in snackbar to undo deleting a tab, top site or collection -->
    <string name="snackbar_deleted_undo">UNDO</string>
    <!-- Text shown in snackbar when user removes a top site -->
    <string moz:removedIn="96" name="snackbar_top_site_removed" tools:ignore="UnusedResources">Site removed</string>
    <!-- Text for action to undo deleting a tab or collection shown in a11y dialog -->
    <string moz:removedIn="96" name="a11y_dialog_deleted_undo" tools:ignore="UnusedResources">Undo</string>
    <!-- Text for action to confirm deleting a tab or collection shown in a11y dialog -->
    <string moz:removedIn="96" name="a11y_dialog_deleted_confirm" tools:ignore="UnusedResources">Confirm</string>
    <!-- QR code scanner prompt which appears after scanning a code, but before navigating to it
        First parameter is the name of the app, second parameter is the URL or text scanned-->
    <string name="qr_scanner_confirmation_dialog_message">Allow %1$s to open %2$s</string>
    <!-- QR code scanner prompt dialog positive option to allow navigation to scanned link -->
    <string name="qr_scanner_dialog_positive">ALLOW</string>
    <!-- QR code scanner prompt dialog positive option to deny navigation to scanned link -->
    <string name="qr_scanner_dialog_negative">DENY</string>
    <!-- QR code scanner prompt dialog error message shown when a hostname does not contain http or https. -->
    <string name="qr_scanner_dialog_invalid">Web address not valid.</string>
    <!-- QR code scanner prompt dialog positive option when there is an error -->
    <string name="qr_scanner_dialog_invalid_ok">OK</string>
    <!-- Tab collection deletion prompt dialog message. Placeholder will be replaced with the collection name -->
    <string name="tab_collection_dialog_message">Are you sure you want to delete %1$s?</string>
    <!-- Collection and tab deletion prompt dialog message. This will show when the last tab from a collection is deleted -->
    <string name="delete_tab_and_collection_dialog_message">Deleting this tab will delete the entire collection. You can create new collections at any time.</string>
    <!-- Collection and tab deletion prompt dialog title. Placeholder will be replaced with the collection name. This will show when the last tab from a collection is deleted -->
    <string name="delete_tab_and_collection_dialog_title">Delete %1$s?</string>
    <!-- Tab collection deletion prompt dialog option to delete the collection -->
    <string name="tab_collection_dialog_positive">Delete</string>
    <!-- Text displayed in a notification when the user enters full screen mode -->
    <string name="full_screen_notification">Entering full screen mode</string>
    <!-- Message for copying the URL via long press on the toolbar -->
    <string name="url_copied">URL copied</string>
    <!-- Sample text for accessibility font size -->
    <string name="accessibility_text_size_sample_text_1">This is sample text. It is here to show how text will appear when you increase or decrease the size with this setting.</string>
    <!-- Summary for Accessibility Text Size Scaling Preference -->
    <string name="preference_accessibility_text_size_summary">Make text on websites larger or smaller</string>
    <!-- Title for Accessibility Text Size Scaling Preference -->
    <string name="preference_accessibility_font_size_title">Font Size</string>

    <!-- Title for Accessibility Text Automatic Size Scaling Preference -->
    <string name="preference_accessibility_auto_size_2">Automatic font sizing</string>
    <!-- Summary for Accessibility Text Automatic Size Scaling Preference -->
    <string name="preference_accessibility_auto_size_summary">Font size will match your Android settings. Disable to manage font size here.</string>

    <!-- Title for the Delete browsing data preference -->
    <string name="preferences_delete_browsing_data">Delete browsing data</string>
    <!-- Title for the tabs item in Delete browsing data -->
    <string name="preferences_delete_browsing_data_tabs_title_2">Open tabs</string>
    <!-- Subtitle for the tabs item in Delete browsing data, parameter will be replaced with the number of open tabs -->
    <string name="preferences_delete_browsing_data_tabs_subtitle">%d tabs</string>
    <!-- Title for the data and history items in Delete browsing data -->
    <string name="preferences_delete_browsing_data_browsing_data_title">Browsing history and site data</string>
    <!-- Subtitle for the data and history items in delete browsing data, parameter will be replaced with the
        number of history items the user has -->
    <string name="preferences_delete_browsing_data_browsing_data_subtitle">%d addresses</string>
    <!-- Title for history items in Delete browsing data -->
    <string moz:removedIn="96" name="preferences_delete_browsing_data_browsing_history_title" tools:ignore="UnusedResources">History</string>
    <!-- Subtitle for the history items in delete browsing data, parameter will be replaced with the
        number of history pages the user has -->
    <string moz:removedIn="96" name="preferences_delete_browsing_data_browsing_history_subtitle" tools:ignore="UnusedResources">%d pages</string>
    <!-- Title for the cookies item in Delete browsing data -->
    <string name="preferences_delete_browsing_data_cookies">Cookies</string>
    <!-- Subtitle for the cookies item in Delete browsing data -->
    <string name="preferences_delete_browsing_data_cookies_subtitle">You’ll be logged out of most sites</string>
    <!-- Title for the cached images and files item in Delete browsing data -->
    <string name="preferences_delete_browsing_data_cached_files">Cached images and files</string>
    <!-- Subtitle for the cached images and files item in Delete browsing data -->
    <string name="preferences_delete_browsing_data_cached_files_subtitle">Frees up storage space</string>
    <!-- Title for the site permissions item in Delete browsing data -->
    <string name="preferences_delete_browsing_data_site_permissions">Site permissions</string>
    <!-- Title for the downloads item in Delete browsing data -->
    <string name="preferences_delete_browsing_data_downloads">Downloads</string>
    <!-- Text for the button to delete browsing data -->
    <string name="preferences_delete_browsing_data_button">Delete browsing data</string>
    <!-- Title for the Delete browsing data on quit preference -->
    <string name="preferences_delete_browsing_data_on_quit">Delete browsing data on quit</string>
    <!-- Summary for the Delete browsing data on quit preference. "Quit" translation should match delete_browsing_data_on_quit_action translation. -->
    <string moz:removedIn="96" name="preference_summary_delete_browsing_data_on_quit" tools:ignore="UnusedResources">Automatically deletes browsing data when you select &quot;Quit&quot; from the main menu</string>
    <!-- Summary for the Delete browsing data on quit preference. "Quit" translation should match delete_browsing_data_on_quit_action translation. -->
    <string name="preference_summary_delete_browsing_data_on_quit_2">Automatically deletes browsing data when you select \&quot;Quit\&quot; from the main menu</string>
    <!-- Action item in menu for the Delete browsing data on quit feature -->
    <string name="delete_browsing_data_on_quit_action">Quit</string>

    <!-- Dialog message to the user asking to delete browsing data. -->
    <string name="delete_browsing_data_prompt_message">This will delete all of your browsing data.</string>
    <!-- Dialog message to the user asking to delete browsing data. Parameter will be replaced by app name. -->
    <string name="delete_browsing_data_prompt_message_3">%s will delete the selected browsing data.</string>
    <!-- Text for the cancel button for the data deletion dialog -->
    <string name="delete_browsing_data_prompt_cancel">Cancel</string>
    <!-- Text for the allow button for the data deletion dialog -->
    <string name="delete_browsing_data_prompt_allow">Delete</string>
    <!-- Text for the snackbar confirmation that the data was deleted -->
    <string name="preferences_delete_browsing_data_snackbar">Browsing data deleted</string>
    <!-- Text for the snackbar to show the user that the deletion of browsing data is in progress -->
    <string name="deleting_browsing_data_in_progress">Deleting browsing data…</string>

    <!-- Tips -->
    <!-- text for firefox preview moving tip header "Firefox Preview" and "Firefox Nightly" are intentionally hardcoded -->
    <string name="tip_firefox_preview_moved_header">Firefox Preview is now Firefox Nightly</string>
    <!-- text for firefox preview moving tip description -->
    <string name="tip_firefox_preview_moved_description">Firefox Nightly gets updated every night and has experimental new features.
        However, it may be less stable. Download our beta browser for a more stable experience.</string>

    <!-- text for firefox preview moving tip button. "Firefox for Android Beta" is intentionally hardcoded -->
    <string name="tip_firefox_preview_moved_button_2">Get Firefox for Android Beta</string>

    <!-- text for firefox preview moving tip header. "Firefox Nightly" is intentionally hardcoded -->
    <string name="tip_firefox_preview_moved_header_preview_installed">Firefox Nightly has moved</string>
    <!-- text for firefox preview moving tip description -->
    <string name="tip_firefox_preview_moved_description_preview_installed">This app will no longer receive security updates. Stop using this app and switch to the new Nightly.
        \n\nTo transfer your bookmarks, logins, and history to another app, create a Firefox account.</string>
    <!-- text for firefox preview moving tip button  -->
    <string name="tip_firefox_preview_moved_button_preview_installed">Switch to the new Nightly</string>

    <!-- text for firefox preview moving tip header. "Firefox Nightly" is intentionally hardcoded -->
    <string name="tip_firefox_preview_moved_header_preview_not_installed">Firefox Nightly has moved</string>

    <!-- text for firefox preview moving tip description -->
    <string name="tip_firefox_preview_moved_description_preview_not_installed">This app will no longer receive security updates. Get the new Nightly and stop using this app.
        \n\nTo transfer your bookmarks, logins, and history to another app, create a Firefox account.</string>
    <!-- text for firefox preview moving tip button  -->
    <string name="tip_firefox_preview_moved_button_preview_not_installed">Get the new Nightly</string>

    <!-- Onboarding -->
    <!-- Text for onboarding welcome message
    The first parameter is the name of the app (e.g. Firefox Preview) -->
    <string name="onboarding_header">Welcome to %s!</string>
    <!-- text for the Firefox Accounts section header -->
    <string moz:removedIn="96" name="onboarding_fxa_section_header" tools:ignore="UnusedResources">Already have an account?</string>
    <!-- text for the Firefox account onboarding sign in card header. The word "Firefox" should not be translated -->
    <string name="onboarding_account_sign_in_header_1">Sync Firefox between devices</string>
    <!-- Text for the button to learn more about signing in to your Firefox account -->
    <string name="onboarding_manual_sign_in_description">Bring bookmarks, history, and passwords to Firefox on this device.</string>
    <!-- text for the firefox account onboarding card header when we detect you're already signed in to
        another Firefox browser. (The word `Firefox` should not be translated)
        The first parameter is the email of the detected user's account -->
    <string moz:removedIn="96" name="onboarding_firefox_account_auto_signin_header_3" tools:ignore="UnusedResources">You are signed in as %s on another Firefox browser on this device. Would you like to sign in with this account?</string>
    <!-- text for the button to confirm automatic sign-in -->
    <string moz:removedIn="96" name="onboarding_firefox_account_auto_signin_confirm" tools:ignore="UnusedResources">Yes, sign me in</string>
    <!-- text for the automatic sign-in button while signing in is in process -->
    <string moz:removedIn="96" name="onboarding_firefox_account_signing_in" tools:ignore="UnusedResources">Signing in…</string>
    <!-- text for the button to manually sign into Firefox account. -->
    <string name="onboarding_firefox_account_sign_in_1">Sign up</string>
    <!-- text for the button to stay signed out when presented with an option to automatically sign-in. -->
    <string moz:removedIn="96" name="onboarding_firefox_account_stay_signed_out" tools:ignore="UnusedResources">Stay signed out</string>
    <!-- text to display in the snackbar once account is signed-in -->
    <string name="onboarding_firefox_account_sync_is_on">Sync is on</string>
    <!-- text to display in the snackbar if automatic sign-in fails. user may try again -->
    <string moz:removedIn="96" name="onboarding_firefox_account_automatic_signin_failed" tools:ignore="UnusedResources">Failed to sign-in</string>
    <!-- text for the tracking protection onboarding card header -->
    <string name="onboarding_tracking_protection_header_3">Always-on privacy</string>
    <!-- text for the tracking protection card description. 'Firefox' intentionally hardcoded here -->
    <string name="onboarding_tracking_protection_description_3">Firefox automatically stops companies from secretly following you around the web.</string>
    <!-- text for tracking protection radio button option for standard level of blocking -->
    <string name="onboarding_tracking_protection_standard_button_2">Standard (default)</string>
    <!-- text for standard blocking option button description -->
    <string name="onboarding_tracking_protection_standard_button_description_3">Balanced for privacy and performance. Pages load normally.</string>
    <!-- text for tracking protection radio button option for strict level of blocking -->
    <string moz:removedIn="96" name="onboarding_tracking_protection_strict_button" tools:ignore="UnusedResources">Strict (recommended)</string>
    <!-- text for tracking protection radio button option for strict level of blocking -->
    <string name="onboarding_tracking_protection_strict_option">Strict</string>
    <!-- text for strict blocking option button description -->
    <string name="onboarding_tracking_protection_strict_button_description_3">Blocks more trackers so pages load faster, but some on-page functionally may break.</string>
    <!-- text for the toolbar position card header  -->
    <string name="onboarding_toolbar_placement_header_1">Pick your toolbar placement</string>
    <!-- text for the toolbar position card description -->
    <string name="onboarding_toolbar_placement_description_1">Put the toolbar within easy reach. Keep it on the bottom, or move it to the top.</string>
    <!-- text for the privacy notice onboarding card header -->
    <string name="onboarding_privacy_notice_header">Your privacy</string>
    <!-- text for the privacy notice onboarding card description
    The first parameter is the name of the app (e.g. Firefox Preview) Substitute %s for long browser name. -->
    <string name="onboarding_privacy_notice_description2">We’ve designed %s to give you control over what you share online and what you share with us.</string>
    <!-- Text for the button to read the privacy notice -->
    <string name="onboarding_privacy_notice_read_button">Read our privacy notice</string>

    <!-- text for the button to finish onboarding -->
    <string name="onboarding_finish">Start browsing</string>

    <!-- Onboarding theme -->
    <!-- text for the theme picker onboarding card header -->
    <string name="onboarding_theme_picker_header">Choose your theme</string>
    <!-- text for the theme picker onboarding card description -->
    <string name="onboarding_theme_picker_description_2">Save some battery and your eyesight with dark mode.</string>
    <!-- Automatic theme setting (will follow device setting) -->
    <string name="onboarding_theme_automatic_title">Automatic</string>
    <!-- Summary of automatic theme setting (will follow device setting) -->
    <string name="onboarding_theme_automatic_summary">Adapts to your device settings</string>
    <!-- Theme setting for dark mode -->
    <string name="onboarding_theme_dark_title">Dark theme</string>
    <!-- Theme setting for light mode -->
    <string name="onboarding_theme_light_title">Light theme</string>

    <!-- Text shown in snackbar when multiple tabs have been sent to device -->
    <string name="sync_sent_tabs_snackbar">Tabs sent!</string>
    <!-- Text shown in snackbar when one tab has been sent to device  -->
    <string name="sync_sent_tab_snackbar">Tab sent!</string>
    <!-- Text shown in snackbar when sharing tabs failed  -->
    <string name="sync_sent_tab_error_snackbar">Unable to send</string>
    <!-- Text shown in snackbar for the "retry" action that the user has after sharing tabs failed -->
    <string name="sync_sent_tab_error_snackbar_action">RETRY</string>
    <!-- Title of QR Pairing Fragment -->
    <string name="sync_scan_code">Scan the code</string>
    <!-- Instructions on how to access pairing -->
    <string name="sign_in_instructions"><![CDATA[On your computer open Firefox and go to <b>https://firefox.com/pair</b>]]></string>
    <!-- Text shown for sign in pairing when ready -->
    <string name="sign_in_ready_for_scan">Ready to scan</string>
    <!-- Text shown for settings option for sign with pairing -->
    <string name="sign_in_with_camera">Sign in with your camera</string>
    <!-- Text shown for settings option for sign with email -->
    <string name="sign_in_with_email">Use email instead</string>
    <!-- Text shown for settings option for create new account text.'Firefox' intentionally hardcoded here.-->
    <string name="sign_in_create_account_text"><![CDATA[No account? <u>Create one</u> to sync Firefox between devices.]]></string>
    <!-- Text shown in confirmation dialog to sign out of account -->
    <string moz:removedIn="96" name="sign_out_confirmation_message" tools:ignore="UnusedResources">Firefox will stop syncing with your account, but won’t delete any of your browsing data on this device.</string>
    <!-- Text shown in confirmation dialog to sign out of account. The first parameter is the name of the app (e.g. Firefox Preview) -->
    <string name="sign_out_confirmation_message_2">%s will stop syncing with your account, but won’t delete any of your browsing data on this device.</string>
    <!-- Option to continue signing out of account shown in confirmation dialog to sign out of account -->
    <string name="sign_out_disconnect">Disconnect</string>
    <!-- Option to cancel signing out shown in confirmation dialog to sign out of account -->
    <string name="sign_out_cancel">Cancel</string>
    <!-- Error message snackbar shown after the user tried to select a default folder which cannot be altered -->
    <string name="bookmark_cannot_edit_root">Can’t edit default folders</string>

    <!-- Enhanced Tracking Protection -->
    <!-- Link displayed in enhanced tracking protection panel to access tracking protection settings -->
    <string name="etp_settings">Protection Settings</string>
    <!-- Preference title for enhanced tracking protection settings -->
    <string name="preference_enhanced_tracking_protection">Enhanced Tracking Protection</string>
    <!-- Title for the description of enhanced tracking protection -->
    <string name="preference_enhanced_tracking_protection_explanation_title">Browse without being followed</string>
    <!-- Description of enhanced tracking protection. The first parameter is the name of the application (For example: Fenix) -->
    <string name="preference_enhanced_tracking_protection_explanation">Keep your data to yourself. %s protects you from many of the most common trackers that follow what you do online.</string>
    <!-- Text displayed that links to website about enhanced tracking protection -->
    <string name="preference_enhanced_tracking_protection_explanation_learn_more">Learn more</string>
    <!-- Preference for enhanced tracking protection for the standard protection settings -->
    <string name="preference_enhanced_tracking_protection_standard_default_1">Standard (default)</string>
    <!-- Preference description for enhanced tracking protection for the standard protection settings -->
    <string name="preference_enhanced_tracking_protection_standard_description_4">balanced for privacy and performance. Pages load normally.</string>
    <!--  Accessibility text for the Standard protection information icon  -->
    <string name="preference_enhanced_tracking_protection_standard_info_button">What’s blocked by standard tracking protection</string>
    <!-- Preference for enhanced tracking protection for the strict protection settings -->
    <string name="preference_enhanced_tracking_protection_strict">Strict</string>
    <!-- Preference description for enhanced tracking protection for the strict protection settings -->
    <string name="preference_enhanced_tracking_protection_strict_description_3">Blocks more trackers so pages load faster, but some on-page functionality may break.</string>
    <!--  Accessibility text for the Strict protection information icon  -->
    <string name="preference_enhanced_tracking_protection_strict_info_button">What’s blocked by strict tracking protection</string>
    <!-- Preference for enhanced tracking protection for the custom protection settings -->
    <string name="preference_enhanced_tracking_protection_custom">Custom</string>
    <!-- Preference description for enhanced tracking protection for the strict protection settings -->
    <string name="preference_enhanced_tracking_protection_custom_description_2">Choose which trackers and scripts to block.</string>
    <!--  Accessibility text for the Strict protection information icon  -->
    <string name="preference_enhanced_tracking_protection_custom_info_button">What’s blocked by custom tracking protection</string>
    <!-- Header for categories that are being blocked by current Enhanced Tracking Protection settings -->
    <!-- Preference for enhanced tracking protection for the custom protection settings for cookies-->
    <string name="preference_enhanced_tracking_protection_custom_cookies">Cookies</string>
    <!-- Option for enhanced tracking protection for the custom protection settings for cookies-->
    <string name="preference_enhanced_tracking_protection_custom_cookies_1">Cross-site and social media trackers</string>
    <!-- Option for enhanced tracking protection for the custom protection settings for cookies-->
    <string name="preference_enhanced_tracking_protection_custom_cookies_2">Cookies from unvisited sites</string>
    <!-- Option for enhanced tracking protection for the custom protection settings for cookies-->
    <string name="preference_enhanced_tracking_protection_custom_cookies_3">All third-party cookies (may cause websites to break)</string>
    <!-- Option for enhanced tracking protection for the custom protection settings for cookies-->
    <string name="preference_enhanced_tracking_protection_custom_cookies_4">All cookies (will cause websites to break)</string>
    <!-- Preference for enhanced tracking protection for the custom protection settings for tracking content -->
    <string name="preference_enhanced_tracking_protection_custom_tracking_content">Tracking content</string>
    <!-- Option for enhanced tracking protection for the custom protection settings for tracking content-->
    <string name="preference_enhanced_tracking_protection_custom_tracking_content_1">In all tabs</string>
    <!-- Option for enhanced tracking protection for the custom protection settings for tracking content-->
    <string name="preference_enhanced_tracking_protection_custom_tracking_content_2">Only in Private tabs</string>
    <!-- Option for enhanced tracking protection for the custom protection settings for tracking content-->
    <string moz:removedIn="96" name="preference_enhanced_tracking_protection_custom_tracking_content_3" tools:ignore="UnusedResources">Only in Custom tabs</string>
    <!-- Preference for enhanced tracking protection for the custom protection settings -->
    <string name="preference_enhanced_tracking_protection_custom_cryptominers">Cryptominers</string>
    <!-- Preference for enhanced tracking protection for the custom protection settings -->
    <string name="preference_enhanced_tracking_protection_custom_fingerprinters">Fingerprinters</string>
    <!-- Button label for navigating to the Enhanced Tracking Protection details -->
    <string name="enhanced_tracking_protection_details">Details</string>
    <!-- Header for categories that are being being blocked by current Enhanced Tracking Protection settings -->
    <string name="enhanced_tracking_protection_blocked">Blocked</string>
    <!-- Header for categories that are being not being blocked by current Enhanced Tracking Protection settings -->
    <string name="enhanced_tracking_protection_allowed">Allowed</string>
    <!-- Category of trackers (social media trackers) that can be blocked by Enhanced Tracking Protection -->
    <string name="etp_social_media_trackers_title">Social Media Trackers</string>
    <!-- Description of social media trackers that can be blocked by Enhanced Tracking Protection -->
    <string name="etp_social_media_trackers_description">Limits the ability of social networks to track your browsing activity around the web.</string>
    <!-- Category of trackers (cross-site tracking cookies) that can be blocked by Enhanced Tracking Protection -->
    <string name="etp_cookies_title">Cross-Site Tracking Cookies</string>
    <!-- Description of cross-site tracking cookies that can be blocked by Enhanced Tracking Protection -->
    <string name="etp_cookies_description">Blocks cookies that ad networks and analytics companies use to compile your browsing data across many sites.</string>
    <!-- Category of trackers (cryptominers) that can be blocked by Enhanced Tracking Protection -->
    <string name="etp_cryptominers_title">Cryptominers</string>
    <!-- Description of cryptominers that can be blocked by Enhanced Tracking Protection -->
    <string name="etp_cryptominers_description">Prevents malicious scripts gaining access to your device to mine digital currency.</string>
    <!-- Category of trackers (fingerprinters) that can be blocked by Enhanced Tracking Protection -->
    <string name="etp_fingerprinters_title">Fingerprinters</string>
    <!-- Description of fingerprinters that can be blocked by Enhanced Tracking Protection -->
    <string name="etp_fingerprinters_description">Stops uniquely identifiable data from being collected about your device that can be used for tracking purposes.</string>
    <!-- Category of trackers (tracking content) that can be blocked by Enhanced Tracking Protection -->
    <string name="etp_tracking_content_title">Tracking Content</string>
    <!-- Description of tracking content that can be blocked by Enhanced Tracking Protection -->
    <string name="etp_tracking_content_description">Stops outside ads, videos, and other content from loading that contains tracking code. May affect some website functionality.</string>
    <!-- Enhanced Tracking Protection message that protection is currently on for this site -->
    <string name="etp_panel_on">Protections are ON for this site</string>
    <!-- Enhanced Tracking Protection message that protection is currently off for this site -->
    <string name="etp_panel_off">Protections are OFF for this site</string>
    <!-- Header for exceptions list for which sites enhanced tracking protection is always off -->
    <string name="enhanced_tracking_protection_exceptions">Enhanced Tracking Protection is off for these websites</string>
    <!-- Content description (not visible, for screen readers etc.): Navigate
    back from ETP details (Ex: Tracking content) -->
    <string name="etp_back_button_content_description">Navigate back</string>
    <!-- About page Your rights link text -->
    <string moz:removedIn="96" name="about_your_rights" tools:ignore="UnusedResources">Your rights</string>
    <!-- About page link text to open open source licenses screen -->
    <string moz:removedIn="96" name="about_open_source_licenses" tools:ignore="UnusedResources">Open source libraries we use</string>
    <!-- About page link text to open what's new link -->
    <string name="about_whats_new">What’s new in %s</string>
    <!-- Open source licenses page title
    The first parameter is the app name -->
    <string name="open_source_licenses_title">%s | OSS Libraries</string>

    <!-- Category of trackers (redirect trackers) that can be blocked by Enhanced Tracking Protection -->
    <string name="etp_redirect_trackers_title">Redirect Trackers</string>
    <!-- Description of redirect tracker cookies that can be blocked by Enhanced Tracking Protection -->
    <string name="etp_redirect_trackers_description">Clears cookies set by redirects to known tracking websites.</string>

    <!-- Description of the SmartBlock Enhanced Tracking Protection feature. The * symbol is intentionally hardcoded here,
         as we use it on the UI to indicate which trackers have been partially unblocked.  -->
    <string name="preference_etp_smartblock_description">Some trackers marked below have been partially unblocked on this page because you interacted with them *.</string>
    <!-- Text displayed that links to website about enhanced tracking protection SmartBlock -->
    <string name="preference_etp_smartblock_learn_more">Learn more</string>

    <!-- About page link text to open support link -->
    <string name="about_support">Support</string>
    <!-- About page link text to list of past crashes (like about:crashes on desktop) -->
    <string name="about_crashes">Crashes</string>
    <!-- About page link text to open privacy notice link -->
    <string name="about_privacy_notice">Privacy notice</string>
    <!-- About page link text to open know your rights link -->
    <string name="about_know_your_rights">Know your rights</string>
    <!-- About page link text to open licensing information link -->
    <string name="about_licensing_information">Licensing information</string>
    <!-- About page link text to open a screen with libraries that are used -->
    <string name="about_other_open_source_libraries">Libraries that we use</string>

    <!-- Toast shown to the user when they are activating the secret dev menu
        The first parameter is number of long clicks left to enable the menu -->
    <string name="about_debug_menu_toast_progress">Debug menu: %1$d click(s) left to enable</string>
    <string name="about_debug_menu_toast_done">Debug menu enabled</string>

    <!-- Content description of the tab counter toolbar button when one tab is open -->
    <string moz:removedIn="96" name="tab_counter_content_description_one_tab" tools:ignore="UnusedResources">1 tab</string>
    <!-- Content description of the tab counter toolbar button when multiple tabs are open. First parameter will be replaced with the number of tabs (always more than one) -->
    <string moz:removedIn="96" name="tab_counter_content_description_multi_tab" tools:ignore="UnusedResources">%d tabs</string>

    <!-- Browser long press popup menu -->
    <!-- Copy the current url -->
    <string name="browser_toolbar_long_press_popup_copy">Copy</string>
    <!-- Paste & go the text in the clipboard. '&amp;' is replaced with the ampersand symbol: & -->
    <string name="browser_toolbar_long_press_popup_paste_and_go">Paste &amp; Go</string>
    <!-- Paste the text in the clipboard -->
    <string name="browser_toolbar_long_press_popup_paste">Paste</string>
    <!-- Snackbar message shown after an URL has been copied to clipboard. -->
    <string name="browser_toolbar_url_copied_to_clipboard_snackbar">URL copied to clipboard</string>

    <!-- Title text for the Add To Homescreen dialog -->
    <string name="add_to_homescreen_title">Add to Home screen</string>
    <!-- Cancel button text for the Add to Homescreen dialog -->
    <string name="add_to_homescreen_cancel">Cancel</string>
    <!-- Add button text for the Add to Homescreen dialog -->
    <string name="add_to_homescreen_add">Add</string>
    <!-- Continue to website button text for the first-time Add to Homescreen dialog -->
    <string name="add_to_homescreen_continue">Continue to website</string>
    <!-- Placeholder text for the TextView in the Add to Homescreen dialog -->
    <string name="add_to_homescreen_text_placeholder">Shortcut name</string>

    <!-- Describes the add to homescreen functionality -->
    <string name="add_to_homescreen_description_2">You can easily add this website to your device’s Home screen to have instant access and browse faster with an app-like experience.</string>

    <!-- Preference for managing the settings for logins and passwords in Fenix -->
    <string name="preferences_passwords_logins_and_passwords">Logins and passwords</string>
    <!-- Preference for managing the saving of logins and passwords in Fenix -->
    <string name="preferences_passwords_save_logins">Save logins and passwords</string>
    <!-- Preference option for asking to save passwords in Fenix -->
    <string name="preferences_passwords_save_logins_ask_to_save">Ask to save</string>
    <!-- Preference option for never saving passwords in Fenix -->
    <string name="preferences_passwords_save_logins_never_save">Never save</string>
    <!-- Preference for autofilling saved logins in Firefox (in web content), %1$s will be replaced with the app name -->
    <string name="preferences_passwords_autofill2">Autofill in %1$s</string>
    <!-- Description for the preference for autofilling saved logins in Firefox (in web content), %1$s will be replaced with the app name -->
    <string name="preferences_passwords_autofill_description">Fill and save usernames and passwords in websites while using %1$s.</string>
    <!-- Preference for autofilling logins from Fenix in other apps (e.g. autofilling the Twitter app) -->
    <string name="preferences_android_autofill">Autofill in other apps</string>
    <!-- Description for the preference for autofilling logins from Fenix in other apps (e.g. autofilling the Twitter app) -->
    <string name="preferences_android_autofill_description">Fill usernames and passwords in other apps on your device.</string>

    <!-- Preference option for adding a login -->
    <string name="preferences_logins_add_login">Add login</string>

    <!-- Preference for syncing saved logins in Fenix -->
    <string name="preferences_passwords_sync_logins">Sync logins</string>
    <!-- Preference for syncing saved logins in Fenix, when not signed in-->
    <string name="preferences_passwords_sync_logins_across_devices">Sync logins across devices</string>
    <!-- Syncing saved logins in Fenix needs reconnect to sync -->
    <string moz:removedIn="96" name="preferences_passwords_sync_logins_reconnect" tools:ignore="UnusedResources">Reconnect</string>
    <!-- Syncing saved logins in Fenix needs login -->
    <string moz:removedIn="96" name="preferences_passwords_sync_logins_sign_in" tools:ignore="UnusedResources">Sign in to Sync</string>
    <!-- Preference to access list of saved logins -->
    <string name="preferences_passwords_saved_logins">Saved logins</string>
    <!-- Description of empty list of saved passwords. Placeholder is replaced with app name.  -->
    <string name="preferences_passwords_saved_logins_description_empty_text">The logins you save or sync to %s will show up here.</string>
    <!-- Preference to access list of saved logins -->
    <string name="preferences_passwords_saved_logins_description_empty_learn_more_link">Learn more about Sync.</string>
    <!-- Preference to access list of login exceptions that we never save logins for -->
    <string name="preferences_passwords_exceptions">Exceptions</string>
    <!-- Empty description of list of login exceptions that we never save logins for -->
    <string name="preferences_passwords_exceptions_description_empty">Logins and passwords that are not saved will be shown here.</string>
    <!-- Description of list of login exceptions that we never save logins for -->
    <string name="preferences_passwords_exceptions_description">Logins and passwords will not be saved for these sites.</string>
    <!-- Text on button to remove all saved login exceptions -->
    <string name="preferences_passwords_exceptions_remove_all">Delete all exceptions</string>
    <!-- Hint for search box in logins list -->
    <string name="preferences_passwords_saved_logins_search">Search logins</string>
    <!-- Option to sort logins list A-Z, alphabetically -->
    <string moz:removedIn="96" name="preferences_passwords_saved_logins_alphabetically" tools:ignore="UnusedResources">Alphabetically</string>
    <!-- Option to sort logins list by most recently used -->
    <string moz:removedIn="96" name="preferences_passwords_saved_logins_recently_used" tools:ignore="UnusedResources">Recently used</string>
    <!-- The header for the site that a login is for -->
    <string name="preferences_passwords_saved_logins_site">Site</string>
    <!-- The header for the username for a login -->
    <string name="preferences_passwords_saved_logins_username">Username</string>
    <!-- The header for the password for a login -->
    <string name="preferences_passwords_saved_logins_password">Password</string>
    <!-- Message displayed in security prompt to reenter a secret pin to access saved logins -->
    <string moz:removedIn="96" name="preferences_passwords_saved_logins_enter_pin" tools:ignore="UnusedResources">Re-enter your PIN</string>
    <!-- Message displayed in security prompt to access saved logins -->
    <string moz:removedIn="96" name="preferences_passwords_saved_logins_enter_pin_description" tools:ignore="UnusedResources">Unlock to view your saved logins</string>
    <!-- Message displayed when a connection is insecure and we detect the user is entering a password -->
    <string moz:removedIn="96" name="logins_insecure_connection_warning" tools:ignore="UnusedResources">This connection is not secure. Logins entered here could be compromised.</string>
    <!-- Learn more link that will link to a page with more information displayed when a connection is insecure and we detect the user is entering a password -->
    <string moz:removedIn="96" name="logins_insecure_connection_warning_learn_more" tools:ignore="UnusedResources">Learn more</string>
    <!-- Prompt message displayed when Fenix detects a user has entered a password and user decides if Fenix should save it. The first parameter is the name of the application (For example: Fenix)  -->
    <string moz:removedIn="96" name="logins_doorhanger_save" tools:ignore="UnusedResources">Do you want %s to save this login?</string>
    <!-- Positive confirmation that Fenix should save the new or updated login -->
    <string moz:removedIn="96" name="logins_doorhanger_save_confirmation" tools:ignore="UnusedResources">Save</string>
    <!-- Negative confirmation that Fenix should not save the new or updated login -->
    <string moz:removedIn="96" name="logins_doorhanger_save_dont_save" tools:ignore="UnusedResources">Don’t save</string>
    <!-- Shown in snackbar to tell user that the password has been copied -->
    <string name="logins_password_copied">Password copied to clipboard</string>
    <!-- Shown in snackbar to tell user that the username has been copied -->
    <string name="logins_username_copied">Username copied to clipboard</string>
    <!-- Shown in snackbar to tell user that the site has been copied -->
    <string moz:removedIn="96" name="logins_site_copied" tools:ignore="UnusedResources">Site copied to clipboard</string>
    <!-- Content Description (for screenreaders etc) read for the button to copy a password in logins-->
    <string name="saved_logins_copy_password">Copy password</string>
    <!-- Content Description (for screenreaders etc) read for the button to clear a password while editing a login-->
    <string name="saved_logins_clear_password">Clear password</string>
    <!-- Content Description (for screenreaders etc) read for the button to copy a username in logins -->
    <string name="saved_login_copy_username">Copy username</string>
    <!-- Content Description (for screenreaders etc) read for the button to clear a username while editing a login -->
    <string name="saved_login_clear_username">Clear username</string>
    <!-- Content Description (for screenreaders etc) read for the button to clear the hostname field while creating a login -->
    <string name="saved_login_clear_hostname">Clear hostname</string>
    <!-- Content Description (for screenreaders etc) read for the button to copy a site in logins -->
    <string moz:removedIn="96" name="saved_login_copy_site" tools:ignore="UnusedResources">Copy site</string>
    <!-- Content Description (for screenreaders etc) read for the button to open a site in logins -->
    <string name="saved_login_open_site">Open site in browser</string>
    <!-- Content Description (for screenreaders etc) read for the button to reveal a password in logins -->
    <string name="saved_login_reveal_password">Show password</string>
    <!-- Content Description (for screenreaders etc) read for the button to hide a password in logins -->
    <string name="saved_login_hide_password">Hide password</string>
    <!-- Message displayed in biometric prompt displayed for authentication before allowing users to view their logins -->
    <string name="logins_biometric_prompt_message">Unlock to view your saved logins</string>
    <!-- Title of warning dialog if users have no device authentication set up -->
    <string name="logins_warning_dialog_title">Secure your logins and passwords</string>
    <!-- Message of warning dialog if users have no device authentication set up -->
    <string name="logins_warning_dialog_message">Set up a device lock pattern, PIN, or password to protect your saved logins and passwords from being accessed if someone else has your device.</string>
    <!-- Negative button to ignore warning dialog if users have no device authentication set up -->
    <string name="logins_warning_dialog_later">Later</string>
    <!-- Positive button to send users to set up a pin of warning dialog if users have no device authentication set up -->
    <string name="logins_warning_dialog_set_up_now">Set up now</string>
    <!-- Title of PIN verification dialog to direct users to re-enter their device credentials to access their logins -->
    <string name="logins_biometric_prompt_message_pin">Unlock your device</string>
    <!-- Title for Accessibility Force Enable Zoom Preference -->
    <string name="preference_accessibility_force_enable_zoom">Zoom on all websites</string>
    <!-- Summary for Accessibility Force Enable Zoom Preference -->
    <string name="preference_accessibility_force_enable_zoom_summary">Enable to allow pinch and zoom, even on websites that prevent this gesture.</string>

    <!-- Saved logins sorting strategy menu item -by name- (if selected, it will sort saved logins alphabetically) -->
    <string name="saved_logins_sort_strategy_alphabetically">Name (A-Z)</string>
    <!-- Saved logins sorting strategy menu item -by last used- (if selected, it will sort saved logins by last used) -->
    <string name="saved_logins_sort_strategy_last_used">Last used</string>
    <!-- Content description (not visible, for screen readers etc.): Sort saved logins dropdown menu chevron icon -->
    <string name="saved_logins_menu_dropdown_chevron_icon_content_description">Sort logins menu</string>

    <!-- Credit Cards Autofill -->
    <!-- Preference and title for managing the settings for credit cards -->
    <string name="preferences_credit_cards">Credit cards</string>
    <!-- Preference for saving and autofilling credit cards -->
    <string name="preferences_credit_cards_save_and_autofill_cards">Save and autofill cards</string>
    <!-- Preference summary for saving and autofilling credit card data -->
    <string name="preferences_credit_cards_save_and_autofill_cards_summary">Data is encrypted</string>
    <!-- Preference option for syncing credit cards across devices. This is displayed when the user is not signed into sync -->
    <string name="preferences_credit_cards_sync_cards_across_devices">Sync cards across devices</string>
    <!-- Preference option for syncing credit cards across devices. This is displayed when the user is signed into sync -->
    <string name="preferences_credit_cards_sync_cards">Sync cards</string>
    <!-- Preference option for adding a credit card -->
    <string name="preferences_credit_cards_add_credit_card">Add credit card</string>

    <!-- Preference option for managing saved credit cards -->
    <string name="preferences_credit_cards_manage_saved_cards">Manage saved cards</string>
    <!-- Title of the "Add card" screen -->
    <string name="credit_cards_add_card">Add card</string>
    <!-- Title of the "Edit card" screen -->
    <string name="credit_cards_edit_card">Edit card</string>
    <!-- The header for the card number of a credit card -->
    <string name="credit_cards_card_number">Card Number</string>
    <!-- The header for the expiration date of a credit card -->
    <string name="credit_cards_expiration_date">Expiration Date</string>
    <!-- The label for the expiration date month of a credit card to be used by a11y services-->
    <string name="credit_cards_expiration_date_month">Expiration Date Month</string>
    <!-- The label for the expiration date year of a credit card to be used by a11y services-->
    <string name="credit_cards_expiration_date_year">Expiration Date Year</string>
    <!-- The header for the name on the credit card -->
    <string name="credit_cards_name_on_card">Name on Card</string>
    <!-- The header for the nickname for a credit card -->
    <string moz:removedIn="96" name="credit_cards_card_nickname" tools:ignore="UnusedResources">Card Nickname</string>
    <!-- The text for the "Delete card" menu item for deleting a credit card -->
    <string name="credit_cards_menu_delete_card">Delete card</string>
    <!-- The text for the "Delete card" button for deleting a credit card -->
    <string name="credit_cards_delete_card_button">Delete card</string>
    <!-- The title for the "Save" menu item for saving a credit card -->
    <string name="credit_cards_menu_save">Save</string>
    <!-- The text for the "Save" button for saving a credit card -->
    <string name="credit_cards_save_button">Save</string>
    <!-- The text for the "Cancel" button for cancelling adding or updating a credit card -->
    <string name="credit_cards_cancel_button">Cancel</string>

    <!-- Title of the "Saved cards" screen -->
    <string name="credit_cards_saved_cards">Saved cards</string>

    <!-- Error message for credit card number validation -->
    <string name="credit_cards_number_validation_error_message">Please enter a valid credit card number</string>

    <!-- Error message for credit card name on card validation -->
    <string name="credit_cards_name_on_card_validation_error_message">Please fill out this field</string>
    <!-- Message displayed in biometric prompt displayed for authentication before allowing users to view their saved credit cards -->
    <string name="credit_cards_biometric_prompt_message">Unlock to view your saved cards</string>
    <!-- Title of warning dialog if users have no device authentication set up -->
    <string name="credit_cards_warning_dialog_title">Secure your credit cards</string>
    <!-- Message of warning dialog if users have no device authentication set up -->
    <string name="credit_cards_warning_dialog_message">Set up a device lock pattern, PIN, or password to protect your saved credit cards from being accessed if someone else has your device.</string>
    <!-- Positive button to send users to set up a pin of warning dialog if users have no device authentication set up -->
    <string name="credit_cards_warning_dialog_set_up_now">Set up now</string>
    <!-- Negative button to ignore warning dialog if users have no device authentication set up -->
    <string name="credit_cards_warning_dialog_later">Later</string>
    <!-- Title of PIN verification dialog to direct users to re-enter their device credentials to access their credit cards -->
    <string name="credit_cards_biometric_prompt_message_pin">Unlock your device</string>
    <!-- Message displayed in biometric prompt for authentication, before allowing users to use their stored credit card information -->
    <string name="credit_cards_biometric_prompt_unlock_message">Unlock to use stored credit card information</string>

    <!-- Title of the Add search engine screen -->
    <string name="search_engine_add_custom_search_engine_title">Add search engine</string>
    <!-- Title of the Edit search engine screen -->
    <string name="search_engine_edit_custom_search_engine_title">Edit search engine</string>
    <!-- Content description (not visible, for screen readers etc.): Title for the button to add a search engine in the action bar -->
    <string name="search_engine_add_button_content_description">Add</string>
    <!-- Content description (not visible, for screen readers etc.): Title for the button to save a search engine in the action bar -->
    <string name="search_engine_add_custom_search_engine_edit_button_content_description">Save</string>
    <!-- Text for the menu button to edit a search engine -->
    <string name="search_engine_edit">Edit</string>
    <!-- Text for the menu button to delete a search engine -->
    <string name="search_engine_delete">Delete</string>

    <!-- Text for the button to create a custom search engine on the Add search engine screen -->
    <string name="search_add_custom_engine_label_other">Other</string>
    <!-- Placeholder text shown in the Search Engine Name TextField before a user enters text -->
    <string name="search_add_custom_engine_name_hint">Name</string>
    <!-- Placeholder text shown in the Search String TextField before a user enters text -->
    <string name="search_add_custom_engine_search_string_hint">Search string to use</string>
    <!-- Description text for the Search String TextField. The %s is part of the string -->
    <string formatted="false" name="search_add_custom_engine_search_string_example">Replace query with “%s”. Example:\nhttps://www.google.com/search?q=%s</string>
    <!-- Text for the button to learn more about adding a custom search engine -->
    <string moz:removedIn="96" name="search_add_custom_engine_learn_more_label" tools:ignore="UnusedResources">Learn More</string>

    <!-- Accessibility description for the form in which details about the custom search engine are entered -->
    <string name="search_add_custom_engine_form_description">Custom search engine details</string>
    <!-- Accessibility description for the 'Learn more' link -->
    <string moz:removedIn="96" name="search_add_custom_engine_learn_more_description" tools:ignore="UnusedResources">Learn more link</string>

    <!-- Text shown when a user leaves the name field empty -->
    <string name="search_add_custom_engine_error_empty_name">Enter search engine name</string>
    <!-- Text shown when a user tries to add a search engine that already exists -->
    <string moz:removedIn="96" name="search_add_custom_engine_error_existing_name" tools:ignore="UnusedResources">Search engine with name “%s” already exists.</string>
    <!-- Text shown when a user leaves the search string field empty -->
    <string name="search_add_custom_engine_error_empty_search_string">Enter a search string</string>
    <!-- Text shown when a user leaves out the required template string -->
    <string name="search_add_custom_engine_error_missing_template">Check that search string matches Example format</string>
    <!-- Text shown when we aren't able to validate the custom search query. The first parameter is the url of the custom search engine -->
    <string name="search_add_custom_engine_error_cannot_reach">Error connecting to “%s”</string>
    <!-- Text shown when a user creates a new search engine -->
    <string name="search_add_custom_engine_success_message">Created %s</string>
    <!-- Text shown when a user successfully edits a custom search engine -->
    <string name="search_edit_custom_engine_success_message">Saved %s</string>
    <!-- Text shown when a user successfully deletes a custom search engine -->
    <string name="search_delete_search_engine_success_message">Deleted %s</string>

    <!-- Title text shown for the migration screen to the new browser. Placeholder replaced with app name -->
    <string name="migration_title">Welcome to an all-new %s</string>
    <!-- Description text followed by a list of things migrating (e.g. Bookmarks, History). Placeholder replaced with app name-->
    <string name="migration_description">A completely redesigned browser awaits, with improved performance and features to help you do more online.\n\nPlease wait while we update %s with your</string>
    <!-- Text on the disabled button while in progress. Placeholder replaced with app name -->
    <string name="migration_updating_app_button_text">Updating %s…</string>
    <!-- Text on the enabled button. Placeholder replaced with app name-->
    <string name="migration_update_app_button">Start %s</string>
    <!-- Accessibility description text for a completed migration item -->
    <string name="migration_icon_description">Migration completed</string>
    <!--Text on list of migrated items (e.g. Settings, History, etc.)-->
    <string name="migration_text_passwords">Passwords</string>

    <!-- Heading for the instructions to allow a permission -->
    <string name="phone_feature_blocked_intro">To allow it:</string>
    <!-- First step for the allowing a permission -->
    <string name="phone_feature_blocked_step_settings">1. Go to Android Settings</string>
    <!-- Second step for the allowing a permission -->
    <string name="phone_feature_blocked_step_permissions"><![CDATA[2. Tap <b>Permissions</b>]]></string>
    <!-- Third step for the allowing a permission (Fore example: Camera) -->
    <string name="phone_feature_blocked_step_feature"><![CDATA[3. Toggle <b>%1$s</b> to ON]]></string>

    <!-- Label that indicates a site is using a secure connection -->
    <string name="quick_settings_sheet_secure_connection_2">Connection is secure</string>
<<<<<<< HEAD
    <!-- Label that indicates a site is using a insecure connection -->
    <string name="quick_settings_sheet_insecure_connection_2">Connection is not secure</string>
    <!-- Label that indicates a site is using a secure connection -->
    <string moz:removedIn="94" name="quick_settings_sheet_secure_connection" tools:ignore="UnusedResources">Secure Connection</string>
=======
>>>>>>> 5a685e67
    <!-- Label that indicates a site is using a insecure connection -->
    <string name="quick_settings_sheet_insecure_connection_2">Connection is not secure</string>
    <!-- Confirmation message for a dialog confirming if the user wants to delete all the permissions for all sites-->
    <string name="confirm_clear_permissions_on_all_sites">Are you sure that you want to clear all the permissions on all sites?</string>
    <!-- Confirmation message for a dialog confirming if the user wants to delete all the permissions for a site-->
    <string name="confirm_clear_permissions_site">Are you sure that you want to clear all the permissions for this site?</string>
    <!-- Confirmation message for a dialog confirming if the user wants to set default value a permission for a site-->
    <string name="confirm_clear_permission_site">Are you sure that you want to clear this permission for this site?</string>
    <!-- label shown when there are not site exceptions to show in the site exception settings -->
    <string name="no_site_exceptions">No site exceptions</string>
    <!-- Label for the Pocket default top site -->
    <string moz:removedIn="96" name="pocket_top_articles" tools:ignore="UnusedResources">Top Articles</string>
    <!-- Bookmark deletion confirmation -->
    <string name="bookmark_deletion_confirmation">Are you sure you want to delete this bookmark?</string>
    <!-- Browser menu button that adds a top site to the home fragment -->
    <string name="browser_menu_add_to_top_sites">Add to top sites</string>
    <!-- text shown before the issuer name to indicate who its verified by, parameter is the name of
     the certificate authority that verified the ticket-->
    <string name="certificate_info_verified_by">Verified By: %1$s </string>
    <!-- Login overflow menu delete button -->
    <string name="login_menu_delete_button">Delete</string>
    <!-- Login overflow menu edit button -->
    <string name="login_menu_edit_button">Edit</string>
    <!-- Message in delete confirmation dialog for logins -->
    <string name="login_deletion_confirmation">Are you sure you want to delete this login?</string>
    <!-- Positive action of a dialog asking to delete  -->
    <string name="dialog_delete_positive">Delete</string>
    <!--  The saved login options menu description. -->
    <string name="login_options_menu">Login options</string>
    <!--  The editable text field for a login's web address. -->
    <string name="saved_login_hostname_description">The editable text field for the web address of the login.</string>
    <!--  The editable text field for a login's username. -->
    <string name="saved_login_username_description">The editable text field for the username of the login.</string>
    <!--  The editable text field for a login's password. -->
    <string name="saved_login_password_description">The editable text field for the password of the login.</string>
    <!--  The button description to save changes to an edited login. -->
    <string name="save_changes_to_login">Save changes to login.</string>
    <!--  The button description to discard changes to an edited login. -->
    <string moz:removedIn="96" name="discard_changes" tools:ignore="UnusedResources">Discard changes</string>
    <!--  The page title for editing a saved login. -->
    <string name="edit">Edit</string>
    <!--  The page title for adding new login. -->
    <string name="add_login">Add new login</string>
    <!--  The error message in add/edit login view when password field is blank. -->
    <string name="saved_login_password_required">Password required</string>
    <!--  The error message in add login view when username field is blank. -->
    <string name="saved_login_username_required">Username required</string>
    <!--  The error message in add login view when hostname field is blank. -->
    <string name="saved_login_hostname_required" tools:ignore="UnusedResources">Hostname required</string>
    <!-- Voice search button content description  -->
    <string name="voice_search_content_description">Voice search</string>
    <!-- Voice search prompt description displayed after the user presses the voice search button -->
    <string name="voice_search_explainer">Speak now</string>

    <!--  The error message in edit login view when a duplicate username exists. -->
    <string name="saved_login_duplicate">A login with that username already exists</string>

    <!-- This is the hint text that is shown inline on the hostname field of the create new login page. 'https://www.example.com' intentionally hardcoded here -->
    <string name="add_login_hostname_hint_text">https://www.example.com</string>
    <!-- This is an error message shown below the hostname field of the add login page when a hostname does not contain http or https. -->
<<<<<<< HEAD
    <string moz:removedIn="94" name="add_login_hostname_invalid_text_1" tools:ignore="UnusedResources">Web address must contain &quot;https://&quot; or &quot;http://&quot;</string>
    <!-- This is an error message shown below the hostname field of the add login page when a hostname does not contain http or https. -->
=======
>>>>>>> 5a685e67
    <string name="add_login_hostname_invalid_text_3">Web address must contain &quot;https://&quot; or &quot;http://&quot;</string>
    <!-- This is an error message shown below the hostname field of the add login page when a hostname is invalid. -->
    <string name="add_login_hostname_invalid_text_2">Valid hostname required</string>

    <!-- Synced Tabs -->
    <!-- Text displayed to ask user to connect another device as no devices found with account -->
    <string name="synced_tabs_connect_another_device">Connect another device.</string>
    <!-- Text displayed asking user to re-authenticate -->
    <string name="synced_tabs_reauth">Please re-authenticate.</string>
    <!-- Text displayed when user has disabled tab syncing in Firefox Sync Account -->
    <string name="synced_tabs_enable_tab_syncing">Please enable tab syncing.</string>
    <!-- Text displayed when user has no tabs that have been synced -->
    <string name="synced_tabs_no_tabs">You don’t have any tabs open in Firefox on your other devices.</string>
    <!-- Text displayed in the synced tabs screen when a user is not signed in to Firefox Sync describing Synced Tabs -->
    <string name="synced_tabs_sign_in_message">View a list of tabs from your other devices.</string>
    <!-- Text displayed on a button in the synced tabs screen to link users to sign in when a user is not signed in to Firefox Sync -->
    <string name="synced_tabs_sign_in_button">Sign in to sync</string>

    <!-- The text displayed when a synced device has no tabs to show in the list of Synced Tabs. -->
    <string name="synced_tabs_no_open_tabs">No open tabs</string>

    <!-- Top Sites -->
    <!-- Title text displayed in the dialog when top sites limit is reached. -->
    <string name="top_sites_max_limit_title">Top site limit reached</string>
    <!-- Content description text displayed in the dialog when top sites limit is reached. -->
    <string name="top_sites_max_limit_content_2">To add a new top site, remove one. Touch and hold the site and select remove.</string>
    <!-- Confirmation dialog button text when top sites limit is reached. -->
    <string name="top_sites_max_limit_confirmation_button">OK, Got It</string>

<<<<<<< HEAD
    <!-- Label for the show most visited top sites preference -->
    <string name="top_sites_toggle_top_frecent_sites_2">Show most visited top sites</string>
    <!-- Label for the show most visited sites preference -->
    <string moz:removedIn="93" name="top_sites_toggle_top_frecent_sites" tools:ignore="UnusedResources">Show most visited sites</string>
=======
    <!-- Label for the preference to show the most visited top sites on the homepage -->
    <string name="top_sites_toggle_top_recent_sites_3">Most visited top sites</string>
>>>>>>> 5a685e67

    <!-- Title text displayed in the rename top site dialog. -->
	<string name="top_sites_rename_dialog_title">Name</string>
	<!-- Hint for renaming title of a top site -->
	<string name="top_site_name_hint">Top site name</string>
	<!-- Button caption to confirm the renaming of the top site. -->
	<string name="top_sites_rename_dialog_ok">OK</string>
	<!-- Dialog button text for canceling the rename top site prompt. -->
	<string name="top_sites_rename_dialog_cancel">Cancel</string>

    <!-- Inactive tabs in the tabs tray -->
    <!-- Title text displayed in the tabs tray when a tab has been unused for 14 days. -->
    <string name="inactive_tabs_title">Inactive tabs</string>
    <!-- Content description for closing all inactive tabs -->
    <string name="inactive_tabs_delete_all">Close all inactive tabs</string>
    <!-- A description below the section of "inactive" tabs to notify the user when those tabs will be closed, if appropriate. See strings inactive_tabs_30_days and inactive_tabs_7_days for placeholders options. -->
    <string moz:removedIn="95" name="inactive_tabs_description" tools:ignore="UnusedResources">Tabs are available here for %s. After that time, tabs will be automatically closed.</string>
    <!-- The amount of time until a tab in the "inactive" section of the tabs tray will be closed. See string inactive_tabs_description as well -->
    <string moz:removedIn="95" name="inactive_tabs_30_days" tools:ignore="UnusedResources">30 days</string>
    <!-- The amount of time until a tab in the "inactive" section of the tabs tray will be closed. See string inactive_tabs_description as well -->
    <string moz:removedIn="95" name="inactive_tabs_7_days" tools:ignore="UnusedResources">1 week</string>

    <!-- Inactive tabs auto-close message in the tabs tray -->
    <!-- The header text of the auto-close message when the user is asked if they want to turn on the auto-closing of inactive tabs. -->
    <string name="inactive_tabs_auto_close_message_header" tools:ignore="UnusedResources">Auto-close after one month?</string>
    <!-- A description below the header to notify the user what the inactive tabs auto-close feature is. -->
    <string name="inactive_tabs_auto_close_message_description" tools:ignore="UnusedResources">Firefox can close tabs you haven’t viewed over the past month.</string>
    <!-- A call to action below the description to allow the user to turn on the auto closing of inactive tabs. -->
    <string name="inactive_tabs_auto_close_message_action" tools:ignore="UnusedResources">TURN ON AUTO CLOSE</string>

    <!-- Text for the snackbar to confirm auto-close is enabled for inactive tabs -->
    <string name="inactive_tabs_auto_close_message_snackbar">Auto-close enabled</string>

    <!-- Inactive tabs survey -->
    <!-- Header text for the inactive tabs survey asking for feedback to improve the inactive tabs feature. -->
    <string moz:removedIn="95" name="inactive_tabs_survey_header" tools:ignore="UnusedResources">Please help us to improve</string>

    <!-- Header text for the inactive tabs survey asking for feedback to improve the inactive tabs feature. -->
    <string name="inactive_tabs_survey_header_1">Help improve Firefox</string>

    <!-- Content text for the inactive tabs survey asking the primary survey feedback question. -->
    <string name="inactive_tabs_survey_content">Why did you disable inactive tabs?</string>
    <!-- One of the feedback option that can be selected as a responses to the inactive tabs survey question. -->
    <string name="inactive_tabs_survey_do_not_understand">I don’t understand how it works</string>
    <!-- One of the feedback option that can be selected as a responses to the inactive tabs survey question. -->
    <string name="inactive_tabs_survey_do_it_myself">I like to clear out old tabs myself</string>
    <!-- One of the feedback option that can be selected as a responses to the inactive tabs survey question. -->
    <string moz:removedIn="95" name="inactive_tabs_survey_time_too_long_option" tools:ignore="UnusedResources">Time to inactive is too long</string>
    <!-- One of the feedback option that can be selected as a responses to the inactive tabs survey question. -->
    <string name="inactive_tabs_survey_time_too_long_option_1">The two-week time period is too long</string>
    <!-- One of the feedback option that can be selected as a responses to the inactive tabs survey question. -->
    <string moz:removedIn="95" name="inactive_tabs_survey_time_too_short_option" tools:ignore="UnusedResources">Time to inactive is too short</string>
    <!-- One of the feedback option that can be selected as a responses to the inactive tabs survey question. -->
    <string name="inactive_tabs_survey_time_too_short_option_1">The two-week time period is too short</string>
    <!-- Confirmation button text to submit the feedback for the inactive tabs survey. -->
    <string name="inactive_tabs_survey_send_button">Send</string>
    <!-- Content description for inactive tabs survey close button -->
    <string name="inactive_tabs_survey_close_button_content_description">Close</string>

    <!-- Inactive tabs auto-close message in the tabs tray -->
    <!-- The header text of the auto-close message when the user is asked if they want to turn on the auto-closing of inactive tabs. -->
    <string name="inactive_tabs_auto_close_message_header" tools:ignore="UnusedResources">Auto-close after one month?</string>
    <!-- A description below the header to notify the user what the inactive tabs auto-close feature is. -->
    <string name="inactive_tabs_auto_close_message_description" tools:ignore="UnusedResources">Firefox can close tabs you haven’t viewed over the past month.</string>
    <!-- A call to action below the description to allow the user to turn on the auto closing of inactive tabs. -->
    <string name="inactive_tabs_auto_close_message_action" tools:ignore="UnusedResources">TURN ON AUTO CLOSE</string>

    <!-- Inactive tabs survey -->
    <!-- Header text for the inactive tabs survey asking for feedback to improve the inactive tabs feature. -->
    <string name="inactive_tabs_survey_header" tools:ignore="UnusedResources">Please help us to improve</string>
    <!-- Content text for the inactive tabs survey asking the primary survey feedback question. -->
    <string name="inactive_tabs_survey_content" tools:ignore="UnusedResources">Why did you disable inactive tabs?</string>
    <!-- One of the feedback option that can be selected as a responses to the inactive tabs survey question. -->
    <string name="inactive_tabs_survey_not_interested_option" tools:ignore="UnusedResources">Not interested in the feature</string>
    <!-- One of the feedback option that can be selected as a responses to the inactive tabs survey question. -->
    <string name="inactive_tabs_survey_time_too_long_option" tools:ignore="UnusedResources">Time to inactive is too long</string>
    <!-- One of the feedback option that can be selected as a responses to the inactive tabs survey question. -->
    <string name="inactive_tabs_survey_time_too_short_option" tools:ignore="UnusedResources">Time to inactive is too short</string>
    <!-- Confirmation button text to submit the feedback for the inactive tabs survey. -->
    <string name="inactive_tabs_survey_send_button" tools:ignore="UnusedResources">Send</string>
    <!-- Content description for inactive tabs survey close button -->
    <string name="inactive_tabs_survey_close_button_content_description" tools:ignore="UnusedResources">Close</string>

    <!-- Default browser experiment -->
    <string name="default_browser_experiment_card_text">Set links from websites, emails, and messages to open automatically in Firefox.</string>

    <!-- Content description for close button in collection placeholder. -->
    <string name="remove_home_collection_placeholder_content_description">Remove</string>

    <!-- Content description radio buttons with a link to more information -->
    <string name="radio_preference_info_content_description">Click for more details</string>

    <!-- Content description for the action bar "up" button -->
    <string name="action_bar_up_description">Navigate up</string>

    <!-- Content description for privacy content close button -->
    <string name="privacy_content_close_button_content_description">Close</string>

    <!-- Pocket recommended stories -->
    <!-- Header text for a section on the home screen. -->
<<<<<<< HEAD
    <string moz:removedIn="94" name="pocket_stories_header" tools:ignore="UnusedResources">Thought provoking stories</string>
    <!-- Header text for a section on the home screen. -->
=======
>>>>>>> 5a685e67
    <string name="pocket_stories_header_1">Thought-provoking stories</string>
    <!-- Header text for a section on the home screen. -->
    <string name="pocket_stories_categories_header">Stories by topic</string>
    <!-- Text of a button allowing users to access an external url for more Pocket recommendations. -->
    <string name="pocket_stories_placeholder_text">Discover more</string>
    <!-- Title of an app feature. Smaller than a heading.-->
    <string name="pocket_stories_feature_title">Powered by Pocket.</string>
    <!-- Caption for describing a certain feature. The placeholder is for a clickable text (eg: Learn more) which will load an url in a new tab when clicked.  -->
    <string name="pocket_stories_feature_caption">Part of the Firefox family. %s</string>
    <!-- Clickable text for opening an external link for more information about Pocket. -->
    <string name="pocket_stories_feature_learn_more">Learn more</string>
</resources><|MERGE_RESOLUTION|>--- conflicted
+++ resolved
@@ -51,13 +51,6 @@
 
     <!-- Home - Recently saved bookmarks -->
     <!-- Title for the home screen section with recently saved bookmarks. -->
-<<<<<<< HEAD
-    <string moz:removedIn="94" name="recently_saved_bookmarks" tools:ignore="UnusedResources">Recently saved</string>
-    <!-- Title for the home screen section with recently saved bookmarks. -->
-    <string moz:removedIn="94" name="recently_bookmarked" tools:ignore="UnusedResources">Recently bookmarked</string>
-    <!-- Title for the home screen section with recently saved bookmarks. -->
-=======
->>>>>>> 5a685e67
     <string name="recent_bookmarks_title">Recent bookmarks</string>
     <!-- Content description for the recently saved bookmarks section on the home screen. -->
     <string name="recently_saved_bookmarks_content_description">Recently saved bookmarks</string>
@@ -112,11 +105,6 @@
     <string name="tab_tray_close_tabs_banner_negative_button_text">Dismiss</string>
 
     <!-- Text for the banner message to tell users about our inactive tabs feature. -->
-<<<<<<< HEAD
-    <string name="tab_tray_inactive_onboarding_message" tools:ignore="UnusedResources">Tabs you haven’t viewed for two weeks get moved here.</string>
-    <!-- Text for the action link to go to Settings for inactive tabs. -->
-    <string name="tab_tray_inactive_onboarding_button_text" tools:ignore="UnusedResources">Turn off in settings</string>
-=======
     <string name="tab_tray_inactive_onboarding_message">Tabs you haven’t viewed for two weeks get moved here.</string>
     <!-- Text for the action link to go to Settings for inactive tabs. -->
     <string name="tab_tray_inactive_onboarding_button_text">Turn off in settings</string>
@@ -134,7 +122,6 @@
     <!-- Text for turn on auto close tabs button in the auto-close dialog of the inactive tabs. -->
     <string name="tab_tray_inactive_turn_on_auto_close_button_2">Turn on auto-close</string>
 
->>>>>>> 5a685e67
 
     <!-- Home screen icons - Long press shortcuts -->
     <!-- Shortcut action to open new tab -->
@@ -157,17 +144,12 @@
         The first parameter is the search term that the user used. (for example: your search for "cat")-->
     <string name="recent_tabs_search_term">Your search for \&quot;%1$s\&quot;</string>
     <!-- Text for the number of tabs in a group in the 'Jump back in' section of the new tab
-<<<<<<< HEAD
-        The first parameter is the count for number of sites in the group.  This number will always be more than one. -->
-    <string name="recent_tabs_search_term_count">Sites: %1$s</string>
-=======
     The first parameter is the count for number of sites in the group.  This number will always be more than one. -->
     <string moz:removedIn="96" name="recent_tabs_search_term_count" tools:ignore="UnusedResources">Sites: %1$s</string>
 
     <!-- Text for the number of tabs in a group in the 'Jump back in' section of the new tab
         %d is a placeholder for the number of sites in the group. This number will always be more than one. -->
     <string name="recent_tabs_search_term_count_2">%d sites</string>
->>>>>>> 5a685e67
 
     <!-- History Metadata -->
     <!-- Header text for a section on the home screen that displays grouped highlights from the
@@ -175,14 +157,7 @@
     <string name="history_metadata_header_2">Recently visited</string>
     <!-- Header text for a section on the home screen that displays grouped highlights from the
          user's browsing history, such as topics they have researched or explored on the web -->
-<<<<<<< HEAD
-    <string moz:removedIn="94" name="history_metadata_header_2" tools:ignore="UnusedResources">Recently visited</string>
-    <!-- Header text for a section on the home screen that displays grouped highlights from the
-         user's browsing history, such as topics they have researched or explored on the web -->
-    <string name="history_metadata_header_3">Recent searches</string>
-=======
     <string moz:removedIn="96" name="history_metadata_header_3" tools:ignore="UnusedResources">Recent searches</string>
->>>>>>> 5a685e67
     <!-- Text for the menu button to remove a grouped highlight from the user's browsing history
          in the Recently visited section -->
     <string name="recently_visited_menu_item_remove">Remove</string>
@@ -484,19 +459,6 @@
     <!-- Header text for jumping back into the recent tab in customize the home screen -->
     <string name="customize_toggle_jump_back_in">Jump back in</string>
     <!-- Title for the customize home screen section with recently saved bookmarks. -->
-<<<<<<< HEAD
-    <string moz:removedIn="94" name="customize_toggle_recently_saved_bookmarks" tools:ignore="UnusedResources">Recently saved</string>
-    <!-- Title for the customize home screen section with recently saved bookmarks. -->
-    <string moz:removedIn="94" name="customize_toggle_recently_bookmarked" tools:ignore="UnusedResources">Recently bookmarked</string>
-    <!-- Title for the customize home screen section with recently saved bookmarks. -->
-    <string name="customize_toggle_recent_bookmarks">Recent bookmarks</string>
-    <!-- Title for the customize home screen section with recently visited. Recently visited is
-    a section where users see a list of tabs that they have visited in the past few days -->
-    <string moz:removedIn="94" name="customize_toggle_recently_visited" tools:ignore="UnusedResources">Recently visited</string>
-    <!-- Title for the customize home screen settings section for recent searches. Recent searches
-     is a section where users see a list of groups of tabs that they have visited in the past few days -->
-    <string name="customize_toggle_recent_searches">Recent searches</string>
-=======
     <string name="customize_toggle_recent_bookmarks">Recent bookmarks</string>
     <!-- Title for the customize home screen section with recently visited. Recently visited is
     a section where users see a list of tabs that they have visited in the past few days -->
@@ -504,7 +466,6 @@
     <!-- Title for the customize home screen settings section for recent searches. Recent searches
      is a section where users see a list of groups of tabs that they have visited in the past few days -->
     <string moz:removedIn="96" name="customize_toggle_recent_searches" tools:ignore="UnusedResources">Recent searches</string>
->>>>>>> 5a685e67
     <!-- Title for the customize home screen section with Pocket. -->
     <string name="customize_toggle_pocket">Pocket</string>
 
@@ -738,17 +699,6 @@
     <!-- Title of preference that allows a user to specify the auto-close settings for open tabs -->
     <string name="preference_auto_close_tabs" tools:ignore="UnusedResources">Auto-close open tabs</string>
 
-<<<<<<< HEAD
-    <!-- Start on Home -->
-    <!-- Title of a preference that allows a user to indicate after a specified amount of time when the app should start on the home screen -->
-    <string name="preferences_start_on_home">Start on home</string>
-    <!-- Option for starting on the home screen after after four hours or inactivity -->
-    <string name="start_on_home_after_four_hours">After four hours</string>
-    <!-- Option for always starting on the home screen -->
-    <string name="start_on_home_always">Always</string>
-    <!-- Option for never starting on the home screen -->
-    <string name="start_on_home_never">Never</string>
-=======
     <!-- Opening screen -->
     <!-- Title of a preference that allows a user to choose what screen to show after opening the app -->
     <string name="preferences_opening_screen">Opening screen</string>
@@ -758,7 +708,6 @@
     <string name="opening_screen_last_tab">Last tab</string>
     <!-- Option for always opening the homepage when re-opening the app after four hours of inactivity -->
     <string name="opening_screen_after_four_hours_of_inactivity">Homepage after four hours of inactivity</string>
->>>>>>> 5a685e67
     <!-- Summary for tabs preference when auto closing tabs setting is set to manual close-->
     <string name="close_tabs_manually_summary">Close manually</string>
     <!-- Summary for tabs preference when auto closing tabs setting is set to auto close tabs after one day-->
@@ -894,11 +843,6 @@
     <!-- Button in the current tab tray header in multiselect mode. Saved the selected tabs to a collection when pressed. -->
     <string moz:removedIn="96" name="tab_tray_save_to_collection" tools:ignore="UnusedResources">Save</string>
 
-    <!-- Title text for the normal tabs header in the tabs tray which are not part of any tab grouping. -->
-    <string name="tab_tray_header_title_1">Other tabs</string>
-
-    <!-- Title text for the normal tabs header in the tabs tray which are not part of any tab grouping. -->
-    <string moz:removedIn="94" name="tab_tray_header_title" tools:ignore="UnusedResources">Other</string>
     <!-- Title text for the normal tabs header in the tabs tray which are not part of any tab grouping. -->
     <string name="tab_tray_header_title_1">Other tabs</string>
 
@@ -1880,13 +1824,6 @@
 
     <!-- Label that indicates a site is using a secure connection -->
     <string name="quick_settings_sheet_secure_connection_2">Connection is secure</string>
-<<<<<<< HEAD
-    <!-- Label that indicates a site is using a insecure connection -->
-    <string name="quick_settings_sheet_insecure_connection_2">Connection is not secure</string>
-    <!-- Label that indicates a site is using a secure connection -->
-    <string moz:removedIn="94" name="quick_settings_sheet_secure_connection" tools:ignore="UnusedResources">Secure Connection</string>
-=======
->>>>>>> 5a685e67
     <!-- Label that indicates a site is using a insecure connection -->
     <string name="quick_settings_sheet_insecure_connection_2">Connection is not secure</string>
     <!-- Confirmation message for a dialog confirming if the user wants to delete all the permissions for all sites-->
@@ -1947,11 +1884,6 @@
     <!-- This is the hint text that is shown inline on the hostname field of the create new login page. 'https://www.example.com' intentionally hardcoded here -->
     <string name="add_login_hostname_hint_text">https://www.example.com</string>
     <!-- This is an error message shown below the hostname field of the add login page when a hostname does not contain http or https. -->
-<<<<<<< HEAD
-    <string moz:removedIn="94" name="add_login_hostname_invalid_text_1" tools:ignore="UnusedResources">Web address must contain &quot;https://&quot; or &quot;http://&quot;</string>
-    <!-- This is an error message shown below the hostname field of the add login page when a hostname does not contain http or https. -->
-=======
->>>>>>> 5a685e67
     <string name="add_login_hostname_invalid_text_3">Web address must contain &quot;https://&quot; or &quot;http://&quot;</string>
     <!-- This is an error message shown below the hostname field of the add login page when a hostname is invalid. -->
     <string name="add_login_hostname_invalid_text_2">Valid hostname required</string>
@@ -1981,15 +1913,8 @@
     <!-- Confirmation dialog button text when top sites limit is reached. -->
     <string name="top_sites_max_limit_confirmation_button">OK, Got It</string>
 
-<<<<<<< HEAD
-    <!-- Label for the show most visited top sites preference -->
-    <string name="top_sites_toggle_top_frecent_sites_2">Show most visited top sites</string>
-    <!-- Label for the show most visited sites preference -->
-    <string moz:removedIn="93" name="top_sites_toggle_top_frecent_sites" tools:ignore="UnusedResources">Show most visited sites</string>
-=======
     <!-- Label for the preference to show the most visited top sites on the homepage -->
     <string name="top_sites_toggle_top_recent_sites_3">Most visited top sites</string>
->>>>>>> 5a685e67
 
     <!-- Title text displayed in the rename top site dialog. -->
 	<string name="top_sites_rename_dialog_title">Name</string>
@@ -2049,30 +1974,6 @@
     <!-- Content description for inactive tabs survey close button -->
     <string name="inactive_tabs_survey_close_button_content_description">Close</string>
 
-    <!-- Inactive tabs auto-close message in the tabs tray -->
-    <!-- The header text of the auto-close message when the user is asked if they want to turn on the auto-closing of inactive tabs. -->
-    <string name="inactive_tabs_auto_close_message_header" tools:ignore="UnusedResources">Auto-close after one month?</string>
-    <!-- A description below the header to notify the user what the inactive tabs auto-close feature is. -->
-    <string name="inactive_tabs_auto_close_message_description" tools:ignore="UnusedResources">Firefox can close tabs you haven’t viewed over the past month.</string>
-    <!-- A call to action below the description to allow the user to turn on the auto closing of inactive tabs. -->
-    <string name="inactive_tabs_auto_close_message_action" tools:ignore="UnusedResources">TURN ON AUTO CLOSE</string>
-
-    <!-- Inactive tabs survey -->
-    <!-- Header text for the inactive tabs survey asking for feedback to improve the inactive tabs feature. -->
-    <string name="inactive_tabs_survey_header" tools:ignore="UnusedResources">Please help us to improve</string>
-    <!-- Content text for the inactive tabs survey asking the primary survey feedback question. -->
-    <string name="inactive_tabs_survey_content" tools:ignore="UnusedResources">Why did you disable inactive tabs?</string>
-    <!-- One of the feedback option that can be selected as a responses to the inactive tabs survey question. -->
-    <string name="inactive_tabs_survey_not_interested_option" tools:ignore="UnusedResources">Not interested in the feature</string>
-    <!-- One of the feedback option that can be selected as a responses to the inactive tabs survey question. -->
-    <string name="inactive_tabs_survey_time_too_long_option" tools:ignore="UnusedResources">Time to inactive is too long</string>
-    <!-- One of the feedback option that can be selected as a responses to the inactive tabs survey question. -->
-    <string name="inactive_tabs_survey_time_too_short_option" tools:ignore="UnusedResources">Time to inactive is too short</string>
-    <!-- Confirmation button text to submit the feedback for the inactive tabs survey. -->
-    <string name="inactive_tabs_survey_send_button" tools:ignore="UnusedResources">Send</string>
-    <!-- Content description for inactive tabs survey close button -->
-    <string name="inactive_tabs_survey_close_button_content_description" tools:ignore="UnusedResources">Close</string>
-
     <!-- Default browser experiment -->
     <string name="default_browser_experiment_card_text">Set links from websites, emails, and messages to open automatically in Firefox.</string>
 
@@ -2090,11 +1991,6 @@
 
     <!-- Pocket recommended stories -->
     <!-- Header text for a section on the home screen. -->
-<<<<<<< HEAD
-    <string moz:removedIn="94" name="pocket_stories_header" tools:ignore="UnusedResources">Thought provoking stories</string>
-    <!-- Header text for a section on the home screen. -->
-=======
->>>>>>> 5a685e67
     <string name="pocket_stories_header_1">Thought-provoking stories</string>
     <!-- Header text for a section on the home screen. -->
     <string name="pocket_stories_categories_header">Stories by topic</string>
