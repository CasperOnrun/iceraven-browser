--- conflicted
+++ resolved
@@ -723,15 +723,12 @@
     <!-- Summary for tabs preference when auto closing tabs setting is set to auto close tabs after one month-->
     <string name="close_tabs_after_one_month_summary">סגירה לאחר חודש אחד</string>
 
-<<<<<<< HEAD
-=======
     <!-- Inactive tabs -->
     <!-- Category header of a preference that allows a user to enable or disable the inactive tabs feature -->
     <string name="preferences_inactive_tabs">העברת לשוניות ישנות ללא פעילות</string>
     <!-- Title of inactive tabs preference -->
     <string name="preferences_inactive_tabs_title">לשוניות שלא צפית בהם במשך שבועיים עוברות למקטע הלא פעיל.</string>
 
->>>>>>> cb5708f8
     <!-- Studies -->
     <!-- Title of the remove studies button -->
     <string name="studies_remove">הסרה</string>
@@ -781,11 +778,7 @@
     <!-- Text shown in the menu to view recently closed tabs -->
     <string name="tab_tray_menu_recently_closed">לשוניות שנסגרו לאחרונה</string>
     <!-- Text shown in the tabs tray inactive tabs section -->
-<<<<<<< HEAD
-    <string name="tab_tray_inactive_recently_closed">נסגרו לאחרונה</string>
-=======
     <string name="tab_tray_inactive_recently_closed" tools:ignore="UnusedResources">נסגרו לאחרונה</string>
->>>>>>> cb5708f8
     <!-- Text shown in the menu to view account settings -->
     <string name="tab_tray_menu_account_settings">הגדרות חשבון</string>
     <!-- Text shown in the menu to view tab settings -->
@@ -1645,12 +1638,9 @@
     <!-- Description for the preference for autofilling logins from Fenix in other apps (e.g. autofilling the Twitter app) -->
     <string name="preferences_android_autofill_description">מילוי ושמירת שמות משתמשים וססמאות ביישומונים אחרים במכשיר שלך.</string>
 
-<<<<<<< HEAD
-=======
     <!-- Preference option for adding a login -->
     <string name="preferences_logins_add_login">הוספת כניסה</string>
 
->>>>>>> cb5708f8
     <!-- Preference for syncing saved logins in Fenix -->
     <string name="preferences_passwords_sync_logins">סנכרון כניסות</string>
     <!-- Preference for syncing saved logins in Fenix, when not signed in-->
@@ -1997,17 +1987,6 @@
 	<!-- Dialog button text for canceling the rename top site prompt. -->
 	<string name="top_sites_rename_dialog_cancel">ביטול</string>
 
-<<<<<<< HEAD
-    <!-- In-activate tabs in the tabs tray -->
-    <!-- Title text displayed in the tabs tray when a tab has been unused for 4 days. -->
-    <string name="inactive_tabs_title">לשוניות לא פעילות</string>
-    <!-- A description below the section of "inactive" tabs to notify the user when those tabs will be closed, if appropriate. See strings inactive_tabs_30_days and inactive_tabs_7_days for placeholders options. -->
-    <string name="inactive_tabs_description">לשוניות זמינות כאן למשך %s. לאחר משך זמן זה, לשוניות ייסגרו באופן אוטומטי.</string>
-    <!-- The amount of time until a tab in the "inactive" section of the tabs tray will be closed. See string inactive_tabs_description as well -->
-    <string name="inactive_tabs_30_days">30 ימים</string>
-    <!-- The amount of time until a tab in the "inactive" section of the tabs tray will be closed. See string inactive_tabs_description as well -->
-    <string name="inactive_tabs_7_days">שבוע אחד</string>
-=======
     <!-- Inactive tabs in the tabs tray -->
     <!-- Title text displayed in the tabs tray when a tab has been unused for 14 days. -->
     <string name="inactive_tabs_title">לשוניות לא פעילות</string>
@@ -2044,7 +2023,6 @@
     <string name="inactive_tabs_survey_send_button" tools:ignore="UnusedResources">שליחה</string>
     <!-- Content description for inactive tabs survey close button -->
     <string name="inactive_tabs_survey_close_button_content_description" tools:ignore="UnusedResources">סגירה</string>
->>>>>>> cb5708f8
 
     <!-- Default browser experiment -->
     <string name="default_browser_experiment_card_text">הגדרת קישורים מאתרים, מהודעות דוא״ל ומהודעות לפתיחה אוטומטית ב־Firefox.</string>
