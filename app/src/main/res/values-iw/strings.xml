--- conflicted
+++ resolved
@@ -61,7 +61,7 @@
     <string name="recently_saved_show_all_content_description">כפתור להצגת כול הסימניות השמורות</string>
 
     <!-- About content. The first parameter is the name of the application. (For example: Fenix) -->
-    <string name="about_content">‏%1$s נוצר על־ידי @fork-maintainers.</string>
+    <string name="about_content">‏%1$s נוצר על־ידי Mozilla.</string>
 
     <!-- Private Browsing -->
     <!-- Title for private session option -->
@@ -1644,15 +1644,9 @@
     <string name="credit_cards_card_number">מספר כרטיס</string>
     <!-- The header for the expiration date of a credit card -->
     <string name="credit_cards_expiration_date">תאריך תפוגה</string>
-<<<<<<< HEAD
-    <!-- The label for the expiration date month of a credit card -->
-    <string name="credit_cards_expiration_date_month">החודש של תאריך התפוגה</string>
-    <!-- The label for the expiration date year of a credit card -->
-=======
     <!-- The label for the expiration date month of a credit card to be used by a11y services-->
     <string name="credit_cards_expiration_date_month">החודש של תאריך התפוגה</string>
     <!-- The label for the expiration date year of a credit card to be used by a11y services-->
->>>>>>> 637485e2
     <string name="credit_cards_expiration_date_year">השנה של תאריך התפוגה</string>
     <!-- The header for the name on the credit card -->
     <string name="credit_cards_name_on_card">שם שעל הכרטיס</string>
