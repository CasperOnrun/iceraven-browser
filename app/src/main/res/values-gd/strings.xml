--- conflicted
+++ resolved
@@ -61,7 +61,7 @@
     <string name="recently_saved_show_all_content_description">Putan a sheallas na comharran-lìn a shabhail thu</string>
 
     <!-- About content. The first parameter is the name of the application. (For example: Fenix) -->
-    <string name="about_content">Chaidh %1$s a dhèanamh le @fork-maintainers.</string>
+    <string name="about_content">Chaidh %1$s a dhèanamh le Mozilla.</string>
 
     <!-- Private Browsing -->
     <!-- Title for private session option -->
@@ -106,11 +106,6 @@
     <string name="tab_tray_close_tabs_banner_negative_button_text">Leig seachad</string>
 
     <!-- Text for the banner message to tell users about our inactive tabs feature. -->
-<<<<<<< HEAD
-    <string name="tab_tray_inactive_onboarding_message" tools:ignore="UnusedResources">Thèid tabaichean nach dug thu sùil orra fad cola-deug a ghluasad an-seo. </string>
-    <!-- Text for the action link to go to Settings for inactive tabs. -->
-    <string name="tab_tray_inactive_onboarding_button_text" tools:ignore="UnusedResources">Cuir dheth sna roghainnean</string>
-=======
     <string name="tab_tray_inactive_onboarding_message">Thèid tabaichean nach dug thu sùil orra fad cola-deug a ghluasad an-seo. </string>
     <!-- Text for the action link to go to Settings for inactive tabs. -->
     <string name="tab_tray_inactive_onboarding_button_text">Cuir dheth sna roghainnean</string>
@@ -127,7 +122,6 @@
     <!-- Text for turn on auto close tabs button in the auto-close dialog of the inactive tabs. -->
     <string name="tab_tray_inactive_turn_on_auto_close_button_2">Cuir gleus an fhèin-dùnaidh air</string>
 
->>>>>>> 5a685e67
 
     <!-- Home screen icons - Long press shortcuts -->
     <!-- Shortcut action to open new tab -->
@@ -150,17 +144,12 @@
         The first parameter is the search term that the user used. (for example: your search for "cat")-->
     <string name="recent_tabs_search_term">Rinn thu lorg airson “%1$s”</string>
     <!-- Text for the number of tabs in a group in the 'Jump back in' section of the new tab
-<<<<<<< HEAD
-        The first parameter is the count for number of sites in the group.  This number will always be more than one. -->
-    <string name="recent_tabs_search_term_count">Làraichean: %1$s</string>
-=======
     The first parameter is the count for number of sites in the group.  This number will always be more than one. -->
     <string moz:removedIn="96" name="recent_tabs_search_term_count" tools:ignore="UnusedResources">Làraichean: %1$s</string>
 
     <!-- Text for the number of tabs in a group in the 'Jump back in' section of the new tab
         %d is a placeholder for the number of sites in the group. This number will always be more than one. -->
     <string name="recent_tabs_search_term_count_2">%d làrach</string>
->>>>>>> 5a685e67
 
     <!-- History Metadata -->
     <!-- Header text for a section on the home screen that displays grouped highlights from the
@@ -168,17 +157,10 @@
     <string moz:removedIn="94" name="history_metadata_header" tools:ignore="UnusedResources">Na rùraich thu roimhe</string>
     <!-- Header text for a section on the home screen that displays grouped highlights from the
          user's browsing history, such as topics they have researched or explored on the web -->
-<<<<<<< HEAD
-    <string moz:removedIn="94" name="history_metadata_header_2" tools:ignore="UnusedResources">Air tadhal orra o chionn goirid</string>
-    <!-- Header text for a section on the home screen that displays grouped highlights from the
-         user's browsing history, such as topics they have researched or explored on the web -->
-    <string name="history_metadata_header_3">Luirg o chionn goirid</string>
-=======
     <string name="history_metadata_header_2">Air tadhal orra o chionn goirid</string>
     <!-- Header text for a section on the home screen that displays grouped highlights from the
          user's browsing history, such as topics they have researched or explored on the web -->
     <string moz:removedIn="96" name="history_metadata_header_3" tools:ignore="UnusedResources">Luirg o chionn goirid</string>
->>>>>>> 5a685e67
     <!-- Text for the menu button to remove a grouped highlight from the user's browsing history
          in the Recently visited section -->
     <string name="recently_visited_menu_item_remove">Thoir air falbh</string>
@@ -316,8 +298,6 @@
     <!-- Onboarding home screen dialog title text for the home section. Firefox is intentionally hardcoded. -->
     <string name="onboarding_home_screen_section_home_title_2">Duilleag-dhachaigh Firefox ghnàthaichte</string>
 
-<<<<<<< HEAD
-=======
     <!-- Onboarding home screen dialog description text for the home section. -->
     <string name="onboarding_home_screen_section_home_description_2">Leum gu na tabaichean fosgailte, comharran-lìn is eachdraidh a’ bhrabhsaidh agad.</string>
     <!-- Onboarding home screen dialog description text for the tab tray section. -->
@@ -332,7 +312,6 @@
     <!-- Onboarding home screen popup dialog, shown on top of the Jump back in section. Firefox is intentionally hardcoded. -->
     <string name="onboarding_home_screen_jump_back_contextual_hint" tools:ignore="UnusedResources">Leis gu bheil duilleag-dhachaigh phearsantaichte agad ann am Firefox a-nis, tha e nas fhasa cumail a’ dol far an do stad thu roimhe. Faigh greim air na tabaichean, comharran-lìn is toraidhean-luirg a bh’ agad o chionn goirid.</string>
 
->>>>>>> 5a685e67
     <!-- Search Widget -->
     <!-- Content description for searching with a widget. Firefox is intentionally hardcoded.-->
     <string name="search_widget_content_description">Fosgail taba Firefox ùr</string>
@@ -895,13 +874,8 @@
     <string moz:removedIn="94" name="history_menu_open_in_new_tab_button" tools:ignore="UnusedResources">Fosgail ann an taba ùr</string>
     <!-- History overflow menu open in private tab button -->
     <string moz:removedIn="94" name="history_menu_open_in_private_tab_button" tools:ignore="UnusedResources">Fosgail ann an taba prìobhaideach</string>
-<<<<<<< HEAD
-    <!-- Text for the button to delete a single history item -->
-    <string moz:removedIn="94" name="history_delete_item" tools:ignore="UnusedResources">Sguab às</string>
-=======
     <!-- Context description text for the button to delete a single history item -->
     <string name="history_delete_item">Sguab às</string>
->>>>>>> 5a685e67
     <!-- History multi select title in app bar
     The first parameter is the number of bookmarks selected -->
     <string name="history_multi_select_title">%1$d air an taghadh</string>
@@ -1536,11 +1510,8 @@
     <string name="preference_enhanced_tracking_protection_custom_cryptominers">Criopto-mhèinneadairean</string>
     <!-- Preference for enhanced tracking protection for the custom protection settings -->
     <string name="preference_enhanced_tracking_protection_custom_fingerprinters">Lorgaichean-meur</string>
-<<<<<<< HEAD
-=======
     <!-- Button label for navigating to the Enhanced Tracking Protection details -->
     <string name="enhanced_tracking_protection_details">Mion-fhiosrachadh</string>
->>>>>>> 5a685e67
     <!-- Header for categories that are being being blocked by current Enhanced Tracking Protection settings -->
     <string name="enhanced_tracking_protection_blocked">Bacte</string>
     <!-- Header for categories that are being not being blocked by current Enhanced Tracking Protection settings -->
@@ -1656,12 +1627,9 @@
     <!-- Preference for autofilling saved logins in Fenix -->
     <string moz:removedIn="93" name="preferences_passwords_autofill" tools:ignore="UnusedResources">Fèin-lìonadh</string>
 
-<<<<<<< HEAD
-=======
     <!-- Preference option for adding a login -->
     <string name="preferences_logins_add_login">Cuir clàradh a-steach ris</string>
 
->>>>>>> 5a685e67
     <!-- Preference for syncing saved logins in Fenix -->
     <string name="preferences_passwords_sync_logins">Sioncronaich na clàraidhean a-steach</string>
     <!-- Preference for syncing saved logins in Fenix, when not signed in-->
@@ -1890,13 +1858,10 @@
     <string name="phone_feature_blocked_step_feature"><![CDATA[3. Cuir <b>%1$s</b> AIR]]></string>
 
     <!-- Label that indicates a site is using a secure connection -->
-<<<<<<< HEAD
-=======
     <string name="quick_settings_sheet_secure_connection_2">Tha an ceangal tèarainte</string>
     <!-- Label that indicates a site is using a insecure connection -->
     <string name="quick_settings_sheet_insecure_connection_2">Chan eil an ceangal tèarainte</string>
     <!-- Label that indicates a site is using a secure connection -->
->>>>>>> 5a685e67
     <string moz:removedIn="94" name="quick_settings_sheet_secure_connection" tools:ignore="UnusedResources">Ceangal tèarainte</string>
     <!-- Label that indicates a site is using a insecure connection -->
     <string moz:removedIn="94" name="quick_settings_sheet_insecure_connection" tools:ignore="UnusedResources">Ceangal nach eil tèarainte</string>
@@ -2036,13 +2001,10 @@
     <!-- Content description for privacy content close button -->
     <string name="privacy_content_close_button_content_description">Dùin</string>
 
-<<<<<<< HEAD
-=======
     <!-- Header text for a section on the home screen. -->
     <string name="pocket_stories_categories_header">Sgeulachdan a-rèir cuspair</string>
     <!-- Text of a button allowing users to access an external url for more Pocket recommendations. -->
     <string name="pocket_stories_placeholder_text">Fidir barrachd</string>
     <!-- Title of an app feature. Smaller than a heading.-->
     <string name="pocket_stories_feature_title">Le cumhachd Pocket.</string>
->>>>>>> 5a685e67
     </resources>