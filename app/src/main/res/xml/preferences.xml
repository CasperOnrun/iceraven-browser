--- conflicted
+++ resolved
@@ -126,14 +126,11 @@
             app:iconSpaceReserved="false"
             android:title="@string/preferences_notifications" />
 
-<<<<<<< HEAD
-=======
         <androidx.preference.Preference
             android:key="@string/pref_key_data_choices"
             app:iconSpaceReserved="false"
             android:title="@string/preferences_data_collection" />
 
->>>>>>> edea181c
     </androidx.preference.PreferenceCategory>
 
     <PreferenceCategory
@@ -181,15 +178,11 @@
         app:iconSpaceReserved="false"
         android:layout="@layout/preference_category_no_icon_style">
         <androidx.preference.Preference
-<<<<<<< HEAD
-            android:icon="@drawable/ic_info"
-=======
             android:key="@string/pref_key_rate"
             app:iconSpaceReserved="false"
             android:title="@string/preferences_rate" />
 
         <androidx.preference.Preference
->>>>>>> edea181c
             android:key="@string/pref_key_about"
             app:iconSpaceReserved="false"
             android:title="@string/preferences_about" />
