<?xml version="1.0" encoding="utf-8"?>
<!-- This Source Code Form is subject to the terms of the Mozilla Public
   - License, v. 2.0. If a copy of the MPL was not distributed with this
   - file, You can obtain one at http://mozilla.org/MPL/2.0/. -->
<androidx.preference.PreferenceScreen xmlns:android="http://schemas.android.com/apk/res/android"
    xmlns:app="http://schemas.android.com/apk/res-auto">
    <androidx.preference.PreferenceCategory
        android:layout="@layout/preference_cat_style"
        android:title="@string/preferences_theme"
        app:allowDividerBelow="false"
        app:iconSpaceReserved="false">
        <org.mozilla.fenix.settings.RadioButtonPreference
            android:defaultValue="@bool/underAPI28"
            android:key="@string/pref_key_light_theme"
            android:title="@string/preference_light_theme" />

        <org.mozilla.fenix.settings.RadioButtonPreference
            android:defaultValue="false"
            android:key="@string/pref_key_dark_theme"
            android:title="@string/preference_dark_theme" />

        <org.mozilla.fenix.settings.RadioButtonPreference
            android:defaultValue="false"
            android:key="@string/pref_key_auto_battery_theme"
            android:title="@string/preference_auto_battery_theme"
            app:isPreferenceVisible="@bool/underAPI28" />

        <org.mozilla.fenix.settings.RadioButtonPreference
            android:defaultValue="@bool/API28"
            android:key="@string/pref_key_follow_device_theme"
            android:title="@string/preference_follow_device_theme"
            app:isPreferenceVisible="@bool/API28" />
    </androidx.preference.PreferenceCategory>

    <androidx.preference.PreferenceCategory
        android:layout="@layout/preference_cat_style"
        android:title="@string/preferences_toolbar"
        app:allowDividerAbove="true"
        app:iconSpaceReserved="false">
        <org.mozilla.fenix.settings.RadioButtonPreference
            android:key="@string/pref_key_toolbar_top"
            android:title="@string/preference_top_toolbar" />
        <org.mozilla.fenix.settings.RadioButtonPreference
            android:key="@string/pref_key_toolbar_bottom"
            android:title="@string/preference_bottom_toolbar" />
        <SwitchPreference
            android:defaultValue="true"
            android:key="@string/pref_key_strip_url"
            android:summary="@string/preferences_strip_url_description"
            android:title="@string/preferences_strip_url_title" />
    </androidx.preference.PreferenceCategory>

    <androidx.preference.PreferenceCategory
        android:key="@string/pref_tabs_tray_settings_category"
        android:layout="@layout/preference_cat_style"
        android:title="@string/preferences_tabs_tray"
        app:allowDividerAbove="true"
        app:iconSpaceReserved="false">
        <SwitchPreference
            android:defaultValue="true"
            android:key="@string/pref_key_tabs_tray_compact_tab"
            android:title="@string/enable_compact_tabs" />
        <SwitchPreference
            android:defaultValue="false"
            android:key="@string/pref_key_tabs_tray_top_tray"
            android:title="@string/enable_top_tabs_tray" />
        <SwitchPreference
            android:defaultValue="true"
            android:key="@string/pref_key_use_fullscreen_tabs_screen"
            android:title="@string/use_fullscreen_tabs_screen" />
        <SwitchPreference
            android:defaultValue="false"
            android:key="@string/pref_key_tabs_tray_reverse_tab_order"
            android:title="@string/reverse_tab_order_tabs_tray"
            android:summary="@string/reverse_tab_order_description" />
    </androidx.preference.PreferenceCategory>

    <androidx.preference.PreferenceCategory
        android:key="@string/pref_tabs_tray_fab_settings_category"
        android:layout="@layout/preference_cat_style"
        android:title="@string/preferences_tabs_tray_fab"
        app:allowDividerAbove="false"
        app:iconSpaceReserved="false">
        <SwitchPreference
            android:defaultValue="false"
            android:key="@string/pref_key_tabs_tray_use_fab"
            android:title="@string/enable_fab_tabs_tray" />
        <SwitchPreference
            android:defaultValue="false"
            android:key="@string/pref_key_tabs_tray_fab_top_position"
            android:title="@string/fab_tabs_tray_top"
            android:summary="@string/fab_tabs_tray_top_description" />
    </androidx.preference.PreferenceCategory>

    <androidx.preference.PreferenceCategory
        android:key="@string/pref_home_category"
        android:layout="@layout/preference_cat_style"
        android:title="@string/preferences_home"
        app:allowDividerAbove="true"
        app:iconSpaceReserved="false"
        app:isPreferenceVisible="false">
        <androidx.preference.SwitchPreference
            android:key="@string/pref_key_enable_top_frecent_sites"
            android:title="@string/top_sites_toggle_top_frecent_sites" />
    </androidx.preference.PreferenceCategory>

    <androidx.preference.PreferenceCategory
<<<<<<< HEAD
        android:key="@string/pref_addons_settings_category"
        android:layout="@layout/preference_cat_style"
        android:title="@string/preferences_addons_customization"
        app:allowDividerAbove="true"
        app:iconSpaceReserved="false">
        <androidx.preference.EditTextPreference
            android:key="@string/pref_key_addons_custom_account"
            android:title="@string/addons_custom_source_account" />
        <androidx.preference.EditTextPreference
            android:key="@string/pref_key_addons_custom_collection"
            android:title="@string/addons_custom_source_collection" />
=======
        android:layout="@layout/preference_cat_style"
        android:title="@string/preferences_gestures"
        app:allowDividerAbove="false"
        app:iconSpaceReserved="false">
        <androidx.preference.SwitchPreference
            android:key="@string/pref_key_website_pull_to_refresh"
            android:title="@string/preference_gestures_website_pull_to_refresh" />
        <androidx.preference.SwitchPreference
            android:key="@string/pref_key_dynamic_toolbar"
            android:title="@string/preference_gestures_dynamic_toolbar" />
        <androidx.preference.SwitchPreference
            android:key="@string/pref_key_swipe_toolbar_switch_tabs"
            android:title="@string/preference_gestures_swipe_toolbar_switch_tabs" />
        <androidx.preference.SwitchPreference
            android:key="@string/pref_key_swipe_toolbar_show_tabs"
            android:title="@string/preference_gestures_swipe_toolbar_show_tabs"
            app:isPreferenceVisible="false"/>
>>>>>>> c7a25cd8
    </androidx.preference.PreferenceCategory>
</androidx.preference.PreferenceScreen><|MERGE_RESOLUTION|>--- conflicted
+++ resolved
@@ -105,19 +105,6 @@
     </androidx.preference.PreferenceCategory>
 
     <androidx.preference.PreferenceCategory
-<<<<<<< HEAD
-        android:key="@string/pref_addons_settings_category"
-        android:layout="@layout/preference_cat_style"
-        android:title="@string/preferences_addons_customization"
-        app:allowDividerAbove="true"
-        app:iconSpaceReserved="false">
-        <androidx.preference.EditTextPreference
-            android:key="@string/pref_key_addons_custom_account"
-            android:title="@string/addons_custom_source_account" />
-        <androidx.preference.EditTextPreference
-            android:key="@string/pref_key_addons_custom_collection"
-            android:title="@string/addons_custom_source_collection" />
-=======
         android:layout="@layout/preference_cat_style"
         android:title="@string/preferences_gestures"
         app:allowDividerAbove="false"
@@ -135,6 +122,20 @@
             android:key="@string/pref_key_swipe_toolbar_show_tabs"
             android:title="@string/preference_gestures_swipe_toolbar_show_tabs"
             app:isPreferenceVisible="false"/>
->>>>>>> c7a25cd8
     </androidx.preference.PreferenceCategory>
+    
+    <androidx.preference.PreferenceCategory
+        android:key="@string/pref_addons_settings_category"
+        android:layout="@layout/preference_cat_style"
+        android:title="@string/preferences_addons_customization"
+        app:allowDividerAbove="true"
+        app:iconSpaceReserved="false">
+        <androidx.preference.EditTextPreference
+            android:key="@string/pref_key_addons_custom_account"
+            android:title="@string/addons_custom_source_account" />
+        <androidx.preference.EditTextPreference
+            android:key="@string/pref_key_addons_custom_collection"
+            android:title="@string/addons_custom_source_collection" />
+    </androidx.preference.PreferenceCategory>
+    
 </androidx.preference.PreferenceScreen>