--- conflicted
+++ resolved
@@ -96,12 +96,7 @@
         android:layout="@layout/preference_cat_style"
         android:title="@string/preferences_home"
         app:allowDividerAbove="true"
-<<<<<<< HEAD
-        app:iconSpaceReserved="false"
-        app:isPreferenceVisible="false">
-=======
         app:iconSpaceReserved="false">
->>>>>>> 74d6ecef
         <androidx.preference.SwitchPreference
             android:key="@string/pref_key_enable_top_frecent_sites"
             android:title="@string/top_sites_toggle_top_frecent_sites" />
