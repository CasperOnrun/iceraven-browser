--- conflicted
+++ resolved
@@ -62,7 +62,7 @@
     <string name="recently_saved_show_all_content_description">Tampilkan tombol semua markah tersimpan</string>
 
     <!-- About content. The first parameter is the name of the application. (For example: Fenix) -->
-    <string name="about_content">%1$s diproduksi oleh @fork-maintainers.</string>
+    <string name="about_content">%1$s diproduksi oleh Mozilla.</string>
 
     <!-- Private Browsing -->
     <!-- Title for private session option -->
@@ -1660,15 +1660,9 @@
     <string name="credit_cards_card_number">Nomor Kartu</string>
     <!-- The header for the expiration date of a credit card -->
     <string name="credit_cards_expiration_date">Tanggal Kedaluwarsa</string>
-<<<<<<< HEAD
-    <!-- The label for the expiration date month of a credit card -->
-    <string name="credit_cards_expiration_date_month">Bulan Tanggal Kedaluwarsa</string>
-    <!-- The label for the expiration date year of a credit card -->
-=======
     <!-- The label for the expiration date month of a credit card to be used by a11y services-->
     <string name="credit_cards_expiration_date_month">Bulan Tanggal Kedaluwarsa</string>
     <!-- The label for the expiration date year of a credit card to be used by a11y services-->
->>>>>>> 637485e2
     <string name="credit_cards_expiration_date_year">Tanggal Tahun Kedaluwarsa</string>
     <!-- The header for the name on the credit card -->
     <string name="credit_cards_name_on_card">Nama pada Kartu</string>
