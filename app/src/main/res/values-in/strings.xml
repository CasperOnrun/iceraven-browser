--- conflicted
+++ resolved
@@ -352,8 +352,6 @@
     <!-- Summary for the preference for rejecting all cookies whenever possible. -->
     <string name="reduce_cookie_banner_summary">Firefox secara otomatis mencoba menolak permintaan kuki di spanduk kuki. Jika opsi menolak tidak tersedia, Firefox akan menerima semua kuki untuk menutup spanduk tersebut.</string>
 
-<<<<<<< HEAD
-=======
     <!-- Text for indicating cookie banner handling is off this site, this is shown as part of the protections panel with the tracking protection toggle -->
     <string name="reduce_cookie_banner_off_for_site">Nonaktif untuk situs ini</string>
     <!-- Text for indicating cookie banner handling is on this site, this is shown as part of the protections panel with the tracking protection toggle -->
@@ -368,7 +366,6 @@
     <!-- Long text for a detail explanation indicating what will happen if cookie banner handling is on for a site, this is shown as part of the cookie banner panel in the toolbar. The first and second parameter are the application name -->
     <string name="reduce_cookie_banner_details_panel_description_on_for_site">%1$s dapat mencoba menolak permintaan kuki secara otomatis. Jika opsi menolak tidak tersedia, %2$s dapat menerima semua kuki untuk menutup spanduk tersebut.</string>
 
->>>>>>> 8f4899e3
     <!-- Description of the preference to enable "HTTPS-Only" mode. -->
     <string name="preferences_https_only_summary">Secara otomatis mencoba terhubung ke situs menggunakan protokol enkripsi HTTPS untuk meningkatkan keamanan.</string>
     <!-- Summary of tracking protection preference if tracking protection is set to on -->
