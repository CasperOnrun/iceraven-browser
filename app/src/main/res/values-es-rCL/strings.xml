--- conflicted
+++ resolved
@@ -298,22 +298,16 @@
     <!-- Title for set firefox as default browser screen.
         The first parameter is the name of the app defined in app_name (for example: Fenix) -->
     <string name="juno_onboarding_default_browser_title">Haz de %s tu navegador para todo</string>
-<<<<<<< HEAD
-=======
     <!-- Title for set firefox as default browser screen used by Nimbus experiments. Nimbus experiments do not support string placeholders.
         Note: The word "Firefox" should NOT be translated -->
     <string name="juno_onboarding_default_browser_title_nimbus" tools:ignore="UnusedResources">Haz de Firefox tu navegador para todo</string>
->>>>>>> daf88cc5
     <!-- Description for set firefox as default browser screen.
         The first parameter is the Firefox brand name.
         The second parameter is the string with key "juno_onboarding_default_browser_description_link_text". -->
     <string name="juno_onboarding_default_browser_description">%1$s pone a las personas por encima de las ganancias y defiende tu privacidad al bloquear los rastreadores entre sitios.\n\nObtén más información en nuestro %2$s.</string>
-<<<<<<< HEAD
-=======
     <!-- Description for set firefox as default browser screen used by Nimbus experiments. Nimbus experiments do not support string placeholders.
         Note: The word "Firefox" should NOT be translated -->
     <string name="juno_onboarding_default_browser_description_nimbus" tools:ignore="UnusedResources">Firefox pone a las personas por encima de las ganancias y defiende tu privacidad al bloquear los rastreadores entre sitios.\n\nObtén más información en nuestra política de privacidad.</string>
->>>>>>> daf88cc5
     <!-- Text for the link to the privacy notice webpage for set as firefox default browser screen.
     This is part of the string with the key "juno_onboarding_default_browser_description". -->
     <string name="juno_onboarding_default_browser_description_link_text">política de privacidad</string>
@@ -332,11 +326,6 @@
     <!-- Title for enable notification permission screen.
         The first parameter is the name of the app defined in app_name (for example: Fenix) -->
     <string name="juno_onboarding_enable_notifications_title">Las notificaciones te ayudan a hacer más con %s</string>
-<<<<<<< HEAD
-    <!-- Description for enable notification permission screen.
-        The first parameter is the name of the app defined in app_name (for example: Fenix) -->
-    <string name="juno_onboarding_enable_notifications_description">Envía pestañas entre dispositivos, administra las descargas y obtén sugerencias para aprovechar %s al máximo.</string>
-=======
     <!-- Title for enable notification permission screen used by Nimbus experiments. Nimbus experiments do not support string placeholders.
         Note: The word "Firefox" should NOT be translated -->
     <string name="juno_onboarding_enable_notifications_title_nimbus" tools:ignore="UnusedResources">Las notificaciones te ayudan a hacer más con Firefox</string>
@@ -346,7 +335,6 @@
     <!-- Description for enable notification permission screen used by Nimbus experiments. Nimbus experiments do not support string placeholders.
        Note: The word "Firefox" should NOT be translated   -->
     <string name="juno_onboarding_enable_notifications_description_nimbus" tools:ignore="UnusedResources">Envía pestañas entre dispositivos, administra las descargas y obtén sugerencias para aprovechar Firefox al máximo.</string>
->>>>>>> daf88cc5
     <!-- Text for the button to request notification permission on the device -->
     <string name="juno_onboarding_enable_notifications_positive_button">Activar notificaciones</string>
     <!-- Text for the button dismiss the screen and move on with the flow -->
@@ -444,11 +432,6 @@
     <string name="reduce_cookie_banner_control_experiment_dialog_title" moz:RemovedIn="112" tools:ignore="UnusedResources">¡Se acabaron los anuncios de cookies!</string>
     <!-- Title text for the cookie banner re-engagement dialog. The first parameter is the application name. -->
     <string name="reduce_cookie_banner_dialog_title">¿Permitir que %1$s rechace los anuncios de cookies?</string>
-<<<<<<< HEAD
-    <!-- Body text for the dialog use on the control branch of the experiment to determine which context users engaged the most -->
-    <string name="reduce_cookie_banner_control_experiment_dialog_body_1" moz:RemovedIn="111" tools:ignore="UnusedResources">Rechaza automáticamente las solicitudes de cookies, cuando sea posible.</string>
-=======
->>>>>>> daf88cc5
     <!-- Body text for the dialog use on the control branch of the experiment to determine which context users engaged the most.The first parameter is the application name -->
     <string name="reduce_cookie_banner_control_experiment_dialog_body_2" moz:RemovedIn="112" tools:ignore="UnusedResources">Permitir a %1$s rechazar automáticamente las solicitudes de cookies, cuando sea posible.</string>
     <!-- Body text for the cookie banner re-engagement dialog use. The first parameter is the application name. -->
@@ -1284,19 +1267,11 @@
     <!-- Survey -->
     <!-- Text shown in the fullscreen message that pops up to ask user to take a short survey.
     The app name is in the text, due to limitations with localizing Nimbus experiments -->
-<<<<<<< HEAD
-    <string name="nimbus_survey_message_text" tools:ignore="UnusedResources">Ayuda a mejorar Firefox respondiendo una breve encuesta.</string>
-    <!-- Preference for taking the short survey. -->
-    <string name="preferences_take_survey" tools:ignore="UnusedResources">Responder encuesta</string>
-    <!-- Preference for not taking the short survey. -->
-    <string name="preferences_not_take_survey" tools:ignore="UnusedResources">No, gracias</string>
-=======
     <string name="nimbus_survey_message_text">Ayuda a mejorar Firefox respondiendo una breve encuesta.</string>
     <!-- Preference for taking the short survey. -->
     <string name="preferences_take_survey">Responder encuesta</string>
     <!-- Preference for not taking the short survey. -->
     <string name="preferences_not_take_survey">No, gracias</string>
->>>>>>> daf88cc5
 
     <!-- Snackbar -->
     <!-- Text shown in snackbar when user deletes a collection -->
@@ -1511,15 +1486,6 @@
     <!-- Preference title for enhanced tracking protection settings -->
     <string name="preference_enhanced_tracking_protection">Protección de seguimiento mejorada</string>
     <!-- Title for the description of enhanced tracking protection -->
-<<<<<<< HEAD
-    <string name="preference_enhanced_tracking_protection_explanation_title">Navega sin ser seguido</string>
-    <!-- Preference summary for enhanced tracking protection settings on/off switch -->
-    <string name="preference_enhanced_tracking_protection_summary" tools:ignore="UnusedResources">Ahora con protección total contra cookies, nuestra barrera más poderosa hasta el momento contra los rastreadores entre sitios.</string>
-    <!-- Description of enhanced tracking protection. The first parameter is the name of the application (For example: Fenix) -->
-    <string name="preference_enhanced_tracking_protection_explanation">Mantén tus datos privados. %s te protege de la mayoría de los rastreadores comunes que siguen lo que haces en línea.</string>
-    <!-- Description of enhanced tracking protection. The parameter is the name of the application (For example: Firefox Fenix) -->
-    <string name="preference_enhanced_tracking_protection_explanation_2" tools:ignore="UnusedResources">%s te protege de la mayoría de los rastreadores comunes que siguen lo que haces en línea.</string>
-=======
     <string name="preference_enhanced_tracking_protection_explanation_title" moz:removedIn="114" tools:ignore="UnusedResources">Navega sin ser seguido</string>
     <!-- Preference summary for enhanced tracking protection settings on/off switch -->
     <string name="preference_enhanced_tracking_protection_summary">Ahora con protección total contra cookies, nuestra barrera más poderosa hasta el momento contra los rastreadores entre sitios.</string>
@@ -1527,35 +1493,22 @@
     <string name="preference_enhanced_tracking_protection_explanation" moz:removedIn="114" tools:ignore="UnusedResources">Mantén tus datos privados. %s te protege de la mayoría de los rastreadores comunes que siguen lo que haces en línea.</string>
     <!-- Description of enhanced tracking protection. The parameter is the name of the application (For example: Firefox Fenix) -->
     <string name="preference_enhanced_tracking_protection_explanation_2">%s te protege de la mayoría de los rastreadores comunes que siguen lo que haces en línea.</string>
->>>>>>> daf88cc5
     <!-- Text displayed that links to website about enhanced tracking protection -->
     <string name="preference_enhanced_tracking_protection_explanation_learn_more">Aprender más</string>
     <!-- Preference for enhanced tracking protection for the standard protection settings -->
     <string name="preference_enhanced_tracking_protection_standard_default_1">Estándar (por defecto)</string>
     <!-- Preference description for enhanced tracking protection for the standard protection settings -->
-<<<<<<< HEAD
-    <string name="preference_enhanced_tracking_protection_standard_description_4">Equilibrado para privacidad y rendimiento. Las páginas se cargan de forma normal.</string>
-    <!-- Preference description for enhanced tracking protection for the standard protection settings -->
-    <string name="preference_enhanced_tracking_protection_standard_description_5" tools:ignore="UnusedResources">Las páginas se cargarán adecuadamente, pero se bloquearán menos rastreadores.</string>
-=======
     <string name="preference_enhanced_tracking_protection_standard_description_4" moz:removedIn="114" tools:ignore="UnusedResources">Equilibrado para privacidad y rendimiento. Las páginas se cargan de forma normal.</string>
     <!-- Preference description for enhanced tracking protection for the standard protection settings -->
     <string name="preference_enhanced_tracking_protection_standard_description_5">Las páginas se cargarán adecuadamente, pero se bloquearán menos rastreadores.</string>
->>>>>>> daf88cc5
     <!--  Accessibility text for the Standard protection information icon  -->
     <string name="preference_enhanced_tracking_protection_standard_info_button">Qué bloquea la protección de seguimiento estándar</string>
     <!-- Preference for enhanced tracking protection for the strict protection settings -->
     <string name="preference_enhanced_tracking_protection_strict">Estricta</string>
     <!-- Preference description for enhanced tracking protection for the strict protection settings -->
-<<<<<<< HEAD
-    <string name="preference_enhanced_tracking_protection_strict_description_3">Bloquea más rastreadores para que las páginas se carguen más rápido, pero algunas funcionalidades de la página pueden fallar.</string>
-    <!-- Preference description for enhanced tracking protection for the strict protection settings -->
-    <string name="preference_enhanced_tracking_protection_strict_description_4" tools:ignore="UnusedResources">Una mayor protección de seguimiento y un mejor rendimiento, pero algunos sitios podrían no funcionar adecuadamente.</string>
-=======
     <string name="preference_enhanced_tracking_protection_strict_description_3" moz:removedIn="114" tools:ignore="UnusedResources">Bloquea más rastreadores para que las páginas se carguen más rápido, pero algunas funcionalidades de la página pueden fallar.</string>
     <!-- Preference description for enhanced tracking protection for the strict protection settings -->
     <string name="preference_enhanced_tracking_protection_strict_description_4">Una mayor protección de seguimiento y un mejor rendimiento, pero algunos sitios podrían no funcionar adecuadamente.</string>
->>>>>>> daf88cc5
     <!--  Accessibility text for the Strict protection information icon  -->
     <string name="preference_enhanced_tracking_protection_strict_info_button">Qué bloquea la protección de seguimiento estricta</string>
     <!-- Preference for enhanced tracking protection for the custom protection settings -->
