--- conflicted
+++ resolved
@@ -2213,13 +2213,9 @@
 
     <!-- Review quality check feature-->
     <!-- Name for the review quality check feature used as title for the panel. -->
-<<<<<<< HEAD
-    <string name="review_quality_check_feature_name">Beoordelingscontrole</string>
-=======
     <string name="review_quality_check_feature_name" moz:RemovedIn="120" tools:ignore="UnusedResources">Beoordelingscontrole</string>
     <!-- Name for the review quality check feature used as title for the panel. -->
     <string name="review_quality_check_feature_name_2">Beoordelingscontrole</string>
->>>>>>> 52cb89cf
     <!-- Summary for grades A and B for review quality check adjusted grading. -->
     <string name="review_quality_check_grade_a_b_description">Betrouwbare beoordelingen</string>
     <!-- Summary for grade C for review quality check adjusted grading. -->
@@ -2239,34 +2235,21 @@
     <!-- Paragraph explaining how we analyze the reliability of a product's reviews. First parameter is the Fakespot product name. In the phrase "Fakespot by Mozilla", "by" can be localized. Does not need to stay by. -->
     <string name="review_quality_check_explanation_body_reliability">We gebruiken AI-technologie van %s door Mozilla om de betrouwbaarheid van productbeoordelingen te analyseren. Hiermee kunt u alleen de kwaliteit van beoordelingen vaststellen, niet de productkwaliteit.</string>
     <!-- Paragraph explaining the grading system we use to classify the reliability of a product's reviews. -->
-<<<<<<< HEAD
-    <string name="review_quality_check_info_review_grade_header" tools:ignore="UnusedResources"><![CDATA[We kennen aan de beoordelingen van elk product een <b>letterwaarde</b> toe, van A tot F.]]></string>
-    <!-- Description explaining grades A and B for review quality check adjusted grading. -->
-    <string name="review_quality_check_info_grade_info_AB">Betrouwbare beoordelingen. Wij zijn van mening dat de beoordelingen waarschijnlijk afkomstig zijn van echte klanten die eerlijke, onpartijdige beoordelingen hebben achtergelaten.</string>
-=======
     <string name="review_quality_check_info_review_grade_header"><![CDATA[We kennen aan de beoordelingen van elk product een <b>letterwaarde</b> toe, van A tot F.]]></string>
     <!-- Description explaining grades A and B for review quality check adjusted grading. -->
     <string name="review_quality_check_info_grade_info_AB">Betrouwbare beoordelingen. Wij zijn van mening dat de beoordelingen waarschijnlijk afkomstig zijn van echte klanten die eerlijke, onpartijdige beoordelingen hebben achtergelaten.</string>
     <!-- Description explaining grades A and B for review quality check adjusted grading. -->
     <string name="review_quality_check_info_grade_info_AB_2" moz:RemovedIn="120" tools:ignore="UnusedResources">Wij denken dat de beoordelingen betrouwbaar zijn.</string>
->>>>>>> 52cb89cf
     <!-- Description explaining grade C for review quality check adjusted grading. -->
     <string name="review_quality_check_info_grade_info_C">Wij geloven dat er een mix is van betrouwbare en onbetrouwbare beoordelingen.</string>
     <!-- Description explaining grades D and F for review quality check adjusted grading. -->
     <string name="review_quality_check_info_grade_info_DF">Onbetrouwbare beoordelingen. Wij zijn van mening dat de beoordelingen waarschijnlijk nep zijn of afkomstig zijn van bevooroordeelde beoordelaars.</string>
-<<<<<<< HEAD
-    <!-- Paragraph explaining how a product's adjusted grading is calculated. -->
-    <string name="review_quality_check_explanation_body_adjusted_grading"><![CDATA[De <b>aangepaste waardering</b> is alleen gebaseerd op beoordelingen die wij betrouwbaar achten.]]></string>
-    <!-- Paragraph explaining product review highlights. First parameter is the name of the retailer (e.g. Amazon). -->
-    <string name="review_quality_check_explanation_body_highlights" tools:ignore="UnusedResources"><![CDATA[<b>Hoogtepunten</b> zijn afkomstig van beoordelingen van %s in de afgelopen 80 dagen die volgens ons betrouwbaar zijn.]]></string>
-=======
     <!-- Description explaining grades D and F for review quality check adjusted grading. -->
     <string name="review_quality_check_info_grade_info_DF_2" moz:RemovedIn="120" tools:ignore="UnusedResources">Wij denken dat de beoordelingen niet betrouwbaar zijn.</string>
     <!-- Paragraph explaining how a product's adjusted grading is calculated. -->
     <string name="review_quality_check_explanation_body_adjusted_grading"><![CDATA[De <b>aangepaste waardering</b> is alleen gebaseerd op beoordelingen die wij betrouwbaar achten.]]></string>
     <!-- Paragraph explaining product review highlights. First parameter is the name of the retailer (e.g. Amazon). -->
     <string name="review_quality_check_explanation_body_highlights"><![CDATA[<b>Hoogtepunten</b> zijn afkomstig van beoordelingen van %s in de afgelopen 80 dagen die volgens ons betrouwbaar zijn.]]></string>
->>>>>>> 52cb89cf
     <!-- Text for learn more caption presenting a link with information about review quality. First parameter is for clickable text defined in review_quality_check_info_learn_more_link. -->
     <string name="review_quality_check_info_learn_more">Meer info over %s.</string>
     <!-- Clickable text that links to review quality check SuMo page. First parameter is the Fakespot product name. In the phrase "Fakespot by Mozilla", "by" can be localized. Does not need to stay by. -->
@@ -2276,13 +2259,9 @@
     <!-- Text for label for switch preference to show recommended products from review quality check settings section. -->
     <string name="review_quality_check_settings_recommended_products">Advertenties tonen in beoordelingscontrole</string>
     <!-- Description for switch preference to show recommended products from review quality check settings section. First parameter is for clickable text defined in review_quality_check_settings_recommended_products_learn_more.-->
-<<<<<<< HEAD
-    <string name="review_quality_check_settings_recommended_products_description" tools:ignore="UnusedResources">U ziet af en toe advertenties voor relevante producten. Alle advertenties moeten voldoen aan onze kwaliteitsnormen voor beoordelingen. %s</string>
-=======
     <string name="review_quality_check_settings_recommended_products_description" moz:RemovedIn="120" tools:ignore="UnusedResources">U ziet af en toe advertenties voor relevante producten. Alle advertenties moeten voldoen aan onze kwaliteitsnormen voor beoordelingen. %s</string>
     <!-- Description for switch preference to show recommended products from review quality check settings section. First parameter is for clickable text defined in review_quality_check_settings_recommended_products_learn_more.-->
     <string name="review_quality_check_settings_recommended_products_description_2" tools:ignore="UnusedResources">U ziet af en toe advertenties voor relevante producten. We adverteren alleen voor producten met betrouwbare beoordelingen. %s</string>
->>>>>>> 52cb89cf
     <!-- Clickable text that links to review quality check recommended products support article. -->
     <string name="review_quality_check_settings_recommended_products_learn_more" tools:ignore="UnusedResources">Meer info</string>
     <!-- Text for turning sidebar off button from review quality check settings section. -->
@@ -2302,29 +2281,14 @@
     <!-- Text for button from warning card informing the user that the current analysis is outdated. Clicking this should trigger the product's re-analysis. -->
     <string name="review_quality_check_outdated_analysis_warning_action" tools:ignore="UnusedResources">Nu controleren</string>
     <!-- Title for warning card informing the user that the current product does not have enough reviews for a review analysis. -->
-<<<<<<< HEAD
-    <string name="review_quality_check_no_reviews_warning_title" tools:ignore="UnusedResources">Nog niet genoeg beoordelingen</string>
-    <!-- Text for body of warning card informing the user that the current product does not have enough reviews for a review analysis. -->
-    <string name="review_quality_check_no_reviews_warning_body" tools:ignore="UnusedResources">Wanneer dit product meer beoordelingen heeft, kunnen we hun kwaliteit beoordelen.</string>
-=======
     <string name="review_quality_check_no_reviews_warning_title">Nog niet genoeg beoordelingen</string>
     <!-- Text for body of warning card informing the user that the current product does not have enough reviews for a review analysis. -->
     <string name="review_quality_check_no_reviews_warning_body">Wanneer dit product meer beoordelingen heeft, kunnen we hun kwaliteit beoordelen.</string>
->>>>>>> 52cb89cf
     <!-- Title for warning card informing the user that the current product is currently not available. -->
     <string name="review_quality_check_product_availability_warning_title" tools:ignore="UnusedResources">Product is niet beschikbaar</string>
     <!-- Text for the body of warning card informing the user that the current product is currently not available. -->
     <string name="review_quality_check_product_availability_warning_body" tools:ignore="UnusedResources">Als u ziet dat dit product weer op voorraad is, meld dit dan aan ons en wij zullen eraan werken om de beoordelingen te controleren.</string>
     <!-- Clickable text for warning card informing the user that the current product is currently not available. Clicking this should inform the server that the product is available. -->
-<<<<<<< HEAD
-    <string name="review_quality_check_product_availability_warning_action" tools:ignore="UnusedResources">Melden dat dit product weer op voorraad is</string>
-    <!-- Title for warning card informing the user that the current product's re-analysis is still processing. -->
-    <string name="review_quality_check_reanalysis_in_progress_warning_title" tools:ignore="UnusedResources">Beoordelingskwaliteit controleren</string>
-    <!-- Title for warning card informing the user that the current product's analysis is still processing. -->
-    <string name="review_quality_check_analysis_in_progress_warning_title" tools:ignore="UnusedResources">Beoordelingskwaliteit controleren</string>
-    <!-- Text for body of warning card informing the user that the current product's analysis is still processing. -->
-    <string name="review_quality_check_analysis_in_progress_warning_body" tools:ignore="UnusedResources">Dit kan ongeveer 60 seconden duren.</string>
-=======
     <string name="review_quality_check_product_availability_warning_action" moz:RemovedIn="120" tools:ignore="UnusedResources">Melden dat dit product weer op voorraad is</string>
     <!-- Clickable text for warning card informing the user that the current product is currently not available. Clicking this should inform the server that the product is available. -->
     <string name="review_quality_check_product_availability_warning_action_2" tools:ignore="UnusedResources">Rapporteren dat product op voorraad is</string>
@@ -2334,21 +2298,14 @@
     <string name="review_quality_check_analysis_in_progress_warning_title">Beoordelingskwaliteit controleren</string>
     <!-- Text for body of warning card informing the user that the current product's analysis is still processing. -->
     <string name="review_quality_check_analysis_in_progress_warning_body">Dit kan ongeveer 60 seconden duren.</string>
->>>>>>> 52cb89cf
     <!-- Title for info card displayed after the user reports a product is back in stock. -->
     <string name="review_quality_check_analysis_requested_info_title" tools:ignore="UnusedResources">Bedankt voor het melden!</string>
     <!-- Text for body of info card displayed after the user reports a product is back in stock. -->
     <string name="review_quality_check_analysis_requested_info_body" tools:ignore="UnusedResources">We zouden binnen 24 uur info over de beoordelingen van dit product moeten hebben. Kom later nog eens terug.</string>
     <!-- Title for info card displayed when the user review checker while on a product that Fakespot does not analyze (e.g. gift cards, music). -->
-<<<<<<< HEAD
-    <string name="review_quality_check_not_analyzable_info_title" tools:ignore="UnusedResources">We kunnen deze beoordelingen niet controleren</string>
-    <!-- Text for body of info card displayed when the user review checker while on a product that Fakespot does not analyze (e.g. gift cards, music). -->
-    <string name="review_quality_check_not_analyzable_info_body" tools:ignore="UnusedResources">Helaas kunnen we de beoordelingskwaliteit voor bepaalde soorten producten niet controleren. Dit betreft bijvoorbeeld cadeaubonnen en streaming video, muziek en games.</string>
-=======
     <string name="review_quality_check_not_analyzable_info_title">We kunnen deze beoordelingen niet controleren</string>
     <!-- Text for body of info card displayed when the user review checker while on a product that Fakespot does not analyze (e.g. gift cards, music). -->
     <string name="review_quality_check_not_analyzable_info_body">Helaas kunnen we de beoordelingskwaliteit voor bepaalde soorten producten niet controleren. Dit betreft bijvoorbeeld cadeaubonnen en streaming video, muziek en games.</string>
->>>>>>> 52cb89cf
     <!-- Title for info card displayed when another user reported the displayed product is back in stock. -->
     <string name="review_quality_check_analysis_requested_other_user_info_title" tools:ignore="UnusedResources">Binnenkort info</string>
     <!-- Text for body of info card displayed when another user reported the displayed product is back in stock. -->
@@ -2358,21 +2315,6 @@
     <!-- Text for the action button from info card displayed to the user when analysis finished updating. -->
     <string name="review_quality_check_analysis_updated_confirmation_action" tools:ignore="UnusedResources">Begrepen</string>
     <!-- Title for error card displayed to the user when an error occurred. -->
-<<<<<<< HEAD
-    <string name="review_quality_check_generic_error_title" tools:ignore="UnusedResources">Er is momenteel geen info beschikbaar</string>
-    <!-- Text for body of error card displayed to the user when an error occurred. -->
-    <string name="review_quality_check_generic_error_body" tools:ignore="UnusedResources">We werken eraan om het probleem op te lossen. Kom binnenkort nog eens terug.</string>
-    <!-- Title for error card displayed to the user when the device is disconnected from the network. -->
-    <string name="review_quality_check_no_connection_title" tools:ignore="UnusedResources">Geen netwerkverbinding</string>
-    <!-- Text for body of error card displayed to the user when the device is disconnected from the network. -->
-    <string name="review_quality_check_no_connection_body" tools:ignore="UnusedResources">Controleer uw netwerkverbinding en probeer vervolgens de pagina opnieuw te laden.</string>
-    <!-- Title for card displayed to the user for products whose reviews were not analyzed yet. -->
-    <string name="review_quality_check_no_analysis_title" tools:ignore="UnusedResources">Nog geen info over deze beoordelingen</string>
-    <!-- Text for the body of card displayed to the user for products whose reviews were not analyzed yet. -->
-    <string name="review_quality_check_no_analysis_body" tools:ignore="UnusedResources">Controleer de beoordelingskwaliteit om te ontdekken of de beoordelingen van dit product betrouwbaar zijn. Het duurt slechts ongeveer 60 seconden.</string>
-    <!-- Text for button from body of card displayed to the user for products whose reviews were not analyzed yet. Clicking this should trigger a product analysis. -->
-    <string name="review_quality_check_no_analysis_link" tools:ignore="UnusedResources">Beoordelingskwaliteit controleren</string>
-=======
     <string name="review_quality_check_generic_error_title">Er is momenteel geen info beschikbaar</string>
     <!-- Text for body of error card displayed to the user when an error occurred. -->
     <string name="review_quality_check_generic_error_body">We werken eraan om het probleem op te lossen. Kom binnenkort nog eens terug.</string>
@@ -2386,7 +2328,6 @@
     <string name="review_quality_check_no_analysis_body">Controleer de beoordelingskwaliteit om te ontdekken of de beoordelingen van dit product betrouwbaar zijn. Het duurt slechts ongeveer 60 seconden.</string>
     <!-- Text for button from body of card displayed to the user for products whose reviews were not analyzed yet. Clicking this should trigger a product analysis. -->
     <string name="review_quality_check_no_analysis_link">Beoordelingskwaliteit controleren</string>
->>>>>>> 52cb89cf
     <!-- Headline for review quality check contextual onboarding card. -->
     <string name="review_quality_check_contextual_onboarding_title">Probeer onze vertrouwde gids voor productbeoordelingen</string>
     <!-- Description for review quality check contextual onboarding card. The first and last two parameters are for retailer names (e.g. Amazon, Walmart). The second parameter is for the name of the application (e.g. Firefox). -->
@@ -2416,19 +2357,11 @@
     <!-- Text displayed in the second CFR presenting the review quality check feature that opens the review checker when clicked. -->
     <string name="review_quality_check_second_cfr_action" tools:ignore="UnusedResources">Beoordelingscontrole openen</string>
     <!-- Flag showing that the review quality check feature is work in progress. -->
-<<<<<<< HEAD
-    <string name="review_quality_check_beta_flag" tools:ignore="UnusedResources">Beta</string>
-    <!-- Content description (not visible, for screen readers etc.) for opening browser menu button to open review quality check bottom sheet. -->
-    <string name="browser_menu_review_quality_check">Beoordelingskwaliteitscontrole openen</string>
-    <!-- Content description (not visible, for screen readers etc.) for closing browser menu button to open review quality check bottom sheet. -->
-    <string name="browser_menu_review_quality_check_close">Beoordelingskwaliteitscontrole sluiten</string>
-=======
     <string name="review_quality_check_beta_flag">Beta</string>
     <!-- Content description (not visible, for screen readers etc.) for opening browser menu button to open review quality check bottom sheet. -->
     <string name="review_quality_check_open_handle_content_description">Beoordelingscontrole openen</string>
     <!-- Content description (not visible, for screen readers etc.) for closing browser menu button to open review quality check bottom sheet. -->
     <string name="review_quality_check_close_handle_content_description">Beoordelingscontrole sluiten</string>
->>>>>>> 52cb89cf
     <!-- Content description (not visible, for screen readers etc.) for review quality check star rating. First parameter is the number of stars (1-5) representing the rating. -->
     <string name="review_quality_check_star_rating_content_description">%1$s van 5 sterren</string>
     <!-- Text for minimize button from highlights card. When clicked the highlights card should reduce its size. -->
