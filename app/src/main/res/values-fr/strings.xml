<?xml version="1.0" encoding="utf-8"?>
<resources xmlns:tools="http://schemas.android.com/tools" xmlns:moz="http://mozac.org/tools">


    <!-- App name for private browsing mode. The first parameter is the name of the app defined in app_name (for example: Fenix)-->
    <string name="app_name_private_5">%s privé</string>
    <!-- App name for private browsing mode. The first parameter is the name of the app defined in app_name (for example: Fenix)-->
    <string name="app_name_private_4">%s (nav. privée)</string>

    <!-- Home Fragment -->
    <!-- Content description (not visible, for screen readers etc.): "Three dot" menu button. -->
    <string name="content_description_menu">Plus d’options</string>
    <!-- Content description (not visible, for screen readers etc.): "Private Browsing" menu button. -->
    <string name="content_description_private_browsing_button">Activer la navigation privée</string>
    <!-- Content description (not visible, for screen readers etc.): "Private Browsing" menu button. -->
    <string name="content_description_disable_private_browsing_button">Désactiver la navigation privée</string>
    <!-- Placeholder text shown in the search bar before a user enters text for the default engine -->
    <string name="search_hint">Recherche ou adresse</string>

    <!-- Placeholder text shown in the search bar before a user enters text for a general engine -->
    <string name="search_hint_general_engine">Rechercher sur le Web</string>
    <!-- Placeholder text shown in search bar when using history search -->
    <string name="history_search_hint">Rechercher dans l’historique</string>
    <!-- Placeholder text shown in search bar when using bookmarks search -->
    <string name="bookmark_search_hint">Rechercher dans les marque-pages</string>
    <!-- Placeholder text shown in search bar when using tabs search -->
    <string name="tab_search_hint">Rechercher dans les onglets</string>
    <!-- Placeholder text shown in the search bar when using application search engines -->
    <string name="application_search_hint">Saisissez les termes à rechercher</string>
    <!-- No Open Tabs Message Description -->
    <string name="no_open_tabs_description">Vos onglets ouverts seront affichés ici.</string>

    <!-- No Private Tabs Message Description -->
    <string name="no_private_tabs_description">Les onglets privés sont affichés ici.</string>

    <!-- Tab tray multi select title in app bar. The first parameter is the number of tabs selected -->
    <string name="tab_tray_multi_select_title">%1$d sélectionnés</string>
    <!-- Label of button in create collection dialog for creating a new collection  -->
    <string name="tab_tray_add_new_collection">Créer une nouvelle collection</string>
    <!-- Label of editable text in create collection dialog for naming a new collection  -->
    <string name="tab_tray_add_new_collection_name">Nom</string>
    <!-- Label of button in save to collection dialog for selecting a current collection  -->
    <string name="tab_tray_select_collection">Sélectionner une collection</string>
    <!-- Content description for close button while in multiselect mode in tab tray -->
    <string name="tab_tray_close_multiselect_content_description">Quitter le mode de sélection multiple</string>
    <!-- Content description for save to collection button while in multiselect mode in tab tray -->
    <string name="tab_tray_collection_button_multiselect_content_description">Enregistrer les onglets sélectionnés dans une collection</string>
    <!-- Content description on checkmark while tab is selected in multiselect mode in tab tray -->
    <string name="tab_tray_multiselect_selected_content_description">Sélectionné</string>

    <!-- Home - Recently saved bookmarks -->
    <!-- Title for the home screen section with recently saved bookmarks. -->
    <string name="recently_saved_title">Récemment enregistrés</string>
    <!-- Content description for the button which navigates the user to show all of their saved bookmarks. -->
    <string name="recently_saved_show_all_content_description_2">Afficher tous les marque-pages enregistrés</string>

    <!-- Text for the menu button to remove a recently saved bookmark from the user's home screen -->
    <string name="recently_saved_menu_item_remove">Supprimer</string>

    <!-- About content. The first parameter is the name of the application. (For example: Fenix) -->
    <string name="about_content">%1$s est réalisé par Mozilla.</string>

    <!-- Private Browsing -->
    <!-- Explanation for private browsing displayed to users on home view when they first enable private mode
        The first parameter is the name of the app defined in app_name (for example: Fenix) -->
    <string name="private_browsing_placeholder_description_2">%1$s efface vos historiques de recherche et de navigation des onglets privés lorsque vous les fermez ou quittez l’application. Bien que cela ne vous rende pas anonyme sur les sites web ni pour votre fournisseur d’accès à Internet, cela vous permet de garder confidentielle votre activité en ligne pour toutes les autres personnes qui utiliseraient votre appareil.</string>
    <string name="private_browsing_common_myths">Principales idées reçues sur la navigation privée</string>

    <!-- Private mode shortcut "contextual feature recommendation" (CFR) -->
    <!-- Text for the Private mode shortcut CFR message for adding a private mode shortcut to open private tabs from the Home screen -->
    <string name="private_mode_cfr_message_2">Lancez votre prochain onglet privé d’un seul doigt.</string>
    <!-- Text for the positive button to accept adding a Private Browsing shortcut to the Home screen -->
    <string name="private_mode_cfr_pos_button_text">Ajouter à l’écran d’accueil</string>
    <!-- Text for the negative button to decline adding a Private Browsing shortcut to the Home screen -->
    <string name="cfr_neg_button_text">Non merci</string>

    <!-- Open in App "contextual feature recommendation" (CFR) -->
    <!-- Text for the info message. The first parameter is the name of the application.-->
    <string name="open_in_app_cfr_info_message_2">Vous pouvez configurer %1$s pour ouvrir automatiquement les liens dans des applications.</string>
    <!-- Text for the positive action button -->
    <string name="open_in_app_cfr_positive_button_text">Ouvrir les paramètres</string>

    <!-- Text for the negative action button -->
    <string name="open_in_app_cfr_negative_button_text">Ignorer</string>

    <!-- Total cookie protection "contextual feature recommendation" (CFR) -->
    <!-- Text for the message displayed in the contextual feature recommendation popup promoting the total cookie protection feature. -->
    <string name="tcp_cfr_message">Notre fonctionnalité de confidentialité la plus puissante à ce jour isole les traqueurs intersites.</string>
    <!-- Text displayed that links to website containing documentation about the "Total cookie protection" feature. -->
    <string name="tcp_cfr_learn_more">En savoir plus sur la protection totale contre les cookies</string>


    <!-- Text for the info dialog when camera permissions have been denied but user tries to access a camera feature. -->
    <string name="camera_permissions_needed_message">Accès à la caméra nécessaire. Accédez aux paramètres Android, appuyez sur Autorisations, puis sur Autoriser.</string>
    <!-- Text for the positive action button to go to Android Settings to grant permissions. -->
    <string name="camera_permissions_needed_positive_button_text">Ouvrir les paramètres</string>
    <!-- Text for the negative action button to dismiss the dialog. -->
    <string name="camera_permissions_needed_negative_button_text">Ignorer</string>

    <!-- Text for the banner message to tell users about our auto close feature. -->
    <string name="tab_tray_close_tabs_banner_message">Configurez les onglets ouverts pour qu’ils se ferment automatiquement lorsqu’ils n’ont pas été vus depuis les derniers jours, semaines ou mois.</string>
    <!-- Text for the positive action button to go to Settings for auto close tabs. -->
    <string name="tab_tray_close_tabs_banner_positive_button_text">Afficher les options</string>
    <!-- Text for the negative action button to dismiss the Close Tabs Banner. -->
    <string name="tab_tray_close_tabs_banner_negative_button_text">Ignorer</string>

    <!-- Text for the banner message to tell users about our inactive tabs feature. -->
    <string name="tab_tray_inactive_onboarding_message">Les onglets que vous n’avez pas consultés depuis deux semaines sont déplacés ici.</string>
    <!-- Text for the action link to go to Settings for inactive tabs. -->
    <string name="tab_tray_inactive_onboarding_button_text">Désactiver dans les paramètres</string>

    <!-- Text for title for the auto-close dialog of the inactive tabs. -->
    <string name="tab_tray_inactive_auto_close_title">Fermeture automatique après un mois ?</string>
    <!-- Text for the body for the auto-close dialog of the inactive tabs.
        The first parameter is the name of the application.-->
    <string name="tab_tray_inactive_auto_close_body_2">%1$s peut fermer les onglets que vous n’avez pas consultés au cours du mois dernier.</string>
    <!-- Content description for close button in the auto-close dialog of the inactive tabs. -->
    <string name="tab_tray_inactive_auto_close_button_content_description">Fermer</string>

    <!-- Text for turn on auto close tabs button in the auto-close dialog of the inactive tabs. -->
    <string name="tab_tray_inactive_turn_on_auto_close_button_2">Activer la fermeture automatique</string>


    <!-- Home screen icons - Long press shortcuts -->
    <!-- Shortcut action to open new tab -->
    <string name="home_screen_shortcut_open_new_tab_2">Nouvel onglet</string>
    <!-- Shortcut action to open new private tab -->
    <string name="home_screen_shortcut_open_new_private_tab_2">Nouvel onglet nav. privée</string>

    <!-- Shortcut action to open Passwords screens -->
    <string name="home_screen_shortcut_open_password_screen">Raccourci pour les mots de passe</string>

    <!-- Recent Tabs -->
    <!-- Header text for jumping back into the recent tab in the home screen -->
    <string name="recent_tabs_header">Revenir à cet onglet</string>
    <!-- Button text for showing all the tabs in the tabs tray -->
    <string name="recent_tabs_show_all">Tout afficher</string>

    <!-- Content description for the button which navigates the user to show all recent tabs in the tabs tray. -->
    <string name="recent_tabs_show_all_content_description_2">Afficher le bouton des onglets récents</string>

    <!-- Text for button in synced tab card that opens synced tabs tray -->
    <string name="recent_tabs_see_all_synced_tabs_button_text">Voir tous les onglets synchronisés</string>
    <!-- Accessibility description for device icon used for recent synced tab -->
    <string name="recent_tabs_synced_device_icon_content_description">Appareil synchronisé</string>
    <!-- Text for the dropdown menu to remove a recent synced tab from the homescreen -->
    <string name="recent_synced_tab_menu_item_remove">Supprimer</string>
    <!-- Text for the menu button to remove a grouped highlight from the user's browsing history
         in the Recently visited section -->
    <string name="recent_tab_menu_item_remove">Supprimer</string>

    <!-- History Metadata -->
    <!-- Header text for a section on the home screen that displays grouped highlights from the
         user's browsing history, such as topics they have researched or explored on the web -->
    <string name="history_metadata_header_2">Visités récemment</string>
    <!-- Text for the menu button to remove a grouped highlight from the user's browsing history
         in the Recently visited section -->
    <string name="recently_visited_menu_item_remove">Supprimer</string>

    <!-- Content description for the button which navigates the user to show all of their history. -->
    <string name="past_explorations_show_all_content_description_2">Afficher toutes les navigations passées</string>

    <!-- Browser Fragment -->
    <!-- Content description (not visible, for screen readers etc.): Navigate backward (browsing history) -->
    <string name="browser_menu_back">Page précédente</string>
    <!-- Content description (not visible, for screen readers etc.): Navigate forward (browsing history) -->
    <string name="browser_menu_forward">Page suivante</string>
    <!-- Content description (not visible, for screen readers etc.): Refresh current website -->
    <string name="browser_menu_refresh">Actualiser</string>
    <!-- Content description (not visible, for screen readers etc.): Stop loading current website -->
    <string name="browser_menu_stop">Arrêter</string>
    <!-- Browser menu button that opens the addon manager -->
    <string name="browser_menu_add_ons">Modules complémentaires</string>
    <!-- Browser menu button that opens account settings -->
    <string name="browser_menu_account_settings">Informations du compte</string>
    <!-- Text displayed when there are no add-ons to be shown -->
    <string name="no_add_ons">Aucun module ici</string>
    <!-- Browser menu button that sends a user to help articles -->
    <string name="browser_menu_help">Aide</string>
    <!-- Browser menu button that sends a to a the what's new article -->
    <string name="browser_menu_whats_new">Nouveautés</string>
    <!-- Browser menu button that opens the settings menu -->
    <string name="browser_menu_settings">Paramètres</string>
    <!-- Browser menu button that opens a user's library -->
    <string name="browser_menu_library">Bibliothèque</string>
    <!-- Browser menu toggle that requests a desktop site -->
    <string name="browser_menu_desktop_site">Version ordinateur</string>
    <!-- Browser menu toggle that adds a shortcut to the site on the device home screen. -->
    <string name="browser_menu_add_to_homescreen">Ajouter à l’écran d’accueil</string>
    <!-- Browser menu toggle that installs a Progressive Web App shortcut to the site on the device home screen. -->
    <string name="browser_menu_install_on_homescreen">Installer</string>
    <!-- Content description (not visible, for screen readers etc.) for the Resync tabs button -->
    <string name="resync_button_content_description">Resynchroniser</string>
    <!-- Browser menu button that opens the find in page menu -->
    <string name="browser_menu_find_in_page">Rechercher dans la page</string>
    <!-- Browser menu button that saves the current tab to a collection -->
    <string name="browser_menu_save_to_collection_2">Enregistrer dans une collection</string>
    <!-- Browser menu button that open a share menu to share the current site -->
    <string name="browser_menu_share">Partager</string>
    <!-- Browser menu button shown in custom tabs that opens the current tab in Fenix
        The first parameter is the name of the app defined in app_name (for example: Fenix) -->
    <string name="browser_menu_open_in_fenix">Ouvrir avec %1$s</string>

    <!-- Browser menu text shown in custom tabs to indicate this is a Fenix tab
        The first parameter is the name of the app defined in app_name (for example: Fenix) -->
    <string name="browser_menu_powered_by">FONCTIONNE GRÂCE À %1$s</string>

    <!-- Browser menu text shown in custom tabs to indicate this is a Fenix tab
        The first parameter is the name of the app defined in app_name (for example: Fenix) -->
    <string name="browser_menu_powered_by2">Fonctionne grâce à %1$s</string>
    <!-- Browser menu button to put the current page in reader mode -->
    <string name="browser_menu_read">Mode lecture</string>
    <!-- Browser menu button content description to close reader mode and return the user to the regular browser -->
    <string name="browser_menu_read_close">Quitter le mode lecture</string>
    <!-- Browser menu button to open the current page in an external app -->
    <string name="browser_menu_open_app_link">Ouvrir dans une application</string>

    <!-- Browser menu button to show reader view appearance controls e.g. the used font type and size -->
    <string name="browser_menu_customize_reader_view">Personnaliser le mode lecture</string>
    <!-- Browser menu label for adding a bookmark -->
    <string name="browser_menu_add">Ajouter</string>
    <!-- Browser menu label for editing a bookmark -->
    <string name="browser_menu_edit">Modifier</string>

    <!-- Button shown on the home page that opens the Customize home settings -->
    <string name="browser_menu_customize_home_1">Personnaliser la page d’accueil</string>
    <!-- Browser Toolbar -->
    <!-- Content description for the Home screen button on the browser toolbar -->
    <string name="browser_toolbar_home">Écran d’accueil</string>

    <!-- Locale Settings Fragment -->
    <!-- Content description for tick mark on selected language -->
    <string name="a11y_selected_locale_content_description">Langue sélectionnée</string>
    <!-- Text for default locale item -->
    <string name="default_locale_text">Utiliser la langue de l’appareil</string>
    <!-- Placeholder text shown in the search bar before a user enters text -->
    <string name="locale_search_hint">Rechercher une langue</string>

    <!-- Search Fragment -->
    <!-- Button in the search view that lets a user search by scanning a QR code -->
    <string name="search_scan_button">Scanner</string>
    <!-- Button in the search view that lets a user change their search engine -->
    <string name="search_engine_button">Moteur de recherche</string>
    <!-- Button in the search view when shortcuts are displayed that takes a user to the search engine settings -->
    <string name="search_shortcuts_engine_settings">Paramètres du moteur de recherche</string>
    <!-- Button in the search view that lets a user navigate to the site in their clipboard -->
    <string name="awesomebar_clipboard_title">Remplir depuis le presse-papiers</string>

    <!-- Button in the search suggestions onboarding that allows search suggestions in private sessions -->
    <string name="search_suggestions_onboarding_allow_button">Autoriser</string>
    <!-- Button in the search suggestions onboarding that does not allow search suggestions in private sessions -->
    <string name="search_suggestions_onboarding_do_not_allow_button">Ne pas autoriser</string>
    <!-- Search suggestion onboarding hint title text -->
    <string name="search_suggestions_onboarding_title">Autoriser les suggestions de recherche dans les sessions privées ?</string>
    <!-- Search suggestion onboarding hint description text, first parameter is the name of the app defined in app_name (for example: Fenix)-->
    <string name="search_suggestions_onboarding_text">%s enverra tout ce que vous saisirez dans la barre d’adresse à votre moteur de recherche par défaut.</string>

    <!-- Search engine suggestion title text. The first parameter is the name of the suggested engine-->
    <string name="search_engine_suggestions_title">Recherche %s</string>
    <!-- Search engine suggestion description text -->
    <string name="search_engine_suggestions_description">Recherchez directement depuis la barre d’adresse</string>

    <!-- Menu option in the search selector menu to open the search settings -->
    <string name="search_settings_menu_item">Paramètres de recherche</string>

    <!-- Header text for the search selector menu -->
    <string name="search_header_menu_item_2">Pour cette recherche :</string>

    <!-- Content description (not visible, for screen readers etc.): Search engine icon. The first parameter is the search engine name (for example: DuckDuckGo). -->
    <string name="search_engine_icon_content_description" tools:ignore="UnusedResources">Moteur de recherche %s</string>

    <!-- Home onboarding -->
    <!-- Onboarding home screen popup dialog, shown on top of the Jump back in section. -->
    <string name="onboarding_home_screen_jump_back_contextual_hint_2">Découvrez votre page d’accueil personnalisée. Onglets récents, marque-pages et résultats de recherche y apparaissent.</string>
    <!-- Home onboarding dialog welcome screen title text. -->
    <string name="onboarding_home_welcome_title_2">Bienvenue sur un Internet plus personnel</string>
    <!-- Home onboarding dialog welcome screen description text. -->
    <string name="onboarding_home_welcome_description">Plus de couleurs. Une confidentialité améliorée. Mais toujours le même engagement pour les gens plutôt que pour les profits.</string>
    <!-- Home onboarding dialog sign into sync screen title text. -->
    <string name="onboarding_home_sync_title_3">Passer d’un écran à l’autre est plus facile que jamais</string>
    <!-- Home onboarding dialog sign into sync screen description text. -->
    <string name="onboarding_home_sync_description">Reprenez là où vous en étiez avec des onglets d’autres appareils qui figurent désormais sur votre page d’accueil.</string>
    <!-- Text for the button to continue the onboarding on the home onboarding dialog. -->
    <string name="onboarding_home_get_started_button">Lancez-vous</string>
    <!-- Text for the button to navigate to the sync sign in screen on the home onboarding dialog. -->
    <string name="onboarding_home_sign_in_button">Connexion</string>
    <!-- Text for the button to skip the onboarding on the home onboarding dialog. -->
    <string name="onboarding_home_skip_button">Ignorer</string>

    <!-- Onboarding home screen sync popup dialog message, shown on top of Recent Synced Tabs in the Jump back in section. -->
    <string name="sync_cfr_message">Vos onglets sont synchronisés ! Reprenez là vous en étiez sur votre autre appareil.</string>

    <!-- Content description (not visible, for screen readers etc.): Close button for the home onboarding dialog -->
    <string name="onboarding_home_content_description_close_button">Fermer</string>

    <!-- Notification pre-permission dialog -->
    <!-- Enable notification pre permission dialog title
        The first parameter is the name of the app defined in app_name (for example: Fenix) -->
    <string name="onboarding_home_enable_notifications_title">Les notifications vous aident à en faire plus avec %s</string>
    <!-- Enable notification pre permission dialog description with rationale
        The first parameter is the name of the app defined in app_name (for example: Fenix) -->
    <string name="onboarding_home_enable_notifications_description">Synchronisez les onglets entre vos appareils, gérez les téléchargements, obtenez des conseils pour tirer le meilleur parti de la protection de la vie privée de %s, et bien plus.</string>
    <!-- Text for the button to request notification permission on the device -->
    <string name="onboarding_home_enable_notifications_positive_button">Continuer</string>
    <!-- Text for the button to not request notification permission on the device and dismiss the dialog -->
    <string name="onboarding_home_enable_notifications_negative_button">Plus tard</string>

    <!-- Juno first user onboarding flow experiment, strings are marked unused as they are only referenced by Nimbus experiments. -->
    <!-- Title for set firefox as default browser screen.
        The first parameter is the name of the app defined in app_name (for example: Fenix) -->
    <string name="juno_onboarding_default_browser_title" moz:RemovedIn="117" tools:ignore="UnusedResources">Faites de %s votre navigateur par défaut</string>
    <!-- Title for set firefox as default browser screen used by Nimbus experiments. Nimbus experiments do not support string placeholders.
        Note: The word "Firefox" should NOT be translated -->
    <string name="juno_onboarding_default_browser_title_nimbus" tools:ignore="UnusedResources">Faites de Firefox votre navigateur par défaut</string>
    <!-- Description for set firefox as default browser screen.
        The first parameter is the Firefox brand name.
        The second parameter is the string with key "juno_onboarding_default_browser_description_link_text". -->
    <string name="juno_onboarding_default_browser_description" moz:RemovedIn="117" tools:ignore="UnusedResources">%1$s fait passer les gens avant l’argent et défend votre vie privée en bloquant les traqueurs intersites.\n\nApprenez-en davantage dans notre %2$s.</string>
    <!-- Description for set firefox as default browser screen used by Nimbus experiments. Nimbus experiments do not support string placeholders.
        Note: The word "Firefox" should NOT be translated -->
    <string name="juno_onboarding_default_browser_description_nimbus" tools:ignore="UnusedResources">Firefox fait passer les gens avant l’argent et défend votre vie privée en bloquant les traqueurs intersites.\n\nApprenez-en davantage dans notre politique de confidentialité.</string>
    <!-- Text for the link to the privacy notice webpage for set as firefox default browser screen.
    This is part of the string with the key "juno_onboarding_default_browser_description". -->
    <string name="juno_onboarding_default_browser_description_link_text" tools:ignore="UnusedResources">politique de confidentialité</string>
    <!-- Text for the button to set firefox as default browser on the device -->
    <string name="juno_onboarding_default_browser_positive_button" tools:ignore="UnusedResources">Définir comme navigateur par défaut</string>
    <!-- Text for the button dismiss the screen and move on with the flow -->
    <string name="juno_onboarding_default_browser_negative_button" tools:ignore="UnusedResources">Plus tard</string>
    <!-- Title for sign in to sync screen. -->
    <string name="juno_onboarding_sign_in_title" tools:ignore="UnusedResources">Passez du téléphone à l’ordinateur portable et vice-versa</string>
    <!-- Description for sign in to sync screen. -->
    <string name="juno_onboarding_sign_in_description" tools:ignore="UnusedResources">Récupérez les onglets et mots de passe depuis vos autres appareils pour reprendre là où vous en étiez.</string>
    <!-- Text for the button to sign in to sync on the device -->
    <string name="juno_onboarding_sign_in_positive_button" tools:ignore="UnusedResources">Connexion</string>
    <!-- Text for the button dismiss the screen and move on with the flow -->
    <string name="juno_onboarding_sign_in_negative_button" tools:ignore="UnusedResources">Plus tard</string>
    <!-- Title for enable notification permission screen.
        The first parameter is the name of the app defined in app_name (for example: Fenix) -->
    <string name="juno_onboarding_enable_notifications_title" moz:RemovedIn="117" tools:ignore="UnusedResources">Les notifications vous aident à en faire plus avec %s</string>
    <!-- Title for enable notification permission screen used by Nimbus experiments. Nimbus experiments do not support string placeholders.
        Note: The word "Firefox" should NOT be translated -->
    <string name="juno_onboarding_enable_notifications_title_nimbus" tools:ignore="UnusedResources">Les notifications vous aident à en faire plus avec Firefox</string>
    <!-- Description for enable notification permission screen.
        The first parameter is the name of the app defined in app_name (for example: Fenix) -->
    <string name="juno_onboarding_enable_notifications_description" moz:RemovedIn="117" tools:ignore="UnusedResources">Partagez des onglets entre vos appareils, gérez les téléchargements et obtenez des conseils pour tirer le meilleur parti de %s.</string>
    <!-- Description for enable notification permission screen used by Nimbus experiments. Nimbus experiments do not support string placeholders.
       Note: The word "Firefox" should NOT be translated   -->
    <string name="juno_onboarding_enable_notifications_description_nimbus" tools:ignore="UnusedResources">Partagez des onglets entre vos appareils, gérez les téléchargements et obtenez des conseils pour tirer le meilleur parti de Firefox.</string>
    <!-- Text for the button to request notification permission on the device -->
    <string name="juno_onboarding_enable_notifications_positive_button" tools:ignore="UnusedResources">Activer les notifications</string>
    <!-- Text for the button dismiss the screen and move on with the flow -->
    <string name="juno_onboarding_enable_notifications_negative_button" tools:ignore="UnusedResources">Plus tard</string>

    <!-- Search Widget -->
    <!-- Content description for searching with a widget. The first parameter is the name of the application.-->
    <string name="search_widget_content_description_2">Ouvrir un nouvel onglet %1$s</string>
    <!-- Text preview for smaller sized widgets -->
    <string name="search_widget_text_short">Rechercher</string>
    <!-- Text preview for larger sized widgets -->
    <string name="search_widget_text_long">Rechercher sur le Web</string>

    <!-- Content description (not visible, for screen readers etc.): Voice search -->
    <string name="search_widget_voice">Recherche vocale</string>

    <!-- Preferences -->
    <!-- Title for the settings page-->
    <string name="settings">Paramètres</string>

    <!-- Preference category for general settings -->
    <string name="preferences_category_general">Général</string>
    <!-- Preference category for all links about Fenix -->
    <string name="preferences_category_about">À propos</string>
    <!-- Preference category for settings related to changing the default search engine -->
    <string name="preferences_category_select_default_search_engine">Sélectionnez une des options</string>
    <!-- Preference for settings related to managing search shortcuts for the quick search menu -->
    <string name="preferences_manage_search_shortcuts">Gérer les raccourcis de recherche</string>
    <!-- Summary for preference for settings related to managing search shortcuts for the quick search menu -->
    <string name="preferences_manage_search_shortcuts_summary">Modifier les moteurs visibles dans le menu de recherche</string>
    <!-- Preference category for settings related to managing search shortcuts for the quick search menu -->
    <string name="preferences_category_engines_in_search_menu">Moteurs visibles dans le menu de recherche</string>
    <!-- Preference for settings related to changing the default search engine -->
    <string name="preferences_default_search_engine">Moteur de recherche par défaut</string>
    <!-- Preference for settings related to Search -->
    <string name="preferences_search">Recherche</string>
    <!-- Preference for settings related to Search engines -->
    <string name="preferences_search_engines">Moteurs de recherche</string>
    <!-- Preference for settings related to Search address bar -->
    <string name="preferences_search_address_bar">Barre d’adresse</string>
    <!-- Preference link to rating Fenix on the Play Store -->
    <string name="preferences_rate">Attribuer une note sur Google Play</string>
    <!-- Preference linking to about page for Fenix
        The first parameter is the name of the app defined in app_name (for example: Fenix) -->
    <string name="preferences_about">À propos de %1$s</string>
    <!-- Preference for settings related to changing the default browser -->
    <string name="preferences_set_as_default_browser">Définir comme navigateur par défaut</string>
    <!-- Preference category for advanced settings -->
    <string name="preferences_category_advanced">Avancés</string>
    <!-- Preference category for privacy and security settings -->
    <string name="preferences_category_privacy_security">Vie privée et sécurité</string>
    <!-- Preference for advanced site permissions -->
    <string name="preferences_site_permissions">Autorisations de site</string>
    <!-- Preference for private browsing options -->
    <string name="preferences_private_browsing_options">Navigation privée</string>
    <!-- Preference for opening links in a private tab-->
    <string name="preferences_open_links_in_a_private_tab">Ouvrir les liens dans un onglet privé</string>
    <!-- Preference for allowing screenshots to be taken while in a private tab-->
    <string name="preferences_allow_screenshots_in_private_mode">Autoriser les captures d’écran pendant la navigation privée</string>
    <!-- Will inform the user of the risk of activating Allow screenshots in private browsing option -->
    <string name="preferences_screenshots_in_private_mode_disclaimer">Si autorisé, les onglets privés seront également visibles lorsque plusieurs applications sont ouvertes</string>
    <!-- Preference for adding private browsing shortcut -->
    <string name="preferences_add_private_browsing_shortcut">Ajouter un raccourci pour la navigation privée</string>
    <!-- Preference for enabling "HTTPS-Only" mode -->
    <string name="preferences_https_only_title">Mode HTTPS uniquement</string>

    <!-- Preference for removing cookie/consent banners from sites automatically. See reduce_cookie_banner_summary for additional context. -->
    <string name="preferences_cookie_banner_reduction">Réduction des bannières de cookies</string>
    <!-- Preference for rejecting or removing as many cookie/consent banners as possible on sites. See reduce_cookie_banner_summary for additional context. -->
    <string name="reduce_cookie_banner_option">Réduire les bannières de cookies</string>
    <!-- Summary of cookie banner handling preference if the setting disabled is set to off -->
    <string name="reduce_cookie_banner_option_off">Désactivée</string>
    <!-- Summary of cookie banner handling preference if the setting enabled is set to on -->
    <string name="reduce_cookie_banner_option_on">Activée</string>

    <!-- Summary for the preference for rejecting all cookies whenever possible. The first parameter is the application name -->
    <string name="reduce_cookie_banner_summary_1">%1$s essaie automatiquement de refuser les demandes de dépôt de cookies quand une bannière de cookies s’affiche.</string>
    <!-- Text for indicating cookie banner handling is off this site, this is shown as part of the protections panel with the tracking protection toggle -->
    <string name="reduce_cookie_banner_off_for_site">Désactivée pour ce site</string>
    <!-- Text for cancel button indicating that cookie banner reduction is not supported for the current site, this is shown as part of the cookie banner details view. -->
    <string name="cookie_banner_handling_details_site_is_not_supported_cancel_button">Annuler</string>
    <!-- Text for request support button indicating that cookie banner reduction is not supported for the current site, this is shown as part of the cookie banner details view. -->
    <string name="cookie_banner_handling_details_site_is_not_supported_request_support_button_2">Envoyer la demande</string>
    <!-- Text for title indicating that cookie banner reduction is not supported for the current site, this is shown as part of the cookie banner details view. -->
    <string name="cookie_banner_handling_details_site_is_not_supported_title_2">Demander la prise en charge de ce site ?</string>
    <!-- Label for the snackBar, after the user reports with success a website where cookie banner reducer did not work -->
    <string name="cookie_banner_handling_report_site_snack_bar_text_2">Demande envoyée</string>
    <!-- Text for indicating cookie banner handling is on this site, this is shown as part of the protections panel with the tracking protection toggle -->
    <string name="reduce_cookie_banner_on_for_site">Activée pour ce site</string>
    <!-- Text for indicating that a request for unsupported site was sent to Nimbus (it's a Mozilla library for experiments), this is shown as part of the protections panel with the tracking protection toggle -->
    <string name="reduce_cookie_banner_unsupported_site_request_submitted_2">Demande de prise en charge envoyée</string>
    <!-- Text for indicating cookie banner handling is currently not supported for this site, this is shown as part of the protections panel with the tracking protection toggle -->
    <string name="reduce_cookie_banner_unsupported_site">Site actuellement non pris en charge</string>
    <!-- Title text for a detail explanation indicating cookie banner handling is on this site, this is shown as part of the cookie banner panel in the toolbar. The first parameter is a shortened URL of the current site-->
    <string name="reduce_cookie_banner_details_panel_title_on_for_site">Activer la réduction des bannières de cookies pour %1$s ?</string>
    <!-- Title text for a detail explanation indicating cookie banner handling is off this site, this is shown as part of the cookie banner panel in the toolbar. The first parameter is a shortened URL of the current site-->
    <string name="reduce_cookie_banner_details_panel_title_off_for_site">Désactiver la réduction des bannières de cookies pour %1$s ?</string>
    <!-- Title text for a detail explanation indicating cookie banner reducer didn't work for the current site, this is shown as part of the cookie banner panel in the toolbar. The first parameter is the application name-->
    <string name="reduce_cookie_banner_details_panel_title_unsupported_site_request_2">%1$s ne peut pas refuser automatiquement les demandes de dépôt de cookies sur ce site. Vous pouvez envoyer une demande afin que ce site soit pris en charge ultérieurement.</string>
    <!-- Long text for a detail explanation indicating what will happen if cookie banner handling is off for a site, this is shown as part of the cookie banner panel in the toolbar. The first parameter is the application name -->
    <string name="reduce_cookie_banner_details_panel_description_off_for_site">%1$s effacera les cookies de ce site et actualisera la page. La suppression de tous les cookies peut vous déconnecter ou vider les paniers d’achats.</string>

    <!-- Long text for a detail explanation indicating what will happen if cookie banner handling is on for a site, this is shown as part of the cookie banner panel in the toolbar. The first parameter is the application name -->
    <string name="reduce_cookie_banner_details_panel_description_on_for_site_2">%1$s peut essayer de refuser automatiquement les demandes de dépôt de cookies sur les sites compatibles.</string>
    <!-- Title text for the cookie banner re-engagement dialog. The first parameter is the application name. -->
    <string name="reduce_cookie_banner_dialog_title">Autoriser %1$s à refuser les bannières de cookies ?</string>
    <!-- Body text for the cookie banner re-engagement dialog use. The first parameter is the application name. -->
    <string name="reduce_cookie_banner_dialog_body">%1$s peut refuser automatiquement les demandes de dépôt de cookies.</string>
    <!-- Remind me later text button for the onboarding dialog -->
    <string name="reduce_cookie_banner_dialog_not_now_button">Plus tard</string>
    <!-- Snack text for the cookie banner dialog, after user hit the dismiss banner button -->
    <string name="reduce_cookie_banner_dialog_snackbar_text">Vous verrez moins de demandes de cookies</string>

    <!-- Change setting text button, for the cookie banner re-engagement dialog -->
    <string name="reduce_cookie_banner_dialog_change_setting_button">Autoriser</string>

    <!-- Description of the preference to enable "HTTPS-Only" mode. -->
    <string name="preferences_https_only_summary">Essayer de se connecter automatiquement aux sites en utilisant le protocole de chiffrement HTTPS pour une sécurité accrue.</string>
    <!-- Summary of https only preference if https only is set to off -->
    <string name="preferences_https_only_off">Désactivé</string>
    <!-- Summary of https only preference if https only is set to on in all tabs -->
    <string name="preferences_https_only_on_all">Activé dans tous les onglets</string>
    <!-- Summary of https only preference if https only is set to on in private tabs only -->
    <string name="preferences_https_only_on_private">Activé dans les onglets privés</string>
    <!-- Text displayed that links to website containing documentation about "HTTPS-Only" mode -->
    <string name="preferences_http_only_learn_more">En savoir plus</string>
    <!-- Option for the https only setting -->
    <string name="preferences_https_only_in_all_tabs">Activer dans tous les onglets</string>
    <!-- Option for the https only setting -->
    <string name="preferences_https_only_in_private_tabs">Activer uniquement dans les onglets privés</string>
    <!-- Title shown in the error page for when trying to access a http website while https only mode is enabled. -->
    <string name="errorpage_httpsonly_title">Site sécurisé non disponible</string>
    <!-- Message shown in the error page for when trying to access a http website while https only mode is enabled. The message has two paragraphs. This is the first. -->
    <string name="errorpage_httpsonly_message_title">Très probablement, le site web ne prend tout simplement pas en charge HTTPS.</string>
    <!-- Message shown in the error page for when trying to access a http website while https only mode is enabled. The message has two paragraphs. This is the second. -->
    <string name="errorpage_httpsonly_message_summary">Il est cependant aussi possible qu’il s’agisse d’une attaque. Si vous poursuiviez vers ce site web, vous ne devriez saisir aucune donnée sensible. Si vous continuez, le mode HTTPS uniquement sera désactivé temporairement pour ce site.</string>
    <!-- Preference for accessibility -->
    <string name="preferences_accessibility">Accessibilité</string>
    <!-- Preference to override the Firefox Account server -->
    <string name="preferences_override_fxa_server">Serveur de compte Firefox personnalisé</string>
    <!-- Preference to override the Sync token server -->
    <string name="preferences_override_sync_tokenserver">Serveur de synchronisation personnalisé</string>
    <!-- Toast shown after updating the FxA/Sync server override preferences -->
    <string name="toast_override_fxa_sync_server_done">Serveur de synchronisation/de compte Firefox modifié. Fermeture de l’application pour appliquer les modifications…</string>
    <!-- Preference category for account information -->
    <string name="preferences_category_account">Compte</string>
    <!-- Preference for changing where the toolbar is positioned -->
    <string name="preferences_toolbar">Barre d’outils</string>
    <!-- Preference for changing default theme to dark or light mode -->
    <string name="preferences_theme">Thème</string>
    <!-- Preference for customizing the home screen -->
    <string name="preferences_home_2">Page d’accueil</string>
    <!-- Preference for gestures based actions -->
    <string name="preferences_gestures">Mouvements</string>
    <!-- Preference for settings related to visual options -->
    <string name="preferences_customize">Personnaliser</string>
    <!-- Preference description for banner about signing in -->
    <string name="preferences_sign_in_description_2">Connectez-vous pour synchroniser onglets, marque-pages, mots de passe et bien plus.</string>
    <!-- Preference shown instead of account display name while account profile information isn't available yet. -->
    <string name="preferences_account_default_name">Compte Firefox</string>
    <!-- Preference text for account title when there was an error syncing FxA -->
    <string name="preferences_account_sync_error">Reconnectez-vous pour reprendre la synchronisation</string>
    <!-- Preference for language -->
    <string name="preferences_language">Langues</string>
    <!-- Preference for data choices -->
    <string name="preferences_data_choices">Choix de données</string>
    <!-- Preference for data collection -->
    <string name="preferences_data_collection">Collecte de données</string>
    <!-- Preference for developers -->
    <string name="preferences_remote_debugging">Débogage distant par USB</string>
    <!-- Preference title for switch preference to show search engines -->
    <string name="preferences_show_search_engines">Afficher les moteurs de recherche</string>
    <!-- Preference title for switch preference to show search suggestions -->
    <string name="preferences_show_search_suggestions">Afficher les suggestions de recherche</string>
    <!-- Preference title for switch preference to show voice search button -->
    <string name="preferences_show_voice_search">Afficher la recherche vocale</string>
    <!-- Preference title for switch preference to show search suggestions also in private mode -->
    <string name="preferences_show_search_suggestions_in_private">Afficher au cours des sessions de navigation privée</string>
    <!-- Preference title for switch preference to show a clipboard suggestion when searching -->
    <string name="preferences_show_clipboard_suggestions">Afficher les suggestions du presse-papiers</string>
    <!-- Preference title for switch preference to suggest browsing history when searching -->
    <string name="preferences_search_browsing_history">Rechercher dans l’historique de navigation</string>
    <!-- Preference title for switch preference to suggest bookmarks when searching -->
    <string name="preferences_search_bookmarks">Rechercher dans les marque-pages</string>
    <!-- Preference title for switch preference to suggest synced tabs when searching -->
    <string name="preferences_search_synced_tabs">Rechercher dans les onglets synchronisés</string>
    <!-- Preference for account settings -->
    <string name="preferences_account_settings">Paramètres du compte</string>

    <!-- Preference for enabling url autocomplete-->
    <string name="preferences_enable_autocomplete_urls">Compléter automatiquement les URL</string>
    <!-- Preference for open links in third party apps -->
    <string name="preferences_open_links_in_apps">Ouvrir les liens dans des applications</string>

    <!-- Preference for open links in third party apps always open in apps option -->
    <string name="preferences_open_links_in_apps_always">Toujours</string>
    <!-- Preference for open links in third party apps ask before opening option -->
    <string name="preferences_open_links_in_apps_ask">Demander avant d’ouvrir</string>
    <!-- Preference for open links in third party apps never open in apps option -->
    <string name="preferences_open_links_in_apps_never">Jamais</string>
    <!-- Preference for open download with an external download manager app -->
    <string name="preferences_external_download_manager">Gestionnaire de téléchargement externe</string>
    <!-- Preference for enabling gecko engine logs -->
    <string name="preferences_enable_gecko_logs">Activer les journaux de Gecko</string>
    <!-- Message to indicate users that we are quitting the application to apply the changes -->
    <string name="quit_application">Fermeture de l’application pour appliquer les modifications…</string>

    <!-- Preference for add_ons -->
    <string name="preferences_addons">Modules complémentaires</string>

    <!-- Preference for notifications -->
    <string name="preferences_notifications">Notifications</string>

    <!-- Summary for notification preference indicating notifications are allowed -->
    <string name="notifications_allowed_summary">Autorisées</string>
    <!-- Summary for notification preference indicating notifications are not allowed -->
    <string name="notifications_not_allowed_summary">Non autorisées</string>

    <!-- Add-on Preferences -->
    <!-- Preference to customize the configured AMO (addons.mozilla.org) collection -->
    <string name="preferences_customize_amo_collection">Collection de modules personnalisée</string>
    <!-- Button caption to confirm the add-on collection configuration -->
    <string name="customize_addon_collection_ok">OK</string>
    <!-- Button caption to abort the add-on collection configuration -->
    <string name="customize_addon_collection_cancel">Annuler</string>
    <!-- Hint displayed on input field for custom collection name -->
    <string name="customize_addon_collection_hint">Nom de la collection</string>
    <!-- Hint displayed on input field for custom collection user ID-->
    <string name="customize_addon_collection_user_hint">Propriétaire de la collection (identifiant utilisateur)</string>
    <!-- Toast shown after confirming the custom add-on collection configuration -->
    <string name="toast_customize_addon_collection_done">Collection de modules complémentaires modifiée. Fermeture de l’application pour appliquer les modifications…</string>

    <!-- Customize Home -->
    <!-- Header text for jumping back into the recent tab in customize the home screen -->
    <string name="customize_toggle_jump_back_in">Revenir à cet onglet</string>
    <!-- Title for the customize home screen section with recently saved bookmarks. -->
    <string name="customize_toggle_recent_bookmarks">Marque-pages récents</string>
    <!-- Title for the customize home screen section with recently visited. Recently visited is
    a section where users see a list of tabs that they have visited in the past few days -->
    <string name="customize_toggle_recently_visited">Visités récemment</string>

    <!-- Title for the customize home screen section with Pocket. -->
    <string name="customize_toggle_pocket_2">Des articles qui font réfléchir</string>
    <!-- Summary for the customize home screen section with Pocket. The first parameter is product name Pocket -->
    <string name="customize_toggle_pocket_summary">Articles mis en avant par %s</string>
    <!-- Title for the customize home screen section with sponsored Pocket stories. -->
    <string name="customize_toggle_pocket_sponsored">Articles sponsorisés</string>
    <!-- Title for the opening wallpaper settings screen -->
    <string name="customize_wallpapers">Fonds d’écran</string>
    <!-- Title for the customize home screen section with sponsored shortcuts. -->
    <string name="customize_toggle_contile">Raccourcis sponsorisés</string>

    <!-- Wallpapers -->
    <!-- Content description for various wallpapers. The first parameter is the name of the wallpaper -->
    <string name="wallpapers_item_name_content_description">Fond d’écran : %1$s</string>
    <!-- Snackbar message for when wallpaper is selected -->
    <string name="wallpaper_updated_snackbar_message">Fond d’écran mis à jour !</string>
    <!-- Snackbar label for action to view selected wallpaper -->
    <string name="wallpaper_updated_snackbar_action">Afficher</string>
    <!-- Snackbar message for when wallpaper couldn't be downloaded -->
    <string name="wallpaper_download_error_snackbar_message">Impossible de télécharger le fond d’écran</string>
    <!-- Snackbar label for action to retry downloading the wallpaper -->
    <string name="wallpaper_download_error_snackbar_action">Réessayer</string>
    <!-- Snackbar message for when wallpaper couldn't be selected because of the disk error -->
    <string name="wallpaper_select_error_snackbar_message">Impossible de changer le fond d’écran</string>
    <!-- Text displayed that links to website containing documentation about the "Limited Edition" wallpapers. -->
    <string name="wallpaper_learn_more">En savoir plus</string>

    <!-- Text for classic wallpapers title. The first parameter is the Firefox name. -->
    <string name="wallpaper_classic_title">%s classique</string>
    <!-- Text for limited edition wallpapers title. -->
    <string name="wallpaper_limited_edition_title" moz:RemovedIn="118" tools:ignore="UnusedResources">Édition limitée</string>
    <!-- Text for artist series wallpapers title. "Artist series" represents a collection of artist collaborated wallpapers. -->
    <string name="wallpaper_artist_series_title">Série d’artiste</string>
    <!-- Description text for the limited edition wallpapers with learn more link. The first parameter is the learn more string defined in wallpaper_learn_more-->
    <string name="wallpaper_limited_edition_description_with_learn_more" moz:RemovedIn="118" tools:ignore="UnusedResources">La nouvelle collection Voix indépendantes. %s</string>
    <!-- Description text for the artist series wallpapers with learn more link. The first parameter is the learn more string defined in wallpaper_learn_more. "Independent voices" is the name of the wallpaper collection -->
    <string name="wallpaper_artist_series_description_with_learn_more">La collection « Voix indépendantes ». %s</string>
    <!-- Description text for the limited edition wallpapers. -->
    <string name="wallpaper_limited_edition_description" moz:RemovedIn="118" tools:ignore="UnusedResources">La nouvelle collection Voix indépendantes.</string>
    <!-- Description text for the artist series wallpapers. "Independent voices" is the name of the wallpaper collection -->
    <string name="wallpaper_artist_series_description">La collection « Voix indépendantes ».</string>
    <!-- Wallpaper onboarding dialog header text. -->
    <string name="wallpapers_onboarding_dialog_title_text">Essayez une touche de couleur</string>
    <!-- Wallpaper onboarding dialog body text. -->
    <string name="wallpapers_onboarding_dialog_body_text">Choisissez un fond d’écran qui vous parle.</string>
    <!-- Wallpaper onboarding dialog learn more button text. The button navigates to the wallpaper settings screen. -->
    <string name="wallpapers_onboarding_dialog_explore_more_button_text">Explorez plus de fonds d’écran</string>

    <!-- Add-on Installation from AMO-->
    <!-- Error displayed when user attempts to install an add-on from AMO (addons.mozilla.org) that is not supported -->
    <string name="addon_not_supported_error">Ce module complémentaire n’est pas pris en charge</string>
    <!-- Error displayed when user attempts to install an add-on from AMO (addons.mozilla.org) that is already installed -->
    <string name="addon_already_installed">Ce module complémentaire est déjà installé</string>

    <!-- Add-on process crash dialog to user -->
    <!-- Title of a dialog shown to the user when enough errors have occurred with addons and they need to be temporarily disabled -->
    <string name="addon_process_crash_dialog_title" tools:ignore="UnusedResources">Modules complémentaires temporairement désactivés</string>
    <!-- The first parameter is the application name. This is a message shown to the user when too many errors have occurred with the addons process and they have been disabled. The user can decide if they would like to continue trying to start add-ons or if they'd rather continue without them. -->
    <string name="addon_process_crash_dialog_message" tools:ignore="UnusedResources">Un module complémentaire, ou plusieurs, a cessé de fonctionner entraînant l’instabilité de votre système. %1$s a tenté de le (ou les) redémarrer sans succès.\n\nCes modules complémentaires ne seront pas redémarrés pendant la session actuelle.\n\nSupprimer ou désactiver les modules complémentaires peut résoudre le problème.</string>
    <!-- This will cause the add-ons to try restarting but the dialog will reappear if it is unsuccessful again -->
    <string name="addon_process_crash_dialog_retry_button_text" tools:ignore="UnusedResources">Essayer de redémarrer les modules</string>
    <!-- The user will continue with all add-ons disabled -->
    <string name="addon_process_crash_dialog_disable_addons_button_text" tools:ignore="UnusedResources">Continuer avec les modules désactivés</string>

    <!-- Account Preferences -->
    <!-- Preference for managing your account via accounts.firefox.com -->
    <string name="preferences_manage_account">Gérer le compte</string>
    <!-- Preference for triggering sync -->
    <string name="preferences_sync_now">Synchroniser maintenant</string>
    <!-- Preference category for sync -->
    <string name="preferences_sync_category">Choisir les informations à synchroniser</string>
    <!-- Preference for syncing history -->
    <string name="preferences_sync_history">Historique</string>
    <!-- Preference for syncing bookmarks -->
    <string name="preferences_sync_bookmarks">Marque-pages</string>
    <!-- Preference for syncing logins -->
    <string name="preferences_sync_logins">Identifiants</string>
    <!-- Preference for syncing tabs -->
    <string name="preferences_sync_tabs_2">Onglets ouverts</string>
    <!-- Preference for signing out -->
    <string name="preferences_sign_out">Déconnexion</string>
    <!-- Preference displays and allows changing current FxA device name -->
    <string name="preferences_sync_device_name">Nom de l’appareil</string>
    <!-- Text shown when user enters empty device name -->
    <string name="empty_device_name_error">Le nom de l’appareil ne peut pas être vide.</string>
    <!-- Label indicating that sync is in progress -->
    <string name="sync_syncing_in_progress">Synchronisation…</string>
    <!-- Label summary indicating that sync failed. The first parameter is the date stamp showing last time it succeeded -->
    <string name="sync_failed_summary">La synchronisation a échoué. Dernier succès : %s</string>
    <!-- Label summary showing never synced -->
    <string name="sync_failed_never_synced_summary">La synchronisation a échoué. Dernier succès : jamais</string>
    <!-- Label summary the date we last synced. The first parameter is date stamp showing last time synced -->
    <string name="sync_last_synced_summary">Dernière synchronisation : %s</string>
    <!-- Label summary showing never synced -->
    <string name="sync_never_synced_summary">Dernière synchronisation : jamais</string>

    <!-- Text for displaying the default device name.
        The first parameter is the application name, the second is the device manufacturer name
        and the third is the device model. -->
    <string name="default_device_name_2">%1$s sur %2$s %3$s</string>

    <!-- Preference for syncing credit cards -->
    <string name="preferences_sync_credit_cards">Cartes bancaires</string>
    <!-- Preference for syncing addresses -->
    <string name="preferences_sync_address">Adresses</string>

    <!-- Send Tab -->
    <!-- Name of the "receive tabs" notification channel. Displayed in the "App notifications" system settings for the app -->
    <string name="fxa_received_tab_channel_name">Onglets reçus</string>

    <!-- Description of the "receive tabs" notification channel. Displayed in the "App notifications" system settings for the app -->
    <string name="fxa_received_tab_channel_description">Notifications d’onglets reçus depuis Firefox sur d’autres appareils.</string>

    <!--  The body for these is the URL of the tab received  -->
    <string name="fxa_tab_received_notification_name">Onglet reçu</string>
    <!-- %s is the device name -->
    <string name="fxa_tab_received_from_notification_name">Onglet provenant de %s</string>

    <!-- Advanced Preferences -->
    <!-- Preference for tracking protection exceptions -->
    <string name="preferences_tracking_protection_exceptions">Exceptions</string>

    <!-- Button in Exceptions Preference to turn on tracking protection for all sites (remove all exceptions) -->
    <string name="preferences_tracking_protection_exceptions_turn_on_for_all">Activer pour tous les sites</string>

    <!-- Text displayed when there are no exceptions -->
    <string name="exceptions_empty_message_description">Les exceptions vous permettent de désactiver la protection contre le pistage pour certains sites.</string>
    <!-- Text displayed when there are no exceptions, with learn more link that brings users to a tracking protection SUMO page -->
    <string name="exceptions_empty_message_learn_more_link">En savoir plus</string>

    <!-- Preference switch for usage and technical data collection -->
    <string name="preference_usage_data">Données techniques et d’utilisation</string>
    <!-- Preference description for usage and technical data collection -->
    <string name="preferences_usage_data_description">Partage les données de performance, d’utilisation, de matériel et de personnalisation de votre navigateur avec Mozilla pour nous aider à améliorer %1$s</string>
    <!-- Preference switch for marketing data collection -->
    <string name="preferences_marketing_data">Données marketing</string>
    <!-- Preference description for marketing data collection -->
    <string name="preferences_marketing_data_description2">Partage des données d’utilisation de base avec Adjust, notre fournisseur de marketing mobile</string>
    <!-- Title for studies preferences -->
    <string name="preference_experiments_2">Études</string>
    <!-- Summary for studies preferences -->
    <string name="preference_experiments_summary_2">Autoriser Mozilla à installer et exécuter des études</string>

    <!-- Turn On Sync Preferences -->
    <!-- Header of the Sync and save your data preference view -->
    <string name="preferences_sync_2">Synchroniser et enregistrer vos données</string>
    <!-- Preference for reconnecting to FxA sync -->
    <string name="preferences_sync_sign_in_to_reconnect">S’identifier pour se reconnecter</string>
    <!-- Preference for removing FxA account -->
    <string name="preferences_sync_remove_account">Supprimer le compte</string>

    <!-- Pairing Feature strings -->
    <!-- Instructions on how to access pairing -->
    <string name="pair_instructions_2"><![CDATA[Scannez le code QR affiché sur <b>firefox.com/pair</b>]]></string>

    <!-- Toolbar Preferences -->
    <!-- Preference for using top toolbar -->
    <string name="preference_top_toolbar">En haut</string>
    <!-- Preference for using bottom toolbar -->
    <string name="preference_bottom_toolbar">En bas</string>

    <!-- Theme Preferences -->
    <!-- Preference for using light theme -->
    <string name="preference_light_theme">Clair</string>
    <!-- Preference for using dark theme -->
    <string name="preference_dark_theme">Sombre</string>
    <!-- Preference for using using dark or light theme automatically set by battery -->
    <string name="preference_auto_battery_theme">Défini par l’économie d’énergie de la batterie</string>
    <!-- Preference for using following device theme -->
    <string name="preference_follow_device_theme">Suivre le thème de l’appareil</string>

    <!-- Gestures Preferences-->
    <!-- Preferences for using pull to refresh in a webpage -->
    <string name="preference_gestures_website_pull_to_refresh">Tirer pour actualiser</string>
    <!-- Preference for using the dynamic toolbar -->
    <string name="preference_gestures_dynamic_toolbar">Masquer la barre d’outils au défilement</string>

    <!-- Preference for switching tabs by swiping horizontally on the toolbar -->
    <string name="preference_gestures_swipe_toolbar_switch_tabs">Changer d’onglet en glissant la barre d’outils latéralement</string>
    <!-- Preference for showing the opened tabs by swiping up on the toolbar-->
    <string name="preference_gestures_swipe_toolbar_show_tabs">Ouvrir des onglets en glissant la barre d’outils vers le haut</string>

    <!-- Library -->
    <!-- Option in Library to open Downloads page -->
    <string name="library_downloads">Téléchargements</string>
    <!-- Option in library to open Bookmarks page -->
    <string name="library_bookmarks">Marque-pages</string>
    <!-- Option in library to open Desktop Bookmarks root page -->
    <string name="library_desktop_bookmarks_root">Marque-pages ordinateur</string>
    <!-- Option in library to open Desktop Bookmarks "menu" page -->
    <string name="library_desktop_bookmarks_menu">Menu des marque-pages</string>
    <!-- Option in library to open Desktop Bookmarks "toolbar" page -->
    <string name="library_desktop_bookmarks_toolbar">Barre personnelle</string>
    <!-- Option in library to open Desktop Bookmarks "unfiled" page -->
    <string name="library_desktop_bookmarks_unfiled">Autres marque-pages</string>
    <!-- Option in Library to open History page -->
    <string name="library_history">Historique</string>
    <!-- Option in Library to open a new tab -->
    <string name="library_new_tab">Nouvel onglet</string>
    <!-- Settings Page Title -->
    <string name="settings_title">Paramètres</string>
    <!-- Content description (not visible, for screen readers etc.): "Close button for library settings" -->
    <string name="content_description_close_button">Fermer</string>

    <!-- Title to show in alert when a lot of tabs are to be opened
    %d is a placeholder for the number of tabs that will be opened -->
    <string name="open_all_warning_title">Ouvrir %d onglets ?</string>
    <!-- Message to warn users that a large number of tabs will be opened
    %s will be replaced by app name. -->
    <string name="open_all_warning_message">Ouvrir autant d’onglets pourrait ralentir %s lors du chargement des pages. Voulez-vous vraiment continuer ?</string>
    <!-- Dialog button text for confirming open all tabs -->
    <string name="open_all_warning_confirm">Ouvrir les onglets</string>
    <!-- Dialog button text for canceling open all tabs -->
    <string name="open_all_warning_cancel">Annuler</string>

    <!-- Text to show users they have one page in the history group section of the History fragment.
    %d is a placeholder for the number of pages in the group. -->
    <string name="history_search_group_site_1">%d page</string>

    <!-- Text to show users they have multiple pages in the history group section of the History fragment.
    %d is a placeholder for the number of pages in the group. -->
    <string name="history_search_group_sites_1">%d pages</string>

    <!-- Option in library for Recently Closed Tabs -->
    <string name="library_recently_closed_tabs">Onglets récemment fermés</string>
    <!-- Option in library to open Recently Closed Tabs page -->
    <string name="recently_closed_show_full_history">Afficher l’historique complet</string>
    <!-- Text to show users they have multiple tabs saved in the Recently Closed Tabs section of history.
    %d is a placeholder for the number of tabs selected. -->
    <string name="recently_closed_tabs">%d onglets</string>
    <!-- Text to show users they have one tab saved in the Recently Closed Tabs section of history.
    %d is a placeholder for the number of tabs selected. -->
    <string name="recently_closed_tab">%d onglet</string>
    <!-- Recently closed tabs screen message when there are no recently closed tabs -->
    <string name="recently_closed_empty_message">Aucun onglet récemment fermé ici</string>

    <!-- Tab Management -->
    <!-- Title of preference for tabs management -->
    <string name="preferences_tabs">Onglets</string>
    <!-- Title of preference that allows a user to specify the tab view -->
    <string name="preferences_tab_view">Affichage des onglets</string>
    <!-- Option for a list tab view -->
    <string name="tab_view_list">Liste</string>
    <!-- Option for a grid tab view -->
    <string name="tab_view_grid">Grille</string>
    <!-- Title of preference that allows a user to auto close tabs after a specified amount of time -->
    <string name="preferences_close_tabs">Fermer les onglets</string>
    <!-- Option for auto closing tabs that will never auto close tabs, always allows user to manually close tabs -->
    <string name="close_tabs_manually">Manuellement</string>
    <!-- Option for auto closing tabs that will auto close tabs after one day -->
    <string name="close_tabs_after_one_day">Après un jour</string>
    <!-- Option for auto closing tabs that will auto close tabs after one week -->
    <string name="close_tabs_after_one_week">Après une semaine</string>
    <!-- Option for auto closing tabs that will auto close tabs after one month -->
    <string name="close_tabs_after_one_month">Après un mois</string>

    <!-- Title of preference that allows a user to specify the auto-close settings for open tabs -->
    <string name="preference_auto_close_tabs" tools:ignore="UnusedResources">Fermeture automatique des onglets ouverts</string>

    <!-- Opening screen -->
    <!-- Title of a preference that allows a user to choose what screen to show after opening the app -->
    <string name="preferences_opening_screen">Écran à l’ouverture</string>
    <!-- Option for always opening the homepage when re-opening the app -->
    <string name="opening_screen_homepage">Page d’accueil</string>
    <!-- Option for always opening the user's last-open tab when re-opening the app -->
    <string name="opening_screen_last_tab">Dernier onglet</string>
    <!-- Option for always opening the homepage when re-opening the app after four hours of inactivity -->
    <string name="opening_screen_after_four_hours_of_inactivity">Page d’accueil après quatre heures d’inactivité</string>
    <!-- Summary for tabs preference when auto closing tabs setting is set to manual close-->
    <string name="close_tabs_manually_summary">Fermeture manuelle</string>
    <!-- Summary for tabs preference when auto closing tabs setting is set to auto close tabs after one day-->
    <string name="close_tabs_after_one_day_summary">Fermeture après un jour</string>
    <!-- Summary for tabs preference when auto closing tabs setting is set to auto close tabs after one week-->
    <string name="close_tabs_after_one_week_summary">Fermeture après une semaine</string>
    <!-- Summary for tabs preference when auto closing tabs setting is set to auto close tabs after one month-->
    <string name="close_tabs_after_one_month_summary">Fermeture après un mois</string>

    <!-- Summary for homepage preference indicating always opening the homepage when re-opening the app -->
    <string name="opening_screen_homepage_summary">Ouvrir la page d’accueil</string>
    <!-- Summary for homepage preference indicating always opening the last-open tab when re-opening the app -->
    <string name="opening_screen_last_tab_summary">Ouvrir le dernier onglet</string>
    <!-- Summary for homepage preference indicating opening the homepage when re-opening the app after four hours of inactivity -->
    <string name="opening_screen_after_four_hours_of_inactivity_summary">Ouvrir la page d’accueil après quatre heures</string>

    <!-- Inactive tabs -->
    <!-- Category header of a preference that allows a user to enable or disable the inactive tabs feature -->
    <string name="preferences_inactive_tabs">Déplacer les onglets inactifs</string>
    <!-- Title of inactive tabs preference -->
    <string name="preferences_inactive_tabs_title">Les onglets que vous n’avez pas consultés depuis deux semaines sont déplacés vers la section « Onglets inactifs ».</string>

    <!-- Studies -->
    <!-- Title of the remove studies button -->
    <string name="studies_remove">Supprimer</string>
    <!-- Title of the active section on the studies list -->
    <string name="studies_active">Activées</string>
    <!-- Description for studies, it indicates why Firefox use studies. The first parameter is the name of the application. -->
    <string name="studies_description_2">%1$s peut installer et lancer des études de temps en temps.</string>
    <!-- Learn more link for studies, links to an article for more information about studies. -->
    <string name="studies_learn_more">En savoir plus</string>

    <!-- Dialog message shown after removing a study -->
    <string name="studies_restart_app">L’application se fermera pour appliquer les modifications</string>
    <!-- Dialog button to confirm the removing a study. -->
    <string name="studies_restart_dialog_ok">OK</string>
    <!-- Dialog button text for canceling removing a study. -->
    <string name="studies_restart_dialog_cancel">Annuler</string>

    <!-- Toast shown after turning on/off studies preferences -->
    <string name="studies_toast_quit_application" tools:ignore="UnusedResources">Fermeture de l’application pour appliquer les modifications…</string>

    <!-- Sessions -->
    <!-- Title for the list of tabs -->
    <string name="tab_header_label">Onglets ouverts</string>
    <!-- Title for the list of tabs in the current private session -->
    <string name="tabs_header_private_tabs_title">Onglets privés</string>
    <!-- Title for the list of tabs in the synced tabs -->
    <string name="tabs_header_synced_tabs_title">Onglets synchronisés</string>
    <!-- Content description (not visible, for screen readers etc.): Add tab button. Adds a news tab when pressed -->
    <string name="add_tab">Ajouter un onglet</string>
    <!-- Content description (not visible, for screen readers etc.): Add tab button. Adds a news tab when pressed -->
    <string name="add_private_tab">Ouvrir un nouvel onglet privé</string>
    <!-- Text for the new tab button to indicate adding a new private tab in the tab -->
    <string name="tab_drawer_fab_content">Onglet privé</string>
    <!-- Text for the new tab button to indicate syncing command on the synced tabs page -->
    <string name="tab_drawer_fab_sync">Synchronisation</string>
    <!-- Text shown in the menu for sharing all tabs -->
    <string name="tab_tray_menu_item_share">Partager tous les onglets</string>
    <!-- Text shown in the menu to view recently closed tabs -->
    <string name="tab_tray_menu_recently_closed">Onglets récemment fermés</string>
    <!-- Text shown in the tabs tray inactive tabs section -->
    <string name="tab_tray_inactive_recently_closed" tools:ignore="UnusedResources">Récemment fermés</string>
    <!-- Text shown in the menu to view account settings -->
    <string name="tab_tray_menu_account_settings">Paramètres du compte</string>
    <!-- Text shown in the menu to view tab settings -->
    <string name="tab_tray_menu_tab_settings">Paramètres des onglets</string>
    <!-- Text shown in the menu for closing all tabs -->
    <string name="tab_tray_menu_item_close">Fermer tous les onglets</string>
    <!-- Text shown in the multiselect menu for bookmarking selected tabs. -->
    <string name="tab_tray_multiselect_menu_item_bookmark">Marquer ces onglets</string>
    <!-- Text shown in the multiselect menu for closing selected tabs. -->
    <string name="tab_tray_multiselect_menu_item_close">Fermer ces onglets</string>
    <!-- Content description for tabs tray multiselect share button -->
    <string name="tab_tray_multiselect_share_content_description">Partager les onglets sélectionnés</string>
    <!-- Content description for tabs tray multiselect menu -->
    <string name="tab_tray_multiselect_menu_content_description">Menu des onglets sélectionnés</string>
    <!-- Content description (not visible, for screen readers etc.): Removes tab from collection button. Removes the selected tab from collection when pressed -->
    <string name="remove_tab_from_collection">Supprimer l’onglet de la collection</string>
    <!-- Text for button to enter multiselect mode in tabs tray -->
    <string name="tabs_tray_select_tabs">Sélectionner des onglets</string>
    <!-- Content description (not visible, for screen readers etc.): Close tab button. Closes the current session when pressed -->
    <string name="close_tab">Fermer l’onglet</string>
    <!-- Content description (not visible, for screen readers etc.): Close tab <title> button. First parameter is tab title  -->
    <string name="close_tab_title">Fermer l’onglet %s</string>
    <!-- Content description (not visible, for screen readers etc.): Opens the open tabs menu when pressed -->
    <string name="open_tabs_menu">Ouvrir le menu des onglets</string>
    <!-- Open tabs menu item to save tabs to collection -->
    <string name="tabs_menu_save_to_collection1">Enregistrer les onglets dans une collection</string>
    <!-- Text for the menu button to delete a collection -->
    <string name="collection_delete">Supprimer la collection</string>
    <!-- Text for the menu button to rename a collection -->
    <string name="collection_rename">Renommer la collection</string>
    <!-- Text for the button to open tabs of the selected collection -->
    <string name="collection_open_tabs">Ouvrir les onglets</string>


    <!-- Hint for adding name of a collection -->
    <string name="collection_name_hint">Nom de la collection</string>
    <!-- Text for the menu button to rename a top site -->
	<string name="rename_top_site">Renommer</string>
	<!-- Text for the menu button to remove a top site -->
	<string name="remove_top_site">Supprimer</string>

    <!-- Text for the menu button to delete a top site from history -->
    <string name="delete_from_history">Supprimer de l’historique</string>
    <!-- Postfix for private WebApp titles, placeholder is replaced with app name -->
    <string name="pwa_site_controls_title_private">%1$s (navigation privée)</string>

    <!-- History -->
    <!-- Text for the button to search all history -->
    <string name="history_search_1">Termes à rechercher</string>
    <!-- Text for the button to clear all history -->
    <string name="history_delete_all">Effacer l’historique</string>
    <!-- Text for the snackbar to confirm that multiple browsing history items has been deleted -->
    <string name="history_delete_multiple_items_snackbar">Historique supprimé</string>
    <!-- Text for the snackbar to confirm that a single browsing history item has been deleted. The first parameter is the shortened URL of the deleted history item. -->
    <string name="history_delete_single_item_snackbar">%1$s supprimé</string>
    <!-- Context description text for the button to delete a single history item -->
    <string name="history_delete_item">Supprimer</string>
    <!-- History multi select title in app bar
    The first parameter is the number of bookmarks selected -->
    <string name="history_multi_select_title">%1$d sélectionné(s)</string>
    <!-- Text for the header that groups the history for today -->
    <string name="history_today">Aujourd’hui</string>
    <!-- Text for the header that groups the history for yesterday -->
    <string name="history_yesterday">Hier</string>
    <!-- Text for the header that groups the history the past 7 days -->
    <string name="history_7_days">Les 7 derniers jours</string>
    <!-- Text for the header that groups the history the past 30 days -->
    <string name="history_30_days">Les 30 derniers jours</string>
    <!-- Text for the header that groups the history older than the last month -->
    <string name="history_older">Avant le mois dernier</string>

    <!-- Text shown when no history exists -->
    <string name="history_empty_message">Pas d’historique</string>

    <!-- Downloads -->
    <!-- Text for the snackbar to confirm that multiple downloads items have been removed -->
    <string name="download_delete_multiple_items_snackbar_1">Téléchargements supprimés</string>
    <!-- Text for the snackbar to confirm that a single download item has been removed. The first parameter is the name of the download item. -->
    <string name="download_delete_single_item_snackbar">%1$s a été supprimé </string>
    <!-- Text shown when no download exists -->
    <string name="download_empty_message_1">Aucun fichier téléchargé</string>
    <!-- History multi select title in app bar
    The first parameter is the number of downloads selected -->
    <string name="download_multi_select_title">%1$d sélectionné(s)</string>


    <!-- Text for the button to remove a single download item -->
    <string name="download_delete_item_1">Supprimer</string>


    <!-- Crashes -->
    <!-- Title text displayed on the tab crash page. This first parameter is the name of the application (For example: Fenix) -->
    <string name="tab_crash_title_2">%1$s n’a pas pu charger cette page.</string>

    <!-- Send crash report checkbox text on the tab crash page -->
    <string name="tab_crash_send_report">Envoyer un rapport de plantage à Mozilla</string>
    <!-- Close tab button text on the tab crash page -->
    <string name="tab_crash_close">Fermer l’onglet</string>
    <!-- Restore tab button text on the tab crash page -->
    <string name="tab_crash_restore">Restaurer l’onglet</string>

    <!-- Bookmarks -->
    <!-- Confirmation message for a dialog confirming if the user wants to delete the selected folder -->
    <string name="bookmark_delete_folder_confirmation_dialog">Voulez-vous vraiment supprimer ce dossier ?</string>
    <!-- Confirmation message for a dialog confirming if the user wants to delete multiple items including folders. Parameter will be replaced by app name. -->
    <string name="bookmark_delete_multiple_folders_confirmation_dialog">%s supprimera les éléments sélectionnés.</string>
    <!-- Text for the cancel button on delete bookmark dialog -->
    <string name="bookmark_delete_negative">Annuler</string>
    <!-- Screen title for adding a bookmarks folder -->
    <string name="bookmark_add_folder">Ajouter un dossier</string>
    <!-- Snackbar title shown after a bookmark has been created. -->
    <string name="bookmark_saved_snackbar">Marque-page ajouté</string>
    <!-- Snackbar edit button shown after a bookmark has been created. -->
    <string name="edit_bookmark_snackbar_action">MODIFIER</string>

    <!-- Bookmark overflow menu edit button -->
    <string name="bookmark_menu_edit_button">Modifier</string>
    <!-- Bookmark overflow menu copy button -->
    <string name="bookmark_menu_copy_button">Copier</string>
    <!-- Bookmark overflow menu share button -->
    <string name="bookmark_menu_share_button">Partager</string>
    <!-- Bookmark overflow menu open in new tab button -->
    <string name="bookmark_menu_open_in_new_tab_button">Ouvrir dans un nouvel onglet</string>
    <!-- Bookmark overflow menu open in private tab button -->
    <string name="bookmark_menu_open_in_private_tab_button">Ouvrir dans un onglet privé</string>
    <!-- Bookmark overflow menu open all in tabs button -->
    <string name="bookmark_menu_open_all_in_tabs_button">Tout ouvrir dans de nouveaux onglets</string>
    <!-- Bookmark overflow menu open all in private tabs button -->
    <string name="bookmark_menu_open_all_in_private_tabs_button">Tout ouvrir dans des onglets privés</string>
    <!-- Bookmark overflow menu delete button -->
    <string name="bookmark_menu_delete_button">Supprimer</string>
    <!--Bookmark overflow menu save button -->
    <string name="bookmark_menu_save_button">Enregistrer</string>
    <!-- Bookmark multi select title in app bar
     The first parameter is the number of bookmarks selected -->
    <string name="bookmarks_multi_select_title">%1$d sélectionné(s)</string>
    <!-- Bookmark editing screen title -->
    <string name="edit_bookmark_fragment_title">Modifier le marque-page</string>
    <!-- Bookmark folder editing screen title -->
    <string name="edit_bookmark_folder_fragment_title">Modifier le dossier</string>
    <!-- Bookmark sign in button message -->
    <string name="bookmark_sign_in_button">Connectez-vous pour voir les marque-pages synchronisés</string>
    <!-- Bookmark URL editing field label -->
    <string name="bookmark_url_label">URL</string>
    <!-- Bookmark FOLDER editing field label -->
    <string name="bookmark_folder_label">DOSSIER</string>
    <!-- Bookmark NAME editing field label -->
    <string name="bookmark_name_label">NOM</string>
    <!-- Bookmark add folder screen title -->
    <string name="bookmark_add_folder_fragment_label">Ajouter un dossier</string>
    <!-- Bookmark select folder screen title -->
    <string name="bookmark_select_folder_fragment_label">Sélectionner un dossier</string>
    <!-- Bookmark editing error missing title -->
    <string name="bookmark_empty_title_error">Un titre est nécessaire</string>
    <!-- Bookmark editing error missing or improper URL -->
    <string name="bookmark_invalid_url_error">Adresse invalide</string>
    <!-- Bookmark screen message for empty bookmarks folder -->
    <string name="bookmarks_empty_message">Ne contient aucun marque-page</string>
    <!-- Bookmark snackbar message on deletion
     The first parameter is the host part of the URL of the bookmark deleted, if any -->
    <string name="bookmark_deletion_snackbar_message">%1$s supprimé</string>
    <!-- Bookmark snackbar message on deleting multiple bookmarks not including folders-->
    <string name="bookmark_deletion_multiple_snackbar_message_2">Marque-pages supprimés</string>
    <!-- Bookmark snackbar message on deleting multiple bookmarks including folders-->
    <string name="bookmark_deletion_multiple_snackbar_message_3">Suppression des dossiers sélectionnés</string>
    <!-- Bookmark undo button for deletion snackbar action -->
    <string name="bookmark_undo_deletion">ANNULER</string>

    <!-- Text for the button to search all bookmarks -->
    <string name="bookmark_search">Saisissez les termes à rechercher</string>

    <!-- Site Permissions -->
    <!-- Button label that take the user to the Android App setting -->
    <string name="phone_feature_go_to_settings">Se rendre dans les paramètres</string>

    <!-- Content description (not visible, for screen readers etc.): Quick settings sheet
        to give users access to site specific information / settings. For example:
        Secure settings status and a button to modify site permissions -->
    <string name="quick_settings_sheet">Panneau d’accès rapide aux paramètres</string>
    <!-- Label that indicates that this option it the recommended one -->
    <string name="phone_feature_recommended">Recommandé</string>
    <!-- Button label for clearing all the information of site permissions-->
    <string name="clear_permissions">Révoquer les autorisations</string>
    <!-- Text for the OK button on Clear permissions dialog -->
    <string name="clear_permissions_positive">OK</string>
    <!-- Text for the cancel button on Clear permissions dialog -->
    <string name="clear_permissions_negative">Annuler</string>
    <!-- Button label for clearing a site permission-->
    <string name="clear_permission">Révoquer l’autorisation</string>
    <!-- Text for the OK button on Clear permission dialog -->
    <string name="clear_permission_positive">OK</string>
    <!-- Text for the cancel button on Clear permission dialog -->
    <string name="clear_permission_negative">Annuler</string>
    <!-- Button label for clearing all the information on all sites-->
    <string name="clear_permissions_on_all_sites">Révoquer les autorisations pour tous les sites</string>
    <!-- Preference for altering video and audio autoplay for all websites -->
    <string name="preference_browser_feature_autoplay">Lire automatiquement des éléments multimédias</string>
    <!-- Preference for altering the camera access for all websites -->
    <string name="preference_phone_feature_camera">Appareil photo</string>
    <!-- Preference for altering the microphone access for all websites -->
    <string name="preference_phone_feature_microphone">Microphone</string>
    <!-- Preference for altering the location access for all websites -->
    <string name="preference_phone_feature_location">Localisation</string>
    <!-- Preference for altering the notification access for all websites -->
    <string name="preference_phone_feature_notification">Notifications</string>
    <!-- Preference for altering the persistent storage access for all websites -->
    <string name="preference_phone_feature_persistent_storage">Stockage persistant</string>
    <!-- Preference for altering the storage access setting for all websites -->
    <string name="preference_phone_feature_cross_origin_storage_access">Cookies intersites</string>
    <!-- Preference for altering the EME access for all websites -->
    <string name="preference_phone_feature_media_key_system_access">Contenu protégé par des DRM</string>
    <!-- Label that indicates that a permission must be asked always -->
    <string name="preference_option_phone_feature_ask_to_allow">Demander pour autoriser</string>
    <!-- Label that indicates that a permission must be blocked -->
    <string name="preference_option_phone_feature_blocked">Bloqué</string>
    <!-- Label that indicates that a permission must be allowed -->
    <string name="preference_option_phone_feature_allowed">Autorisé</string>
    <!--Label that indicates a permission is by the Android OS-->
    <string name="phone_feature_blocked_by_android">Bloqué par Android</string>
    <!-- Preference for showing a list of websites that the default configurations won't apply to them -->
    <string name="preference_exceptions">Exceptions</string>
    <!-- Summary of tracking protection preference if tracking protection is set to off -->
    <string name="tracking_protection_off">Désactivée</string>

    <!-- Summary of tracking protection preference if tracking protection is set to standard -->
    <string name="tracking_protection_standard">Standard</string>
    <!-- Summary of tracking protection preference if tracking protection is set to strict -->
    <string name="tracking_protection_strict">Stricte</string>
    <!-- Summary of tracking protection preference if tracking protection is set to custom -->
    <string name="tracking_protection_custom">Personnalisée</string>
    <!-- Label for global setting that indicates that all video and audio autoplay is allowed -->
    <string name="preference_option_autoplay_allowed2">Autoriser l’audio et la vidéo</string>
    <!-- Label for site specific setting that indicates that all video and audio autoplay is allowed -->
    <string name="quick_setting_option_autoplay_allowed">Autoriser l’audio et la vidéo</string>
    <!-- Label that indicates that video and audio autoplay is only allowed over Wi-Fi -->
    <string name="preference_option_autoplay_allowed_wifi_only2">Bloquer l’audio et la vidéo depuis les données mobiles uniquement</string>
    <!-- Subtext that explains 'autoplay on Wi-Fi only' option -->
    <string name="preference_option_autoplay_allowed_wifi_subtext">L’audio et la vidéo seront lus avec une connexion Wi-Fi</string>
    <!-- Label for global setting that indicates that video autoplay is allowed, but audio autoplay is blocked -->
    <string name="preference_option_autoplay_block_audio2">Bloquer l’audio uniquement</string>
    <!-- Label for site specific setting that indicates that video autoplay is allowed, but audio autoplay is blocked -->
    <string name="quick_setting_option_autoplay_block_audio">Bloquer l’audio uniquement</string>
    <!-- Label for global setting that indicates that all video and audio autoplay is blocked -->
    <string name="preference_option_autoplay_blocked3">Bloquer l’audio et la vidéo</string>
    <!-- Label for site specific setting that indicates that all video and audio autoplay is blocked -->
    <string name="quick_setting_option_autoplay_blocked">Bloquer l’audio et la vidéo</string>
    <!-- Summary of delete browsing data on quit preference if it is set to on -->
    <string name="delete_browsing_data_quit_on">Activé</string>
    <!-- Summary of delete browsing data on quit preference if it is set to off -->
    <string name="delete_browsing_data_quit_off">Désactivé</string>

    <!-- Summary of studies preference if it is set to on -->
    <string name="studies_on">Activé</string>
    <!-- Summary of studies data on quit preference if it is set to off -->
    <string name="studies_off">Désactivé</string>

    <!-- Collections -->
    <!-- Collections header on home fragment -->
    <string name="collections_header">Collections</string>
    <!-- Content description (not visible, for screen readers etc.): Opens the collection menu when pressed -->
    <string name="collection_menu_button_content_description">Menu de la collection</string>

    <!-- Label to describe what collections are to a new user without any collections -->
    <string name="no_collections_description2">Rassemblez ce qui compte pour vous.\nCollectez des recherches, des sites et des onglets similaires pour un accès rapide plus tard.</string>
    <!-- Title for the "select tabs" step of the collection creator -->
    <string name="create_collection_select_tabs">Sélectionner des onglets</string>

    <!-- Title for the "select collection" step of the collection creator -->
    <string name="create_collection_select_collection">Sélectionner la collection</string>

    <!-- Title for the "name collection" step of the collection creator -->
    <string name="create_collection_name_collection">Nommer la collection</string>

    <!-- Button to add new collection for the "select collection" step of the collection creator -->
    <string name="create_collection_add_new_collection">Ajouter une nouvelle collection</string>

    <!-- Button to select all tabs in the "select tabs" step of the collection creator -->
    <string name="create_collection_select_all">Tout sélectionner</string>

    <!-- Button to deselect all tabs in the "select tabs" step of the collection creator -->
    <string name="create_collection_deselect_all">Tout désélectionner</string>
    <!-- Text to prompt users to select the tabs to save in the "select tabs" step of the collection creator -->
    <string name="create_collection_save_to_collection_empty">Sélectionnez les onglets à enregistrer</string>

    <!-- Text to show users how many tabs they have selected in the "select tabs" step of the collection creator.
     %d is a placeholder for the number of tabs selected. -->
    <string name="create_collection_save_to_collection_tabs_selected">%d onglets sélectionnés</string>

    <!-- Text to show users they have one tab selected in the "select tabs" step of the collection creator.
    %d is a placeholder for the number of tabs selected. -->
    <string name="create_collection_save_to_collection_tab_selected">%d onglet sélectionné</string>

    <!-- Text shown in snackbar when multiple tabs have been saved in a collection -->
    <string name="create_collection_tabs_saved">Onglets enregistrés !</string>

    <!-- Text shown in snackbar when one or multiple tabs have been saved in a new collection -->
    <string name="create_collection_tabs_saved_new_collection">Collection enregistrée !</string>
    <!-- Text shown in snackbar when one tab has been saved in a collection -->
    <string name="create_collection_tab_saved">Onglet enregistré !</string>

    <!-- Content description (not visible, for screen readers etc.): button to close the collection creator -->
    <string name="create_collection_close">Fermer</string>

    <!-- Button to save currently selected tabs in the "select tabs" step of the collection creator-->
    <string name="create_collection_save">Enregistrer</string>

    <!-- Snackbar action to view the collection the user just created or updated -->
    <string name="create_collection_view">Afficher</string>

    <!-- Text for the OK button from collection dialogs -->
    <string name="create_collection_positive">OK</string>
    <!-- Text for the cancel button from collection dialogs -->
    <string name="create_collection_negative">Annuler</string>

    <!-- Default name for a new collection in "name new collection" step of the collection creator. %d is a placeholder for the number of collections-->
    <string name="create_collection_default_name">Collection %d</string>

    <!-- Share -->
    <!-- Share screen header -->
    <string name="share_header_2">Partager</string>
    <!-- Content description (not visible, for screen readers etc.):
        "Share" button. Opens the share menu when pressed. -->
    <string name="share_button_content_description">Partager</string>
    <!-- Text for the Save to PDF feature in the share menu -->
    <string name="share_save_to_pdf">Enregistrer en PDF</string>
    <!-- Text for error message when generating a PDF file Text. -->
    <string name="unable_to_save_to_pdf_error">Impossible de générer le PDF</string>
    <!-- Text for standard error snackbar dismiss button. -->
    <string name="standard_snackbar_error_dismiss">Fermer</string>
    <!-- Text for error message when printing a page and it fails. -->
    <string name="unable_to_print_error" moz:removedIn="121" tools:ignore="UnusedResources">Impression impossible</string>
    <!-- Text for error message when printing a page and it fails. -->
    <string name="unable_to_print_page_error">Impression de la page impossible</string>
    <!-- Text for the print feature in the share and browser menu -->
    <string name="menu_print">Imprimer</string>
    <!-- Sub-header in the dialog to share a link to another sync device -->
    <string name="share_device_subheader">Envoyer à l’appareil</string>
    <!-- Sub-header in the dialog to share a link to an app from the full list -->
    <string name="share_link_all_apps_subheader">Toutes les actions</string>
    <!-- Sub-header in the dialog to share a link to an app from the most-recent sorted list -->
    <string name="share_link_recent_apps_subheader">Récemment utilisés</string>
    <!-- Text for the copy link action in the share screen. -->
    <string name="share_copy_link_to_clipboard">Copier dans le presse-papiers</string>
    <!-- Toast shown after copying link to clipboard -->
    <string name="toast_copy_link_to_clipboard">Copié dans le presse-papiers</string>
    <!-- An option from the share dialog to sign into sync -->
    <string name="sync_sign_in">Se connecter à Sync</string>
     <!-- An option from the three dot menu to sync and save data -->
    <string name="sync_menu_sync_and_save_data">Synchroniser et enregistrer les données</string>
    <!-- An option from the share dialog to send link to all other sync devices -->
    <string name="sync_send_to_all">Envoyer à tous les appareils</string>
    <!-- An option from the share dialog to reconnect to sync -->
    <string name="sync_reconnect">Se reconnecter à Sync</string>
    <!-- Text displayed when sync is offline and cannot be accessed -->
    <string name="sync_offline">Hors connexion</string>
    <!-- An option to connect additional devices -->
    <string name="sync_connect_device">Connecter un autre appareil</string>
    <!-- The dialog text shown when additional devices are not available -->
    <string name="sync_connect_device_dialog">Pour envoyer un onglet, connectez-vous à votre compte Firefox sur au moins un autre appareil.</string>
    <!-- Confirmation dialog button -->
    <string name="sync_confirmation_button">J’ai compris</string>

    <!-- Share error message -->
    <string name="share_error_snackbar">Impossible de partager cette application</string>

    <!-- Add new device screen title -->
    <string name="sync_add_new_device_title">Envoyer à un appareil</string>
    <!-- Text for the warning message on the Add new device screen -->
    <string name="sync_add_new_device_message">Aucun appareil connecté</string>
    <!-- Text for the button to learn about sending tabs -->
    <string name="sync_add_new_device_learn_button">En savoir plus sur l’envoi d’onglets…</string>
    <!-- Text for the button to connect another device -->
    <string name="sync_add_new_device_connect_button">Connecter un autre appareil…</string>

    <!-- Notifications -->
    <!-- Text shown in the notification that pops up to remind the user that a private browsing session is active. -->
    <string name="notification_pbm_delete_text_2">Fermer les onglets privés</string>
    <!-- Name of the marketing notification channel. Displayed in the "App notifications" system settings for the app -->
    <string name="notification_marketing_channel_name">Marketing</string>

    <!-- Title shown in the notification that pops up to remind the user to set fenix as default browser.
    The app name is in the text, due to limitations with localizing Nimbus experiments -->
    <string name="nimbus_notification_default_browser_title" tools:ignore="UnusedResources">Firefox est rapide et privé</string>
    <!-- Text shown in the notification that pops up to remind the user to set fenix as default browser.
    The app name is in the text, due to limitations with localizing Nimbus experiments -->
    <string name="nimbus_notification_default_browser_text" tools:ignore="UnusedResources">Faites de Firefox votre navigateur par défaut</string>
    <!-- Title shown in the notification that pops up to re-engage the user -->
    <string name="notification_re_engagement_title">Essayez la navigation privée</string>
    <!-- Text shown in the notification that pops up to re-engage the user.
    %1$s is a placeholder that will be replaced by the app name. -->
    <string name="notification_re_engagement_text">Naviguez sans enregistrer ni cookies ni historique dans %1$s</string>

    <!-- Title A shown in the notification that pops up to re-engage the user -->
    <string name="notification_re_engagement_A_title">Naviguez sans laisser de traces</string>
    <!-- Text A shown in the notification that pops up to re-engage the user.
    %1$s is a placeholder that will be replaced by the app name. -->
    <string name="notification_re_engagement_A_text">En navigation privée avec %1$s, aucune de vos informations n’est enregistrée.</string>
    <!-- Title B shown in the notification that pops up to re-engage the user -->
    <string name="notification_re_engagement_B_title">Effectuez votre première recherche</string>
    <!-- Text B shown in the notification that pops up to re-engage the user -->
    <string name="notification_re_engagement_B_text">Trouvez quelque chose à proximité. Ou découvrez quelque chose d’amusant.</string>

    <!-- Survey -->
    <!-- Text shown in the fullscreen message that pops up to ask user to take a short survey.
    The app name is in the text, due to limitations with localizing Nimbus experiments -->
    <string name="nimbus_survey_message_text">Aidez-nous à améliorer Firefox en répondant à un court sondage.</string>
    <!-- Preference for taking the short survey. -->
    <string name="preferences_take_survey">Participer au sondage</string>
    <!-- Preference for not taking the short survey. -->
    <string name="preferences_not_take_survey">Non merci</string>

    <!-- Snackbar -->
    <!-- Text shown in snackbar when user deletes a collection -->
    <string name="snackbar_collection_deleted">Collection supprimée</string>

    <!-- Text shown in snackbar when user renames a collection -->
    <string name="snackbar_collection_renamed">Collection renommée</string>

    <!-- Text shown in snackbar when user closes a tab -->
    <string name="snackbar_tab_closed">Onglet fermé</string>
    <!-- Text shown in snackbar when user closes all tabs -->
    <string name="snackbar_tabs_closed">Onglets fermés</string>
    <!-- Text shown in snackbar when user bookmarks a list of tabs -->
    <string name="snackbar_message_bookmarks_saved">Marque-pages enregistrés !</string>
    <!-- Text shown in snackbar when user adds a site to shortcuts -->
    <string name="snackbar_added_to_shortcuts">Ajouté aux raccourcis !</string>
    <!-- Text shown in snackbar when user closes a private tab -->
    <string name="snackbar_private_tab_closed">Onglet privé fermé</string>
    <!-- Text shown in snackbar when user closes all private tabs -->
    <string name="snackbar_private_tabs_closed">Onglets privés fermés</string>
    <!-- Text shown in snackbar to undo deleting a tab, top site or collection -->
    <string name="snackbar_deleted_undo">ANNULER</string>

    <!-- Text shown in snackbar when user removes a top site -->
    <string name="snackbar_top_site_removed">Site supprimé</string>
    <!-- QR code scanner prompt which appears after scanning a code, but before navigating to it
        First parameter is the name of the app, second parameter is the URL or text scanned-->
    <string name="qr_scanner_confirmation_dialog_message">Autoriser %1$s à ouvrir %2$s</string>
    <!-- QR code scanner prompt dialog positive option to allow navigation to scanned link -->
    <string name="qr_scanner_dialog_positive">AUTORISER</string>
    <!-- QR code scanner prompt dialog positive option to deny navigation to scanned link -->
    <string name="qr_scanner_dialog_negative">REFUSER</string>
    <!-- QR code scanner prompt dialog error message shown when a hostname does not contain http or https. -->
    <string name="qr_scanner_dialog_invalid">Adresse web non valide.</string>
    <!-- QR code scanner prompt dialog positive option when there is an error -->
    <string name="qr_scanner_dialog_invalid_ok">OK</string>
    <!-- Tab collection deletion prompt dialog message. Placeholder will be replaced with the collection name -->
    <string name="tab_collection_dialog_message">Voulez-vous vraiment supprimer %1$s ?</string>
    <!-- Collection and tab deletion prompt dialog message. This will show when the last tab from a collection is deleted -->
    <string name="delete_tab_and_collection_dialog_message">La suppression de cet onglet supprimera toute la collection. Vous pouvez créer de nouvelles collections à tout moment.</string>
    <!-- Collection and tab deletion prompt dialog title. Placeholder will be replaced with the collection name. This will show when the last tab from a collection is deleted -->
    <string name="delete_tab_and_collection_dialog_title">Supprimer %1$s ?</string>
    <!-- Tab collection deletion prompt dialog option to delete the collection -->
    <string name="tab_collection_dialog_positive">Supprimer</string>
    <!-- Text displayed in a notification when the user enters full screen mode -->
    <string name="full_screen_notification">Mode plein écran activé</string>

    <!-- Message for copying the URL via long press on the toolbar -->
    <string name="url_copied">Adresse web copiée</string>


    <!-- Sample text for accessibility font size -->
    <string name="accessibility_text_size_sample_text_1">Ceci est un exemple de texte. Il vous montre comment le texte apparaîtra lorsque vous augmentez ou diminuez sa taille avec ce paramètre.</string>
    <!-- Summary for Accessibility Text Size Scaling Preference -->
    <string name="preference_accessibility_text_size_summary">Agrandir ou réduire la taille du texte des sites web</string>
    <!-- Title for Accessibility Text Size Scaling Preference -->
    <string name="preference_accessibility_font_size_title">Taille de police</string>

    <!-- Title for Accessibility Text Automatic Size Scaling Preference -->
    <string name="preference_accessibility_auto_size_2">Dimensionnement automatique des polices</string>
    <!-- Summary for Accessibility Text Automatic Size Scaling Preference -->
    <string name="preference_accessibility_auto_size_summary">La taille de la police correspondra à vos paramètres Android. Désactivez cette option pour gérer la taille de la police.</string>

    <!-- Title for the Delete browsing data preference -->
    <string name="preferences_delete_browsing_data">Supprimer les données de navigation</string>
    <!-- Title for the tabs item in Delete browsing data -->
    <string name="preferences_delete_browsing_data_tabs_title_2">Onglets ouverts</string>
    <!-- Subtitle for the tabs item in Delete browsing data, parameter will be replaced with the number of open tabs -->
    <string name="preferences_delete_browsing_data_tabs_subtitle">%d onglets</string>
    <!-- Title for the data and history items in Delete browsing data -->
    <string name="preferences_delete_browsing_data_browsing_data_title" moz:removedIn="118" tools:ignore="UnusedResources">Historique de navigation et données de sites</string>
    <!-- Title for the history item in Delete browsing data -->
    <string name="preferences_delete_browsing_data_browsing_history_title">Historique de navigation</string>
    <!-- Subtitle for the data and history items in delete browsing data, parameter will be replaced with the
        number of history items the user has -->
    <string name="preferences_delete_browsing_data_browsing_data_subtitle">%d adresses web</string>
    <!-- Title for the cookies item in Delete browsing data -->
    <string name="preferences_delete_browsing_data_cookies" moz:removedIn="118" tools:ignore="UnusedResources">Cookies</string>
    <!-- Title for the cookies and site data items in Delete browsing data -->
    <string name="preferences_delete_browsing_data_cookies_and_site_data">Cookies et données de sites</string>
    <!-- Subtitle for the cookies item in Delete browsing data -->
    <string name="preferences_delete_browsing_data_cookies_subtitle">Vous serez déconnecté·e de la plupart des sites</string>
    <!-- Title for the cached images and files item in Delete browsing data -->
    <string name="preferences_delete_browsing_data_cached_files">Images et fichiers mis en cache</string>
    <!-- Subtitle for the cached images and files item in Delete browsing data -->
    <string name="preferences_delete_browsing_data_cached_files_subtitle">Libère de l’espace de stockage</string>
    <!-- Title for the site permissions item in Delete browsing data -->
    <string name="preferences_delete_browsing_data_site_permissions">Permissions des sites</string>
    <!-- Title for the downloads item in Delete browsing data -->
    <string name="preferences_delete_browsing_data_downloads">Téléchargements</string>
    <!-- Text for the button to delete browsing data -->
    <string name="preferences_delete_browsing_data_button">Supprimer les données de navigation</string>

    <!-- Title for the Delete browsing data on quit preference -->
    <string name="preferences_delete_browsing_data_on_quit">Supprimer les données de navigation en quittant</string>
    <!-- Summary for the Delete browsing data on quit preference. "Quit" translation should match delete_browsing_data_on_quit_action translation. -->
    <string name="preference_summary_delete_browsing_data_on_quit_2">Supprime automatiquement les données de navigation lorsque vous sélectionnez « Quitter » dans le menu principal</string>
    <!-- Action item in menu for the Delete browsing data on quit feature -->
    <string name="delete_browsing_data_on_quit_action">Quitter</string>

    <!-- Title text of a delete browsing data dialog. -->
    <string name="delete_history_prompt_title">Intervalle à supprimer</string>
    <!-- Body text of a delete browsing data dialog. -->
    <string name="delete_history_prompt_body" moz:RemovedIn="130" tools:ignore="UnusedResources">Supprime l’historique (y compris l’historique synchronisé depuis d’autres appareils), les cookies et d’autres données de navigation.</string>
    <!-- Body text of a delete browsing data dialog. -->
    <string name="delete_history_prompt_body_2">Supprime l’historique (y compris l’historique synchronisé depuis d’autres appareils)</string>
    <!-- Radio button in the delete browsing data dialog to delete history items for the last hour. -->
    <string name="delete_history_prompt_button_last_hour">La dernière heure</string>
    <!-- Radio button in the delete browsing data dialog to delete history items for today and yesterday. -->
    <string name="delete_history_prompt_button_today_and_yesterday">Aujourd’hui et hier</string>
    <!-- Radio button in the delete browsing data dialog to delete all history. -->
    <string name="delete_history_prompt_button_everything">Tout</string>

    <!-- Dialog message to the user asking to delete browsing data. Parameter will be replaced by app name. -->
    <string name="delete_browsing_data_prompt_message_3">%s supprimera les données de navigation sélectionnées.</string>
    <!-- Text for the cancel button for the data deletion dialog -->
    <string name="delete_browsing_data_prompt_cancel">Annuler</string>
    <!-- Text for the allow button for the data deletion dialog -->
    <string name="delete_browsing_data_prompt_allow">Supprimer</string>
    <!-- Text for the snackbar confirmation that the data was deleted -->
    <string name="preferences_delete_browsing_data_snackbar">Données de navigation supprimées</string>

    <!-- Text for the snackbar to show the user that the deletion of browsing data is in progress -->
    <string name="deleting_browsing_data_in_progress">Suppression des données de navigation…</string>

    <!-- Dialog message to the user asking to delete all history items inside the opened group. Parameter will be replaced by a history group name. -->
    <string name="delete_all_history_group_prompt_message">Supprimer tous les sites dans « %s »</string>
    <!-- Text for the cancel button for the history group deletion dialog -->
    <string name="delete_history_group_prompt_cancel">Annuler</string>
    <!-- Text for the allow button for the history group dialog -->
    <string name="delete_history_group_prompt_allow">Supprimer</string>
    <!-- Text for the snackbar confirmation that the history group was deleted -->
    <string name="delete_history_group_snackbar">Groupe supprimé</string>

    <!-- Onboarding -->
    <!-- Text for onboarding welcome header. -->
    <string name="onboarding_header_2" moz:RemovedIn="118" tools:ignore="UnusedResources">Bienvenue dans un meilleur Internet</string>
    <!-- Text for the onboarding welcome message. -->
    <string name="onboarding_message" moz:RemovedIn="118" tools:ignore="UnusedResources">Un navigateur conçu pour les gens, pas pour l’argent.</string>

    <!-- Text for the Firefox account onboarding sign in card header. -->
    <string name="onboarding_account_sign_in_header" moz:RemovedIn="118" tools:ignore="UnusedResources">Reprenez là où vous en étiez</string>
    <!-- Text for the button to learn more about signing in to your Firefox account. -->
    <string name="onboarding_manual_sign_in_description" moz:RemovedIn="118" tools:ignore="UnusedResources">Synchronisez onglets et mots de passe entre vos appareils pour passer d’un écran à l’autre sans accroc.</string>
    <!-- Text for the button to manually sign into Firefox account. -->
    <string name="onboarding_firefox_account_sign_in" moz:RemovedIn="118" tools:ignore="UnusedResources">Connexion</string>
    <!-- text to display in the snackbar once account is signed-in -->
    <string name="onboarding_firefox_account_sync_is_on">Synchronisation activée</string>
    <!-- Text for the tracking protection onboarding card header -->
    <string name="onboarding_tracking_protection_header" moz:RemovedIn="118" tools:ignore="UnusedResources">Protection de la vie privée par défaut</string>
    <!-- Text for the tracking protection card description. The first parameter is the name of the application.-->
    <string name="onboarding_tracking_protection_description_old" moz:RemovedIn="118" tools:ignore="UnusedResources">%1$s empêche automatiquement les entreprises de vous suivre secrètement sur le Web.</string>
    <!-- Text for the tracking protection card description. -->
    <string name="onboarding_tracking_protection_description" moz:RemovedIn="118" tools:ignore="UnusedResources">La protection totale contre les cookies incluse empêche les traqueurs d’utiliser des cookies pour vous pister de site en site.</string>
    <!-- text for tracking protection radio button option for standard level of blocking -->
    <string name="onboarding_tracking_protection_standard_button_2" moz:RemovedIn="118" tools:ignore="UnusedResources">Standard (par défaut)</string>
    <!-- text for standard blocking option button description -->
    <string name="onboarding_tracking_protection_standard_button_description_3" moz:RemovedIn="118" tools:ignore="UnusedResources">Équilibré entre protection et performances. Les pages se chargent normalement.</string>
    <!-- text for tracking protection radio button option for strict level of blocking -->
    <string name="onboarding_tracking_protection_strict_option" moz:RemovedIn="118" tools:ignore="UnusedResources">Strict</string>
    <!-- text for strict blocking option button description -->
    <string name="onboarding_tracking_protection_strict_button_description_3" moz:RemovedIn="118" tools:ignore="UnusedResources">Bloque davantage de traqueurs, accélérant le chargement des pages, mais quelques dysfonctionnements peuvent s’ensuivre.</string>
    <!-- text for the toolbar position card header  -->
    <string name="onboarding_toolbar_placement_header_1" moz:RemovedIn="118" tools:ignore="UnusedResources">Choisissez l’emplacement de votre barre d’outils</string>
    <!-- Text for the toolbar position card description -->
    <string name="onboarding_toolbar_placement_description" moz:RemovedIn="118" tools:ignore="UnusedResources">Conservez-la en bas ou déplacez-la en haut.</string>
    <!-- Text for the privacy notice onboarding card header -->
    <string name="onboarding_privacy_notice_header_1" moz:RemovedIn="118" tools:ignore="UnusedResources">Vous gardez le contrôle de vos données</string>
    <!-- Text for the privacy notice onboarding card description. -->
    <string name="onboarding_privacy_notice_description" moz:RemovedIn="118" tools:ignore="UnusedResources">Firefox vous donne le contrôle de ce que vous partagez en ligne et de ce que vous partagez avec nous.</string>
    <!-- Text for the button to read the privacy notice -->
    <string name="onboarding_privacy_notice_read_button" moz:RemovedIn="118" tools:ignore="UnusedResources">Consulter notre politique de confidentialité</string>

    <!-- Text for the conclusion onboarding message -->
    <string name="onboarding_conclusion_header" moz:RemovedIn="118" tools:ignore="UnusedResources">On part découvrir un Internet incroyable ?</string>
    <!-- text for the button to finish onboarding -->
    <string name="onboarding_finish" moz:RemovedIn="118" tools:ignore="UnusedResources">Commencer la navigation</string>

    <!-- Onboarding theme -->
    <!-- text for the theme picker onboarding card header -->
    <string name="onboarding_theme_picker_header" moz:RemovedIn="118" tools:ignore="UnusedResources">Choisissez votre thème</string>
    <!-- text for the theme picker onboarding card description -->
    <string name="onboarding_theme_picker_description_2" moz:RemovedIn="118" tools:ignore="UnusedResources">Économisez la batterie et votre vue grâce au mode sombre.</string>
    <!-- Automatic theme setting (will follow device setting) -->
    <string name="onboarding_theme_automatic_title" moz:RemovedIn="118" tools:ignore="UnusedResources">Automatique</string>
    <!-- Summary of automatic theme setting (will follow device setting) -->
    <string name="onboarding_theme_automatic_summary" moz:RemovedIn="118" tools:ignore="UnusedResources">S’adapte aux paramètres de votre appareil</string>
    <!-- Theme setting for dark mode -->
    <string name="onboarding_theme_dark_title" moz:RemovedIn="118" tools:ignore="UnusedResources">Thème sombre</string>
    <!-- Theme setting for light mode -->
    <string name="onboarding_theme_light_title" moz:RemovedIn="118" tools:ignore="UnusedResources">Thème clair</string>

    <!-- Text shown in snackbar when multiple tabs have been sent to device -->
    <string name="sync_sent_tabs_snackbar">Onglets envoyés !</string>
    <!-- Text shown in snackbar when one tab has been sent to device  -->
    <string name="sync_sent_tab_snackbar">Onglet envoyé !</string>
    <!-- Text shown in snackbar when sharing tabs failed  -->
    <string name="sync_sent_tab_error_snackbar">Envoi impossible</string>
    <!-- Text shown in snackbar for the "retry" action that the user has after sharing tabs failed -->
    <string name="sync_sent_tab_error_snackbar_action">RÉESSAYER</string>
    <!-- Title of QR Pairing Fragment -->
    <string name="sync_scan_code">Scanner le code</string>
    <!-- Instructions on how to access pairing -->
    <string name="sign_in_instructions"><![CDATA[Sur votre ordinateur, ouvrez Firefox et accédez à <b>https://firefox.com/pair</b>]]></string>
    <!-- Text shown for sign in pairing when ready -->
    <string name="sign_in_ready_for_scan">Prêt·e à scanner</string>
    <!-- Text shown for settings option for sign with pairing -->
    <string name="sign_in_with_camera">Connectez-vous avec votre appareil photo</string>
    <!-- Text shown for settings option for sign with email -->
    <string name="sign_in_with_email">Utiliser plutôt une adresse e-mail</string>
    <!-- Text shown for settings option for create new account text.'Firefox' intentionally hardcoded here.-->
    <string name="sign_in_create_account_text"><![CDATA[Vous n’avez pas de compte ? <u>Créez-en un</u> pour synchroniser Firefox entre vos appareils.]]></string>
    <!-- Text shown in confirmation dialog to sign out of account. The first parameter is the name of the app (e.g. Firefox Preview) -->
    <string name="sign_out_confirmation_message_2">%s ne se synchronisera plus avec votre compte, mais ne supprimera aucune donnée de navigation sur cet appareil.</string>
    <!-- Option to continue signing out of account shown in confirmation dialog to sign out of account -->
    <string name="sign_out_disconnect">Se déconnecter</string>
    <!-- Option to cancel signing out shown in confirmation dialog to sign out of account -->
    <string name="sign_out_cancel">Annuler</string>
    <!-- Error message snackbar shown after the user tried to select a default folder which cannot be altered -->
    <string name="bookmark_cannot_edit_root">Impossible de modifier les dossiers par défaut</string>

    <!-- Enhanced Tracking Protection -->
    <!-- Link displayed in enhanced tracking protection panel to access tracking protection settings -->
    <string name="etp_settings">Paramètres de protection</string>
    <!-- Preference title for enhanced tracking protection settings -->
    <string name="preference_enhanced_tracking_protection">Protection renforcée contre le pistage</string>
    <!-- Preference summary for enhanced tracking protection settings on/off switch -->
    <string name="preference_enhanced_tracking_protection_summary">Maintenant avec la protection totale contre les cookies, notre plus puissante barrière contre les traqueurs intersites à ce jour.</string>
    <!-- Description of enhanced tracking protection. The parameter is the name of the application (For example: Firefox Fenix) -->
    <string name="preference_enhanced_tracking_protection_explanation_2">%s vous protège de la plupart des traqueurs les plus courants qui pistent vos activités en ligne.</string>
    <!-- Text displayed that links to website about enhanced tracking protection -->
    <string name="preference_enhanced_tracking_protection_explanation_learn_more">En savoir plus</string>
    <!-- Preference for enhanced tracking protection for the standard protection settings -->
    <string name="preference_enhanced_tracking_protection_standard_default_1">Standard (par défaut)</string>
    <!-- Preference description for enhanced tracking protection for the standard protection settings -->
    <string name="preference_enhanced_tracking_protection_standard_description_5">Les pages se chargeront normalement, mais bloqueront moins de traqueurs.</string>
    <!--  Accessibility text for the Standard protection information icon  -->
    <string name="preference_enhanced_tracking_protection_standard_info_button">Ce qui est bloqué par la protection standard contre le pistage</string>
    <!-- Preference for enhanced tracking protection for the strict protection settings -->
    <string name="preference_enhanced_tracking_protection_strict">Stricte</string>
    <!-- Preference description for enhanced tracking protection for the strict protection settings -->
    <string name="preference_enhanced_tracking_protection_strict_description_4">Une protection renforcée contre le pistage et de meilleures performances, mais certains sites peuvent ne pas fonctionner correctement.</string>
    <!--  Accessibility text for the Strict protection information icon  -->
    <string name="preference_enhanced_tracking_protection_strict_info_button">Ce qui est bloqué par la protection stricte contre le pistage</string>
    <!-- Preference for enhanced tracking protection for the custom protection settings -->
    <string name="preference_enhanced_tracking_protection_custom">Personnalisée</string>
    <!-- Preference description for enhanced tracking protection for the strict protection settings -->
    <string name="preference_enhanced_tracking_protection_custom_description_2">Choisissez les traqueurs et les scripts à bloquer.</string>
    <!--  Accessibility text for the Strict protection information icon  -->
    <string name="preference_enhanced_tracking_protection_custom_info_button">Ce qui est bloqué par la protection personnalisée contre le pistage</string>
    <!-- Header for categories that are being blocked by current Enhanced Tracking Protection settings -->
    <!-- Preference for enhanced tracking protection for the custom protection settings for cookies-->
    <string name="preference_enhanced_tracking_protection_custom_cookies">Cookies</string>
    <!-- Option for enhanced tracking protection for the custom protection settings for cookies-->
    <string name="preference_enhanced_tracking_protection_custom_cookies_1">Traqueurs intersites et de réseaux sociaux</string>
    <!-- Option for enhanced tracking protection for the custom protection settings for cookies-->
    <string name="preference_enhanced_tracking_protection_custom_cookies_2">Cookies de sites non visités</string>
    <!-- Option for enhanced tracking protection for the custom protection settings for cookies-->
    <string name="preference_enhanced_tracking_protection_custom_cookies_3">Tous les cookies tiers (peut empêcher certains sites de fonctionner)</string>
    <!-- Option for enhanced tracking protection for the custom protection settings for cookies-->
    <string name="preference_enhanced_tracking_protection_custom_cookies_4">Tous les cookies (empêchera des sites de fonctionner)</string>
    <!-- Option for enhanced tracking protection for the custom protection settings for cookies-->
    <string name="preference_enhanced_tracking_protection_custom_cookies_5">Isoler les cookies intersites</string>
    <!-- Preference for enhanced tracking protection for the custom protection settings for tracking content -->
    <string name="preference_enhanced_tracking_protection_custom_tracking_content">Contenu utilisé pour le pistage</string>
    <!-- Option for enhanced tracking protection for the custom protection settings for tracking content-->
    <string name="preference_enhanced_tracking_protection_custom_tracking_content_1">Dans tous les onglets</string>
    <!-- Option for enhanced tracking protection for the custom protection settings for tracking content-->
    <string name="preference_enhanced_tracking_protection_custom_tracking_content_2">Uniquement dans les onglets privés</string>
    <!-- Preference for enhanced tracking protection for the custom protection settings -->
    <string name="preference_enhanced_tracking_protection_custom_cryptominers">Mineurs de cryptomonnaies</string>
    <!-- Preference for enhanced tracking protection for the custom protection settings -->
    <string name="preference_enhanced_tracking_protection_custom_fingerprinters">Détecteurs d’empreinte numérique</string>
    <!-- Button label for navigating to the Enhanced Tracking Protection details -->
    <string name="enhanced_tracking_protection_details">Détails</string>
    <!-- Header for categories that are being being blocked by current Enhanced Tracking Protection settings -->
    <string name="enhanced_tracking_protection_blocked">Bloqués</string>
    <!-- Header for categories that are being not being blocked by current Enhanced Tracking Protection settings -->
    <string name="enhanced_tracking_protection_allowed">Autorisés</string>
    <!-- Category of trackers (social media trackers) that can be blocked by Enhanced Tracking Protection -->
    <string name="etp_social_media_trackers_title">Traqueurs de réseaux sociaux</string>
    <!-- Description of social media trackers that can be blocked by Enhanced Tracking Protection -->
    <string name="etp_social_media_trackers_description">Limite la capacité des réseaux sociaux à pister votre activité de navigation sur le Web.</string>
    <!-- Category of trackers (cross-site tracking cookies) that can be blocked by Enhanced Tracking Protection -->
    <string name="etp_cookies_title">Cookies de pistage intersites</string>
    <!-- Category of trackers (cross-site tracking cookies) that can be blocked by Enhanced Tracking Protection -->
    <string name="etp_cookies_title_2">Cookies intersites</string>
    <!-- Description of cross-site tracking cookies that can be blocked by Enhanced Tracking Protection -->
    <string name="etp_cookies_description">Bloque les cookies que les réseaux publicitaires et les sociétés d’analyse des données utilisent pour compiler vos données de navigation sur de nombreux sites.</string>
    <!-- Description of cross-site tracking cookies that can be blocked by Enhanced Tracking Protection -->
    <string name="etp_cookies_description_2">La protection totale contre les cookies isole les cookies au site sur lequel vous vous trouvez et les traqueurs publicitaires ne peuvent donc pas s’en servir pour vous pister de site en site.</string>
    <!-- Category of trackers (cryptominers) that can be blocked by Enhanced Tracking Protection -->
    <string name="etp_cryptominers_title">Mineurs de cryptomonnaies</string>
    <!-- Description of cryptominers that can be blocked by Enhanced Tracking Protection -->
    <string name="etp_cryptominers_description">Empêche les scripts malveillants d’accéder à votre appareil pour « extraire » de l’argent numérique.</string>
    <!-- Category of trackers (fingerprinters) that can be blocked by Enhanced Tracking Protection -->
    <string name="etp_fingerprinters_title">Détecteurs d’empreinte numérique</string>
    <!-- Description of fingerprinters that can be blocked by Enhanced Tracking Protection -->
    <string name="etp_fingerprinters_description">Empêche la collecte de données identifiables de manière unique sur votre appareil et qui peuvent être utilisées à des fins de pistage.</string>
    <!-- Category of trackers (tracking content) that can be blocked by Enhanced Tracking Protection -->
    <string name="etp_tracking_content_title">Contenu utilisé pour le pistage</string>
    <!-- Description of tracking content that can be blocked by Enhanced Tracking Protection -->
    <string name="etp_tracking_content_description">Empêche le chargement des publicités, vidéos et autres contenus d’origine externe au site et contenant du code de pistage. Peut affecter certaines fonctionnalités du site.</string>
    <!-- Enhanced Tracking Protection message that protection is currently on for this site -->
    <string name="etp_panel_on">Les protections sont activées pour ce site</string>
    <!-- Enhanced Tracking Protection message that protection is currently off for this site -->
    <string name="etp_panel_off">Les protections sont désactivées pour ce site</string>
    <!-- Header for exceptions list for which sites enhanced tracking protection is always off -->
    <string name="enhanced_tracking_protection_exceptions">La protection renforcée contre le pistage est désactivée pour ces sites web</string>
    <!-- Content description (not visible, for screen readers etc.): Navigate
    back from ETP details (Ex: Tracking content) -->
    <string name="etp_back_button_content_description">Précédent</string>
    <!-- About page link text to open what's new link -->
    <string name="about_whats_new">Nouveautés dans %s</string>
    <!-- Open source licenses page title
    The first parameter is the app name -->
    <string name="open_source_licenses_title">%s | Bibliothèques open source</string>

    <!-- Category of trackers (redirect trackers) that can be blocked by Enhanced Tracking Protection -->
    <string name="etp_redirect_trackers_title">Traqueurs par redirection</string>
    <!-- Description of redirect tracker cookies that can be blocked by Enhanced Tracking Protection -->
    <string name="etp_redirect_trackers_description">Efface les cookies définis par redirection vers des sites web connus pour le pistage.</string>

    <!-- Description of the SmartBlock Enhanced Tracking Protection feature. The * symbol is intentionally hardcoded here,
         as we use it on the UI to indicate which trackers have been partially unblocked.  -->
    <string name="preference_etp_smartblock_description">Certains traqueurs repérés ci-dessous ont été partiellement débloqués sur cette page car vous avez interagi avec eux *.</string>
    <!-- Text displayed that links to website about enhanced tracking protection SmartBlock -->
    <string name="preference_etp_smartblock_learn_more">En savoir plus</string>

    <!-- Content description (not visible, for screen readers etc.):
    Enhanced tracking protection exception preference icon for ETP settings. -->
    <string name="preference_etp_exceptions_icon_description">Icône de préférence d’exception à la protection renforcée contre le pistage</string>

    <!-- About page link text to open support link -->
    <string name="about_support">Assistance</string>
    <!-- About page link text to list of past crashes (like about:crashes on desktop) -->
    <string name="about_crashes">Plantages</string>
    <!-- About page link text to open privacy notice link -->
    <string name="about_privacy_notice">Politique de confidentialité</string>
    <!-- About page link text to open know your rights link -->
    <string name="about_know_your_rights">Vos droits</string>
    <!-- About page link text to open licensing information link -->
    <string name="about_licensing_information">Informations de licence</string>
    <!-- About page link text to open a screen with libraries that are used -->
    <string name="about_other_open_source_libraries">Bibliothèques utilisées</string>

    <!-- Toast shown to the user when they are activating the secret dev menu
        The first parameter is number of long clicks left to enable the menu -->
    <string name="about_debug_menu_toast_progress">Menu de débogage : encore %1$d clic·s restant·s pour l’activation</string>
    <string name="about_debug_menu_toast_done">Menu de débogage activé</string>

    <!-- Browser long press popup menu -->
    <!-- Copy the current url -->
    <string name="browser_toolbar_long_press_popup_copy">Copier</string>
    <!-- Paste & go the text in the clipboard. '&amp;' is replaced with the ampersand symbol: & -->
    <string name="browser_toolbar_long_press_popup_paste_and_go">Coller et ouvrir</string>
    <!-- Paste the text in the clipboard -->
    <string name="browser_toolbar_long_press_popup_paste">Coller</string>

    <!-- Snackbar message shown after an URL has been copied to clipboard. -->
    <string name="browser_toolbar_url_copied_to_clipboard_snackbar">Adresse copiée dans le presse-papiers</string>

    <!-- Title text for the Add To Homescreen dialog -->
    <string name="add_to_homescreen_title">Ajouter à l’écran d’accueil</string>
    <!-- Cancel button text for the Add to Homescreen dialog -->
    <string name="add_to_homescreen_cancel">Annuler</string>
    <!-- Add button text for the Add to Homescreen dialog -->
    <string name="add_to_homescreen_add">Ajouter</string>
    <!-- Continue to website button text for the first-time Add to Homescreen dialog -->
    <string name="add_to_homescreen_continue">Continuer vers le site web</string>
    <!-- Placeholder text for the TextView in the Add to Homescreen dialog -->
    <string name="add_to_homescreen_text_placeholder">Nom du raccourci</string>

    <!-- Describes the add to homescreen functionality -->
    <string name="add_to_homescreen_description_2">Vous pouvez facilement ajouter ce site à l’écran d’accueil de votre appareil pour y avoir accès directement et naviguer plus rapidement, comme si vous utilisiez une application.</string>

    <!-- Preference for managing the settings for logins and passwords in Fenix -->
    <string name="preferences_passwords_logins_and_passwords">Identifiants et mots de passe</string>
    <!-- Preference for managing the saving of logins and passwords in Fenix -->
    <string name="preferences_passwords_save_logins">Enregistrer les identifiants et les mots de passe</string>
    <!-- Preference option for asking to save passwords in Fenix -->
    <string name="preferences_passwords_save_logins_ask_to_save">Demander pour enregistrer</string>
    <!-- Preference option for never saving passwords in Fenix -->
    <string name="preferences_passwords_save_logins_never_save">Ne jamais enregistrer</string>

    <!-- Preference for autofilling saved logins in Firefox (in web content), %1$s will be replaced with the app name -->
    <string name="preferences_passwords_autofill2">Remplissage automatique dans %1$s</string>
    <!-- Description for the preference for autofilling saved logins in Firefox (in web content), %1$s will be replaced with the app name -->
    <string name="preferences_passwords_autofill_description">Remplir et enregistrer les noms d’utilisateur et les mots de passe dans les sites web tout en utilisant %1$s.</string>
    <!-- Preference for autofilling logins from Fenix in other apps (e.g. autofilling the Twitter app) -->
    <string name="preferences_android_autofill">Remplissage automatique dans d’autres applications</string>
    <!-- Description for the preference for autofilling logins from Fenix in other apps (e.g. autofilling the Twitter app) -->
    <string name="preferences_android_autofill_description">Remplit les noms d’utilisateur et les mots de passe dans d’autres applications sur votre appareil.</string>

    <!-- Preference option for adding a login -->
    <string name="preferences_logins_add_login">Ajouter un identifiant</string>

    <!-- Preference for syncing saved logins in Fenix -->
    <string name="preferences_passwords_sync_logins">Synchroniser les identifiants</string>
    <!-- Preference for syncing saved logins in Fenix, when not signed in-->
    <string name="preferences_passwords_sync_logins_across_devices">Synchroniser les identifiants entre vos appareils</string>
    <!-- Preference to access list of saved logins -->
    <string name="preferences_passwords_saved_logins">Identifiants enregistrés</string>
    <!-- Description of empty list of saved passwords. Placeholder is replaced with app name.  -->
    <string name="preferences_passwords_saved_logins_description_empty_text">Les identifiants que vous enregistrez ou synchronisez avec %s s’afficheront ici.</string>
    <!-- Preference to access list of saved logins -->
    <string name="preferences_passwords_saved_logins_description_empty_learn_more_link">En savoir plus sur Sync.</string>
    <!-- Preference to access list of login exceptions that we never save logins for -->
    <string name="preferences_passwords_exceptions">Exceptions</string>
    <!-- Empty description of list of login exceptions that we never save logins for -->
    <string name="preferences_passwords_exceptions_description_empty">Les identifiants et les mots de passe qui ne sont pas enregistrés seront affichés ici.</string>
    <!-- Description of list of login exceptions that we never save logins for -->
    <string name="preferences_passwords_exceptions_description">Les identifiants et les mots de passe ne seront pas enregistrés pour ces sites.</string>
    <!-- Text on button to remove all saved login exceptions -->
    <string name="preferences_passwords_exceptions_remove_all">Supprimer toutes les exceptions</string>
    <!-- Hint for search box in logins list -->
    <string name="preferences_passwords_saved_logins_search">Rechercher des identifiants</string>
    <!-- The header for the site that a login is for -->
    <string name="preferences_passwords_saved_logins_site">Site</string>
    <!-- The header for the username for a login -->
    <string name="preferences_passwords_saved_logins_username">Nom d’utilisateur</string>
    <!-- The header for the password for a login -->
    <string name="preferences_passwords_saved_logins_password">Mot de passe</string>
    <!-- Shown in snackbar to tell user that the password has been copied -->
    <string name="logins_password_copied">Mot de passe copié dans le presse-papiers</string>
    <!-- Shown in snackbar to tell user that the username has been copied -->
    <string name="logins_username_copied">Nom d’utilisateur copié dans le presse-papiers</string>
    <!-- Content Description (for screenreaders etc) read for the button to copy a password in logins-->
    <string name="saved_logins_copy_password">Copier le mot de passe</string>
    <!-- Content Description (for screenreaders etc) read for the button to clear a password while editing a login-->
    <string name="saved_logins_clear_password">Effacer le mot de passe</string>
    <!-- Content Description (for screenreaders etc) read for the button to copy a username in logins -->
    <string name="saved_login_copy_username">Copier le nom d’utilisateur</string>
    <!-- Content Description (for screenreaders etc) read for the button to clear a username while editing a login -->
    <string name="saved_login_clear_username">Effacer le nom d’utilisateur</string>
    <!-- Content Description (for screenreaders etc) read for the button to clear the hostname field while creating a login -->
    <string name="saved_login_clear_hostname">Effacer le nom d’hôte</string>
    <!-- Content Description (for screenreaders etc) read for the button to open a site in logins -->
    <string name="saved_login_open_site">Ouvrir le site dans le navigateur</string>
    <!-- Content Description (for screenreaders etc) read for the button to reveal a password in logins -->
    <string name="saved_login_reveal_password">Afficher le mot de passe</string>
    <!-- Content Description (for screenreaders etc) read for the button to hide a password in logins -->
    <string name="saved_login_hide_password">Masquer le mot de passe</string>
    <!-- Message displayed in biometric prompt displayed for authentication before allowing users to view their logins -->
    <string name="logins_biometric_prompt_message">Déverrouillez pour afficher vos identifiants enregistrés</string>
    <!-- Title of warning dialog if users have no device authentication set up -->
    <string name="logins_warning_dialog_title">Protégez vos identifiants et mots de passe</string>
    <!-- Message of warning dialog if users have no device authentication set up -->
    <string name="logins_warning_dialog_message">Configurez un schéma de verrouillage, un code PIN ou un mot de passe pour protéger vos identifiants de connexion et mots de passe enregistrés pour le cas où quelqu’un accède à votre appareil.</string>
    <!-- Negative button to ignore warning dialog if users have no device authentication set up -->
    <string name="logins_warning_dialog_later">Plus tard</string>
    <!-- Positive button to send users to set up a pin of warning dialog if users have no device authentication set up -->
    <string name="logins_warning_dialog_set_up_now">Configurer maintenant</string>
    <!-- Title of PIN verification dialog to direct users to re-enter their device credentials to access their logins -->
    <string name="logins_biometric_prompt_message_pin">Déverrouillez votre appareil</string>
    <!-- Title for Accessibility Force Enable Zoom Preference -->
    <string name="preference_accessibility_force_enable_zoom">Zoom pour tous les sites</string>
    <!-- Summary for Accessibility Force Enable Zoom Preference -->
    <string name="preference_accessibility_force_enable_zoom_summary">Activer pour permettre de zoomer avec deux doigts même sur les sites web qui empêchent ce geste.</string>

    <!-- Saved logins sorting strategy menu item -by name- (if selected, it will sort saved logins alphabetically) -->
    <string name="saved_logins_sort_strategy_alphabetically">Nom (A-Z)</string>
    <!-- Saved logins sorting strategy menu item -by last used- (if selected, it will sort saved logins by last used) -->
    <string name="saved_logins_sort_strategy_last_used">Dernière utilisation</string>
    <!-- Content description (not visible, for screen readers etc.): Sort saved logins dropdown menu chevron icon -->
    <string name="saved_logins_menu_dropdown_chevron_icon_content_description">Menu de tri des identifiants</string>

    <!-- Autofill -->
    <!-- Preference and title for managing the autofill settings -->
    <string name="preferences_autofill">Remplissage automatique</string>
    <!-- Preference and title for managing the settings for addresses -->
    <string name="preferences_addresses">Adresses</string>
    <!-- Preference and title for managing the settings for credit cards -->
    <string name="preferences_credit_cards">Cartes bancaires</string>
    <!-- Preference for saving and autofilling credit cards -->
    <string name="preferences_credit_cards_save_and_autofill_cards">Enregistrer et remplir automatiquement les cartes</string>
    <!-- Preference summary for saving and autofilling credit card data -->
    <string name="preferences_credit_cards_save_and_autofill_cards_summary">Les données sont chiffrées</string>
    <!-- Preference option for syncing credit cards across devices. This is displayed when the user is not signed into sync -->
    <string name="preferences_credit_cards_sync_cards_across_devices">Synchroniser les cartes entre vos appareils</string>
    <!-- Preference option for syncing credit cards across devices. This is displayed when the user is signed into sync -->
    <string name="preferences_credit_cards_sync_cards">Synchroniser les cartes</string>
    <!-- Preference option for adding a credit card -->
    <string name="preferences_credit_cards_add_credit_card">Ajouter une carte bancaire</string>

    <!-- Preference option for managing saved credit cards -->
    <string name="preferences_credit_cards_manage_saved_cards">Gérer les cartes enregistrées</string>
    <!-- Preference option for adding an address -->
    <string name="preferences_addresses_add_address">Ajouter une adresse</string>
    <!-- Preference option for managing saved addresses -->
    <string name="preferences_addresses_manage_addresses">Gérer les adresses</string>
    <!-- Preference for saving and autofilling addresses -->
    <string name="preferences_addresses_save_and_autofill_addresses">Enregistrer et remplir automatiquement les adresses</string>
    <!-- Preference summary for saving and autofilling address data -->
    <string name="preferences_addresses_save_and_autofill_addresses_summary">Cela comprend des informations telles que des numéros, des adresses e-mail et des adresses d’expédition</string>

    <!-- Title of the "Add card" screen -->
    <string name="credit_cards_add_card">Ajouter une carte</string>
    <!-- Title of the "Edit card" screen -->
    <string name="credit_cards_edit_card">Modifier la carte</string>
    <!-- The header for the card number of a credit card -->
    <string name="credit_cards_card_number">Numéro de carte</string>
    <!-- The header for the expiration date of a credit card -->
    <string name="credit_cards_expiration_date">Date d’expiration</string>
    <!-- The label for the expiration date month of a credit card to be used by a11y services-->
    <string name="credit_cards_expiration_date_month">Mois d’expiration</string>
    <!-- The label for the expiration date year of a credit card to be used by a11y services-->
    <string name="credit_cards_expiration_date_year">Année d’expiration</string>
    <!-- The header for the name on the credit card -->
    <string name="credit_cards_name_on_card">Nom du titulaire</string>
    <!-- The text for the "Delete card" menu item for deleting a credit card -->
    <string name="credit_cards_menu_delete_card">Supprimer cette carte</string>
    <!-- The text for the "Delete card" button for deleting a credit card -->
    <string name="credit_cards_delete_card_button">Supprimer la carte</string>
    <!-- The text for the confirmation message of "Delete card" dialog -->
    <string name="credit_cards_delete_dialog_confirmation">Voulez-vous vraiment supprimer cette carte bancaire ?</string>
    <!-- The text for the positive button on "Delete card" dialog -->
    <string name="credit_cards_delete_dialog_button">Supprimer</string>
    <!-- The title for the "Save" menu item for saving a credit card -->
    <string name="credit_cards_menu_save">Enregistrer</string>
    <!-- The text for the "Save" button for saving a credit card -->
    <string name="credit_cards_save_button">Enregistrer</string>
    <!-- The text for the "Cancel" button for cancelling adding, updating or deleting a credit card -->
    <string name="credit_cards_cancel_button">Annuler</string>

    <!-- Title of the "Saved cards" screen -->
    <string name="credit_cards_saved_cards">Cartes enregistrées</string>

    <!-- Error message for credit card number validation -->
    <string name="credit_cards_number_validation_error_message">Veuillez saisir un numéro de carte bancaire valide</string>

    <!-- Error message for credit card name on card validation -->
    <string name="credit_cards_name_on_card_validation_error_message">Veuillez compléter ce champ</string>
    <!-- Message displayed in biometric prompt displayed for authentication before allowing users to view their saved credit cards -->
    <string name="credit_cards_biometric_prompt_message">Déverrouillez pour afficher vos cartes enregistrées</string>
    <!-- Title of warning dialog if users have no device authentication set up -->
    <string name="credit_cards_warning_dialog_title">Protégez vos cartes bancaires</string>
    <!-- Message of warning dialog if users have no device authentication set up -->
    <string name="credit_cards_warning_dialog_message">Configurez un schéma de verrouillage, un code PIN ou un mot de passe pour protéger vos cartes bancaires enregistrées si jamais quelqu’un accède à votre appareil.</string>
    <!-- Positive button to send users to set up a pin of warning dialog if users have no device authentication set up -->
    <string name="credit_cards_warning_dialog_set_up_now">Configurer maintenant</string>
    <!-- Negative button to ignore warning dialog if users have no device authentication set up -->
    <string name="credit_cards_warning_dialog_later">Plus tard</string>
    <!-- Title of PIN verification dialog to direct users to re-enter their device credentials to access their credit cards -->
    <string name="credit_cards_biometric_prompt_message_pin">Déverrouillez votre appareil</string>
    <!-- Message displayed in biometric prompt for authentication, before allowing users to use their stored credit card information -->
    <string name="credit_cards_biometric_prompt_unlock_message">Déverrouillez pour utiliser les informations de cartes bancaires enregistrées</string>

    <!-- Title of the "Add address" screen -->
    <string name="addresses_add_address">Ajouter une adresse</string>
    <!-- Title of the "Edit address" screen -->
    <string name="addresses_edit_address">Modifier l’adresse</string>
    <!-- Title of the "Manage addresses" screen -->
    <string name="addresses_manage_addresses">Gérer les adresses</string>
    <!-- The header for the first name of an address -->
    <string name="addresses_first_name">Prénom</string>
    <!-- The header for the middle name of an address -->
    <string name="addresses_middle_name">Deuxième prénom</string>
    <!-- The header for the last name of an address -->
    <string name="addresses_last_name">Nom de famille</string>
    <!-- The header for the street address of an address -->
    <string name="addresses_street_address">Adresse postale</string>
    <!-- The header for the city of an address -->
    <string name="addresses_city">Ville</string>
    <!-- The header for the subregion of an address when "state" should be used -->
    <string name="addresses_state">État</string>
    <!-- The header for the subregion of an address when "province" should be used -->
    <string name="addresses_province">Province</string>
    <!-- The header for the zip code of an address -->
    <string name="addresses_zip">Code postal</string>
    <!-- The header for the country or region of an address -->
    <string name="addresses_country">Pays ou région</string>
    <!-- The header for the phone number of an address -->
    <string name="addresses_phone">Téléphone</string>
    <!-- The header for the email of an address -->
    <string name="addresses_email">Adresse e-mail</string>
    <!-- The text for the "Save" button for saving an address -->
    <string name="addresses_save_button">Enregistrer</string>
    <!-- The text for the "Cancel" button for cancelling adding, updating or deleting an address -->
    <string name="addresses_cancel_button">Annuler</string>
    <!-- The text for the "Delete address" button for deleting an address -->
    <string name="addressess_delete_address_button">Supprimer l’adresse</string>

    <!-- The title for the "Delete address" confirmation dialog -->
    <string name="addressess_confirm_dialog_message">Voulez-vous vraiment supprimer cette adresse ?</string>
    <!-- The text for the positive button on "Delete address" dialog -->
    <string name="addressess_confirm_dialog_ok_button">Supprimer</string>
    <!-- The text for the negative button on "Delete address" dialog -->
    <string name="addressess_confirm_dialog_cancel_button">Annuler</string>
    <!-- The text for the "Save address" menu item for saving an address -->
    <string name="address_menu_save_address">Enregistrer l’adresse</string>
    <!-- The text for the "Delete address" menu item for deleting an address -->
    <string name="address_menu_delete_address">Supprimer l’adresse</string>

    <!-- Title of the Add search engine screen -->
    <string name="search_engine_add_custom_search_engine_title">Ajouter un moteur de recherche</string>
    <!-- Content description (not visible, for screen readers etc.): Title for the button that navigates to add new engine screen -->
    <string name="search_engine_add_custom_search_engine_button_content_description">Ajouter un nouveau moteur de recherche</string>
    <!-- Title of the Edit search engine screen -->
    <string name="search_engine_edit_custom_search_engine_title">Modifier le moteur de recherche</string>
    <!-- Content description (not visible, for screen readers etc.): Title for the button to add a search engine in the action bar -->
    <string name="search_engine_add_button_content_description">Ajouter</string>
    <!-- Content description (not visible, for screen readers etc.): Title for the button to save a search engine in the action bar -->
    <string name="search_engine_add_custom_search_engine_edit_button_content_description">Enregistrer</string>
    <!-- Text for the menu button to edit a search engine -->
    <string name="search_engine_edit">Modifier</string>
    <!-- Text for the menu button to delete a search engine -->
    <string name="search_engine_delete">Supprimer</string>

    <!-- Text for the button to create a custom search engine on the Add search engine screen -->
    <string name="search_add_custom_engine_label_other">Autre</string>
    <!-- Label for the TextField in which user enters custom search engine name -->
    <string name="search_add_custom_engine_name_label">Nom</string>
    <!-- Placeholder text shown in the Search Engine Name TextField before a user enters text -->
    <string name="search_add_custom_engine_name_hint">Nom</string>
    <!-- Placeholder text shown in the Search Engine Name text field before a user enters text -->
    <string name="search_add_custom_engine_name_hint_2">Nom du moteur de recherche</string>
    <!-- Label for the TextField in which user enters custom search engine URL -->
    <string name="search_add_custom_engine_url_label">URL de la chaîne de recherche</string>
    <!-- Placeholder text shown in the Search String TextField before a user enters text -->
    <string name="search_add_custom_engine_search_string_hint">Chaîne de recherche à utiliser</string>
    <!-- Placeholder text shown in the Search String TextField before a user enters text -->
    <string name="search_add_custom_engine_search_string_hint_2">URL à utiliser pour les recherches</string>
    <!-- Description text for the Search String TextField. The %s is part of the string -->
    <string name="search_add_custom_engine_search_string_example" formatted="false">Remplacer les termes de la recherche par « %s ». Par exemple :\nhttps://www.google.com/search?q=%s</string>

    <!-- Accessibility description for the form in which details about the custom search engine are entered -->
    <string name="search_add_custom_engine_form_description">Détails du moteur de recherche personnalisé</string>

    <!-- Label for the TextField in which user enters custom search engine suggestion URL -->
    <string name="search_add_custom_engine_suggest_url_label">API de suggestions de recherche (facultatif)</string>
    <!-- Placeholder text shown in the Search Suggestion String TextField before a user enters text -->
    <string name="search_add_custom_engine_suggest_string_hint">URL de l’API de suggestions de recherche</string>
    <!-- Description text for the Search Suggestion String TextField. The %s is part of the string -->
<<<<<<< HEAD
    <string name="search_add_custom_engine_suggest_string_example" formatted="false">Remplacez la requête par « %s ». Exemple :\nhttp://suggestqueries.google.com/complete/search?client=firefox&amp;q=%s</string>
=======
    <string name="search_add_custom_engine_suggest_string_example" formatted="false" moz:RemovedIn="118" tools:ignore="UnusedResources">Remplacez la requête par « %s ». Exemple :\nhttp://suggestqueries.google.com/complete/search?client=firefox&amp;q=%s</string>
    <!-- Description text for the Search Suggestion String TextField. The %s is part of the string -->
    <string name="search_add_custom_engine_suggest_string_example_2" formatted="false">Remplacez la requête par « %s ». Exemple :\nhttps://suggestqueries.google.com/complete/search?client=firefox&amp;q=%s</string>
>>>>>>> b668769e
    <!-- The text for the "Save" button for saving a custom search engine -->
    <string name="search_custom_engine_save_button">Enregistrer</string>

    <!-- Text shown when a user leaves the name field empty -->
    <string name="search_add_custom_engine_error_empty_name">Saisissez le nom du moteur de recherche</string>
    <!-- Text shown when a user leaves the search string field empty -->
    <string name="search_add_custom_engine_error_empty_search_string">Saisissez la chaîne de recherche</string>
    <!-- Text shown when a user leaves out the required template string -->
    <string name="search_add_custom_engine_error_missing_template">Vérifiez que la chaîne de recherche suit le format de l’exemple</string>
    <!-- Text shown when we aren't able to validate the custom search query. The first parameter is the url of the custom search engine -->
    <string name="search_add_custom_engine_error_cannot_reach">Erreur de connexion à « %s »</string>
    <!-- Text shown when a user creates a new search engine -->
    <string name="search_add_custom_engine_success_message">%s : création effectuée</string>
    <!-- Text shown when a user successfully edits a custom search engine -->
    <string name="search_edit_custom_engine_success_message">%s : enregistrement effectué</string>
    <!-- Text shown when a user successfully deletes a custom search engine -->
    <string name="search_delete_search_engine_success_message">%s : suppression effectuée</string>

    <!-- Heading for the instructions to allow a permission -->
    <string name="phone_feature_blocked_intro">Pour l’autoriser :</string>
    <!-- First step for the allowing a permission -->
    <string name="phone_feature_blocked_step_settings">1. Accédez aux paramètres Android</string>
    <!-- Second step for the allowing a permission -->
    <string name="phone_feature_blocked_step_permissions"><![CDATA[2. Appuyez sur <b>Autorisations</b>]]></string>
    <!-- Third step for the allowing a permission (Fore example: Camera) -->
    <string name="phone_feature_blocked_step_feature"><![CDATA[3. Activez <b>%1$s</b>]]></string>

    <!-- Label that indicates a site is using a secure connection -->
    <string name="quick_settings_sheet_secure_connection_2">Connexion sécurisée</string>
    <!-- Label that indicates a site is using a insecure connection -->
    <string name="quick_settings_sheet_insecure_connection_2">Connexion non sécurisée</string>
    <!-- Label to clear site data -->
    <string name="clear_site_data">Effacer les cookies et les données de sites</string>
    <!-- Confirmation message for a dialog confirming if the user wants to delete all data for current site -->
    <string name="confirm_clear_site_data"><![CDATA[Voulez-vous vraiment supprimer tous les cookies et toutes les données du site <b>%s</b> ?]]></string>
    <!-- Confirmation message for a dialog confirming if the user wants to delete all the permissions for all sites-->
    <string name="confirm_clear_permissions_on_all_sites">Voulez-vous vraiment supprimer toutes les autorisations pour tous les sites ?</string>
    <!-- Confirmation message for a dialog confirming if the user wants to delete all the permissions for a site-->
    <string name="confirm_clear_permissions_site">Voulez-vous vraiment supprimer toutes les autorisations pour ce site ?</string>
    <!-- Confirmation message for a dialog confirming if the user wants to set default value a permission for a site-->
    <string name="confirm_clear_permission_site">Voulez-vous vraiment supprimer cette autorisation pour ce site ?</string>
    <!-- label shown when there are not site exceptions to show in the site exception settings -->
    <string name="no_site_exceptions">Aucune exception de site</string>
    <!-- Bookmark deletion confirmation -->
    <string name="bookmark_deletion_confirmation">Voulez-vous vraiment supprimer ce marque-page ?</string>
    <!-- Browser menu button that adds a shortcut to the home fragment -->
    <string name="browser_menu_add_to_shortcuts">Ajouter aux raccourcis</string>
    <!-- Browser menu button that removes a shortcut from the home fragment -->
    <string name="browser_menu_remove_from_shortcuts">Supprimer des raccourcis</string>
    <!-- text shown before the issuer name to indicate who its verified by, parameter is the name of
     the certificate authority that verified the ticket-->
    <string name="certificate_info_verified_by">Vérifié par : %1$s</string>
    <!-- Login overflow menu delete button -->
    <string name="login_menu_delete_button">Supprimer</string>
    <!-- Login overflow menu edit button -->
    <string name="login_menu_edit_button">Modifier</string>
    <!-- Message in delete confirmation dialog for logins -->
    <string name="login_deletion_confirmation">Voulez-vous vraiment supprimer cet identifiant ?</string>
    <!-- Positive action of a dialog asking to delete  -->
    <string name="dialog_delete_positive">Supprimer</string>
    <!-- Negative action of a dialog asking to delete login -->
    <string name="dialog_delete_negative">Annuler</string>
    <!--  The saved login options menu description. -->
    <string name="login_options_menu">Options de l’identifiant</string>
    <!--  The editable text field for a login's web address. -->
    <string name="saved_login_hostname_description">Le champ de texte modifiable pour l’adresse web de l’identifiant.</string>
    <!--  The editable text field for a login's username. -->
    <string name="saved_login_username_description">Le champ de texte modifiable pour le nom d’utilisateur de l’identifiant.</string>
    <!--  The editable text field for a login's password. -->
    <string name="saved_login_password_description">Le champ de texte modifiable pour le mot de passe de l’identifiant.</string>
    <!--  The button description to save changes to an edited login. -->
    <string name="save_changes_to_login">Enregistrez les modifications de l’identifiant.</string>
    <!--  The page title for editing a saved login. -->
    <string name="edit">Modifier</string>
    <!--  The page title for adding new login. -->
    <string name="add_login">Ajouter un nouvel identifiant</string>
    <!--  The error message in add/edit login view when password field is blank. -->
    <string name="saved_login_password_required">Mot de passe requis</string>
    <!--  The error message in add login view when username field is blank. -->
    <string name="saved_login_username_required">Le nom d’utilisateur doit être renseigné.</string>
    <!--  The error message in add login view when hostname field is blank. -->
    <string name="saved_login_hostname_required" tools:ignore="UnusedResources">Le nom d’hôte est requis</string>
    <!-- Voice search button content description  -->
    <string name="voice_search_content_description">Recherche vocale</string>
    <!-- Voice search prompt description displayed after the user presses the voice search button -->
    <string name="voice_search_explainer">Vous pouvez parler</string>

    <!--  The error message in edit login view when a duplicate username exists. -->
    <string name="saved_login_duplicate">Un identifiant avec ce nom d’utilisateur existe déjà</string>

    <!-- This is the hint text that is shown inline on the hostname field of the create new login page. 'https://www.example.com' intentionally hardcoded here -->
    <string name="add_login_hostname_hint_text">https://www.example.com</string>
    <!-- This is an error message shown below the hostname field of the add login page when a hostname does not contain http or https. -->
    <string name="add_login_hostname_invalid_text_3">L’adresse web doit contenir « https:// » ou « http:// ».</string>
    <!-- This is an error message shown below the hostname field of the add login page when a hostname is invalid. -->
    <string name="add_login_hostname_invalid_text_2">Un nom d’hôte valide est requis</string>

    <!-- Synced Tabs -->
    <!-- Text displayed to ask user to connect another device as no devices found with account -->
    <string name="synced_tabs_connect_another_device">Connectez un autre appareil.</string>
    <!-- Text displayed asking user to re-authenticate -->
    <string name="synced_tabs_reauth">Veuillez vous authentifier à nouveau.</string>
    <!-- Text displayed when user has disabled tab syncing in Firefox Sync Account -->
    <string name="synced_tabs_enable_tab_syncing">Veuillez activer la synchronisation des onglets.</string>
    <!-- Text displayed when user has no tabs that have been synced -->
    <string name="synced_tabs_no_tabs">Vous n’avez aucun onglet ouvert dans Firefox sur vos autres appareils.</string>
    <!-- Text displayed in the synced tabs screen when a user is not signed in to Firefox Sync describing Synced Tabs -->
    <string name="synced_tabs_sign_in_message">Affichez la liste des onglets de vos autres appareils.</string>
    <!-- Text displayed on a button in the synced tabs screen to link users to sign in when a user is not signed in to Firefox Sync -->
    <string name="synced_tabs_sign_in_button">Se connecter pour synchroniser</string>

    <!-- The text displayed when a synced device has no tabs to show in the list of Synced Tabs. -->
    <string name="synced_tabs_no_open_tabs">Aucun onglet ouvert</string>

    <!-- Content description for expanding a group of synced tabs. -->
    <string name="synced_tabs_expand_group">Développer le groupe d’onglets synchronisés</string>
    <!-- Content description for collapsing a group of synced tabs. -->
    <string name="synced_tabs_collapse_group">Réduire le groupe d’onglets synchronisés</string>

    <!-- Top Sites -->
    <!-- Title text displayed in the dialog when shortcuts limit is reached. -->
    <string name="shortcut_max_limit_title">Nombre maximal de raccourcis atteint</string>
    <!-- Content description text displayed in the dialog when shortcut limit is reached. -->
    <string name="shortcut_max_limit_content">Pour ajouter un nouveau raccourci, supprimez-en un autre. Faites un appui long sur le site et sélectionnez supprimer.</string>
    <!-- Confirmation dialog button text when top sites limit is reached. -->
    <string name="top_sites_max_limit_confirmation_button">J’ai compris</string>

    <!-- Label for the preference to show the shortcuts for the most visited top sites on the homepage -->
    <string name="top_sites_toggle_top_recent_sites_4">Raccourcis</string>
	<!-- Title text displayed in the rename top site dialog. -->
	<string name="top_sites_rename_dialog_title">Nom</string>
    <!-- Hint for renaming title of a shortcut -->
    <string name="shortcut_name_hint">Nom du raccourci</string>
	<!-- Button caption to confirm the renaming of the top site. -->
	<string name="top_sites_rename_dialog_ok">OK</string>
	<!-- Dialog button text for canceling the rename top site prompt. -->
	<string name="top_sites_rename_dialog_cancel">Annuler</string>

    <!-- Text for the menu button to open the homepage settings. -->
    <string name="top_sites_menu_settings">Paramètres</string>
    <!-- Text for the menu button to navigate to sponsors and privacy support articles. '&amp;' is replaced with the ampersand symbol: & -->
    <string name="top_sites_menu_sponsor_privacy">Nos sponsors et votre vie privée</string>
    <!-- Label text displayed for a sponsored top site. -->
    <string name="top_sites_sponsored_label">Sponsorisé</string>

    <!-- Inactive tabs in the tabs tray -->
    <!-- Title text displayed in the tabs tray when a tab has been unused for 14 days. -->
    <string name="inactive_tabs_title">Onglets inactifs</string>
    <!-- Content description for closing all inactive tabs -->
    <string name="inactive_tabs_delete_all">Fermer tous les onglets inactifs</string>

    <!-- Content description for expanding the inactive tabs section. -->
    <string name="inactive_tabs_expand_content_description">Développer les onglets inactifs</string>
    <!-- Content description for collapsing the inactive tabs section. -->
    <string name="inactive_tabs_collapse_content_description">Réduire les onglets inactifs</string>

    <!-- Inactive tabs auto-close message in the tabs tray -->
    <!-- The header text of the auto-close message when the user is asked if they want to turn on the auto-closing of inactive tabs. -->
    <string name="inactive_tabs_auto_close_message_header" tools:ignore="UnusedResources">Fermeture automatique après un mois ?</string>
    <!-- A description below the header to notify the user what the inactive tabs auto-close feature is. -->
    <string name="inactive_tabs_auto_close_message_description" tools:ignore="UnusedResources">Firefox peut fermer les onglets que vous n’avez pas consultés au cours du mois dernier.</string>

    <!-- A call to action below the description to allow the user to turn on the auto closing of inactive tabs. -->
    <string name="inactive_tabs_auto_close_message_action" tools:ignore="UnusedResources">ACTIVER LA FERMETURE AUTOMATIQUE</string>

    <!-- Text for the snackbar to confirm auto-close is enabled for inactive tabs -->
    <string name="inactive_tabs_auto_close_message_snackbar">Fermeture automatique activée</string>

    <!-- Awesome bar suggestion's headers -->
    <!-- Search suggestions title for Firefox Suggest. -->
    <string name="firefox_suggest_header">Firefox suggère</string>

    <!-- Title for search suggestions when Google is the default search suggestion engine. -->
    <string name="google_search_engine_suggestion_header">Recherche Google</string>
    <!-- Title for search suggestions when the default search suggestion engine is anything other than Google. The first parameter is default search engine name. -->
    <string name="other_default_search_engine_suggestion_header">Recherche %s</string>

    <!-- Default browser experiment -->
    <string name="default_browser_experiment_card_text">Faites en sorte que les liens des sites web, des e-mails et des messages s’ouvrent automatiquement dans Firefox.</string>

    <!-- Content description for close button in collection placeholder. -->
    <string name="remove_home_collection_placeholder_content_description">Supprimer</string>

    <!-- Content description radio buttons with a link to more information -->
    <string name="radio_preference_info_content_description">Cliquez pour plus de précisions</string>

    <!-- Content description for the action bar "up" button -->
    <string name="action_bar_up_description">Remonter</string>

    <!-- Content description for privacy content close button -->
    <string name="privacy_content_close_button_content_description">Fermer</string>

    <!-- Pocket recommended stories -->
    <!-- Header text for a section on the home screen. -->
    <string name="pocket_stories_header_1">Des articles qui font réfléchir</string>
    <!-- Header text for a section on the home screen. -->
    <string name="pocket_stories_categories_header">Articles par sujet</string>
    <!-- Text of a button allowing users to access an external url for more Pocket recommendations. -->
    <string name="pocket_stories_placeholder_text">En découvrir davantage</string>
    <!-- Title of an app feature. Smaller than a heading. The first parameter is product name Pocket -->
    <string name="pocket_stories_feature_title_2">Mis en avant par %s.</string>
    <!-- Caption for describing a certain feature. The placeholder is for a clickable text (eg: Learn more) which will load an url in a new tab when clicked.  -->
    <string name="pocket_stories_feature_caption">Membre de la famille Firefox. %s</string>
    <!-- Clickable text for opening an external link for more information about Pocket. -->
    <string name="pocket_stories_feature_learn_more">En savoir plus</string>

    <!-- Text indicating that the Pocket story that also displays this text is a sponsored story by other 3rd party entity. -->
    <string name="pocket_stories_sponsor_indication">Sponsorisé</string>

    <!-- Snackbar message for enrolling in a Nimbus experiment from the secret settings when Studies preference is Off.-->
    <string name="experiments_snackbar">Activez la télémétrie pour envoyer des données.</string>
    <!-- Snackbar button text to navigate to telemetry settings.-->
    <string name="experiments_snackbar_button">Ouvrir les paramètres</string>

    <!-- Review quality check feature-->
    <!-- Name for the review quality check feature used as title for the panel. -->
    <string name="review_quality_check_feature_name">Vérificateur d’avis</string>
    <!-- Summary for grades A and B for review quality check adjusted grading. -->
    <string name="review_quality_check_grade_a_b_description">Avis fiables</string>
    <!-- Summary for grade C for review quality check adjusted grading. -->
    <string name="review_quality_check_grade_c_description">Mélange d’avis fiables et non fiables</string>
    <!-- Summary for grades D and F for review quality check adjusted grading. -->
    <string name="review_quality_check_grade_d_f_description">Avis non fiables</string>
    <!-- Text for title presenting the reliability of a product's reviews. -->
    <string name="review_quality_check_grade_title">Quelle est la fiabilité de ces avis ?</string>
    <!-- Title for when the rating has been updated by the review checker -->
    <string name="review_quality_check_adjusted_rating_title">Note ajustée</string>
    <!-- Description for a product's adjusted star rating. The text presents that the product's reviews which were evaluated as unreliable were removed from the adjusted rating. -->
    <string name="review_quality_check_adjusted_rating_description">Avis non fiables supprimés</string>
    <!-- Title for section explaining how we analyze the reliability of a product's reviews. -->
    <string name="review_quality_check_explanation_title">Comment nous déterminons la qualité d’un avis</string>
    <!-- Description explaining grades A and B for review quality check adjusted grading. -->
    <string name="review_quality_check_info_grade_info_AB">Avis fiables. Nous pensons que les avis proviennent probablement de véritables client·e·s qui ont laissé des avis sincères et objectifs.</string>
    <!-- Text for title of settings section. -->
    <string name="review_quality_check_settings_title">Paramètres</string>
    <!-- Text for label for switch preference to show recommended products from review quality check settings section. -->
    <string name="review_quality_check_settings_recommended_products">Afficher des publicités dans le vérificateur d’avis</string>
    <!-- Clickable text that links to review quality check recommended products support article. -->
    <string name="review_quality_check_settings_recommended_products_learn_more" tools:ignore="UnusedResources">En savoir plus</string>
    <!-- Text for turning sidebar off button from review quality check settings section. -->
    <string name="review_quality_check_settings_turn_off">Désactiver le vérificateur d’avis</string>
    <!-- Caption for recommended product section indicating this is an ad by Fakespot. First parameter is the Fakespot product name. -->
    <string name="review_quality_check_ad_caption" tools:ignore="UnusedResources">Publicité de %s</string>
    <!-- Caption for review quality check panel. First parameter is for clickable text defined in review_quality_check_powered_by_link. -->
    <string name="review_quality_check_powered_by" tools:ignore="UnusedResources">Le vérificateur d’avis fonctionne grâce à %s.</string>
    <!-- Text for button from warning card informing the user that the current analysis is outdated. Clicking this should trigger the product's re-analysis. -->
    <string name="review_quality_check_outdated_analysis_warning_action" tools:ignore="UnusedResources">Vérifier maintenant</string>
    <!-- Title for warning card informing the user that the current product does not have enough reviews for a review analysis. -->
    <string name="review_quality_check_no_reviews_warning_title" tools:ignore="UnusedResources">Pas encore assez d’avis</string>
    <!-- Title for warning card informing the user that the current product is currently not available. -->
    <string name="review_quality_check_product_availability_warning_title" tools:ignore="UnusedResources">Le produit n’est pas disponible</string>

    <!-- Clickable text for warning card informing the user that the current product is currently not available. Clicking this should inform the server that the product is available. -->
    <string name="review_quality_check_product_availability_warning_action" tools:ignore="UnusedResources">Signaler que ce produit est de retour en stock</string>
    <!-- Title for info card displayed after the user reports a product is back in stock. -->
    <string name="review_quality_check_analysis_requested_info_title" tools:ignore="UnusedResources">Merci de nous l’avoir signalé !</string>
    <!-- Title for info card displayed when the user review checker while on a product that Fakespot does not analyze (e.g. gift cards, music). -->
    <string name="review_quality_check_not_analyzable_info_title" tools:ignore="UnusedResources">Nous ne pouvons pas vérifier ces avis</string>
    <!-- Text for body of error card displayed to the user when an error occurred. -->
    <string name="review_quality_check_generic_error_body" tools:ignore="UnusedResources">Nous travaillons à résoudre ce problème. Veuillez réessayer ultérieurement.</string>
    <!-- Title for error card displayed to the user when the device is disconnected from the network. -->
    <string name="review_quality_check_no_connection_title" tools:ignore="UnusedResources">Aucune connexion réseau</string>
    <!-- Clickable text from the contextual onboarding card that links to review quality check support article. -->
    <string name="review_quality_check_contextual_onboarding_learn_more_link">En savoir plus</string>
    <!-- Clickable text from the review quality check contextual onboarding card that links to Fakespot privacy policy. -->
    <string name="review_quality_check_contextual_onboarding_privacy_policy">politique de confidentialité</string>
    <!-- Clickable text from the review quality check contextual onboarding card that links to Fakespot terms of use. -->
    <string name="review_quality_check_contextual_onboarding_terms_use">conditions d’utilisation</string>
    <!-- Flag showing that the review quality check feature is work in progress. -->
    <string name="review_quality_check_beta_flag" tools:ignore="UnusedResources">Bêta</string>
    <!-- Text for minimize button from highlights card. When clicked the highlights card should reduce its size. -->
    <string name="review_quality_check_highlights_show_less">Moins de détails</string>
    <!-- Text for maximize button from highlights card. When clicked the highlights card should expand to its full size. -->
    <string name="review_quality_check_highlights_show_more">Plus de détails</string>
    <!-- Text for highlights card quality category header. Reviews shown under this header should refer the product's quality. -->
    <string name="review_quality_check_highlights_type_quality">Qualité</string>
    <!-- Text for highlights card price category header. Reviews shown under this header should refer the product's price. -->
    <string name="review_quality_check_highlights_type_price">Prix</string>
    <!-- Text for highlights card shipping category header. Reviews shown under this header should refer the product's shipping. -->
    <string name="review_quality_check_highlights_type_shipping">Expédition</string>
    <!-- Text for highlights card packaging and appearance category header. Reviews shown under this header should refer the product's packaging and appearance. -->
    <string name="review_quality_check_highlights_type_packaging_appearance">Emballage et apparence</string>

    <!-- Text for highlights card competitiveness category header. Reviews shown under this header should refer the product's competitiveness. -->
    <string name="review_quality_check_highlights_type_competitiveness">Compétitivité</string>

    <!-- Accessibility services actions labels. These will be appended to accessibility actions like "Double tap to.." but not by or applications but by services like Talkback. -->
    <!-- Action label for elements that can be collapsed if interacting with them. Talkback will append this to say "Double tap to collapse". -->
    <string name="a11y_action_label_collapse">réduire</string>
    <!-- Action label for elements that can be expanded if interacting with them. Talkback will append this to say "Double tap to expand". -->
    <string name="a11y_action_label_expand">développer</string>
    <!-- Action label for links to a website containing documentation about a wallpaper collection. Talkback will append this to say "Double tap to open link to learn more about this collection". -->
    <string name="a11y_action_label_wallpaper_collection_learn_more">ouvrir le lien pour en savoir plus sur cette collection</string>
    <!-- Action label for links that point to an article. Talkback will append this to say "Double tap to read the article". -->
    <string name="a11y_action_label_read_article">lire l’article</string>
    <!-- Action label for links to the Firefox Pocket website. Talkback will append this to say "Double tap to open link to learn more". -->
    <string name="a11y_action_label_pocket_learn_more">ouvrir le lien pour en savoir plus</string>
</resources><|MERGE_RESOLUTION|>--- conflicted
+++ resolved
@@ -1962,13 +1962,9 @@
     <!-- Placeholder text shown in the Search Suggestion String TextField before a user enters text -->
     <string name="search_add_custom_engine_suggest_string_hint">URL de l’API de suggestions de recherche</string>
     <!-- Description text for the Search Suggestion String TextField. The %s is part of the string -->
-<<<<<<< HEAD
-    <string name="search_add_custom_engine_suggest_string_example" formatted="false">Remplacez la requête par « %s ». Exemple :\nhttp://suggestqueries.google.com/complete/search?client=firefox&amp;q=%s</string>
-=======
     <string name="search_add_custom_engine_suggest_string_example" formatted="false" moz:RemovedIn="118" tools:ignore="UnusedResources">Remplacez la requête par « %s ». Exemple :\nhttp://suggestqueries.google.com/complete/search?client=firefox&amp;q=%s</string>
     <!-- Description text for the Search Suggestion String TextField. The %s is part of the string -->
     <string name="search_add_custom_engine_suggest_string_example_2" formatted="false">Remplacez la requête par « %s ». Exemple :\nhttps://suggestqueries.google.com/complete/search?client=firefox&amp;q=%s</string>
->>>>>>> b668769e
     <!-- The text for the "Save" button for saving a custom search engine -->
     <string name="search_custom_engine_save_button">Enregistrer</string>
 
