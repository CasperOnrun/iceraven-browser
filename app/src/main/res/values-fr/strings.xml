<?xml version="1.0" encoding="utf-8"?>
<resources>


    <!-- App name for private browsing mode. The first parameter is the name of the app defined in app_name (for example: Fenix)-->
    <string name="app_name_private_5">%s privé</string>
    <!-- App name for private browsing mode. The first parameter is the name of the app defined in app_name (for example: Fenix)-->
    <string name="app_name_private_4">%s (nav. privée)</string>
    <!-- Home Fragment -->
    <!-- Content description (not visible, for screen readers etc.): "Three dot" menu button. -->
    <string name="content_description_menu">Plus d’options</string>
    <!-- Content description (not visible, for screen readers etc.): "Private Browsing" menu button. -->
    <string name="content_description_private_browsing_button">Activer la navigation privée</string>
    <!-- Content description (not visible, for screen readers etc.): "Private Browsing" menu button. -->
    <string name="content_description_disable_private_browsing_button">Désactiver la navigation privée</string>
    <!-- Placeholder text shown in the search bar before a user enters text -->
    <string name="search_hint">Recherche ou adresse</string>

    <!-- No Open Tabs Message Description -->
    <string name="no_open_tabs_description">Vos onglets ouverts seront affichés ici.</string>

    <!-- No Private Tabs Message Description -->
    <string name="no_private_tabs_description">Les onglets privés sont affichés ici.</string>

    <!-- Message announced to the user when tab tray is selected with 1 tab -->
    <string name="open_tab_tray_single">1 onglet ouvert. Appuyez pour changer d’onglet.</string>
    <!-- Message announced to the user when tab tray is selected with 0 or 2+ tabs -->
    <string name="open_tab_tray_plural">%1$s onglets ouverts. Appuyez pour changer d’onglet.</string>

    <!-- Tab tray multi select title in app bar. The first parameter is the number of tabs selected -->
    <string name="tab_tray_multi_select_title">%1$d sélectionnés</string>
    <!-- Label of button in create collection dialog for creating a new collection  -->
    <string name="tab_tray_add_new_collection">Créer une nouvelle collection</string>
    <!-- Label of editable text in create collection dialog for naming a new collection  -->
    <string name="tab_tray_add_new_collection_name">Nom</string>
    <!-- Label of button in save to collection dialog for selecting a current collection  -->
    <string name="tab_tray_select_collection">Sélectionner une collection</string>
    <!-- Content description for close button while in multiselect mode in tab tray -->
    <string name="tab_tray_close_multiselect_content_description">Quitter le mode de sélection multiple</string>
    <!-- Content description for save to collection button while in multiselect mode in tab tray -->
    <string name="tab_tray_collection_button_multiselect_content_description">Enregistrer les onglets sélectionnés dans une collection</string>
    <!-- Content description for checkmark while tab is selected while in multiselect mode in tab tray. The first parameter is the title of the tab selected -->
    <string name="tab_tray_item_selected_multiselect_content_description">%1$s sélectionné</string>
    <!-- Content description when tab is unselected while in multiselect mode in tab tray. The first parameter is the title of the tab unselected -->
    <string name="tab_tray_item_unselected_multiselect_content_description">%1$s désélectionné</string>
    <!-- Content description announcement when exiting multiselect mode in tab tray -->
    <string name="tab_tray_exit_multiselect_content_description">Sortie du mode de sélection multiple</string>
    <!-- Content description announcement when entering multiselect mode in tab tray -->
    <string name="tab_tray_enter_multiselect_content_description">Mode de sélection multiple activé, sélectionnez les onglets à enregistrer dans une collection</string>
    <!-- Content description on checkmark while tab is selected in multiselect mode in tab tray -->
    <string name="tab_tray_multiselect_selected_content_description">Sélectionné</string>

    <!-- About content. The first parameter is the name of the application. (For example: Fenix) -->
    <string name="about_content">%1$s est réalisé par Mozilla.</string>

    <!-- Private Browsing -->
    <!-- Title for private session option -->
    <string name="private_browsing_title">Vous êtes en session privée</string>
    <!-- Explanation for private browsing displayed to users on home view when they first enable private mode
        The first parameter is the name of the app defined in app_name (for example: Fenix) -->
    <string name="private_browsing_placeholder_description_2">%1$s efface vos historiques de recherche et de navigation des onglets privés lorsque vous les fermez ou quittez l’application. Bien que cela ne vous rende pas anonyme sur les sites web ni pour votre fournisseur d’accès à Internet, cela vous permet de garder confidentielle votre activité en ligne pour toutes les autres personnes qui utiliseraient votre appareil.</string>
    <string name="private_browsing_common_myths">Principales idées reçues sur la navigation privée</string>
    <!-- Delete session button to erase your history in a private session -->
    <string name="private_browsing_delete_session">Supprimer la session</string>

    <!-- Private mode shortcut "contextual feature recommendation" (CFR) -->
    <!-- Text for the main message -->
    <string name="cfr_message">Ajoutez un raccourci pour ouvrir des onglets privés depuis votre écran d’accueil.</string>
    <!-- Text for the positive button -->
    <string name="cfr_pos_button_text">Ajouter un raccourci</string>
    <!-- Text for the negative button -->
    <string name="cfr_neg_button_text">Non merci</string>

    <!-- Open in App "contextual feature recommendation" (CFR) -->
    <!-- Text for the info message. 'Firefox' intentionally hardcoded here.-->
    <string name="open_in_app_cfr_info_message">Vous pouvez configurer Firefox pour ouvrir automatiquement les liens dans des applications.</string>
    <!-- Text for the positive action button -->
    <string name="open_in_app_cfr_positive_button_text">Ouvrir les paramètres</string>

    <!-- Text for the negative action button -->
    <string name="open_in_app_cfr_negative_button_text">Ignorer</string>

    <!-- Text for the info dialog when camera permissions have been denied but user tries to access a camera feature. -->
    <string name="camera_permissions_needed_message">Accès à la caméra nécessaire. Accédez aux paramètres Android, appuyez sur Autorisations, puis sur Autoriser.</string>
    <!-- Text for the positive action button to go to Android Settings to grant permissions. -->
    <string name="camera_permissions_needed_positive_button_text">Ouvrir les paramètres</string>
    <!-- Text for the negative action button to dismiss the dialog. -->
    <string name="camera_permissions_needed_negative_button_text">Ignorer</string>

    <!-- Text for the banner message to tell users about our auto close feature. -->
    <string name="tab_tray_close_tabs_banner_message">Configurez les onglets ouverts pour qu’ils se ferment automatiquement lorsqu’ils n’ont pas été vus depuis les derniers jours, semaines ou mois.</string>
    <!-- Text for the positive action button to go to Settings for auto close tabs. -->
    <string name="tab_tray_close_tabs_banner_positive_button_text">Afficher les options</string>
    <!-- Text for the negative action button to dismiss the Close Tabs Banner. -->
    <string name="tab_tray_close_tabs_banner_negative_button_text">Ignorer</string>

    <!-- Text for the banner message to tell users about our grid view feature. -->
    <string name="tab_tray_grid_view_banner_message">Modifiez la disposition des onglets ouverts. Allez dans les paramètres et sélectionnez « Grille » sous « Affichage des onglets ».</string>
    <!-- Text for the positive action button to go to Settings for auto close tabs. -->
    <string name="tab_tray_grid_view_banner_positive_button_text">Ouvrir les paramètres</string>
    <!-- Text for the negative action button to dismiss the Close Tabs Banner. -->
    <string name="tab_tray_grid_view_banner_negative_button_text">Ignorer</string>

    <!-- Home screen icons - Long press shortcuts -->
    <!-- Shortcut action to open new tab -->
    <string name="home_screen_shortcut_open_new_tab_2">Nouvel onglet</string>
    <!-- Shortcut action to open new private tab -->
    <string name="home_screen_shortcut_open_new_private_tab_2">Nouvel onglet nav. privée</string>

    <!-- Heading for the Top Sites block -->
    <string name="home_screen_top_sites_heading">Sites principaux</string>

    <!-- Browser Fragment -->
    <!-- Content description (not visible, for screen readers etc.): Navigate to open tabs -->
    <string name="browser_tabs_button">Onglets ouverts</string>
    <!-- Content description (not visible, for screen readers etc.): Navigate backward (browsing history) -->
    <string name="browser_menu_back">Page précédente</string>
    <!-- Content description (not visible, for screen readers etc.): Navigate forward (browsing history) -->
    <string name="browser_menu_forward">Page suivante</string>
    <!-- Content description (not visible, for screen readers etc.): Refresh current website -->
    <string name="browser_menu_refresh">Actualiser</string>
    <!-- Content description (not visible, for screen readers etc.): Stop loading current website -->
    <string name="browser_menu_stop">Arrêter</string>
    <!-- Content description (not visible, for screen readers etc.): Bookmark the current page -->
    <string name="browser_menu_bookmark">Marque-page</string>
    <!-- Content description (not visible, for screen readers etc.): Un-bookmark the current page -->
    <string name="browser_menu_edit_bookmark">Modifier le marque-page</string>
    <!-- Browser menu button that opens the addon manager -->
    <string name="browser_menu_add_ons">Modules complémentaires</string>
    <!-- Browser menu button that opens the addon extensions manager -->
    <string name="browser_menu_extensions">Extensions</string>
    <!-- Text displayed when there are no add-ons to be shown -->
    <string name="no_add_ons">Aucun module ici</string>
    <!-- Browser menu button that sends a user to help articles -->
    <string name="browser_menu_help">Aide</string>
    <!-- Browser menu button that sends a to a the what's new article -->
    <string name="browser_menu_whats_new">Nouveautés</string>
    <!-- Browser menu button that opens the settings menu -->
    <string name="browser_menu_settings">Paramètres</string>
    <!-- Browser menu button that opens a user's library -->
    <string name="browser_menu_library">Bibliothèque</string>
    <!-- Browser menu toggle that requests a desktop site -->
    <string name="browser_menu_desktop_site">Version ordinateur</string>
    <!-- Browser menu toggle that adds a shortcut to the site on the device home screen. -->
    <string name="browser_menu_add_to_homescreen">Ajouter à l’écran d’accueil</string>
    <!-- Browser menu toggle that installs a Progressive Web App shortcut to the site on the device home screen. -->
    <string name="browser_menu_install_on_homescreen">Installer</string>
    <!-- Menu option on the toolbar that takes you to synced tabs page-->
    <string name="synced_tabs">Onglets synchronisés</string>
    <!-- Content description (not visible, for screen readers etc.) for the Resync tabs button -->
    <string name="resync_button_content_description">Resynchroniser</string>
    <!-- Browser menu button that opens the find in page menu -->
    <string name="browser_menu_find_in_page">Rechercher dans la page</string>
    <!-- Browser menu button that creates a private tab -->
    <string name="browser_menu_private_tab">Onglet privé</string>
    <!-- Browser menu button that saves the current tab to a collection -->
    <string name="browser_menu_save_to_collection_2">Enregistrer dans une collection</string>
    <!-- Browser menu button that open a share menu to share the current site -->
    <string name="browser_menu_share">Partager</string>
    <!-- Share menu title, displayed when a user is sharing their current site -->
    <string name="menu_share_with">Partager avec…</string>
    <!-- Browser menu button shown in custom tabs that opens the current tab in Fenix
        The first parameter is the name of the app defined in app_name (for example: Fenix) -->
    <string name="browser_menu_open_in_fenix">Ouvrir avec %1$s</string>

    <!-- Browser menu text shown in custom tabs to indicate this is a Fenix tab
        The first parameter is the name of the app defined in app_name (for example: Fenix) -->
    <string name="browser_menu_powered_by">FONCTIONNE GRÂCE À %1$s</string>

    <!-- Browser menu text shown in custom tabs to indicate this is a Fenix tab
        The first parameter is the name of the app defined in app_name (for example: Fenix) -->
    <string name="browser_menu_powered_by2">Fonctionne grâce à %1$s</string>
    <!-- Browser menu button to put the current page in reader mode -->
    <string name="browser_menu_read">Mode lecture</string>
    <!-- Browser menu button content description to close reader mode and return the user to the regular browser -->
    <string name="browser_menu_read_close">Quitter le mode lecture</string>
    <!-- Browser menu button to open the current page in an external app -->
    <string name="browser_menu_open_app_link">Ouvrir dans une application</string>
    <!-- Browser menu button to configure reader mode appearance e.g. the used font type and size -->
    <string name="browser_menu_read_appearance">Apparence</string>

    <!-- Browser menu button to show reader view appearance controls e.g. the used font type and size -->
    <string name="browser_menu_customize_reader_view">Personnaliser le mode lecture</string>
    <!-- Browser menu label for adding a bookmark -->
    <string name="browser_menu_add">Ajouter</string>
    <!-- Browser menu label for editing a bookmark -->
    <string name="browser_menu_edit">Modifier</string>

    <!-- Error message to show when the user tries to access a scheme not
        handled by the app (Ex: blob, tel etc) -->
    <string name="unknown_scheme_error_message">Impossible de se connecter. Schéma d’URL inconnu.</string>

    <!-- Locale Settings Fragment -->
    <!-- Content description for tick mark on selected language -->
    <string name="a11y_selected_locale_content_description">Langue sélectionnée</string>
    <!-- Content description for search icon -->
    <string name="a11y_search_icon_content_description">Rechercher</string>
    <!-- Text for default locale item -->
    <string name="default_locale_text">Utiliser la langue de l’appareil</string>
    <!-- Placeholder text shown in the search bar before a user enters text -->
    <string name="locale_search_hint">Rechercher une langue</string>

    <!-- Search Fragment -->
    <!-- Button in the search view that lets a user search by scanning a QR code -->
    <string name="search_scan_button">Scanner</string>
    <!-- Button in the search view that lets a user change their search engine -->
    <string name="search_engine_button">Moteur de recherche</string>
    <!-- Button in the search view when shortcuts are displayed that takes a user to the search engine settings -->
    <string name="search_shortcuts_engine_settings">Paramètres du moteur de recherche</string>
    <!-- Header displayed when selecting a shortcut search engine -->
    <string name="search_engines_search_with">Pour cette fois-ci, rechercher avec :</string>
    <!-- Button in the search view that lets a user navigate to the site in their clipboard -->
    <string name="awesomebar_clipboard_title">Remplir depuis le presse-papiers</string>

    <!-- Button in the search suggestions onboarding that allows search suggestions in private sessions -->
    <string name="search_suggestions_onboarding_allow_button">Autoriser</string>
    <!-- Button in the search suggestions onboarding that does not allow search suggestions in private sessions -->
    <string name="search_suggestions_onboarding_do_not_allow_button">Ne pas autoriser</string>
    <!-- Search suggestion onboarding hint title text -->
    <string name="search_suggestions_onboarding_title">Autoriser les suggestions de recherche dans les sessions privées ?</string>
    <!-- Search suggestion onboarding hint description text, first parameter is the name of the app defined in app_name (for example: Fenix)-->
    <string name="search_suggestions_onboarding_text">%s enverra tout ce que vous saisirez dans la barre d’adresse à votre moteur de recherche par défaut.</string>
    <!-- Search suggestion onboarding hint Learn more link text -->
    <string name="search_suggestions_onboarding_learn_more_link">En savoir plus</string>

    <!-- Search engine suggestion title text. The first parameter is the name of teh suggested engine-->
    <string name="search_engine_suggestions_title">Recherche %s</string>
    <!-- Search engine suggestion description text -->
    <string name="search_engine_suggestions_description">Recherchez directement depuis la barre d’adresse</string>

    <!-- Search Widget -->
    <!-- Content description for searching with a widget. Firefox is intentionally hardcoded.-->
    <string name="search_widget_content_description">Ouvrir un nouvel onglet dans Firefox</string>
    <!-- Text preview for smaller sized widgets -->
    <string name="search_widget_text_short">Rechercher</string>
    <!-- Text preview for larger sized widgets -->
    <string name="search_widget_text_long">Rechercher sur le Web</string>

    <!-- Content description (not visible, for screen readers etc.): Voice search -->
    <string name="search_widget_voice">Recherche vocale</string>

    <!-- Preferences -->
    <!-- Title for the settings page-->
    <string name="settings">Paramètres</string>

    <!-- Preference category for basic settings -->
    <string name="preferences_category_basics">Paramètres de base</string>
    <!-- Preference category for general settings -->
    <string name="preferences_category_general">Général</string>
    <!-- Preference category for all links about Fenix -->
    <string name="preferences_category_about">À propos</string>
    <!-- Preference for settings related to changing the default search engine -->
    <string name="preferences_default_search_engine">Moteur de recherche par défaut</string>
    <!-- Preference for settings related to Search -->
    <string name="preferences_search">Recherche</string>
    <!-- Preference for settings related to Search address bar -->
    <string name="preferences_search_address_bar">Barre d’adresse</string>
    <!-- Preference linking to help about Fenix -->
    <string name="preferences_help">Aide</string>
    <!-- Preference link to rating Fenix on the Play Store -->
    <string name="preferences_rate">Attribuer une note sur Google Play</string>
    <!-- Preference for giving feedback about Fenix -->
    <string name="preferences_feedback">Donner votre avis</string>
    <!-- Preference linking to about page for Fenix
        The first parameter is the name of the app defined in app_name (for example: Fenix) -->
    <string name="preferences_about">À propos de %1$s</string>
    <!-- Preference linking to the your rights SUMO page -->
    <string name="preferences_your_rights">Droits de l’utilisateur</string>
    <!-- Preference for settings related to saved passwords -->
    <string name="preferences_passwords">Mots de passe</string>
    <!-- Preference for settings related to saved credit cards and addresses -->
    <string name="preferences_credit_cards_addresses">Cartes bancaires et adresses</string>
    <!-- Preference for settings related to changing the default browser -->
    <string name="preferences_set_as_default_browser">Définir comme navigateur par défaut</string>
    <!-- Preference category for advanced settings -->
    <string name="preferences_category_advanced">Avancés</string>
    <!-- Preference category for privacy settings -->
    <string name="preferences_category_privacy">Vie privée</string>
    <!-- Preference category for privacy and security settings -->
    <string name="preferences_category_privacy_security">Vie privée et sécurité</string>
    <!-- Preference for advanced site permissions -->
    <string name="preferences_site_permissions">Autorisations de site</string>
    <!-- Preference for private browsing options -->
    <string name="preferences_private_browsing_options">Navigation privée</string>
    <!-- Preference for opening links in a private tab-->
    <string name="preferences_open_links_in_a_private_tab">Ouvrir les liens dans un onglet privé</string>
    <!-- Preference for allowing screenshots to be taken while in a private tab-->
    <string name="preferences_allow_screenshots_in_private_mode">Autoriser les captures d’écran pendant la navigation privée</string>
    <!-- Will inform the user of the risk of activating Allow screenshots in private browsing option -->
    <string name="preferences_screenshots_in_private_mode_disclaimer">Si autorisé, les onglets privés seront également visibles lorsque plusieurs applications sont ouvertes</string>
    <!-- Preference for adding private browsing shortcut -->
    <string name="preferences_add_private_browsing_shortcut">Ajouter un raccourci pour la navigation privée</string>
    <!-- Preference for accessibility -->
    <string name="preferences_accessibility">Accessibilité</string>
    <!-- Preference to override the Firefox Account server -->
    <string name="preferences_override_fxa_server">Serveur de compte Firefox personnalisé</string>
    <!-- Preference to override the Sync token server -->
    <string name="preferences_override_sync_tokenserver">Serveur de synchronisation personnalisé</string>
    <!-- Toast shown after updating the FxA/Sync server override preferences -->
    <string name="toast_override_fxa_sync_server_done">Serveur de synchronisation/de compte Firefox modifié. Fermeture de l’application pour appliquer les modifications…</string>
    <!-- Preference category for account information -->
    <string name="preferences_category_account">Compte</string>
    <!-- Preference shown on banner to sign into account -->
    <string name="preferences_sign_in">Connexion</string>
    <!-- Preference for changing where the toolbar is positioned -->
    <string name="preferences_toolbar">Barre d’outils</string>
    <!-- Preference for changing default theme to dark or light mode -->
    <string name="preferences_theme">Thème</string>
    <!-- Preference for customizing the home screen -->
    <string name="preferences_home">Accueil</string>
    <!-- Preference for gestures based actions -->
    <string name="preferences_gestures">Mouvements</string>
    <!-- Preference for settings related to visual options -->
    <string name="preferences_customize">Personnaliser</string>
    <!-- Preference description for banner about signing in -->
    <string name="preferences_sign_in_description">Synchronisez les marque-pages, l’historique et davantage avec votre compte Firefox</string>
    <!-- Preference shown instead of account display name while account profile information isn't available yet. -->
    <string name="preferences_account_default_name">Compte Firefox</string>
    <!-- Preference text for account title when there was an error syncing FxA -->
    <string name="preferences_account_sync_error">Reconnectez-vous pour reprendre la synchronisation</string>
    <!-- Preference for language -->
    <string name="preferences_language">Langues</string>
    <!-- Preference for data choices -->
    <string name="preferences_data_choices">Choix de données</string>
    <!-- Preference for data collection -->
    <string name="preferences_data_collection">Collecte de données</string>
    <!-- Preference linking to the privacy notice -->
    <string name="preferences_privacy_link">Politique de confidentialité</string>
    <!-- Preference category for developer tools -->
    <string name="developer_tools_category">Outils de développement</string>
    <!-- Preference for developers -->
    <string name="preferences_remote_debugging">Débogage distant par USB</string>
    <!-- Preference title for switch preference to show search engines -->
    <string name="preferences_show_search_engines">Afficher les moteurs de recherche</string>
    <!-- Preference title for switch preference to show search suggestions -->
    <string name="preferences_show_search_suggestions">Afficher les suggestions de recherche</string>
    <!-- Preference title for switch preference to show voice search button -->
    <string name="preferences_show_voice_search">Afficher la recherche vocale</string>
    <!-- Preference title for switch preference to show search suggestions also in private mode -->
    <string name="preferences_show_search_suggestions_in_private">Afficher au cours des sessions de navigation privée</string>
    <!-- Preference title for switch preference to show a clipboard suggestion when searching -->
    <string name="preferences_show_clipboard_suggestions">Afficher les suggestions du presse-papiers</string>
    <!-- Preference title for switch preference to suggest browsing history when searching -->
    <string name="preferences_search_browsing_history">Rechercher dans l’historique de navigation</string>
    <!-- Preference title for switch preference to suggest bookmarks when searching -->
    <string name="preferences_search_bookmarks">Rechercher dans les marque-pages</string>
    <!-- Preference title for switch preference to suggest synced tabs when searching -->
    <string name="preferences_search_synced_tabs">Rechercher dans les onglets synchronisés</string>
    <!-- Preference for account settings -->
    <string name="preferences_account_settings">Paramètres du compte</string>

    <!-- Preference for enabling url autocomplete-->
    <string name="preferences_enable_autocomplete_urls">Compléter automatiquement les URL</string>
    <!-- Preference for open links in third party apps -->
    <string name="preferences_open_links_in_apps">Ouvrir les liens dans des applications</string>

    <!-- Preference for open download with an external download manager app -->
    <string name="preferences_external_download_manager">Gestionnaire de téléchargement externe</string>
    <!-- Preference for add_ons -->
    <string name="preferences_addons">Modules complémentaires</string>

    <!-- Preference for notifications -->
    <string name="preferences_notifications">Notifications</string>

    <!-- Add-on Preferences -->
    <!-- Preference to customize the configured AMO (addons.mozilla.org) collection -->
    <string name="preferences_customize_amo_collection">Collection de modules personnalisée</string>
    <!-- Button caption to confirm the add-on collection configuration -->
    <string name="customize_addon_collection_ok">OK</string>
    <!-- Button caption to abort the add-on collection configuration -->
    <string name="customize_addon_collection_cancel">Annuler</string>
    <!-- Hint displayed on input field for custom collection name -->
    <string name="customize_addon_collection_hint">Nom de la collection</string>
    <!-- Hint displayed on input field for custom collection user ID-->
    <string name="customize_addon_collection_user_hint">Propriétaire de la collection (identifiant utilisateur)</string>
    <!-- Toast shown after confirming the custom add-on collection configuration -->
    <string name="toast_customize_addon_collection_done">Collection de modules complémentaires modifiée. Fermeture de l’application pour appliquer les modifications…</string>

    <!-- Add-on Installation from AMO-->
    <!-- Error displayed when user attempts to install an add-on from AMO (addons.mozilla.org) that is not supported -->
    <string name="addon_not_supported_error">Ce module complémentaire n’est pas pris en charge</string>
    <!-- Error displayed when user attempts to install an add-on from AMO (addons.mozilla.org) that is already installed -->
    <string name="addon_already_installed">Ce module complémentaire est déjà installé</string>

    <!-- Account Preferences -->
    <!-- Preference for triggering sync -->
    <string name="preferences_sync_now">Synchroniser maintenant</string>
    <!-- Preference category for sync -->
    <string name="preferences_sync_category">Choisir les informations à synchroniser</string>
    <!-- Preference for syncing history -->
    <string name="preferences_sync_history">Historique</string>
    <!-- Preference for syncing bookmarks -->
    <string name="preferences_sync_bookmarks">Marque-pages</string>
    <!-- Preference for syncing logins -->
    <string name="preferences_sync_logins">Identifiants</string>
    <!-- Preference for syncing tabs -->
    <string name="preferences_sync_tabs_2">Onglets ouverts</string>
    <!-- Preference for signing out -->
    <string name="preferences_sign_out">Déconnexion</string>
    <!-- Preference displays and allows changing current FxA device name -->
    <string name="preferences_sync_device_name">Nom de l’appareil</string>
    <!-- Text shown when user enters empty device name -->
    <string name="empty_device_name_error">Le nom de l’appareil ne peut pas être vide.</string>
    <!-- Label indicating that sync is in progress -->
    <string name="sync_syncing_in_progress">Synchronisation…</string>
    <!-- Label summary indicating that sync failed. The first parameter is the date stamp showing last time it succeeded -->
    <string name="sync_failed_summary">La synchronisation a échoué. Dernier succès : %s</string>
    <!-- Label summary showing never synced -->
    <string name="sync_failed_never_synced_summary">La synchronisation a échoué. Dernier succès : jamais</string>
    <!-- Label summary the date we last synced. The first parameter is date stamp showing last time synced -->
    <string name="sync_last_synced_summary">Dernière synchronisation : %s</string>
    <!-- Label summary showing never synced -->
    <string name="sync_never_synced_summary">Dernière synchronisation : jamais</string>

    <!-- Text for displaying the default device name.
        The first parameter is the application name, the second is the device manufacturer name
        and the third is the device model. -->
    <string name="default_device_name_2">%1$s sur %2$s %3$s</string>

    <!-- Send Tab -->
    <!-- Name of the "receive tabs" notification channel. Displayed in the "App notifications" system settings for the app -->
    <string name="fxa_received_tab_channel_name">Onglets reçus</string>

    <!-- Description of the "receive tabs" notification channel. Displayed in the "App notifications" system settings for the app -->
    <string name="fxa_received_tab_channel_description">Notifications d’onglets reçus depuis Firefox sur d’autres appareils.</string>

    <!--  The body for these is the URL of the tab received  -->
    <string name="fxa_tab_received_notification_name">Onglet reçu</string>
    <!-- When multiple tabs have been received -->
    <string name="fxa_tabs_received_notification_name">Onglets reçus</string>
    <!-- %s is the device name -->
    <string name="fxa_tab_received_from_notification_name">Onglet provenant de %s</string>

    <!-- Advanced Preferences -->
    <!-- Preference for tracking protection settings -->
    <string name="preferences_tracking_protection_settings">Protection contre le pistage</string>
    <!-- Preference switch for tracking protection -->
    <string name="preferences_tracking_protection">Protection contre le pistage</string>
    <!-- Preference switch description for tracking protection -->
    <string name="preferences_tracking_protection_description">Bloque le contenu et les scripts qui vous pistent en ligne</string>
    <!-- Preference for tracking protection exceptions -->
    <string name="preferences_tracking_protection_exceptions">Exceptions</string>

    <!-- Preference description for tracking protection exceptions -->
    <string name="preferences_tracking_protection_exceptions_description">La protection contre le pistage est désactivée pour ces sites web</string>
    <!-- Button in Exceptions Preference to turn on tracking protection for all sites (remove all exceptions) -->
    <string name="preferences_tracking_protection_exceptions_turn_on_for_all">Activer pour tous les sites</string>

    <!-- Text displayed when there are no exceptions -->
    <string name="exceptions_empty_message_description">Les exceptions vous permettent de désactiver la protection contre le pistage pour certains sites.</string>
    <!-- Text displayed when there are no exceptions, with learn more link that brings users to a tracking protection SUMO page -->
    <string name="exceptions_empty_message_learn_more_link">En savoir plus</string>

    <!-- Preference switch for Telemetry -->
    <string name="preferences_telemetry">Télémétrie</string>
    <!-- Preference switch for usage and technical data collection -->
    <string name="preference_usage_data">Données techniques et d’utilisation</string>
    <!-- Preference description for usage and technical data collection -->
    <string name="preferences_usage_data_description">Partage les données de performance, d’utilisation, de matériel et de personnalisation de votre navigateur avec Mozilla pour nous aider à améliorer %1$s</string>
    <!-- Preference switch for marketing data collection -->
    <string name="preferences_marketing_data">Données marketing</string>
    <!-- Preference description for marketing data collection, parameter is the app name (e.g. Firefox) -->
    <string name="preferences_marketing_data_description">Partage des données sur les fonctionnalités que vous utilisez dans %1$s avec Leanplum, notre fournisseur de marketing mobile.</string>
    <!-- Preference description for marketing data collection -->
    <string name="preferences_marketing_data_description2">Partage des données d’utilisation de base avec Adjust, notre fournisseur de marketing mobile</string>
    <!-- Title for studies preferences -->
    <string name="preference_experiments_2">Études</string>
    <!-- Summary for studies preferences -->
    <string name="preference_experiments_summary_2">Autoriser Mozilla à installer et exécuter des études</string>
    <!-- Title for experiments preferences -->
    <string name="preference_experiments">Expérimentations</string>
    <!-- Summary for experiments preferences -->
    <string name="preference_experiments_summary">Permet à Mozilla d’installer et de collecter des données pour des fonctionnalités expérimentales</string>
    <!-- Preference switch for crash reporter -->
    <string name="preferences_crash_reporter">Rapporteur de plantage</string>
    <!-- Preference switch for Mozilla location service -->
    <string name="preferences_mozilla_location_service">Service de localisation Mozilla</string>

    <!-- Preference switch for app health report. The first parameter is the name of the application (For example: Fenix) -->
    <string name="preferences_fenix_health_report">Bilan de santé de %s</string>

    <!-- Turn On Sync Preferences -->
    <!-- Header of the Turn on Sync preference view -->
    <string name="preferences_sync">Activer Sync</string>
    <!-- Preference for pairing -->
    <string name="preferences_sync_pair">Scanner le code d’association depuis Firefox pour ordinateur</string>
    <!-- Preference for account login -->
    <string name="preferences_sync_sign_in">Connexion</string>

    <!-- Preference for reconnecting to FxA sync -->
    <string name="preferences_sync_sign_in_to_reconnect">S’identifier pour se reconnecter</string>
    <!-- Preference for removing FxA account -->
    <string name="preferences_sync_remove_account">Supprimer le compte</string>

    <!-- Pairing Feature strings -->
    <!-- Instructions on how to access pairing -->
    <string name="pair_instructions_2"><![CDATA[Scannez le code QR affiché sur <b>firefox.com/pair</b>]]></string>
    <!-- Button to open camera for pairing -->
    <string name="pair_open_camera">Ouvrir l’appareil photo</string>
    <!-- Button to cancel pairing -->
    <string name="pair_cancel">Annuler</string>

    <!-- Toolbar Preferences -->
    <!-- Preference for using top toolbar -->
    <string name="preference_top_toolbar">En haut</string>
    <!-- Preference for using bottom toolbar -->
    <string name="preference_bottom_toolbar">En bas</string>

    <!-- Theme Preferences -->
    <!-- Preference for using light theme -->
    <string name="preference_light_theme">Clair</string>
    <!-- Preference for using dark theme -->
    <string name="preference_dark_theme">Sombre</string>
    <!-- Preference for using using dark or light theme automatically set by battery -->
    <string name="preference_auto_battery_theme">Défini par l’économie d’énergie de la batterie</string>
    <!-- Preference for using following device theme -->
    <string name="preference_follow_device_theme">Suivre le thème de l’appareil</string>

    <!-- Gestures Preferences-->
    <!-- Preferences for using pull to refresh in a webpage -->
    <string name="preference_gestures_website_pull_to_refresh">Tirer pour actualiser</string>
    <!-- Preference for using the dynamic toolbar -->
    <string name="preference_gestures_dynamic_toolbar">Masquer la barre d’outils au défilement</string>

    <!-- Preference for switching tabs by swiping horizontally on the toolbar -->
    <string name="preference_gestures_swipe_toolbar_switch_tabs">Changer d’onglet en glissant la barre d’outils latéralement</string>
    <!-- Preference for showing the opened tabs by swiping up on the toolbar-->
    <string name="preference_gestures_swipe_toolbar_show_tabs">Ouvrir des onglets en glissant la barre d’outils vers le haut</string>

    <!-- Library -->
    <!-- Option in Library to open Sessions page -->
    <string name="library_sessions">Sessions</string>
    <!-- Option in Library to open Screenshots page -->
    <string name="library_screenshots">Captures d’écran</string>
    <!-- Option in Library to open Downloads page -->
    <string name="library_downloads">Téléchargements</string>
    <!-- Option in library to open Bookmarks page -->
    <string name="library_bookmarks">Marque-pages</string>
    <!-- Option in library to open Desktop Bookmarks root page -->
    <string name="library_desktop_bookmarks_root">Marque-pages ordinateur</string>
    <!-- Option in library to open Desktop Bookmarks "menu" page -->
    <string name="library_desktop_bookmarks_menu">Menu des marque-pages</string>
    <!-- Option in library to open Desktop Bookmarks "toolbar" page -->
    <string name="library_desktop_bookmarks_toolbar">Barre personnelle</string>
    <!-- Option in library to open Desktop Bookmarks "unfiled" page -->
    <string name="library_desktop_bookmarks_unfiled">Autres marque-pages</string>
    <!-- Option in Library to open History page -->
    <string name="library_history">Historique</string>
    <!-- Option in Library to open a new tab -->
    <string name="library_new_tab">Nouvel onglet</string>
    <!-- Option in Library to find text in page -->
    <string name="library_find_in_page">Rechercher dans la page</string>
    <!-- Option in Library to open Synced Tabs page -->
    <string name="library_synced_tabs">Onglets synchronisés</string>
    <!-- Option in Library to open Reading List -->
    <string name="library_reading_list">Liste de lecture</string>
    <!-- Menu Item Label for Search in Library -->
    <string name="library_search">Rechercher</string>
    <!-- Settings Page Title -->
    <string name="settings_title">Paramètres</string>
    <!-- Content description (not visible, for screen readers etc.): "Menu icon for items on a history item" -->
    <string name="content_description_history_menu">Menu des éléments d’historique</string>
    <!-- Content description (not visible, for screen readers etc.): "Close button for library settings" -->
    <string name="content_description_close_button">Fermer</string>

    <!-- Option in library for Recently Closed Tabs -->
    <string name="library_recently_closed_tabs">Onglets récemment fermés</string>
    <!-- Option in library to open Recently Closed Tabs page -->
    <string name="recently_closed_show_full_history">Afficher l’historique complet</string>
    <!-- Text to show users they have multiple tabs saved in the Recently Closed Tabs section of history.
    %d is a placeholder for the number of tabs selected. -->
    <string name="recently_closed_tabs">%d onglets</string>
    <!-- Text to show users they have one tab saved in the Recently Closed Tabs section of history.
    %d is a placeholder for the number of tabs selected. -->
    <string name="recently_closed_tab">%d onglet</string>
    <!-- Recently closed tabs screen message when there are no recently closed tabs -->
    <string name="recently_closed_empty_message">Aucun onglet récemment fermé ici</string>

    <!-- Tab Management -->
    <!-- Title of preference for tabs management -->
    <string name="preferences_tabs">Onglets</string>
    <!-- Title of preference that allows a user to specify the tab view -->
    <string name="preferences_tab_view">Affichage des onglets</string>
    <!-- Option for a list tab view -->
    <string name="tab_view_list">Liste</string>
    <!-- Option for a grid tab view -->
    <string name="tab_view_grid">Grille</string>
    <!-- Title of preference that allows a user to auto close tabs after a specified amount of time -->
    <string name="preferences_close_tabs">Fermer les onglets</string>
    <!-- Option for auto closing tabs that will never auto close tabs, always allows user to manually close tabs -->
    <string name="close_tabs_manually">Manuellement</string>
    <!-- Option for auto closing tabs that will auto close tabs after one day -->
    <string name="close_tabs_after_one_day">Après un jour</string>
    <!-- Option for auto closing tabs that will auto close tabs after one week -->
    <string name="close_tabs_after_one_week">Après une semaine</string>
    <!-- Option for auto closing tabs that will auto close tabs after one month -->
    <string name="close_tabs_after_one_month">Après un mois</string>

    <!-- Summary for tabs preference when auto closing tabs setting is set to manual close-->
    <string name="close_tabs_manually_summary">Fermeture manuelle</string>
    <!-- Summary for tabs preference when auto closing tabs setting is set to auto close tabs after one day-->
    <string name="close_tabs_after_one_day_summary">Fermeture après un jour</string>
    <!-- Summary for tabs preference when auto closing tabs setting is set to auto close tabs after one week-->
    <string name="close_tabs_after_one_week_summary">Fermeture après une semaine</string>
    <!-- Summary for tabs preference when auto closing tabs setting is set to auto close tabs after one month-->
    <string name="close_tabs_after_one_month_summary">Fermeture après un mois</string>

    <!-- Sessions -->
    <!-- Title for the list of tabs -->
    <string name="tab_header_label">Onglets ouverts</string>
    <!-- Title for the list of tabs in the current private session -->
    <string name="tabs_header_private_title">Session privée</string>
    <!-- Title for the list of tabs in the current private session -->
    <string name="tabs_header_private_tabs_title">Onglets privés</string>
    <!-- Title for the list of tabs in the synced tabs -->
    <string name="tabs_header_synced_tabs_title">Onglets synchronisés</string>
    <!-- Content description (not visible, for screen readers etc.): Add tab button. Adds a news tab when pressed -->
    <string name="add_tab">Ajouter un onglet</string>
    <!-- Content description (not visible, for screen readers etc.): Add tab button. Adds a news tab when pressed -->
    <string name="add_private_tab">Ouvrir un nouvel onglet privé</string>
    <!-- Text for the new tab button to indicate adding a new private tab in the tab -->
    <string name="tab_drawer_fab_content">Onglet privé</string>
    <!-- Text for the new tab button to indicate syncing command on the synced tabs page -->
    <string name="tab_drawer_fab_sync">Synchronisation</string>
    <!-- Text shown as the title of the open tab tray -->
    <string name="tab_tray_title">Onglets ouverts</string>
    <!-- Text shown in the menu for saving tabs to a collection -->
    <string name="tab_tray_menu_item_save">Enregistrer dans une collection</string>
    <!-- Text shown in the menu for the collection selector -->
    <string name="tab_tray_menu_select">Sélectionner</string>
    <!-- Text shown in the menu for sharing all tabs -->
    <string name="tab_tray_menu_item_share">Partager tous les onglets</string>
    <!-- Text shown in the menu to view recently closed tabs -->
    <string name="tab_tray_menu_recently_closed">Onglets récemment fermés</string>
    <!-- Text shown in the menu to view account settings -->
    <string name="tab_tray_menu_account_settings">Paramètres du compte</string>
    <!-- Text shown in the menu to view tab settings -->
    <string name="tab_tray_menu_tab_settings">Paramètres des onglets</string>
    <!-- Text shown in the menu for closing all tabs -->
    <string name="tab_tray_menu_item_close">Fermer tous les onglets</string>
    <!-- Shortcut action to open new tab -->
    <string name="tab_tray_menu_open_new_tab">Nouvel onglet</string>
    <!-- Shortcut action to open the home screen -->
    <string name="tab_tray_menu_home">Accueil</string>
    <!-- Shortcut action to toggle private mode -->
    <string name="tab_tray_menu_toggle">Changer de mode d’onglets</string>
    <!-- Text shown in the multiselect menu for bookmarking selected tabs. -->
    <string name="tab_tray_multiselect_menu_item_bookmark">Marquer ces onglets</string>
    <!-- Text shown in the multiselect menu for closing selected tabs. -->
    <string name="tab_tray_multiselect_menu_item_close">Fermer ces onglets</string>
    <!-- Content description for tabs tray multiselect share button -->
    <string name="tab_tray_multiselect_share_content_description">Partager les onglets sélectionnés</string>
    <!-- Content description for tabs tray multiselect menu -->
    <string name="tab_tray_multiselect_menu_content_description">Menu des onglets sélectionnés</string>
    <!-- Content description (not visible, for screen readers etc.): Removes tab from collection button. Removes the selected tab from collection when pressed -->
    <string name="remove_tab_from_collection">Supprimer l’onglet de la collection</string>
    <!-- Text for button to enter multiselect mode in tabs tray -->
    <string name="tabs_tray_select_tabs">Sélectionner des onglets</string>
    <!-- Content description (not visible, for screen readers etc.): Close tab button. Closes the current session when pressed -->
    <string name="close_tab">Fermer l’onglet</string>
    <!-- Content description (not visible, for screen readers etc.): Close tab <title> button. First parameter is tab title  -->
    <string name="close_tab_title">Fermer l’onglet %s</string>
    <!-- Content description (not visible, for screen readers etc.): Opens the open tabs menu when pressed -->
    <string name="open_tabs_menu">Ouvrir le menu des onglets</string>
    <!-- Open tabs menu item to close all tabs -->
    <string name="tabs_menu_close_all_tabs">Fermer tous les onglets</string>
    <!-- Open tabs menu item to share all tabs -->
    <string name="tabs_menu_share_tabs">Partager les onglets</string>
    <!-- Open tabs menu item to save tabs to collection -->
    <string name="tabs_menu_save_to_collection1">Enregistrer les onglets dans une collection</string>
    <!-- Content description (not visible, for screen readers etc.): Opens the tab menu when pressed -->
    <string name="tab_menu">Menu de l’onglet</string>
    <!-- Tab menu item to share the tab -->
    <string name="tab_share">Partager cet onglet</string>
    <!-- Button in the current session menu. Deletes the session when pressed -->
    <string name="current_session_delete">Supprimer</string>
    <!-- Button in the current session menu. Saves the session when pressed -->
    <string name="current_session_save">Enregistrer</string>
    <!-- Button in the current session menu. Opens the share menu when pressed -->
    <string name="current_session_share">Partager</string>
    <!-- Content description (not visible, for screen readers etc.): Title icon for current session menu -->
    <string name="current_session_image">Image de la session courante</string>
    <!-- Button to save the current set of tabs into a collection -->
    <string name="save_to_collection">Enregistrer dans une collection</string>
    <!-- Text for the menu button to delete a collection -->
    <string name="collection_delete">Supprimer la collection</string>
    <!-- Text for the menu button to rename a collection -->
    <string name="collection_rename">Renommer la collection</string>
    <!-- Text for the button to open tabs of the selected collection -->
    <string name="collection_open_tabs">Ouvrir les onglets</string>


    <!-- Hint for adding name of a collection -->
    <string name="collection_name_hint">Nom de la collection</string>
    <!-- Text for the menu button to rename a top site -->
	<string name="rename_top_site">Renommer</string>
	<!-- Text for the menu button to remove a top site -->
	<string name="remove_top_site">Supprimer</string>

    <!-- Text for the menu button to delete a top site from history -->
    <string name="delete_from_history">Supprimer de l’historique</string>
    <!-- Postfix for private WebApp titles, placeholder is replaced with app name -->
    <string name="pwa_site_controls_title_private">%1$s (navigation privée)</string>

    <!-- Button in the current tab tray header in multiselect mode. Saved the selected tabs to a collection when pressed. -->
    <string name="tab_tray_save_to_collection">Enregistrer</string>

    <!-- History -->
    <!-- Text for the button to clear all history -->
    <string name="history_delete_all">Effacer l’historique</string>
    <!-- Text for the dialog to confirm clearing all history -->
    <string name="history_delete_all_dialog">Voulez-vous vraiment effacer votre historique ?</string>
    <!-- Text for the snackbar to confirm that multiple browsing history items has been deleted -->
    <string name="history_delete_multiple_items_snackbar">Historique supprimé</string>
    <!-- Text for the snackbar to confirm that a single browsing history item has been deleted. The first parameter is the shortened URL of the deleted history item. -->
    <string name="history_delete_single_item_snackbar">%1$s supprimé</string>
    <!-- Text for positive action to delete history in deleting history dialog -->
    <string name="history_clear_dialog">Effacer</string>
    <!-- History overflow menu copy button -->
    <string name="history_menu_copy_button">Copier</string>
    <!-- History overflow menu share button -->
    <string name="history_menu_share_button">Partager</string>
    <!-- History overflow menu open in new tab button -->
    <string name="history_menu_open_in_new_tab_button">Ouvrir dans un nouvel onglet</string>
    <!-- History overflow menu open in private tab button -->
    <string name="history_menu_open_in_private_tab_button">Ouvrir dans un onglet privé</string>
    <!-- Text for the button to delete a single history item -->
    <string name="history_delete_item">Supprimer</string>
    <!-- History multi select title in app bar
    The first parameter is the number of bookmarks selected -->
    <string name="history_multi_select_title">%1$d sélectionné(s)</string>
    <!-- Text for the button to clear selected history items. The first parameter
        is a digit showing the number of items you have selected -->
    <string name="history_delete_some">Supprimer %1$d éléments</string>
    <!-- Text for the header that groups the history for today -->
    <string name="history_today">Aujourd’hui</string>
    <!-- Text for the header that groups the history for yesterday -->
    <string name="history_yesterday">Hier</string>
    <!-- Text for the header that groups the history for last 24 hours -->
    <string name="history_24_hours">Dernières 24 heures</string>
    <!-- Text for the header that groups the history the past 7 days -->
    <string name="history_7_days">Les 7 derniers jours</string>
    <!-- Text for the header that groups the history the past 30 days -->
    <string name="history_30_days">Les 30 derniers jours</string>
    <!-- Text for the header that groups the history older than the last month -->
    <string name="history_older">Avant le mois dernier</string>

    <!-- Text shown when no history exists -->
    <string name="history_empty_message">Pas d’historique</string>

    <!-- Downloads -->
    <!-- Text for the button to clear all downloads -->
    <string name="download_delete_all">Effacer la liste des téléchargements</string>
    <!-- Text for the dialog to confirm clearing all downloads -->
    <string name="download_delete_all_dialog">Voulez-vous vraiment effacer la liste de vos téléchargements ?</string>
    <!-- Text for the snackbar to confirm that multiple downloads items have been removed -->
    <string name="download_delete_multiple_items_snackbar_1">Téléchargements supprimés</string>
    <!-- Text for the snackbar to confirm that a single download item has been removed. The first parameter is the name of the download item. -->
    <string name="download_delete_single_item_snackbar">%1$s a été supprimé </string>
    <!-- Text shown when no download exists -->
    <string name="download_empty_message_1">Aucun fichier téléchargé</string>
    <!-- History multi select title in app bar
    The first parameter is the number of downloads selected -->
    <string name="download_multi_select_title">%1$d sélectionné(s)</string>

    <!-- History overflow menu open in new tab button -->
    <string name="download_menu_open">Ouvrir</string>


    <!-- Text for the button to remove a single download item -->
    <string name="download_delete_item_1">Supprimer</string>


    <!-- Crashes -->
    <!-- Title text displayed on the tab crash page. This first parameter is the name of the application (For example: Fenix) -->
    <string name="tab_crash_title_2">%1$s n’a pas pu charger cette page.</string>

    <!-- Description text displayed on the tab crash page -->
    <string name="tab_crash_description">Vous pouvez essayer de restaurer ou de fermer l’onglet ci-dessous.</string>
    <!-- Send crash report checkbox text on the tab crash page -->
    <string name="tab_crash_send_report">Envoyer un rapport de plantage à Mozilla</string>
    <!-- Close tab button text on the tab crash page -->
    <string name="tab_crash_close">Fermer l’onglet</string>
    <!-- Restore tab button text on the tab crash page -->
    <string name="tab_crash_restore">Restaurer l’onglet</string>

    <!-- Content Description for session item menu button -->
    <string name="content_description_session_menu">Options de session</string>

    <!-- Content Description for session item share button -->
    <string name="content_description_session_share">Partager la session</string>

    <!-- Bookmarks -->
    <!-- Content description for bookmarks library menu -->
    <string name="bookmark_menu_content_description">Menu des marque-pages</string>
    <!-- Screen title for editing bookmarks -->
    <string name="bookmark_edit">Modifier le marque-page</string>
    <!-- Screen title for selecting a bookmarks folder -->
    <string name="bookmark_select_folder">Sélectionner un dossier</string>
    <!-- Confirmation message for a dialog confirming if the user wants to delete the selected folder -->
    <string name="bookmark_delete_folder_confirmation_dialog">Voulez-vous vraiment supprimer ce dossier ?</string>
    <!-- Confirmation message for a dialog confirming if the user wants to delete multiple items including folders. Parameter will be replaced by app name. -->
    <string name="bookmark_delete_multiple_folders_confirmation_dialog">%s supprimera les éléments sélectionnés.</string>
    <!-- Snackbar title shown after a folder has been deleted. This first parameter is the name of the deleted folder -->
    <string name="bookmark_delete_folder_snackbar">%1$s supprimé</string>
    <!-- Screen title for adding a bookmarks folder -->
    <string name="bookmark_add_folder">Ajouter un dossier</string>
    <!-- Snackbar title shown after a bookmark has been created. -->
    <string name="bookmark_saved_snackbar">Marque-page ajouté</string>
    <!-- Snackbar edit button shown after a bookmark has been created. -->
    <string name="edit_bookmark_snackbar_action">MODIFIER</string>

    <!-- Bookmark overflow menu edit button -->
    <string name="bookmark_menu_edit_button">Modifier</string>
    <!-- Bookmark overflow menu select button -->
    <string name="bookmark_menu_select_button">Sélectionner</string>
    <!-- Bookmark overflow menu copy button -->
    <string name="bookmark_menu_copy_button">Copier</string>
    <!-- Bookmark overflow menu share button -->
    <string name="bookmark_menu_share_button">Partager</string>
    <!-- Bookmark overflow menu open in new tab button -->
    <string name="bookmark_menu_open_in_new_tab_button">Ouvrir dans un nouvel onglet</string>
    <!-- Bookmark overflow menu open in private tab button -->
    <string name="bookmark_menu_open_in_private_tab_button">Ouvrir dans un onglet privé</string>
    <!-- Bookmark overflow menu delete button -->
    <string name="bookmark_menu_delete_button">Supprimer</string>
    <!--Bookmark overflow menu save button -->
    <string name="bookmark_menu_save_button">Enregistrer</string>
    <!-- Bookmark multi select title in app bar
     The first parameter is the number of bookmarks selected -->
    <string name="bookmarks_multi_select_title">%1$d sélectionné(s)</string>
    <!-- Bookmark editing screen title -->
    <string name="edit_bookmark_fragment_title">Modifier le marque-page</string>
    <!-- Bookmark folder editing screen title -->
    <string name="edit_bookmark_folder_fragment_title">Modifier le dossier</string>
    <!-- Bookmark sign in button message -->
    <string name="bookmark_sign_in_button">Connectez-vous pour voir les marque-pages synchronisés</string>
    <!-- Bookmark URL editing field label -->
    <string name="bookmark_url_label">URL</string>
    <!-- Bookmark FOLDER editing field label -->
    <string name="bookmark_folder_label">DOSSIER</string>
    <!-- Bookmark NAME editing field label -->
    <string name="bookmark_name_label">NOM</string>
    <!-- Bookmark add folder screen title -->
    <string name="bookmark_add_folder_fragment_label">Ajouter un dossier</string>
    <!-- Bookmark select folder screen title -->
    <string name="bookmark_select_folder_fragment_label">Sélectionner un dossier</string>
    <!-- Bookmark editing error missing title -->
    <string name="bookmark_empty_title_error">Un titre est nécessaire</string>
    <!-- Bookmark editing error missing or improper URL -->
    <string name="bookmark_invalid_url_error">Adresse invalide</string>
    <!-- Bookmark screen message for empty bookmarks folder -->
    <string name="bookmarks_empty_message">Ne contient aucun marque-page</string>
    <!-- Bookmark snackbar message on deletion
     The first parameter is the host part of the URL of the bookmark deleted, if any -->
    <string name="bookmark_deletion_snackbar_message">%1$s supprimé</string>
    <!-- Bookmark snackbar message on deleting multiple bookmarks not including folders-->
    <string name="bookmark_deletion_multiple_snackbar_message_2">Marque-pages supprimés</string>
    <!-- Bookmark snackbar message on deleting multiple bookmarks including folders-->
    <string name="bookmark_deletion_multiple_snackbar_message_3">Suppression des dossiers sélectionnés</string>
    <!-- Bookmark undo button for deletion snackbar action -->
    <string name="bookmark_undo_deletion">ANNULER</string>

    <!-- Site Permissions -->
    <!-- Site permissions preferences header -->
    <string name="permissions_header">Permissions</string>
    <!-- Button label that take the user to the Android App setting -->
    <string name="phone_feature_go_to_settings">Se rendre dans les paramètres</string>

    <!-- Content description (not visible, for screen readers etc.): Quick settings sheet
        to give users access to site specific information / settings. For example:
        Secure settings status and a button to modify site permissions -->
    <string name="quick_settings_sheet">Panneau d’accès rapide aux paramètres</string>
    <!-- Label that indicates that this option it the recommended one -->
    <string name="phone_feature_recommended">Recommandé</string>
    <!-- button that allows editing site permissions settings -->
    <string name="quick_settings_sheet_manage_site_permissions">Gérer les autorisations de site</string>
    <!-- Button label for clearing all the information of site permissions-->
    <string name="clear_permissions">Révoquer les autorisations</string>
    <!-- Button label for clearing a site permission-->
    <string name="clear_permission">Révoquer l’autorisation</string>
    <!-- Button label for clearing all the information on all sites-->
    <string name="clear_permissions_on_all_sites">Révoquer les autorisations pour tous les sites</string>
    <!-- Preference for altering video and audio autoplay for all websites -->
    <string name="preference_browser_feature_autoplay">Lire automatiquement des éléments multimédias</string>
    <!-- Preference for altering the camera access for all websites -->
    <string name="preference_phone_feature_camera">Appareil photo</string>
    <!-- Preference for altering the microphone access for all websites -->
    <string name="preference_phone_feature_microphone">Microphone</string>
    <!-- Preference for altering the location access for all websites -->
    <string name="preference_phone_feature_location">Localisation</string>
    <!-- Preference for altering the notification access for all websites -->
    <string name="preference_phone_feature_notification">Notifications</string>
    <!-- Preference for altering the persistent storage access for all websites -->
    <string name="preference_phone_feature_persistent_storage">Stockage persistant</string>
    <!-- Preference for altering the EME access for all websites -->
    <string name="preference_phone_feature_media_key_system_access">Contenu protégé par des DRM</string>
    <!-- Label that indicates that a permission must be asked always -->
    <string name="preference_option_phone_feature_ask_to_allow">Demander pour autoriser</string>
    <!-- Label that indicates that a permission must be blocked -->
    <string name="preference_option_phone_feature_blocked">Bloqué</string>
    <!-- Label that indicates that a permission must be allowed -->
    <string name="preference_option_phone_feature_allowed">Autorisé</string>
    <!--Label that indicates a permission is by the Android OS-->
    <string name="phone_feature_blocked_by_android">Bloqué par Android</string>
    <!-- Preference for showing a list of websites that the default configurations won't apply to them -->
    <string name="preference_exceptions">Exceptions</string>
    <!-- Summary of tracking protection preference if tracking protection is set to on -->
    <string name="tracking_protection_on">Activée</string>
    <!-- Summary of tracking protection preference if tracking protection is set to off -->
    <string name="tracking_protection_off">Désactivée</string>

    <!-- Label for global setting that indicates that all video and audio autoplay is allowed -->
    <string name="preference_option_autoplay_allowed2">Autoriser l’audio et la vidéo</string>
    <!-- Label for site specific setting that indicates that all video and audio autoplay is allowed -->
    <string name="quick_setting_option_autoplay_allowed">Autoriser l’audio et la vidéo</string>
    <!-- Label that indicates that video and audio autoplay is only allowed over Wi-Fi -->
    <string name="preference_option_autoplay_allowed_wifi_only2">Bloquer l’audio et la vidéo depuis les données mobiles uniquement</string>
    <!-- Subtext that explains 'autoplay on Wi-Fi only' option -->
    <string name="preference_option_autoplay_allowed_wifi_subtext">L’audio et la vidéo seront lus avec une connexion Wi-Fi</string>
    <!-- Label for global setting that indicates that video autoplay is allowed, but audio autoplay is blocked -->
    <string name="preference_option_autoplay_block_audio2">Bloquer l’audio uniquement</string>
    <!-- Label for site specific setting that indicates that video autoplay is allowed, but audio autoplay is blocked -->
    <string name="quick_setting_option_autoplay_block_audio">Bloquer l’audio uniquement</string>
    <!-- Label for global setting that indicates that all video and audio autoplay is blocked -->
    <string name="preference_option_autoplay_blocked3">Bloquer l’audio et la vidéo</string>
    <!-- Label for site specific setting that indicates that all video and audio autoplay is blocked -->
    <string name="quick_setting_option_autoplay_blocked">Bloquer l’audio et la vidéo</string>
    <!-- Summary of delete browsing data on quit preference if it is set to on -->
    <string name="delete_browsing_data_quit_on">Activé</string>
    <!-- Summary of delete browsing data on quit preference if it is set to off -->
    <string name="delete_browsing_data_quit_off">Désactivé</string>

    <!-- Collections -->
    <!-- Collections header on home fragment -->
    <string name="collections_header">Collections</string>
    <!-- Content description (not visible, for screen readers etc.): Opens the collection menu when pressed -->
    <string name="collection_menu_button_content_description">Menu de la collection</string>

    <!-- Label to describe what collections are to a new user without any collections -->
    <string name="no_collections_description2">Rassemblez ce qui compte pour vous\nCollectez des recherches, des sites et des onglets similaires pour un accès rapide plus tard.</string>
    <!-- Title for the "select tabs" step of the collection creator -->
    <string name="create_collection_select_tabs">Sélectionner des onglets</string>

    <!-- Title for the "select collection" step of the collection creator -->
    <string name="create_collection_select_collection">Sélectionner la collection</string>

    <!-- Title for the "name collection" step of the collection creator -->
    <string name="create_collection_name_collection">Nommer la collection</string>

    <!-- Button to add new collection for the "select collection" step of the collection creator -->
    <string name="create_collection_add_new_collection">Ajouter une nouvelle collection</string>

    <!-- Button to select all tabs in the "select tabs" step of the collection creator -->
    <string name="create_collection_select_all">Tout sélectionner</string>

    <!-- Button to deselect all tabs in the "select tabs" step of the collection creator -->
    <string name="create_collection_deselect_all">Tout désélectionner</string>
    <!-- Text to prompt users to select the tabs to save in the "select tabs" step of the collection creator -->
    <string name="create_collection_save_to_collection_empty">Sélectionnez les onglets à enregistrer</string>

    <!-- Text to show users how many tabs they have selected in the "select tabs" step of the collection creator.
     %d is a placeholder for the number of tabs selected. -->
    <string name="create_collection_save_to_collection_tabs_selected">%d onglets sélectionnés</string>

    <!-- Text to show users they have one tab selected in the "select tabs" step of the collection creator.
    %d is a placeholder for the number of tabs selected. -->
    <string name="create_collection_save_to_collection_tab_selected">%d onglet sélectionné</string>

    <!-- Text shown in snackbar when multiple tabs have been saved in a collection -->
    <string name="create_collection_tabs_saved">Onglets enregistrés !</string>

    <!-- Text shown in snackbar when one or multiple tabs have been saved in a new collection -->
    <string name="create_collection_tabs_saved_new_collection">Collection enregistrée !</string>
    <!-- Text shown in snackbar when one tab has been saved in a collection -->
    <string name="create_collection_tab_saved">Onglet enregistré !</string>

    <!-- Content description (not visible, for screen readers etc.): button to close the collection creator -->
    <string name="create_collection_close">Fermer</string>

    <!-- Button to save currently selected tabs in the "select tabs" step of the collection creator-->
    <string name="create_collection_save">Enregistrer</string>

    <!-- Snackbar action to view the collection the user just created or updated -->
    <string name="create_collection_view">Afficher</string>

    <!-- Default name for a new collection in "name new collection" step of the collection creator. %d is a placeholder for the number of collections-->
    <string name="create_collection_default_name">Collection %d</string>

    <!-- Share -->
    <!-- Share screen header -->
    <string name="share_header">Envoyer et partager</string>
    <!-- Share screen header -->
    <string name="share_header_2">Partager</string>
    <!-- Content description (not visible, for screen readers etc.):
        "Share" button. Opens the share menu when pressed. -->
    <string name="share_button_content_description">Partager</string>
    <!-- Sub-header in the dialog to share a link to another app -->
    <string name="share_link_subheader">Partager un lien</string>
    <!-- Sub-header in the dialog to share a link to another sync device -->
    <string name="share_device_subheader">Envoyer à l’appareil</string>
    <!-- Sub-header in the dialog to share a link to an app from the full list -->
    <string name="share_link_all_apps_subheader">Toutes les actions</string>
    <!-- Sub-header in the dialog to share a link to an app from the most-recent sorted list -->
    <string name="share_link_recent_apps_subheader">Récemment utilisés</string>
<<<<<<< HEAD
    <!-- An string shown when an account is signed in where %1$s is a placeholder for the email-->
    <string name="sync_signed_as">Connecté·e en tant que %1$s</string>
=======
>>>>>>> edea181c
    <!-- An option from the three dot menu to into sync -->
    <string name="sync_menu_sign_in">Se connecter pour synchroniser</string>
    <!-- An option from the share dialog to sign into sync -->
    <string name="sync_sign_in">Se connecter à Sync</string>
    <!-- An option from the share dialog to send link to all other sync devices -->
    <string name="sync_send_to_all">Envoyer à tous les appareils</string>
    <!-- An option from the share dialog to reconnect to sync -->
    <string name="sync_reconnect">Se reconnecter à Sync</string>
    <!-- Text displayed when sync is offline and cannot be accessed -->
    <string name="sync_offline">Hors connexion</string>
    <!-- An option to connect additional devices -->
    <string name="sync_connect_device">Connecter un autre appareil</string>
    <!-- The dialog text shown when additional devices are not available -->
    <string name="sync_connect_device_dialog">Pour envoyer un onglet, connectez-vous à votre compte Firefox sur au moins un autre appareil.</string>
    <!-- Confirmation dialog button -->
    <string name="sync_confirmation_button">J’ai compris</string>

    <!-- Share error message -->
    <string name="share_error_snackbar">Impossible de partager cette application</string>

    <!-- Add new device screen title -->
    <string name="sync_add_new_device_title">Envoyer à un appareil</string>
    <!-- Text for the warning message on the Add new device screen -->
    <string name="sync_add_new_device_message">Aucun appareil connecté</string>
    <!-- Text for the button to learn about sending tabs -->
    <string name="sync_add_new_device_learn_button">En savoir plus sur l’envoi d’onglets…</string>
    <!-- Text for the button to connect another device -->
    <string name="sync_add_new_device_connect_button">Connecter un autre appareil…</string>

    <!-- Notifications -->
    <!-- The user visible name of the "notification channel" (Android 8+ feature) for the ongoing notification shown while a browsing session is active. -->
    <string name="notification_pbm_channel_name">Session de navigation privée</string>
    <!-- Text shown in the notification that pops up to remind the user that a private browsing session is active. -->
    <string name="notification_pbm_delete_text">Supprimer les onglets privés</string>
    <!-- Text shown in the notification that pops up to remind the user that a private browsing session is active. -->
    <string name="notification_pbm_delete_text_2">Fermer les onglets privés</string>
    <!-- Notification action to open Fenix and resume the current browsing session. -->
    <string name="notification_pbm_action_open">Ouvrir</string>
    <!-- Notification action to delete all current private browsing sessions AND switch to Fenix (bring it to the foreground) -->
    <string name="notification_pbm_action_delete_and_open">Supprimer et ouvrir</string>
    <!-- Name of the "Powered by Fenix" notification channel. Displayed in the "App notifications" system settings for the app -->
    <string name="notification_powered_by_channel_name">Fonctionne grâce à</string>
    <!-- Text shown in snackbar when user deletes a collection -->
    <string name="snackbar_collection_deleted">Collection supprimée</string>

    <!-- Text shown in snackbar when user renames a collection -->
    <string name="snackbar_collection_renamed">Collection renommée</string>
    <!-- Text shown in snackbar when user deletes a tab -->
    <string name="snackbar_tab_deleted">Onglet supprimé</string>

    <!-- Text shown in snackbar when user deletes all tabs -->
    <string name="snackbar_tabs_deleted">Onglets supprimés</string>
    <!-- Text shown in snackbar when user closes a tab -->
    <string name="snackbar_tab_closed">Onglet fermé</string>
    <!-- Text shown in snackbar when user closes all tabs -->
    <string name="snackbar_tabs_closed">Onglets fermés</string>
    <!-- Text shown in snackbar when user closes tabs -->
    <string name="snackbar_message_tabs_closed">Onglets fermés !</string>
    <!-- Text shown in snackbar when user bookmarks a list of tabs -->
    <string name="snackbar_message_bookmarks_saved">Marque-pages enregistrés !</string>
    <!-- Text shown in snackbar action for viewing bookmarks -->
    <string name="snackbar_message_bookmarks_view">Afficher</string>
    <!-- Text shown in snackbar when user adds a site to top sites -->
    <string name="snackbar_added_to_top_sites">Ajouté aux sites principaux !</string>
    <!-- Text shown in snackbar when user closes a private tab -->
    <string name="snackbar_private_tab_closed">Onglet privé fermé</string>
    <!-- Text shown in snackbar when user closes all private tabs -->
    <string name="snackbar_private_tabs_closed">Onglets privés fermés</string>
    <!-- Text shown in snackbar when user deletes all private tabs -->
    <string name="snackbar_private_tabs_deleted">Onglets privés supprimés</string>
    <!-- Text shown in snackbar to undo deleting a tab, top site or collection -->
    <string name="snackbar_deleted_undo">ANNULER</string>

    <!-- Text shown in snackbar when user removes a top site -->
    <string name="snackbar_top_site_removed">Site supprimé</string>
    <!-- Text for action to undo deleting a tab or collection shown in a11y dialog -->
    <string name="a11y_dialog_deleted_undo">Annuler</string>
    <!-- Text for action to confirm deleting a tab or collection shown in a11y dialog -->
    <string name="a11y_dialog_deleted_confirm">Confirmer</string>
    <!-- QR code scanner prompt which appears after scanning a code, but before navigating to it
        First parameter is the name of the app, second parameter is the URL or text scanned-->
    <string name="qr_scanner_confirmation_dialog_message">Autoriser %1$s à ouvrir %2$s</string>
    <!-- QR code scanner prompt dialog positive option to allow navigation to scanned link -->
    <string name="qr_scanner_dialog_positive">AUTORISER</string>
    <!-- QR code scanner prompt dialog positive option to deny navigation to scanned link -->
    <string name="qr_scanner_dialog_negative">REFUSER</string>
    <!-- Tab collection deletion prompt dialog message. Placeholder will be replaced with the collection name -->
    <string name="tab_collection_dialog_message">Voulez-vous vraiment supprimer %1$s ?</string>
    <!-- Collection and tab deletion prompt dialog message. This will show when the last tab from a collection is deleted -->
    <string name="delete_tab_and_collection_dialog_message">La suppression de cet onglet supprimera toute la collection. Vous pouvez créer de nouvelles collections à tout moment.</string>
    <!-- Collection and tab deletion prompt dialog title. Placeholder will be replaced with the collection name. This will show when the last tab from a collection is deleted -->
    <string name="delete_tab_and_collection_dialog_title">Supprimer %1$s ?</string>
    <!-- Tab collection deletion prompt dialog option to delete the collection -->
    <string name="tab_collection_dialog_positive">Supprimer</string>
    <!-- Tab collection deletion prompt dialog option to cancel deleting the collection -->
    <string name="tab_collection_dialog_negative">Annuler</string>
    <!-- Text displayed in a notification when the user enters full screen mode -->
    <string name="full_screen_notification">Mode plein écran activé</string>

    <!-- Message for copying the URL via long press on the toolbar -->
    <string name="url_copied">Adresse web copiée</string>


    <!-- Sample text for accessibility font size -->
    <string name="accessibility_text_size_sample_text_1">Ceci est un exemple de texte. Il vous montre comment le texte apparaîtra lorsque vous augmentez ou diminuez sa taille avec ce paramètre.</string>
    <!-- Summary for Accessibility Text Size Scaling Preference -->
    <string name="preference_accessibility_text_size_summary">Agrandir ou réduire la taille du texte des sites web</string>
    <!-- Title for Accessibility Text Size Scaling Preference -->
    <string name="preference_accessibility_font_size_title">Taille de police</string>

    <!-- Title for Accessibility Text Automatic Size Scaling Preference -->
    <string name="preference_accessibility_auto_size_2">Dimensionnement automatique des polices</string>
    <!-- Summary for Accessibility Text Automatic Size Scaling Preference -->
    <string name="preference_accessibility_auto_size_summary">La taille de la police correspondra à vos paramètres Android. Désactivez cette option pour gérer la taille de la police.</string>

    <!-- Title for the Delete browsing data preference -->
    <string name="preferences_delete_browsing_data">Supprimer les données de navigation</string>
    <!-- Title for the tabs item in Delete browsing data -->
    <string name="preferences_delete_browsing_data_tabs_title_2">Onglets ouverts</string>
    <!-- Subtitle for the tabs item in Delete browsing data, parameter will be replaced with the number of open tabs -->
    <string name="preferences_delete_browsing_data_tabs_subtitle">%d onglets</string>
    <!-- Title for the data and history items in Delete browsing data -->
    <string name="preferences_delete_browsing_data_browsing_data_title">Historique de navigation et données de sites</string>
    <!-- Subtitle for the data and history items in delete browsing data, parameter will be replaced with the
        number of history items the user has -->
    <string name="preferences_delete_browsing_data_browsing_data_subtitle">%d adresses web</string>
    <!-- Title for history items in Delete browsing data -->
    <string name="preferences_delete_browsing_data_browsing_history_title">Historique</string>
    <!-- Subtitle for the history items in delete browsing data, parameter will be replaced with the
        number of history pages the user has -->
    <string name="preferences_delete_browsing_data_browsing_history_subtitle">%d pages</string>
    <!-- Title for the cookies item in Delete browsing data -->
    <string name="preferences_delete_browsing_data_cookies">Cookies</string>
    <!-- Subtitle for the cookies item in Delete browsing data -->
    <string name="preferences_delete_browsing_data_cookies_subtitle">Vous serez déconnecté·e de la plupart des sites</string>
    <!-- Title for the cached images and files item in Delete browsing data -->
    <string name="preferences_delete_browsing_data_cached_files">Images et fichiers mis en cache</string>
    <!-- Subtitle for the cached images and files item in Delete browsing data -->
    <string name="preferences_delete_browsing_data_cached_files_subtitle">Libère de l’espace de stockage</string>
    <!-- Title for the site permissions item in Delete browsing data -->
    <string name="preferences_delete_browsing_data_site_permissions">Permissions des sites</string>
    <!-- Title for the downloads item in Delete browsing data -->
    <string name="preferences_delete_browsing_data_downloads">Téléchargements</string>
    <!-- Text for the button to delete browsing data -->
    <string name="preferences_delete_browsing_data_button">Supprimer les données de navigation</string>

    <!-- Title for the Delete browsing data on quit preference -->
    <string name="preferences_delete_browsing_data_on_quit">Supprimer les données de navigation en quittant</string>
    <!-- Summary for the Delete browsing data on quit preference. "Quit" translation should match delete_browsing_data_on_quit_action translation. -->
    <string name="preference_summary_delete_browsing_data_on_quit">Supprime automatiquement les données de navigation lorsque vous sélectionnez « Quitter » dans le menu principal</string>
    <!-- Summary for the Delete browsing data on quit preference. "Quit" translation should match delete_browsing_data_on_quit_action translation. -->
    <string name="preference_summary_delete_browsing_data_on_quit_2">Supprime automatiquement les données de navigation lorsque vous sélectionnez « Quitter » dans le menu principal</string>
    <!-- Action item in menu for the Delete browsing data on quit feature -->
    <string name="delete_browsing_data_on_quit_action">Quitter</string>

    <!-- Dialog message to the user asking to delete browsing data. -->
    <string name="delete_browsing_data_prompt_message">Cela supprimera toutes vos données de navigation.</string>
    <!-- Dialog message to the user asking to delete browsing data. Parameter will be replaced by app name. -->
    <string name="delete_browsing_data_prompt_message_3">%s supprimera les données de navigation sélectionnées.</string>
    <!-- Text for the cancel button for the data deletion dialog -->
    <string name="delete_browsing_data_prompt_cancel">Annuler</string>
    <!-- Text for the allow button for the data deletion dialog -->
    <string name="delete_browsing_data_prompt_allow">Supprimer</string>
    <!-- Text for the snackbar confirmation that the data was deleted -->
    <string name="preferences_delete_browsing_data_snackbar">Données de navigation supprimées</string>

    <!-- Text for the snackbar to show the user that the deletion of browsing data is in progress -->
    <string name="deleting_browsing_data_in_progress">Suppression des données de navigation…</string>

    <!-- Tips -->
    <!-- text for firefox preview moving tip header "Firefox Preview" and "Firefox Nightly" are intentionally hardcoded -->
    <string name="tip_firefox_preview_moved_header">Firefox Preview est désormais Firefox Nightly</string>
    <!-- text for firefox preview moving tip description -->
    <string name="tip_firefox_preview_moved_description">Firefox Nightly est mis à jour chaque nuit et propose de nouvelles fonctionnalités expérimentales.
Cependant, il peut être moins stable. Téléchargez la version bêta de notre navigateur pour une expérience plus stable.</string>

    <!-- text for firefox preview moving tip button. "Firefox for Android Beta" is intentionally hardcoded -->
    <string name="tip_firefox_preview_moved_button_2">Installer Firefox pour Android Beta</string>

    <!-- text for firefox preview moving tip header. "Firefox Nightly" is intentionally hardcoded -->
    <string name="tip_firefox_preview_moved_header_preview_installed">Firefox Nightly a déménagé</string>

    <!-- text for firefox preview moving tip description -->
    <string name="tip_firefox_preview_moved_description_preview_installed">Cette application ne recevra plus de mises à jour de sécurité. Vous devriez arrêter d’utiliser cette application et utiliser le nouveau Nightly à la place.
\n\nPour transférer vos marque-pages, vos identifiants et votre historique vers une autre application, créez un compte Firefox.</string>
    <!-- text for firefox preview moving tip button  -->
    <string name="tip_firefox_preview_moved_button_preview_installed">Passer à Nightly</string>

    <!-- text for firefox preview moving tip header. "Firefox Nightly" is intentionally hardcoded -->
    <string name="tip_firefox_preview_moved_header_preview_not_installed">Firefox Nightly a déménagé</string>

    <!-- text for firefox preview moving tip description -->
    <string name="tip_firefox_preview_moved_description_preview_not_installed">Cette application ne recevra plus de mises à jour de sécurité. Vous devriez utiliser le nouveau Nightly et arrêter d’utiliser cette application.
\n\nPour transférer vos marque-pages, vos identifiants et votre historique vers une autre application, créez un compte Firefox.</string>
    <!-- text for firefox preview moving tip button  -->
    <string name="tip_firefox_preview_moved_button_preview_not_installed">Obtenir le nouveau Nightly</string>

    <!-- Onboarding -->
    <!-- Text for onboarding welcome message
    The first parameter is the name of the app (e.g. Firefox Preview) -->
    <string name="onboarding_header">Bienvenue dans %s !</string>
    <!-- text for the Firefox Accounts section header -->
    <string name="onboarding_fxa_section_header">Vous avez déjà un compte ?</string>
    <!-- text for the "What's New" onboarding card header -->
    <string name="onboarding_whats_new_header1">Nouveautés</string>
    <!-- text for the "what's new" onboarding card description
    The first parameter is the short name of the app (e.g. Firefox) -->
    <string name="onboarding_whats_new_description">Vous avez des questions sur le nouveau %s ? Vous voulez savoir ce qui a changé ?</string>
    <!-- text for underlined clickable link that is part of "what's new" onboarding card description that links to an FAQ -->
    <string name="onboarding_whats_new_description_linktext">Trouvez des réponses ici</string>

    <!-- text for the Firefox account onboarding sign in card header. The word "Firefox" should not be translated -->
    <string name="onboarding_account_sign_in_header_1">Synchronisez Firefox entre vos appareils</string>
    <!-- Text for the button to learn more about signing in to your Firefox account -->
    <string name="onboarding_manual_sign_in_description">Importez vos marque-pages, votre historique et vos mots de passe dans Firefox sur cet appareil.</string>
    <!-- text for the firefox account onboarding card header when we detect you're already signed in to
        another Firefox browser. (The word `Firefox` should not be translated)
        The first parameter is the email of the detected user's account -->
    <string name="onboarding_firefox_account_auto_signin_header_3">Vous êtes connecté·e en tant que %s sur un autre navigateur Firefox avec cet appareil. Voulez-vous vous connecter avec ce compte ?</string>
    <!-- text for the button to confirm automatic sign-in -->
    <string name="onboarding_firefox_account_auto_signin_confirm">Oui, connectez-moi</string>
    <!-- text for the automatic sign-in button while signing in is in process -->
    <string name="onboarding_firefox_account_signing_in">Connexion en cours…</string>

    <!-- text for the button to manually sign into Firefox account. -->
    <string name="onboarding_firefox_account_sign_in_1">Se connecter</string>
    <!-- text for the button to stay signed out when presented with an option to automatically sign-in. -->
    <string name="onboarding_firefox_account_stay_signed_out">Rester déconnecté·e</string>
    <!-- text to display in the snackbar once account is signed-in -->
    <string name="onboarding_firefox_account_sync_is_on">Synchronisation activée</string>
    <!-- text to display in the snackbar if automatic sign-in fails. user may try again -->
    <string name="onboarding_firefox_account_automatic_signin_failed">Échec de connexion</string>
    <!-- text for the tracking protection onboarding card header -->
    <string name="onboarding_tracking_protection_header_3">Confidentialité toujours assurée</string>
    <!-- text for the tracking protection card description. 'Firefox' intentionally hardcoded here -->
    <string name="onboarding_tracking_protection_description_3">Firefox empêche automatiquement les entreprises de vous suivre secrètement sur le Web.</string>
    <!-- text for tracking protection radio button option for standard level of blocking -->
    <string name="onboarding_tracking_protection_standard_button_2">Standard (par défaut)</string>
    <!-- text for standard blocking option button description -->
    <string name="onboarding_tracking_protection_standard_button_description_3">Équilibré entre protection et performances. Les pages se chargent normalement.</string>
    <!-- text for tracking protection radio button option for strict level of blocking -->
    <string name="onboarding_tracking_protection_strict_button">Strict (recommandé)</string>
    <!-- text for tracking protection radio button option for strict level of blocking -->
    <string name="onboarding_tracking_protection_strict_option">Strict</string>
    <!-- text for strict blocking option button description -->
    <string name="onboarding_tracking_protection_strict_button_description_3">Bloque davantage de traqueurs, accélérant le chargement des pages, mais quelques dysfonctionnements peuvent s’ensuivre.</string>
    <!-- text for the toolbar position card header  -->
    <string name="onboarding_toolbar_placement_header_1">Choisissez l’emplacement de votre barre d’outils</string>
    <!-- text for the toolbar position card description -->
    <string name="onboarding_toolbar_placement_description_1">Placez la barre d’outils à portée de main. Laissez-la en bas ou déplacez-la en haut.</string>
    <!-- text for the private browsing onboarding card header -->
    <string name="onboarding_private_browsing_header">Navigation privée</string>
    <!-- text for the private browsing onboarding card description
    The first parameter is an icon that represents private browsing -->
    <string name="onboarding_private_browsing_description1">Ouvrir un seul onglet privé : appuyez sur l’icône %s.</string>
    <!-- text for the private browsing onboarding card description, explaining how to always using private browsing -->
    <string name="onboarding_private_browsing_always_description">Ouvrir des onglets privés à chaque fois : définissez vos paramètres de navigation privée.</string>
    <!-- text for the private browsing onbording card button, that launches settings -->
    <string name="onboarding_private_browsing_button">Ouvrir les paramètres</string>
    <!-- text for the privacy notice onboarding card header -->
    <string name="onboarding_privacy_notice_header">Votre vie privée</string>
    <!-- text for the privacy notice onboarding card description
    The first parameter is the name of the app (e.g. Firefox Preview) Substitute %s for long browser name. -->
    <string name="onboarding_privacy_notice_description2">Nous avons conçu %s pour vous donner le contrôle de ce que vous partagez en ligne et de ce que vous partagez avec nous.</string>
    <!-- Text for the button to read the privacy notice -->
    <string name="onboarding_privacy_notice_read_button">Consulter notre politique de confidentialité</string>

    <!-- Content description (not visible, for screen readers etc.): Close onboarding screen -->
    <string name="onboarding_close">Fermer</string>

    <!-- text for the button to finish onboarding -->
    <string name="onboarding_finish">Commencer la navigation</string>

    <!-- Onboarding theme -->
    <!-- text for the theme picker onboarding card header -->
    <string name="onboarding_theme_picker_header">Choisissez votre thème</string>
    <!-- text for the theme picker onboarding card description -->
    <string name="onboarding_theme_picker_description_2">Économisez la batterie et votre vue grâce au mode sombre.</string>
    <!-- Automatic theme setting (will follow device setting) -->
    <string name="onboarding_theme_automatic_title">Automatique</string>
    <!-- Summary of automatic theme setting (will follow device setting) -->
    <string name="onboarding_theme_automatic_summary">S’adapte aux paramètres de votre appareil</string>
    <!-- Theme setting for dark mode -->
    <string name="onboarding_theme_dark_title">Thème sombre</string>
    <!-- Theme setting for light mode -->
    <string name="onboarding_theme_light_title">Thème clair</string>

    <!-- Text shown in snackbar when multiple tabs have been sent to device -->
    <string name="sync_sent_tabs_snackbar">Onglets envoyés !</string>
    <!-- Text shown in snackbar when one tab has been sent to device  -->
    <string name="sync_sent_tab_snackbar">Onglet envoyé !</string>
    <!-- Text shown in snackbar when sharing tabs failed  -->
    <string name="sync_sent_tab_error_snackbar">Envoi impossible</string>
    <!-- Text shown in snackbar for the "retry" action that the user has after sharing tabs failed -->
    <string name="sync_sent_tab_error_snackbar_action">RÉESSAYER</string>
    <!-- Title of QR Pairing Fragment -->
    <string name="sync_scan_code">Scanner le code</string>
    <!-- Instructions on how to access pairing -->
    <string name="sign_in_instructions"><![CDATA[Sur votre ordinateur, ouvrez Firefox et accédez à <b>https://firefox.com/pair</b>]]></string>
    <!-- Text shown for sign in pairing when ready -->
    <string name="sign_in_ready_for_scan">Prêt·e à scanner</string>
    <!-- Text shown for settings option for sign with pairing -->
    <string name="sign_in_with_camera">Connectez-vous avec votre appareil photo</string>
    <!-- Text shown for settings option for sign with email -->
    <string name="sign_in_with_email">Utiliser plutôt une adresse électronique</string>
    <!-- Text shown for settings option for create new account text.'Firefox' intentionally hardcoded here.-->
    <string name="sign_in_create_account_text"><![CDATA[Vous n’avez pas de compte ? <u>Créez-en un</u> pour synchroniser Firefox entre vos appareils.]]></string>
    <!-- Text shown in confirmation dialog to sign out of account -->
    <string name="sign_out_confirmation_message">Firefox ne se synchronisera plus avec votre compte, mais ne supprimera aucune de vos données de navigation sur cet appareil.</string>
    <!-- Text shown in confirmation dialog to sign out of account. The first parameter is the name of the app (e.g. Firefox Preview) -->
    <string name="sign_out_confirmation_message_2">%s ne se synchronisera plus avec votre compte, mais ne supprimera aucune donnée de navigation sur cet appareil.</string>
    <!-- Option to continue signing out of account shown in confirmation dialog to sign out of account -->
    <string name="sign_out_disconnect">Se déconnecter</string>
    <!-- Option to cancel signing out shown in confirmation dialog to sign out of account -->
    <string name="sign_out_cancel">Annuler</string>
    <!-- Error message snackbar shown after the user tried to select a default folder which cannot be altered -->
    <string name="bookmark_cannot_edit_root">Impossible de modifier les dossiers par défaut</string>

    <!-- Enhanced Tracking Protection -->
    <!-- Link displayed in enhanced tracking protection panel to access tracking protection settings -->
    <string name="etp_settings">Paramètres de protection</string>
    <!-- Preference title for enhanced tracking protection settings -->
    <string name="preference_enhanced_tracking_protection">Protection renforcée contre le pistage</string>
    <!-- Title for the description of enhanced tracking protection -->
    <string name="preference_enhanced_tracking_protection_explanation_title">Naviguez sans être suivi·e</string>
    <!-- Description of enhanced tracking protection. The first parameter is the name of the application (For example: Fenix) -->
    <string name="preference_enhanced_tracking_protection_explanation">Gardez vos données pour vous. %s vous protège de la plupart des traqueurs les plus courants qui suivent ce que vous faites en ligne.</string>
    <!-- Text displayed that links to website about enhanced tracking protection -->
    <string name="preference_enhanced_tracking_protection_explanation_learn_more">En savoir plus</string>
    <!-- Preference for enhanced tracking protection for the standard protection settings -->
    <string name="preference_enhanced_tracking_protection_standard_default_1">Standard (par défaut)</string>
    <!-- Preference description for enhanced tracking protection for the standard protection settings -->
    <string name="preference_enhanced_tracking_protection_standard_description_4">Équilibré entre protection et performances. Les pages se chargent normalement.</string>
    <!--  Accessibility text for the Standard protection information icon  -->
    <string name="preference_enhanced_tracking_protection_standard_info_button">Ce qui est bloqué par la protection standard contre le pistage</string>
    <!-- Preference for enhanced tracking protection for the strict protection settings -->
    <string name="preference_enhanced_tracking_protection_strict">Stricte</string>
    <!-- Preference description for enhanced tracking protection for the strict protection settings -->
    <string name="preference_enhanced_tracking_protection_strict_description_3">Bloque davantage de traqueurs, accélérant le chargement des pages, mais quelques dysfonctionnements peuvent s’ensuivre.</string>
    <!--  Accessibility text for the Strict protection information icon  -->
    <string name="preference_enhanced_tracking_protection_strict_info_button">Ce qui est bloqué par la protection stricte contre le pistage</string>
    <!-- Preference for enhanced tracking protection for the custom protection settings -->
    <string name="preference_enhanced_tracking_protection_custom">Personnalisée</string>
    <!-- Preference description for enhanced tracking protection for the strict protection settings -->
    <string name="preference_enhanced_tracking_protection_custom_description_2">Choisissez les traqueurs et les scripts à bloquer.</string>
    <!--  Accessibility text for the Strict protection information icon  -->
    <string name="preference_enhanced_tracking_protection_custom_info_button">Ce qui est bloqué par la protection personnalisée contre le pistage</string>
    <!-- Header for categories that are being blocked by current Enhanced Tracking Protection settings -->
    <!-- Preference for enhanced tracking protection for the custom protection settings for cookies-->
    <string name="preference_enhanced_tracking_protection_custom_cookies">Cookies</string>
    <!-- Option for enhanced tracking protection for the custom protection settings for cookies-->
    <string name="preference_enhanced_tracking_protection_custom_cookies_1">Traqueurs intersites et de réseaux sociaux</string>
    <!-- Option for enhanced tracking protection for the custom protection settings for cookies-->
    <string name="preference_enhanced_tracking_protection_custom_cookies_2">Cookies de sites non visités</string>
    <!-- Option for enhanced tracking protection for the custom protection settings for cookies-->
    <string name="preference_enhanced_tracking_protection_custom_cookies_3">Tous les cookies tiers (peut empêcher certains sites de fonctionner)</string>
    <!-- Option for enhanced tracking protection for the custom protection settings for cookies-->
    <string name="preference_enhanced_tracking_protection_custom_cookies_4">Tous les cookies (empêchera des sites de fonctionner)</string>
    <!-- Preference for enhanced tracking protection for the custom protection settings for tracking content -->
    <string name="preference_enhanced_tracking_protection_custom_tracking_content">Contenu utilisé pour le pistage</string>
    <!-- Option for enhanced tracking protection for the custom protection settings for tracking content-->
    <string name="preference_enhanced_tracking_protection_custom_tracking_content_1">Dans tous les onglets</string>
    <!-- Option for enhanced tracking protection for the custom protection settings for tracking content-->
    <string name="preference_enhanced_tracking_protection_custom_tracking_content_2">Uniquement dans les onglets privés</string>
    <!-- Option for enhanced tracking protection for the custom protection settings for tracking content-->
    <string name="preference_enhanced_tracking_protection_custom_tracking_content_3">Uniquement dans les onglets personnalisés</string>
    <!-- Preference for enhanced tracking protection for the custom protection settings -->
    <string name="preference_enhanced_tracking_protection_custom_cryptominers">Mineurs de cryptomonnaies</string>
    <!-- Preference for enhanced tracking protection for the custom protection settings -->
    <string name="preference_enhanced_tracking_protection_custom_fingerprinters">Détecteurs d’empreinte numérique</string>
    <string name="enhanced_tracking_protection_blocked">Bloqués</string>
    <!-- Header for categories that are being not being blocked by current Enhanced Tracking Protection settings -->
    <string name="enhanced_tracking_protection_allowed">Autorisés</string>
    <!-- Category of trackers (social media trackers) that can be blocked by Enhanced Tracking Protection -->
    <string name="etp_social_media_trackers_title">Traqueurs de réseaux sociaux</string>
    <!-- Description of social media trackers that can be blocked by Enhanced Tracking Protection -->
    <string name="etp_social_media_trackers_description">Limite la capacité des réseaux sociaux à pister votre activité de navigation sur le Web.</string>
    <!-- Category of trackers (cross-site tracking cookies) that can be blocked by Enhanced Tracking Protection -->
    <string name="etp_cookies_title">Cookies de pistage intersites</string>
    <!-- Description of cross-site tracking cookies that can be blocked by Enhanced Tracking Protection -->
    <string name="etp_cookies_description">Bloque les cookies que les réseaux publicitaires et les sociétés d’analyse des données utilisent pour compiler vos données de navigation sur de nombreux sites.</string>
    <!-- Category of trackers (cryptominers) that can be blocked by Enhanced Tracking Protection -->
    <string name="etp_cryptominers_title">Mineurs de cryptomonnaies</string>
    <!-- Description of cryptominers that can be blocked by Enhanced Tracking Protection -->
    <string name="etp_cryptominers_description">Empêche les scripts malveillants d’accéder à votre appareil pour « extraire » de l’argent numérique.</string>
    <!-- Category of trackers (fingerprinters) that can be blocked by Enhanced Tracking Protection -->
    <string name="etp_fingerprinters_title">Détecteurs d’empreinte numérique</string>
    <!-- Description of fingerprinters that can be blocked by Enhanced Tracking Protection -->
    <string name="etp_fingerprinters_description">Empêche la collecte de données identifiables de manière unique sur votre appareil et qui peuvent être utilisées à des fins de pistage.</string>
    <!-- Category of trackers (tracking content) that can be blocked by Enhanced Tracking Protection -->
    <string name="etp_tracking_content_title">Contenu utilisé pour le pistage</string>
    <!-- Description of tracking content that can be blocked by Enhanced Tracking Protection -->
    <string name="etp_tracking_content_description">Empêche le chargement des publicités, vidéos et autres contenus d’origine externe au site et contenant du code de pistage. Peut affecter certaines fonctionnalités du site.</string>
    <!-- Enhanced Tracking Protection Onboarding Message shown in a dialog above the toolbar. The first parameter is the name of the application (For example: Fenix) -->
    <string name="etp_onboarding_cfr_message">Quand le bouclier est violet, c’est que %s a bloqué des traqueurs sur le site visité. Appuyez pour en savoir plus.</string>
    <!-- Enhanced Tracking Protection message that protection is currently on for this site -->
    <string name="etp_panel_on">Les protections sont activées pour ce site</string>
    <!-- Enhanced Tracking Protection message that protection is currently off for this site -->
    <string name="etp_panel_off">Les protections sont désactivées pour ce site</string>
    <!-- Header for exceptions list for which sites enhanced tracking protection is always off -->
    <string name="enhanced_tracking_protection_exceptions">La protection renforcée contre le pistage est désactivée pour ces sites web</string>
    <!-- Content description (not visible, for screen readers etc.): Navigate
    back from ETP details (Ex: Tracking content) -->
    <string name="etp_back_button_content_description">Précédent</string>
    <!-- About page Your rights link text -->
    <string name="about_your_rights">Vos droits</string>
    <!-- About page link text to open open source licenses screen -->
    <string name="about_open_source_licenses">Bibliothèques open source que nous utilisons</string>
    <!-- About page link text to open what's new link -->
    <string name="about_whats_new">Nouveautés dans %s</string>
    <!-- Open source licenses page title
    The first parameter is the app name -->
    <string name="open_source_licenses_title">%s | Bibliothèques open source</string>

    <!-- Category of trackers (redirect trackers) that can be blocked by Enhanced Tracking Protection -->
    <string name="etp_redirect_trackers_title">Traqueurs par redirection</string>
    <!-- Description of redirect tracker cookies that can be blocked by Enhanced Tracking Protection -->
    <string name="etp_redirect_trackers_description">Efface les cookies définis par redirection vers des sites web connus pour le pistage.</string>

    <!-- About page link text to open support link -->
    <string name="about_support">Assistance</string>
    <!-- About page link text to list of past crashes (like about:crashes on desktop) -->
    <string name="about_crashes">Plantages</string>
    <!-- About page link text to open privacy notice link -->
    <string name="about_privacy_notice">Politique de confidentialité</string>
    <!-- About page link text to open know your rights link -->
    <string name="about_know_your_rights">Vos droits</string>
    <!-- About page link text to open licensing information link -->
    <string name="about_licensing_information">Informations de licence</string>
    <!-- About page link text to open a screen with libraries that are used -->
    <string name="about_other_open_source_libraries">Bibliothèques utilisées</string>

    <!-- Toast shown to the user when they are activating the secret dev menu
        The first parameter is number of long clicks left to enable the menu -->
    <string name="about_debug_menu_toast_progress">Menu de débogage : encore %1$d clic·s restant·s pour l’activation</string>
    <string name="about_debug_menu_toast_done">Menu de débogage activé</string>

    <!-- Content description of the tab counter toolbar button when one tab is open -->
    <string name="tab_counter_content_description_one_tab">1 onglet</string>
    <!-- Content description of the tab counter toolbar button when multiple tabs are open. First parameter will be replaced with the number of tabs (always more than one) -->
    <string name="tab_counter_content_description_multi_tab">%d onglets</string>

    <!-- Browser long press popup menu -->
    <!-- Copy the current url -->
    <string name="browser_toolbar_long_press_popup_copy">Copier</string>
    <!-- Paste & go the text in the clipboard. '&amp;' is replaced with the ampersand symbol: & -->
    <string name="browser_toolbar_long_press_popup_paste_and_go">Coller et ouvrir</string>
    <!-- Paste the text in the clipboard -->
    <string name="browser_toolbar_long_press_popup_paste">Coller</string>
  
    <!-- Snackbar message shown after an URL has been copied to clipboard. -->
    <string name="browser_toolbar_url_copied_to_clipboard_snackbar">Adresse copiée dans le presse-papiers</string>
  
    <!-- Title text for the Add To Homescreen dialog -->
    <string name="add_to_homescreen_title">Ajouter à l’écran d’accueil</string>
    <!-- Cancel button text for the Add to Homescreen dialog -->
    <string name="add_to_homescreen_cancel">Annuler</string>
    <!-- Add button text for the Add to Homescreen dialog -->
    <string name="add_to_homescreen_add">Ajouter</string>
    <!-- Continue to website button text for the first-time Add to Homescreen dialog -->
    <string name="add_to_homescreen_continue">Continuer vers le site web</string>
    <!-- Placeholder text for the TextView in the Add to Homescreen dialog -->
    <string name="add_to_homescreen_text_placeholder">Nom du raccourci</string>

    <!-- Describes the add to homescreen functionality -->
    <string name="add_to_homescreen_description_2">Vous pouvez facilement ajouter ce site à l’écran d’accueil de votre appareil pour y avoir accès directement et naviguer plus rapidement, comme si vous utilisiez une application.</string>

    <!-- Preference for managing the settings for logins and passwords in Fenix -->
    <string name="preferences_passwords_logins_and_passwords">Identifiants et mots de passe</string>
    <!-- Preference for managing the saving of logins and passwords in Fenix -->
    <string name="preferences_passwords_save_logins">Enregistrer les identifiants et les mots de passe</string>
    <!-- Preference option for asking to save passwords in Fenix -->
    <string name="preferences_passwords_save_logins_ask_to_save">Demander pour enregistrer</string>
    <!-- Preference option for never saving passwords in Fenix -->
    <string name="preferences_passwords_save_logins_never_save">Ne jamais enregistrer</string>
    <!-- Preference for autofilling saved logins in Fenix -->
    <string name="preferences_passwords_autofill">Remplissage automatique</string>
    <!-- Preference for syncing saved logins in Fenix -->
    <string name="preferences_passwords_sync_logins">Synchroniser les identifiants</string>
    <!-- Preference for syncing saved logins in Fenix, when not signed in-->
    <string name="preferences_passwords_sync_logins_across_devices">Synchroniser les identifiants entre vos appareils</string>
    <!-- Syncing saved logins in Fenix needs reconnect to sync -->
    <string name="preferences_passwords_sync_logins_reconnect">Se reconnecter</string>
    <!-- Syncing saved logins in Fenix needs login -->
    <string name="preferences_passwords_sync_logins_sign_in">Se connecter à Sync</string>
    <!-- Preference to access list of saved logins -->
    <string name="preferences_passwords_saved_logins">Identifiants enregistrés</string>
    <!-- Description of empty list of saved passwords. Placeholder is replaced with app name.  -->
    <string name="preferences_passwords_saved_logins_description_empty_text">Les identifiants que vous enregistrez ou synchronisez avec %s s’afficheront ici.</string>
    <!-- Preference to access list of saved logins -->
    <string name="preferences_passwords_saved_logins_description_empty_learn_more_link">En savoir plus sur Sync.</string>
    <!-- Preference to access list of login exceptions that we never save logins for -->
    <string name="preferences_passwords_exceptions">Exceptions</string>
    <!-- Empty description of list of login exceptions that we never save logins for -->
    <string name="preferences_passwords_exceptions_description_empty">Les identifiants et les mots de passe qui ne sont pas enregistrés seront affichés ici.</string>
    <!-- Description of list of login exceptions that we never save logins for -->
    <string name="preferences_passwords_exceptions_description">Les identifiants et les mots de passe ne seront pas enregistrés pour ces sites.</string>
    <!-- Text on button to remove all saved login exceptions -->
    <string name="preferences_passwords_exceptions_remove_all">Supprimer toutes les exceptions</string>
    <!-- Hint for search box in logins list -->
    <string name="preferences_passwords_saved_logins_search">Rechercher des identifiants</string>
    <!-- Option to sort logins list A-Z, alphabetically -->
    <string name="preferences_passwords_saved_logins_alphabetically">Ordre alphabétique</string>
    <!-- Option to sort logins list by most recently used -->
    <string name="preferences_passwords_saved_logins_recently_used">Récemment utilisés</string>
    <!-- The header for the site that a login is for -->
    <string name="preferences_passwords_saved_logins_site">Site</string>
    <!-- The header for the username for a login -->
    <string name="preferences_passwords_saved_logins_username">Nom d’utilisateur</string>
    <!-- The header for the password for a login -->
    <string name="preferences_passwords_saved_logins_password">Mot de passe</string>
    <!-- Message displayed in security prompt to reenter a secret pin to access saved logins -->
    <string name="preferences_passwords_saved_logins_enter_pin">Ressaisissez votre code PIN</string>
    <!-- Message displayed in security prompt to access saved logins -->
    <string name="preferences_passwords_saved_logins_enter_pin_description">Veuillez déverrouiller pour afficher vos identifiants enregistrés</string>
    <!-- Message displayed when a connection is insecure and we detect the user is entering a password -->
    <string name="logins_insecure_connection_warning">Cette connexion n’est pas sécurisée. Les identifiants saisis ici pourraient être compromis.</string>
    <!-- Learn more link that will link to a page with more information displayed when a connection is insecure and we detect the user is entering a password -->
    <string name="logins_insecure_connection_warning_learn_more">En savoir plus</string>
    <!-- Prompt message displayed when Fenix detects a user has entered a password and user decides if Fenix should save it. The first parameter is the name of the application (For example: Fenix)  -->
    <string name="logins_doorhanger_save">Voulez-vous que %s enregistre cet identifiant ?</string>
    <!-- Positive confirmation that Fenix should save the new or updated login -->
    <string name="logins_doorhanger_save_confirmation">Enregistrer</string>
    <!-- Negative confirmation that Fenix should not save the new or updated login -->
    <string name="logins_doorhanger_save_dont_save">Ne pas enregistrer</string>
    <!-- Shown in snackbar to tell user that the password has been copied -->
    <string name="logins_password_copied">Mot de passe copié dans le presse-papiers</string>
    <!-- Shown in snackbar to tell user that the username has been copied -->
    <string name="logins_username_copied">Nom d’utilisateur copié dans le presse-papiers</string>
    <!-- Shown in snackbar to tell user that the site has been copied -->
    <string name="logins_site_copied">Site copié dans le presse-papiers</string>
    <!-- Content Description (for screenreaders etc) read for the button to copy a password in logins-->
    <string name="saved_logins_copy_password">Copier le mot de passe</string>
    <!-- Content Description (for screenreaders etc) read for the button to clear a password while editing a login-->
    <string name="saved_logins_clear_password">Effacer le mot de passe</string>
    <!-- Content Description (for screenreaders etc) read for the button to copy a username in logins -->
    <string name="saved_login_copy_username">Copier le nom d’utilisateur</string>
    <!-- Content Description (for screenreaders etc) read for the button to clear a username while editing a login -->
    <string name="saved_login_clear_username">Effacer le nom d’utilisateur</string>
    <!-- Content Description (for screenreaders etc) read for the button to copy a site in logins -->
    <string name="saved_login_copy_site">Copier le site</string>
    <!-- Content Description (for screenreaders etc) read for the button to open a site in logins -->
    <string name="saved_login_open_site">Ouvrir le site dans le navigateur</string>
    <!-- Content Description (for screenreaders etc) read for the button to reveal a password in logins -->
    <string name="saved_login_reveal_password">Afficher le mot de passe</string>
    <!-- Content Description (for screenreaders etc) read for the button to hide a password in logins -->
    <string name="saved_login_hide_password">Masquer le mot de passe</string>
    <!-- Message displayed in biometric prompt displayed for authentication before allowing users to view their logins -->
    <string name="logins_biometric_prompt_message">Déverrouillez pour afficher vos identifiants enregistrés</string>
    <!-- Title of warning dialog if users have no device authentication set up -->
    <string name="logins_warning_dialog_title">Protégez vos identifiants et mots de passe</string>
    <!-- Message of warning dialog if users have no device authentication set up -->
    <string name="logins_warning_dialog_message">Configurez un schéma de verrouillage, un code PIN ou un mot de passe pour protéger vos identifiants de connexion et mots de passe enregistrés pour le cas où quelqu’un accède à votre appareil.</string>
    <!-- Negative button to ignore warning dialog if users have no device authentication set up -->
    <string name="logins_warning_dialog_later">Plus tard</string>
    <!-- Positive button to send users to set up a pin of warning dialog if users have no device authentication set up -->
    <string name="logins_warning_dialog_set_up_now">Configurer maintenant</string>
    <!-- Title of PIN verification dialog to direct users to re-enter their device credentials to access their logins -->
    <string name="logins_biometric_prompt_message_pin">Déverrouillez votre appareil</string>
    <!-- Title for Accessibility Force Enable Zoom Preference -->
    <string name="preference_accessibility_force_enable_zoom">Zoom pour tous les sites</string>
    <!-- Summary for Accessibility Force Enable Zoom Preference -->
    <string name="preference_accessibility_force_enable_zoom_summary">Activer pour permettre de zoomer avec deux doigts même sur les sites web qui empêchent ce geste.</string>

    <!-- Saved logins sorting strategy menu item -by name- (if selected, it will sort saved logins alphabetically) -->
    <string name="saved_logins_sort_strategy_alphabetically">Nom (A-Z)</string>
    <!-- Saved logins sorting strategy menu item -by last used- (if selected, it will sort saved logins by last used) -->
    <string name="saved_logins_sort_strategy_last_used">Dernière utilisation</string>
    <!-- Content description (not visible, for screen readers etc.): Sort saved logins dropdown menu chevron icon -->
    <string name="saved_logins_menu_dropdown_chevron_icon_content_description">Menu de tri des identifiants</string>

    <!-- Credit Cards Autofill -->
    <!-- Preference and title for managing the settings for credit cards -->
    <string name="preferences_credit_cards">Cartes de paiement</string>
    <!-- Preference for saving and autofilling credit cards -->
    <string name="preferences_credit_cards_save_and_autofill_cards">Enregistrer et remplir automatiquement les cartes</string>
    <!-- Preference summary for saving and autofilling credit card data -->
    <string name="preferences_credit_cards_save_and_autofill_cards_summary">Les données sont chiffrées</string>
    <!-- Preference option for syncing credit cards across devices. This is displayed when the user is not signed into sync -->
    <string name="preferences_credit_cards_sync_cards_across_devices">Synchroniser les cartes entre vos appareils</string>
<<<<<<< HEAD
=======
    <!-- Preference option for syncing credit cards across devices. This is displayed when the user is signed into sync -->
    <string name="preferences_credit_cards_sync_cards">Synchroniser les cartes</string>
>>>>>>> edea181c
    <!-- Preference option for adding a credit card -->
    <string name="preferences_credit_cards_add_credit_card">Ajouter une carte de paiement</string>

    <!-- Preference option for managing saved credit cards -->
    <string name="preferences_credit_cards_manage_saved_cards">Gérer les cartes enregistrées</string>
    <!-- Title of the "Add card" screen -->
    <string name="credit_cards_add_card">Ajouter une carte</string>
<<<<<<< HEAD
=======
    <!-- Title of the "Edit card" screen -->
    <string name="credit_cards_edit_card">Modifier la carte</string>
>>>>>>> edea181c
    <!-- The header for the card number of a credit card -->
    <string name="credit_cards_card_number">Numéro de carte</string>
    <!-- The header for the expiration date of a credit card -->
    <string name="credit_cards_expiration_date">Date d’expiration</string>
    <!-- The header for the name on the credit card -->
    <string name="credit_cards_name_on_card">Nom du titulaire</string>
    <!-- The header for the nickname for a credit card -->
    <string name="credit_cards_card_nickname">Nom de cette carte</string>
<<<<<<< HEAD
=======
    <!-- The text for the "Delete card" menu item for deleting a credit card -->
    <string name="credit_cards_menu_delete_card">Supprimer cette carte</string>
>>>>>>> edea181c
    <!-- The text for the "Delete card" button for deleting a credit card -->
    <string name="credit_cards_delete_card_button">Supprimer la carte</string>
    <!-- The title for the "Save" menu item for saving a credit card -->
    <string name="credit_cards_menu_save">Enregistrer</string>
    <!-- The text for the "Save" button for saving a credit card -->
    <string name="credit_cards_save_button">Enregistrer</string>
    <!-- The text for the "Cancel" button for cancelling adding or updating a credit card -->
    <string name="credit_cards_cancel_button">Annuler</string>

    <!-- Title of the "Saved cards" screen -->
    <string name="credit_cards_saved_cards">Cartes enregistrées</string>

<<<<<<< HEAD
=======
    <!-- Error message for credit card number validation -->
    <string name="credit_cards_number_validation_error_message">Veuillez saisir un numéro de carte bancaire valide</string>

>>>>>>> edea181c
    <!-- Title of the Add search engine screen -->
    <string name="search_engine_add_custom_search_engine_title">Ajouter un moteur de recherche</string>
    <!-- Title of the Edit search engine screen -->
    <string name="search_engine_edit_custom_search_engine_title">Modifier le moteur de recherche</string>
    <!-- Content description (not visible, for screen readers etc.): Title for the button to add a search engine in the action bar -->
    <string name="search_engine_add_button_content_description">Ajouter</string>
    <!-- Content description (not visible, for screen readers etc.): Title for the button to save a search engine in the action bar -->
    <string name="search_engine_add_custom_search_engine_edit_button_content_description">Enregistrer</string>
    <!-- Text for the menu button to edit a search engine -->
    <string name="search_engine_edit">Modifier</string>
    <!-- Text for the menu button to delete a search engine -->
    <string name="search_engine_delete">Supprimer</string>

    <!-- Text for the button to create a custom search engine on the Add search engine screen -->
    <string name="search_add_custom_engine_label_other">Autre</string>
    <!-- Placeholder text shown in the Search Engine Name TextField before a user enters text -->
    <string name="search_add_custom_engine_name_hint">Nom</string>
    <!-- Placeholder text shown in the Search String TextField before a user enters text -->
    <string name="search_add_custom_engine_search_string_hint">Chaîne de recherche à utiliser</string>
    <!-- Description text for the Search String TextField. The %s is part of the string -->
    <string name="search_add_custom_engine_search_string_example">Remplacer les termes de la recherche par « %s ». Par exemple :\nhttps://www.google.com/search?q=%s</string>
    <!-- Text for the button to learn more about adding a custom search engine -->
    <string name="search_add_custom_engine_learn_more_label">En savoir plus</string>

    <!-- Accessibility description for the form in which details about the custom search engine are entered -->
    <string name="search_add_custom_engine_form_description">Détails du moteur de recherche personnalisé</string>
    <!-- Accessibility description for the 'Learn more' link -->
    <string name="search_add_custom_engine_learn_more_description">Lien pour en savoir plus</string>

    <!-- Text shown when a user leaves the name field empty -->
    <string name="search_add_custom_engine_error_empty_name">Saisissez le nom du moteur de recherche</string>
    <!-- Text shown when a user tries to add a search engine that already exists -->
    <string name="search_add_custom_engine_error_existing_name">Il existe déjà un moteur de recherche nommé « %s ».</string>
    <!-- Text shown when a user leaves the search string field empty -->
    <string name="search_add_custom_engine_error_empty_search_string">Saisissez la chaîne de recherche</string>
    <!-- Text shown when a user leaves out the required template string -->
    <string name="search_add_custom_engine_error_missing_template">Vérifiez que la chaîne de recherche suit le format de l’exemple</string>
    <!-- Text shown when we aren't able to validate the custom search query. The first parameter is the url of the custom search engine -->
    <string name="search_add_custom_engine_error_cannot_reach">Erreur de connexion à « %s »</string>
    <!-- Text shown when a user creates a new search engine -->
    <string name="search_add_custom_engine_success_message">%s : création effectuée</string>
    <!-- Text shown when a user successfully edits a custom search engine -->
    <string name="search_edit_custom_engine_success_message">%s : enregistrement effectué</string>
    <!-- Text shown when a user successfully deletes a custom search engine -->
    <string name="search_delete_search_engine_success_message">%s : suppression effectuée</string>

    <!-- Title text shown for the migration screen to the new browser. Placeholder replaced with app name -->
    <string name="migration_title">Bienvenue dans un tout nouveau %s</string>
    <!-- Description text followed by a list of things migrating (e.g. Bookmarks, History). Placeholder replaced with app name-->
    <string name="migration_description">Un navigateur entièrement repensé vous attend, avec des performances et des fonctionnalités améliorées pour vous aider à faire plus en ligne.\n\nVeuillez patienter pendant que nous mettons à jour %s :</string>
    <!-- Text on the disabled button while in progress. Placeholder replaced with app name -->
    <string name="migration_updating_app_button_text">Mise à jour de %s…</string>
    <!-- Text on the enabled button. Placeholder replaced with app name-->
    <string name="migration_update_app_button">Démarrer %s</string>
    <!-- Accessibility description text for a completed migration item -->
    <string name="migration_icon_description">Migration terminée</string>
    <!--Text on list of migrated items (e.g. Settings, History, etc.)-->
    <string name="migration_text_passwords">Mots de passe</string>

    <!-- Heading for the instructions to allow a permission -->
    <string name="phone_feature_blocked_intro">Pour l’autoriser :</string>
    <!-- First step for the allowing a permission -->
    <string name="phone_feature_blocked_step_settings">1. Accédez aux paramètres Android</string>
    <!-- Second step for the allowing a permission -->
    <string name="phone_feature_blocked_step_permissions"><![CDATA[2. Appuyez sur <b>Autorisations</b>]]></string>
    <!-- Third step for the allowing a permission (Fore example: Camera) -->
    <string name="phone_feature_blocked_step_feature"><![CDATA[3. Activez <b>%1$s</b>]]></string>

    <!-- Label that indicates a site is using a secure connection -->
    <string name="quick_settings_sheet_secure_connection">Connexion sécurisée</string>
    <!-- Label that indicates a site is using a insecure connection -->
    <string name="quick_settings_sheet_insecure_connection">Connexion non sécurisée</string>
    <!-- Confirmation message for a dialog confirming if the user wants to delete all the permissions for all sites-->
    <string name="confirm_clear_permissions_on_all_sites">Voulez-vous vraiment supprimer toutes les autorisations pour tous les sites ?</string>
    <!-- Confirmation message for a dialog confirming if the user wants to delete all the permissions for a site-->
    <string name="confirm_clear_permissions_site">Voulez-vous vraiment supprimer toutes les autorisations pour ce site ?</string>
    <!-- Confirmation message for a dialog confirming if the user wants to set default value a permission for a site-->
    <string name="confirm_clear_permission_site">Voulez-vous vraiment supprimer cette autorisation pour ce site ?</string>
    <!-- label shown when there are not site exceptions to show in the site exception settings -->
    <string name="no_site_exceptions">Aucune exception de site</string>
    <!-- Label for the Pocket default top site -->
    <string name="pocket_top_articles">Articles principaux</string>
    <!-- Bookmark deletion confirmation -->
    <string name="bookmark_deletion_confirmation">Voulez-vous vraiment supprimer ce marque-page ?</string>
    <!-- Browser menu button that adds a top site to the home fragment -->
    <string name="browser_menu_add_to_top_sites">Ajouter aux sites principaux</string>
    <!-- text shown before the issuer name to indicate who its verified by, parameter is the name of
     the certificate authority that verified the ticket-->
    <string name="certificate_info_verified_by">Vérifié par : %1$s</string>
    <!-- Login overflow menu delete button -->
    <string name="login_menu_delete_button">Supprimer</string>
    <!-- Login overflow menu edit button -->
    <string name="login_menu_edit_button">Modifier</string>
    <!-- Message in delete confirmation dialog for logins -->
    <string name="login_deletion_confirmation">Voulez-vous vraiment supprimer cet identifiant ?</string>
    <!-- Positive action of a dialog asking to delete  -->
    <string name="dialog_delete_positive">Supprimer</string>
    <!--  The saved login options menu description. -->
    <string name="login_options_menu">Options de l’identifiant</string>
    <!--  The editable text field for a login's web address. -->
    <string name="saved_login_hostname_description">Le champ de texte modifiable pour l’adresse web de l’identifiant.</string>
    <!--  The editable text field for a login's username. -->
    <string name="saved_login_username_description">Le champ de texte modifiable pour le nom d’utilisateur de l’identifiant.</string>
    <!--  The editable text field for a login's password. -->
    <string name="saved_login_password_description">Le champ de texte modifiable pour le mot de passe de l’identifiant.</string>
    <!--  The button description to save changes to an edited login. -->
    <string name="save_changes_to_login">Enregistrez les modifications de l’identifiant.</string>
    <!--  The button description to discard changes to an edited login. -->
    <string name="discard_changes">Annuler les modifications</string>
    <!--  The page title for editing a saved login. -->
    <string name="edit">Modifier</string>
    <!--  The error message in edit login view when password field is blank. -->
    <string name="saved_login_password_required">Mot de passe requis</string>
    <!-- Voice search button content description  -->
    <string name="voice_search_content_description">Recherche vocale</string>
    <!-- Voice search prompt description displayed after the user presses the voice search button -->
    <string name="voice_search_explainer">Vous pouvez parler</string>

    <!--  The error message in edit login view when a duplicate username exists. -->
    <string name="saved_login_duplicate">Un identifiant avec ce nom d’utilisateur existe déjà</string>

    <!-- Synced Tabs -->
    <!-- Text displayed to ask user to connect another device as no devices found with account -->
    <string name="synced_tabs_connect_another_device">Connectez un autre appareil.</string>
    <!-- Text displayed asking user to re-authenticate -->
    <string name="synced_tabs_reauth">Veuillez vous authentifier à nouveau.</string>
    <!-- Text displayed when user has disabled tab syncing in Firefox Sync Account -->
    <string name="synced_tabs_enable_tab_syncing">Veuillez activer la synchronisation des onglets.</string>
    <!-- Text displayed when user has no tabs that have been synced -->
    <string name="synced_tabs_no_tabs">Vous n’avez aucun onglet ouvert dans Firefox sur vos autres appareils.</string>
    <!-- Text displayed in the synced tabs screen when a user is not signed in to Firefox Sync describing Synced Tabs -->
    <string name="synced_tabs_sign_in_message">Affichez la liste des onglets de vos autres appareils.</string>
    <!-- Text displayed on a button in the synced tabs screen to link users to sign in when a user is not signed in to Firefox Sync -->
    <string name="synced_tabs_sign_in_button">Se connecter pour synchroniser</string>

    <!-- The text displayed when a synced device has no tabs to show in the list of Synced Tabs. -->
    <string name="synced_tabs_no_open_tabs">Aucun onglet ouvert</string>

    <!-- Top Sites -->
    <!-- Title text displayed in the dialog when top sites limit is reached. -->
    <string name="top_sites_max_limit_title">Nombre maximal de sites atteint</string>
    <!-- Content description text displayed in the dialog when top sites limit is reached. -->
    <string name="top_sites_max_limit_content_2">Pour ajouter un nouveau site principal, supprimez-en un autre. Faites un appui long sur le site et sélectionnez supprimer.</string>
    <!-- Confirmation dialog button text when top sites limit is reached. -->
    <string name="top_sites_max_limit_confirmation_button">J’ai compris</string>

    <!-- Label for the show most visited sites preference -->
    <string name="top_sites_toggle_top_frecent_sites">Afficher les sites les plus visités</string>

    <!-- Title text displayed in the rename top site dialog. -->
	<string name="top_sites_rename_dialog_title">Nom</string>
	<!-- Hint for renaming title of a top site -->
	<string name="top_site_name_hint">Nom du site principal</string>
	<!-- Button caption to confirm the renaming of the top site. -->
	<string name="top_sites_rename_dialog_ok">OK</string>
	<!-- Dialog button text for canceling the rename top site prompt. -->
	<string name="top_sites_rename_dialog_cancel">Annuler</string>

    <!-- Default browser experiment -->
    <string name="default_browser_experiment_card_text">Faites en sorte que les liens des sites web, des courriels et des messages s’ouvrent automatiquement dans Firefox.</string>

    <!-- Content description for close button in collection placeholder. -->
    <string name="remove_home_collection_placeholder_content_description">Supprimer</string>

    <!-- Content description radio buttons with a link to more information -->
    <string name="radio_preference_info_content_description">Cliquez pour plus de précisions</string>

    </resources><|MERGE_RESOLUTION|>--- conflicted
+++ resolved
@@ -1003,11 +1003,6 @@
     <string name="share_link_all_apps_subheader">Toutes les actions</string>
     <!-- Sub-header in the dialog to share a link to an app from the most-recent sorted list -->
     <string name="share_link_recent_apps_subheader">Récemment utilisés</string>
-<<<<<<< HEAD
-    <!-- An string shown when an account is signed in where %1$s is a placeholder for the email-->
-    <string name="sync_signed_as">Connecté·e en tant que %1$s</string>
-=======
->>>>>>> edea181c
     <!-- An option from the three dot menu to into sync -->
     <string name="sync_menu_sign_in">Se connecter pour synchroniser</string>
     <!-- An option from the share dialog to sign into sync -->
@@ -1588,11 +1583,8 @@
     <string name="preferences_credit_cards_save_and_autofill_cards_summary">Les données sont chiffrées</string>
     <!-- Preference option for syncing credit cards across devices. This is displayed when the user is not signed into sync -->
     <string name="preferences_credit_cards_sync_cards_across_devices">Synchroniser les cartes entre vos appareils</string>
-<<<<<<< HEAD
-=======
     <!-- Preference option for syncing credit cards across devices. This is displayed when the user is signed into sync -->
     <string name="preferences_credit_cards_sync_cards">Synchroniser les cartes</string>
->>>>>>> edea181c
     <!-- Preference option for adding a credit card -->
     <string name="preferences_credit_cards_add_credit_card">Ajouter une carte de paiement</string>
 
@@ -1600,11 +1592,8 @@
     <string name="preferences_credit_cards_manage_saved_cards">Gérer les cartes enregistrées</string>
     <!-- Title of the "Add card" screen -->
     <string name="credit_cards_add_card">Ajouter une carte</string>
-<<<<<<< HEAD
-=======
     <!-- Title of the "Edit card" screen -->
     <string name="credit_cards_edit_card">Modifier la carte</string>
->>>>>>> edea181c
     <!-- The header for the card number of a credit card -->
     <string name="credit_cards_card_number">Numéro de carte</string>
     <!-- The header for the expiration date of a credit card -->
@@ -1613,11 +1602,8 @@
     <string name="credit_cards_name_on_card">Nom du titulaire</string>
     <!-- The header for the nickname for a credit card -->
     <string name="credit_cards_card_nickname">Nom de cette carte</string>
-<<<<<<< HEAD
-=======
     <!-- The text for the "Delete card" menu item for deleting a credit card -->
     <string name="credit_cards_menu_delete_card">Supprimer cette carte</string>
->>>>>>> edea181c
     <!-- The text for the "Delete card" button for deleting a credit card -->
     <string name="credit_cards_delete_card_button">Supprimer la carte</string>
     <!-- The title for the "Save" menu item for saving a credit card -->
@@ -1630,12 +1616,9 @@
     <!-- Title of the "Saved cards" screen -->
     <string name="credit_cards_saved_cards">Cartes enregistrées</string>
 
-<<<<<<< HEAD
-=======
     <!-- Error message for credit card number validation -->
     <string name="credit_cards_number_validation_error_message">Veuillez saisir un numéro de carte bancaire valide</string>
 
->>>>>>> edea181c
     <!-- Title of the Add search engine screen -->
     <string name="search_engine_add_custom_search_engine_title">Ajouter un moteur de recherche</string>
     <!-- Title of the Edit search engine screen -->
