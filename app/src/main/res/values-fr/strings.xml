<?xml version="1.0" encoding="utf-8"?>
<resources>


    <!-- App name for private browsing mode. The first parameter is the name of the app defined in app_name (for example: Fenix)-->
    <string name="app_name_private_5">%s privé</string>
    <!-- App name for private browsing mode. The first parameter is the name of the app defined in app_name (for example: Fenix)-->
    <string name="app_name_private_4">%s (nav. privée)</string>

    <!-- Home Fragment -->
    <!-- Content description (not visible, for screen readers etc.): "Three dot" menu button. -->
    <string name="content_description_menu">Plus d’options</string>
    <!-- Content description (not visible, for screen readers etc.): "Private Browsing" menu button. -->
    <string name="content_description_private_browsing_button">Activer la navigation privée</string>
    <!-- Content description (not visible, for screen readers etc.): "Private Browsing" menu button. -->
    <string name="content_description_disable_private_browsing_button">Désactiver la navigation privée</string>
    <!-- Placeholder text shown in the search bar before a user enters text -->
    <string name="search_hint">Recherche ou adresse</string>

    <!-- No Open Tabs Message Description -->
    <string name="no_open_tabs_description">Vos onglets ouverts seront affichés ici.</string>

    <!-- No Private Tabs Message Description -->
    <string name="no_private_tabs_description">Les onglets privés sont affichés ici.</string>

    <!-- Message announced to the user when tab tray is selected with 1 tab -->
    <string name="open_tab_tray_single">1 onglet ouvert. Appuyez pour changer d’onglet.</string>
    <!-- Message announced to the user when tab tray is selected with 0 or 2+ tabs -->
    <string name="open_tab_tray_plural">%1$s onglets ouverts. Appuyez pour changer d’onglet.</string>

    <!-- Tab tray multi select title in app bar. The first parameter is the number of tabs selected -->
    <string name="tab_tray_multi_select_title">%1$d sélectionnés</string>
    <!-- Label of button in create collection dialog for creating a new collection  -->
    <string name="tab_tray_add_new_collection">Créer une nouvelle collection</string>
    <!-- Label of editable text in create collection dialog for naming a new collection  -->
    <string name="tab_tray_add_new_collection_name">Nom</string>
    <!-- Label of button in save to collection dialog for selecting a current collection  -->
    <string name="tab_tray_select_collection">Sélectionner une collection</string>
    <!-- Content description for close button while in multiselect mode in tab tray -->
    <string name="tab_tray_close_multiselect_content_description">Quitter le mode de sélection multiple</string>
    <!-- Content description for save to collection button while in multiselect mode in tab tray -->
    <string name="tab_tray_collection_button_multiselect_content_description">Enregistrer les onglets sélectionnés dans une collection</string>
    <!-- Content description for checkmark while tab is selected while in multiselect mode in tab tray. The first parameter is the title of the tab selected -->
    <string name="tab_tray_item_selected_multiselect_content_description">%1$s sélectionné</string>
    <!-- Content description when tab is unselected while in multiselect mode in tab tray. The first parameter is the title of the tab unselected -->
    <string name="tab_tray_item_unselected_multiselect_content_description">%1$s désélectionné</string>
    <!-- Content description announcement when exiting multiselect mode in tab tray -->
    <string name="tab_tray_exit_multiselect_content_description">Sortie du mode de sélection multiple</string>
    <!-- Content description announcement when entering multiselect mode in tab tray -->
    <string name="tab_tray_enter_multiselect_content_description">Mode de sélection multiple activé, sélectionnez les onglets à enregistrer dans une collection</string>
    <!-- Content description on checkmark while tab is selected in multiselect mode in tab tray -->
    <string name="tab_tray_multiselect_selected_content_description">Sélectionné</string>

    <!-- Home - Recently saved bookmarks -->
    <!-- Title for the home screen section with recently saved bookmarks. -->
    <string name="recently_saved_bookmarks">Récemment enregistrés</string>
    <!-- Content description for the recently saved bookmarks section on the home screen. -->
    <string name="recently_saved_bookmarks_content_description">Marque-pages récemment enregistrés</string>
    <!-- Title for the button which navigates the user to show all of their saved bookmarks. -->
    <string name="recently_saved_show_all">Tout afficher</string>
    <!-- Content description for the button which navigates the user to show all of their saved bookmarks. -->
    <string name="recently_saved_show_all_content_description">Bouton Afficher tous les marque-pages enregistrés</string>

    <!-- About content. The first parameter is the name of the application. (For example: Fenix) -->
    <string name="about_content">%1$s est réalisé par Mozilla.</string>

    <!-- Private Browsing -->
    <!-- Title for private session option -->
    <string name="private_browsing_title">Vous êtes en session privée</string>
    <!-- Explanation for private browsing displayed to users on home view when they first enable private mode
        The first parameter is the name of the app defined in app_name (for example: Fenix) -->
    <string name="private_browsing_placeholder_description_2">%1$s efface vos historiques de recherche et de navigation des onglets privés lorsque vous les fermez ou quittez l’application. Bien que cela ne vous rende pas anonyme sur les sites web ni pour votre fournisseur d’accès à Internet, cela vous permet de garder confidentielle votre activité en ligne pour toutes les autres personnes qui utiliseraient votre appareil.</string>
    <string name="private_browsing_common_myths">Principales idées reçues sur la navigation privée</string>
    <!-- Delete session button to erase your history in a private session -->
    <string name="private_browsing_delete_session">Supprimer la session</string>

    <!-- Private mode shortcut "contextual feature recommendation" (CFR) -->
    <!-- Text for the main message -->
    <string name="cfr_message">Ajoutez un raccourci pour ouvrir des onglets privés depuis votre écran d’accueil.</string>
    <!-- Text for the positive button -->
    <string name="cfr_pos_button_text">Ajouter un raccourci</string>
    <!-- Text for the negative button -->
    <string name="cfr_neg_button_text">Non merci</string>

    <!-- Open in App "contextual feature recommendation" (CFR) -->
    <!-- Text for the info message. 'Firefox' intentionally hardcoded here.-->
    <string name="open_in_app_cfr_info_message">Vous pouvez configurer Firefox pour ouvrir automatiquement les liens dans des applications.</string>
    <!-- Text for the positive action button -->
    <string name="open_in_app_cfr_positive_button_text">Ouvrir les paramètres</string>

    <!-- Text for the negative action button -->
    <string name="open_in_app_cfr_negative_button_text">Ignorer</string>

    <!-- Text for the info dialog when camera permissions have been denied but user tries to access a camera feature. -->
    <string name="camera_permissions_needed_message">Accès à la caméra nécessaire. Accédez aux paramètres Android, appuyez sur Autorisations, puis sur Autoriser.</string>
    <!-- Text for the positive action button to go to Android Settings to grant permissions. -->
    <string name="camera_permissions_needed_positive_button_text">Ouvrir les paramètres</string>
    <!-- Text for the negative action button to dismiss the dialog. -->
    <string name="camera_permissions_needed_negative_button_text">Ignorer</string>

    <!-- Text for the banner message to tell users about our auto close feature. -->
    <string name="tab_tray_close_tabs_banner_message">Configurez les onglets ouverts pour qu’ils se ferment automatiquement lorsqu’ils n’ont pas été vus depuis les derniers jours, semaines ou mois.</string>
    <!-- Text for the positive action button to go to Settings for auto close tabs. -->
    <string name="tab_tray_close_tabs_banner_positive_button_text">Afficher les options</string>
    <!-- Text for the negative action button to dismiss the Close Tabs Banner. -->
    <string name="tab_tray_close_tabs_banner_negative_button_text">Ignorer</string>

    <!-- Home screen icons - Long press shortcuts -->
    <!-- Shortcut action to open new tab -->
    <string name="home_screen_shortcut_open_new_tab_2">Nouvel onglet</string>
    <!-- Shortcut action to open new private tab -->
    <string name="home_screen_shortcut_open_new_private_tab_2">Nouvel onglet nav. privée</string>

    <!-- Heading for the Top Sites block -->
    <string name="home_screen_top_sites_heading">Sites principaux</string>

    <!-- Recent Tabs -->
    <!-- Header text for jumping back into the recent tab in the home screen -->
    <string name="recent_tabs_header">Revenir dans cet onglet</string>
    <!-- Button text for showing all the tabs in the tabs tray -->
    <string name="recent_tabs_show_all">Tout afficher</string>

    <!-- Browser Fragment -->
    <!-- Content description (not visible, for screen readers etc.): Navigate to open tabs -->
    <string name="browser_tabs_button">Onglets ouverts</string>
    <!-- Content description (not visible, for screen readers etc.): Navigate backward (browsing history) -->
    <string name="browser_menu_back">Page précédente</string>
    <!-- Content description (not visible, for screen readers etc.): Navigate forward (browsing history) -->
    <string name="browser_menu_forward">Page suivante</string>
    <!-- Content description (not visible, for screen readers etc.): Refresh current website -->
    <string name="browser_menu_refresh">Actualiser</string>
    <!-- Content description (not visible, for screen readers etc.): Stop loading current website -->
    <string name="browser_menu_stop">Arrêter</string>
    <!-- Content description (not visible, for screen readers etc.): Bookmark the current page -->
    <string name="browser_menu_bookmark">Marque-page</string>
    <!-- Content description (not visible, for screen readers etc.): Un-bookmark the current page -->
    <string name="browser_menu_edit_bookmark">Modifier le marque-page</string>
    <!-- Browser menu button that opens the addon manager -->
    <string name="browser_menu_add_ons">Modules complémentaires</string>
    <!-- Browser menu button that opens the addon extensions manager -->
    <string name="browser_menu_extensions">Extensions</string>
    <!-- Text displayed when there are no add-ons to be shown -->
    <string name="no_add_ons">Aucun module ici</string>
    <!-- Browser menu button that sends a user to help articles -->
    <string name="browser_menu_help">Aide</string>
    <!-- Browser menu button that sends a to a the what's new article -->
    <string name="browser_menu_whats_new">Nouveautés</string>
    <!-- Browser menu button that opens the settings menu -->
    <string name="browser_menu_settings">Paramètres</string>
    <!-- Browser menu button that opens a user's library -->
    <string name="browser_menu_library">Bibliothèque</string>
    <!-- Browser menu toggle that requests a desktop site -->
    <string name="browser_menu_desktop_site">Version ordinateur</string>
    <!-- Browser menu toggle that adds a shortcut to the site on the device home screen. -->
    <string name="browser_menu_add_to_homescreen">Ajouter à l’écran d’accueil</string>
    <!-- Browser menu toggle that installs a Progressive Web App shortcut to the site on the device home screen. -->
    <string name="browser_menu_install_on_homescreen">Installer</string>
    <!-- Menu option on the toolbar that takes you to synced tabs page-->
    <string name="synced_tabs">Onglets synchronisés</string>
    <!-- Content description (not visible, for screen readers etc.) for the Resync tabs button -->
    <string name="resync_button_content_description">Resynchroniser</string>
    <!-- Browser menu button that opens the find in page menu -->
    <string name="browser_menu_find_in_page">Rechercher dans la page</string>
    <!-- Browser menu button that creates a private tab -->
    <string name="browser_menu_private_tab">Onglet privé</string>
    <!-- Browser menu button that saves the current tab to a collection -->
    <string name="browser_menu_save_to_collection_2">Enregistrer dans une collection</string>
    <!-- Browser menu button that open a share menu to share the current site -->
    <string name="browser_menu_share">Partager</string>
    <!-- Share menu title, displayed when a user is sharing their current site -->
    <string name="menu_share_with">Partager avec…</string>
    <!-- Browser menu button shown in custom tabs that opens the current tab in Fenix
        The first parameter is the name of the app defined in app_name (for example: Fenix) -->
    <string name="browser_menu_open_in_fenix">Ouvrir avec %1$s</string>

    <!-- Browser menu text shown in custom tabs to indicate this is a Fenix tab
        The first parameter is the name of the app defined in app_name (for example: Fenix) -->
    <string name="browser_menu_powered_by">FONCTIONNE GRÂCE À %1$s</string>

    <!-- Browser menu text shown in custom tabs to indicate this is a Fenix tab
        The first parameter is the name of the app defined in app_name (for example: Fenix) -->
    <string name="browser_menu_powered_by2">Fonctionne grâce à %1$s</string>
    <!-- Browser menu button to put the current page in reader mode -->
    <string name="browser_menu_read">Mode lecture</string>
    <!-- Browser menu button content description to close reader mode and return the user to the regular browser -->
    <string name="browser_menu_read_close">Quitter le mode lecture</string>
    <!-- Browser menu button to open the current page in an external app -->
    <string name="browser_menu_open_app_link">Ouvrir dans une application</string>
    <!-- Browser menu button to configure reader mode appearance e.g. the used font type and size -->
    <string name="browser_menu_read_appearance">Apparence</string>

    <!-- Browser menu button to show reader view appearance controls e.g. the used font type and size -->
    <string name="browser_menu_customize_reader_view">Personnaliser le mode lecture</string>
    <!-- Browser menu label for adding a bookmark -->
    <string name="browser_menu_add">Ajouter</string>
    <!-- Browser menu label for editing a bookmark -->
    <string name="browser_menu_edit">Modifier</string>

    <!-- Browser Toolbar -->
    <!-- Content description for the Home screen button on the browser toolbar -->
    <string name="browser_toolbar_home">Écran d’accueil</string>

    <!-- Error message to show when the user tries to access a scheme not
        handled by the app (Ex: blob, tel etc) -->
    <string name="unknown_scheme_error_message">Impossible de se connecter. Schéma d’URL inconnu.</string>

    <!-- Locale Settings Fragment -->
    <!-- Content description for tick mark on selected language -->
    <string name="a11y_selected_locale_content_description">Langue sélectionnée</string>
    <!-- Content description for search icon -->
    <string name="a11y_search_icon_content_description">Rechercher</string>
    <!-- Text for default locale item -->
    <string name="default_locale_text">Utiliser la langue de l’appareil</string>
    <!-- Placeholder text shown in the search bar before a user enters text -->
    <string name="locale_search_hint">Rechercher une langue</string>

    <!-- Search Fragment -->
    <!-- Button in the search view that lets a user search by scanning a QR code -->
    <string name="search_scan_button">Scanner</string>
    <!-- Button in the search view that lets a user change their search engine -->
    <string name="search_engine_button">Moteur de recherche</string>
    <!-- Button in the search view when shortcuts are displayed that takes a user to the search engine settings -->
    <string name="search_shortcuts_engine_settings">Paramètres du moteur de recherche</string>
    <!-- Header displayed when selecting a shortcut search engine -->
    <string name="search_engines_search_with">Pour cette fois-ci, rechercher avec :</string>
    <!-- Button in the search view that lets a user navigate to the site in their clipboard -->
    <string name="awesomebar_clipboard_title">Remplir depuis le presse-papiers</string>

    <!-- Button in the search suggestions onboarding that allows search suggestions in private sessions -->
    <string name="search_suggestions_onboarding_allow_button">Autoriser</string>
    <!-- Button in the search suggestions onboarding that does not allow search suggestions in private sessions -->
    <string name="search_suggestions_onboarding_do_not_allow_button">Ne pas autoriser</string>
    <!-- Search suggestion onboarding hint title text -->
    <string name="search_suggestions_onboarding_title">Autoriser les suggestions de recherche dans les sessions privées ?</string>
    <!-- Search suggestion onboarding hint description text, first parameter is the name of the app defined in app_name (for example: Fenix)-->
    <string name="search_suggestions_onboarding_text">%s enverra tout ce que vous saisirez dans la barre d’adresse à votre moteur de recherche par défaut.</string>
    <!-- Search suggestion onboarding hint Learn more link text -->
    <string name="search_suggestions_onboarding_learn_more_link">En savoir plus</string>

    <!-- Search engine suggestion title text. The first parameter is the name of teh suggested engine-->
    <string name="search_engine_suggestions_title">Recherche %s</string>
    <!-- Search engine suggestion description text -->
    <string name="search_engine_suggestions_description">Recherchez directement depuis la barre d’adresse</string>

    <!-- Search Widget -->
    <!-- Content description for searching with a widget. Firefox is intentionally hardcoded.-->
    <string name="search_widget_content_description">Ouvrir un nouvel onglet dans Firefox</string>
    <!-- Text preview for smaller sized widgets -->
    <string name="search_widget_text_short">Rechercher</string>
    <!-- Text preview for larger sized widgets -->
    <string name="search_widget_text_long">Rechercher sur le Web</string>

    <!-- Content description (not visible, for screen readers etc.): Voice search -->
    <string name="search_widget_voice">Recherche vocale</string>

    <!-- Preferences -->
    <!-- Title for the settings page-->
    <string name="settings">Paramètres</string>

    <!-- Preference category for basic settings -->
    <string name="preferences_category_basics">Paramètres de base</string>
    <!-- Preference category for general settings -->
    <string name="preferences_category_general">Général</string>
    <!-- Preference category for all links about Fenix -->
    <string name="preferences_category_about">À propos</string>
    <!-- Preference for settings related to changing the default search engine -->
    <string name="preferences_default_search_engine">Moteur de recherche par défaut</string>
    <!-- Preference for settings related to Search -->
    <string name="preferences_search">Recherche</string>
    <!-- Preference for settings related to Search address bar -->
    <string name="preferences_search_address_bar">Barre d’adresse</string>
    <!-- Preference linking to help about Fenix -->
    <string name="preferences_help">Aide</string>
    <!-- Preference link to rating Fenix on the Play Store -->
    <string name="preferences_rate">Attribuer une note sur Google Play</string>
    <!-- Preference for giving feedback about Fenix -->
    <string name="preferences_feedback">Donner votre avis</string>
    <!-- Preference linking to about page for Fenix
        The first parameter is the name of the app defined in app_name (for example: Fenix) -->
    <string name="preferences_about">À propos de %1$s</string>
    <!-- Preference linking to the your rights SUMO page -->
    <string name="preferences_your_rights">Droits de l’utilisateur</string>
    <!-- Preference for settings related to saved passwords -->
    <string name="preferences_passwords">Mots de passe</string>
    <!-- Preference for settings related to saved credit cards and addresses -->
    <string name="preferences_credit_cards_addresses">Cartes bancaires et adresses</string>
    <!-- Preference for settings related to changing the default browser -->
    <string name="preferences_set_as_default_browser">Définir comme navigateur par défaut</string>
    <!-- Preference category for advanced settings -->
    <string name="preferences_category_advanced">Avancés</string>
    <!-- Preference category for privacy settings -->
    <string name="preferences_category_privacy">Vie privée</string>
    <!-- Preference category for privacy and security settings -->
    <string name="preferences_category_privacy_security">Vie privée et sécurité</string>
    <!-- Preference for advanced site permissions -->
    <string name="preferences_site_permissions">Autorisations de site</string>
    <!-- Preference for private browsing options -->
    <string name="preferences_private_browsing_options">Navigation privée</string>
    <!-- Preference for opening links in a private tab-->
    <string name="preferences_open_links_in_a_private_tab">Ouvrir les liens dans un onglet privé</string>
    <!-- Preference for allowing screenshots to be taken while in a private tab-->
    <string name="preferences_allow_screenshots_in_private_mode">Autoriser les captures d’écran pendant la navigation privée</string>
    <!-- Will inform the user of the risk of activating Allow screenshots in private browsing option -->
    <string name="preferences_screenshots_in_private_mode_disclaimer">Si autorisé, les onglets privés seront également visibles lorsque plusieurs applications sont ouvertes</string>
    <!-- Preference for adding private browsing shortcut -->
    <string name="preferences_add_private_browsing_shortcut">Ajouter un raccourci pour la navigation privée</string>
    <!-- Preference for accessibility -->
    <string name="preferences_accessibility">Accessibilité</string>
    <!-- Preference to override the Firefox Account server -->
    <string name="preferences_override_fxa_server">Serveur de compte Firefox personnalisé</string>
    <!-- Preference to override the Sync token server -->
    <string name="preferences_override_sync_tokenserver">Serveur de synchronisation personnalisé</string>
    <!-- Toast shown after updating the FxA/Sync server override preferences -->
    <string name="toast_override_fxa_sync_server_done">Serveur de synchronisation/de compte Firefox modifié. Fermeture de l’application pour appliquer les modifications…</string>
    <!-- Preference category for account information -->
    <string name="preferences_category_account">Compte</string>
    <!-- Preference shown on banner to sign into account -->
    <string name="preferences_sign_in">Connexion</string>
    <!-- Preference for changing where the toolbar is positioned -->
    <string name="preferences_toolbar">Barre d’outils</string>
    <!-- Preference for changing default theme to dark or light mode -->
    <string name="preferences_theme">Thème</string>
    <!-- Preference for customizing the home screen -->
    <string name="preferences_home">Accueil</string>
    <!-- Preference for gestures based actions -->
    <string name="preferences_gestures">Mouvements</string>
    <!-- Preference for settings related to visual options -->
    <string name="preferences_customize">Personnaliser</string>
    <!-- Preference description for banner about signing in -->
    <string name="preferences_sign_in_description">Synchronisez les marque-pages, l’historique et davantage avec votre compte Firefox</string>
    <!-- Preference shown instead of account display name while account profile information isn't available yet. -->
    <string name="preferences_account_default_name">Compte Firefox</string>
    <!-- Preference text for account title when there was an error syncing FxA -->
    <string name="preferences_account_sync_error">Reconnectez-vous pour reprendre la synchronisation</string>
    <!-- Preference for language -->
    <string name="preferences_language">Langues</string>
    <!-- Preference for data choices -->
    <string name="preferences_data_choices">Choix de données</string>
    <!-- Preference for data collection -->
    <string name="preferences_data_collection">Collecte de données</string>
    <!-- Preference linking to the privacy notice -->
    <string name="preferences_privacy_link">Politique de confidentialité</string>
    <!-- Preference category for developer tools -->
    <string name="developer_tools_category">Outils de développement</string>
    <!-- Preference for developers -->
    <string name="preferences_remote_debugging">Débogage distant par USB</string>
    <!-- Preference title for switch preference to show search engines -->
    <string name="preferences_show_search_engines">Afficher les moteurs de recherche</string>
    <!-- Preference title for switch preference to show search suggestions -->
    <string name="preferences_show_search_suggestions">Afficher les suggestions de recherche</string>
    <!-- Preference title for switch preference to show voice search button -->
    <string name="preferences_show_voice_search">Afficher la recherche vocale</string>
    <!-- Preference title for switch preference to show search suggestions also in private mode -->
    <string name="preferences_show_search_suggestions_in_private">Afficher au cours des sessions de navigation privée</string>
    <!-- Preference title for switch preference to show a clipboard suggestion when searching -->
    <string name="preferences_show_clipboard_suggestions">Afficher les suggestions du presse-papiers</string>
    <!-- Preference title for switch preference to suggest browsing history when searching -->
    <string name="preferences_search_browsing_history">Rechercher dans l’historique de navigation</string>
    <!-- Preference title for switch preference to suggest bookmarks when searching -->
    <string name="preferences_search_bookmarks">Rechercher dans les marque-pages</string>
    <!-- Preference title for switch preference to suggest synced tabs when searching -->
    <string name="preferences_search_synced_tabs">Rechercher dans les onglets synchronisés</string>
    <!-- Preference for account settings -->
    <string name="preferences_account_settings">Paramètres du compte</string>

    <!-- Preference for enabling url autocomplete-->
    <string name="preferences_enable_autocomplete_urls">Compléter automatiquement les URL</string>
    <!-- Preference for open links in third party apps -->
    <string name="preferences_open_links_in_apps">Ouvrir les liens dans des applications</string>

    <!-- Preference for open download with an external download manager app -->
    <string name="preferences_external_download_manager">Gestionnaire de téléchargement externe</string>
    <!-- Preference for add_ons -->
    <string name="preferences_addons">Modules complémentaires</string>

    <!-- Preference for notifications -->
    <string name="preferences_notifications">Notifications</string>

    <!-- Add-on Preferences -->
    <!-- Preference to customize the configured AMO (addons.mozilla.org) collection -->
    <string name="preferences_customize_amo_collection">Collection de modules personnalisée</string>
    <!-- Button caption to confirm the add-on collection configuration -->
    <string name="customize_addon_collection_ok">OK</string>
    <!-- Button caption to abort the add-on collection configuration -->
    <string name="customize_addon_collection_cancel">Annuler</string>
    <!-- Hint displayed on input field for custom collection name -->
    <string name="customize_addon_collection_hint">Nom de la collection</string>
    <!-- Hint displayed on input field for custom collection user ID-->
    <string name="customize_addon_collection_user_hint">Propriétaire de la collection (identifiant utilisateur)</string>
    <!-- Toast shown after confirming the custom add-on collection configuration -->
    <string name="toast_customize_addon_collection_done">Collection de modules complémentaires modifiée. Fermeture de l’application pour appliquer les modifications…</string>

    <!-- Add-on Installation from AMO-->
    <!-- Error displayed when user attempts to install an add-on from AMO (addons.mozilla.org) that is not supported -->
    <string name="addon_not_supported_error">Ce module complémentaire n’est pas pris en charge</string>
    <!-- Error displayed when user attempts to install an add-on from AMO (addons.mozilla.org) that is already installed -->
    <string name="addon_already_installed">Ce module complémentaire est déjà installé</string>

    <!-- Account Preferences -->
    <!-- Preference for triggering sync -->
    <string name="preferences_sync_now">Synchroniser maintenant</string>
    <!-- Preference category for sync -->
    <string name="preferences_sync_category">Choisir les informations à synchroniser</string>
    <!-- Preference for syncing history -->
    <string name="preferences_sync_history">Historique</string>
    <!-- Preference for syncing bookmarks -->
    <string name="preferences_sync_bookmarks">Marque-pages</string>
    <!-- Preference for syncing logins -->
    <string name="preferences_sync_logins">Identifiants</string>
    <!-- Preference for syncing tabs -->
    <string name="preferences_sync_tabs_2">Onglets ouverts</string>
    <!-- Preference for signing out -->
    <string name="preferences_sign_out">Déconnexion</string>
    <!-- Preference displays and allows changing current FxA device name -->
    <string name="preferences_sync_device_name">Nom de l’appareil</string>
    <!-- Text shown when user enters empty device name -->
    <string name="empty_device_name_error">Le nom de l’appareil ne peut pas être vide.</string>
    <!-- Label indicating that sync is in progress -->
    <string name="sync_syncing_in_progress">Synchronisation…</string>
    <!-- Label summary indicating that sync failed. The first parameter is the date stamp showing last time it succeeded -->
    <string name="sync_failed_summary">La synchronisation a échoué. Dernier succès : %s</string>
    <!-- Label summary showing never synced -->
    <string name="sync_failed_never_synced_summary">La synchronisation a échoué. Dernier succès : jamais</string>
    <!-- Label summary the date we last synced. The first parameter is date stamp showing last time synced -->
    <string name="sync_last_synced_summary">Dernière synchronisation : %s</string>
    <!-- Label summary showing never synced -->
    <string name="sync_never_synced_summary">Dernière synchronisation : jamais</string>

    <!-- Text for displaying the default device name.
        The first parameter is the application name, the second is the device manufacturer name
        and the third is the device model. -->
    <string name="default_device_name_2">%1$s sur %2$s %3$s</string>

    <!-- Preference for syncing credit cards -->
    <string name="preferences_sync_credit_cards">Cartes bancaires</string>
    <!-- Preference for syncing addresses -->
    <string name="preferences_sync_address">Adresses</string>

    <!-- Send Tab -->
    <!-- Name of the "receive tabs" notification channel. Displayed in the "App notifications" system settings for the app -->
    <string name="fxa_received_tab_channel_name">Onglets reçus</string>

    <!-- Description of the "receive tabs" notification channel. Displayed in the "App notifications" system settings for the app -->
    <string name="fxa_received_tab_channel_description">Notifications d’onglets reçus depuis Firefox sur d’autres appareils.</string>

    <!--  The body for these is the URL of the tab received  -->
    <string name="fxa_tab_received_notification_name">Onglet reçu</string>
    <!-- When multiple tabs have been received -->
    <string name="fxa_tabs_received_notification_name">Onglets reçus</string>
    <!-- %s is the device name -->
    <string name="fxa_tab_received_from_notification_name">Onglet provenant de %s</string>

    <!-- Advanced Preferences -->
    <!-- Preference for tracking protection settings -->
    <string name="preferences_tracking_protection_settings">Protection contre le pistage</string>
    <!-- Preference switch for tracking protection -->
    <string name="preferences_tracking_protection">Protection contre le pistage</string>
    <!-- Preference switch description for tracking protection -->
    <string name="preferences_tracking_protection_description">Bloque le contenu et les scripts qui vous pistent en ligne</string>
    <!-- Preference for tracking protection exceptions -->
    <string name="preferences_tracking_protection_exceptions">Exceptions</string>

    <!-- Preference description for tracking protection exceptions -->
    <string name="preferences_tracking_protection_exceptions_description">La protection contre le pistage est désactivée pour ces sites web</string>
    <!-- Button in Exceptions Preference to turn on tracking protection for all sites (remove all exceptions) -->
    <string name="preferences_tracking_protection_exceptions_turn_on_for_all">Activer pour tous les sites</string>

    <!-- Text displayed when there are no exceptions -->
    <string name="exceptions_empty_message_description">Les exceptions vous permettent de désactiver la protection contre le pistage pour certains sites.</string>
    <!-- Text displayed when there are no exceptions, with learn more link that brings users to a tracking protection SUMO page -->
    <string name="exceptions_empty_message_learn_more_link">En savoir plus</string>

    <!-- Preference switch for Telemetry -->
    <string name="preferences_telemetry">Télémétrie</string>
    <!-- Preference switch for usage and technical data collection -->
    <string name="preference_usage_data">Données techniques et d’utilisation</string>
    <!-- Preference description for usage and technical data collection -->
    <string name="preferences_usage_data_description">Partage les données de performance, d’utilisation, de matériel et de personnalisation de votre navigateur avec Mozilla pour nous aider à améliorer %1$s</string>
    <!-- Preference switch for marketing data collection -->
    <string name="preferences_marketing_data">Données marketing</string>
    <!-- Preference description for marketing data collection, parameter is the app name (e.g. Firefox) -->
    <string name="preferences_marketing_data_description">Partage des données sur les fonctionnalités que vous utilisez dans %1$s avec Leanplum, notre fournisseur de marketing mobile.</string>
    <!-- Preference description for marketing data collection -->
    <string name="preferences_marketing_data_description2">Partage des données d’utilisation de base avec Adjust, notre fournisseur de marketing mobile</string>
    <!-- Title for studies preferences -->
    <string name="preference_experiments_2">Études</string>
    <!-- Summary for studies preferences -->
    <string name="preference_experiments_summary_2">Autoriser Mozilla à installer et exécuter des études</string>
    <!-- Title for experiments preferences -->
    <string name="preference_experiments">Expérimentations</string>
    <!-- Summary for experiments preferences -->
    <string name="preference_experiments_summary">Permet à Mozilla d’installer et de collecter des données pour des fonctionnalités expérimentales</string>
    <!-- Preference switch for crash reporter -->
    <string name="preferences_crash_reporter">Rapporteur de plantage</string>
    <!-- Preference switch for Mozilla location service -->
    <string name="preferences_mozilla_location_service">Service de localisation Mozilla</string>

    <!-- Preference switch for app health report. The first parameter is the name of the application (For example: Fenix) -->
    <string name="preferences_fenix_health_report">Bilan de santé de %s</string>

    <!-- Turn On Sync Preferences -->
    <!-- Header of the Turn on Sync preference view -->
    <string name="preferences_sync">Activer Sync</string>
    <!-- Preference for pairing -->
    <string name="preferences_sync_pair">Scanner le code d’association depuis Firefox pour ordinateur</string>
    <!-- Preference for account login -->
    <string name="preferences_sync_sign_in">Connexion</string>

    <!-- Preference for reconnecting to FxA sync -->
    <string name="preferences_sync_sign_in_to_reconnect">S’identifier pour se reconnecter</string>
    <!-- Preference for removing FxA account -->
    <string name="preferences_sync_remove_account">Supprimer le compte</string>

    <!-- Pairing Feature strings -->
    <!-- Instructions on how to access pairing -->
    <string name="pair_instructions_2"><![CDATA[Scannez le code QR affiché sur <b>firefox.com/pair</b>]]></string>
    <!-- Button to open camera for pairing -->
    <string name="pair_open_camera">Ouvrir l’appareil photo</string>
    <!-- Button to cancel pairing -->
    <string name="pair_cancel">Annuler</string>

    <!-- Toolbar Preferences -->
    <!-- Preference for using top toolbar -->
    <string name="preference_top_toolbar">En haut</string>
    <!-- Preference for using bottom toolbar -->
    <string name="preference_bottom_toolbar">En bas</string>

    <!-- Theme Preferences -->
    <!-- Preference for using light theme -->
    <string name="preference_light_theme">Clair</string>
    <!-- Preference for using dark theme -->
    <string name="preference_dark_theme">Sombre</string>
    <!-- Preference for using using dark or light theme automatically set by battery -->
    <string name="preference_auto_battery_theme">Défini par l’économie d’énergie de la batterie</string>
    <!-- Preference for using following device theme -->
    <string name="preference_follow_device_theme">Suivre le thème de l’appareil</string>

    <!-- Gestures Preferences-->
    <!-- Preferences for using pull to refresh in a webpage -->
    <string name="preference_gestures_website_pull_to_refresh">Tirer pour actualiser</string>
    <!-- Preference for using the dynamic toolbar -->
    <string name="preference_gestures_dynamic_toolbar">Masquer la barre d’outils au défilement</string>

    <!-- Preference for switching tabs by swiping horizontally on the toolbar -->
    <string name="preference_gestures_swipe_toolbar_switch_tabs">Changer d’onglet en glissant la barre d’outils latéralement</string>
    <!-- Preference for showing the opened tabs by swiping up on the toolbar-->
    <string name="preference_gestures_swipe_toolbar_show_tabs">Ouvrir des onglets en glissant la barre d’outils vers le haut</string>

    <!-- Library -->
    <!-- Option in Library to open Sessions page -->
    <string name="library_sessions">Sessions</string>
    <!-- Option in Library to open Screenshots page -->
    <string name="library_screenshots">Captures d’écran</string>
    <!-- Option in Library to open Downloads page -->
    <string name="library_downloads">Téléchargements</string>
    <!-- Option in library to open Bookmarks page -->
    <string name="library_bookmarks">Marque-pages</string>
    <!-- Option in library to open Desktop Bookmarks root page -->
    <string name="library_desktop_bookmarks_root">Marque-pages ordinateur</string>
    <!-- Option in library to open Desktop Bookmarks "menu" page -->
    <string name="library_desktop_bookmarks_menu">Menu des marque-pages</string>
    <!-- Option in library to open Desktop Bookmarks "toolbar" page -->
    <string name="library_desktop_bookmarks_toolbar">Barre personnelle</string>
    <!-- Option in library to open Desktop Bookmarks "unfiled" page -->
    <string name="library_desktop_bookmarks_unfiled">Autres marque-pages</string>
    <!-- Option in Library to open History page -->
    <string name="library_history">Historique</string>
    <!-- Option in Library to open a new tab -->
    <string name="library_new_tab">Nouvel onglet</string>
    <!-- Option in Library to find text in page -->
    <string name="library_find_in_page">Rechercher dans la page</string>
    <!-- Option in Library to open Reading List -->
    <string name="library_reading_list">Liste de lecture</string>
    <!-- Menu Item Label for Search in Library -->
    <string name="library_search">Rechercher</string>
    <!-- Settings Page Title -->
    <string name="settings_title">Paramètres</string>
    <!-- Content description (not visible, for screen readers etc.): "Menu icon for items on a history item" -->
    <string name="content_description_history_menu">Menu des éléments d’historique</string>
    <!-- Content description (not visible, for screen readers etc.): "Close button for library settings" -->
    <string name="content_description_close_button">Fermer</string>

    <!-- Option in library for Recently Closed Tabs -->
    <string name="library_recently_closed_tabs">Onglets récemment fermés</string>
    <!-- Option in library to open Recently Closed Tabs page -->
    <string name="recently_closed_show_full_history">Afficher l’historique complet</string>
    <!-- Text to show users they have multiple tabs saved in the Recently Closed Tabs section of history.
    %d is a placeholder for the number of tabs selected. -->
    <string name="recently_closed_tabs">%d onglets</string>
    <!-- Text to show users they have one tab saved in the Recently Closed Tabs section of history.
    %d is a placeholder for the number of tabs selected. -->
    <string name="recently_closed_tab">%d onglet</string>
    <!-- Recently closed tabs screen message when there are no recently closed tabs -->
    <string name="recently_closed_empty_message">Aucun onglet récemment fermé ici</string>

    <!-- Tab Management -->
    <!-- Title of preference for tabs management -->
    <string name="preferences_tabs">Onglets</string>
    <!-- Title of preference that allows a user to specify the tab view -->
    <string name="preferences_tab_view">Affichage des onglets</string>
    <!-- Option for a list tab view -->
    <string name="tab_view_list">Liste</string>
    <!-- Option for a grid tab view -->
    <string name="tab_view_grid">Grille</string>
    <!-- Title of preference that allows a user to auto close tabs after a specified amount of time -->
    <string name="preferences_close_tabs">Fermer les onglets</string>
    <!-- Option for auto closing tabs that will never auto close tabs, always allows user to manually close tabs -->
    <string name="close_tabs_manually">Manuellement</string>
    <!-- Option for auto closing tabs that will auto close tabs after one day -->
    <string name="close_tabs_after_one_day">Après un jour</string>
    <!-- Option for auto closing tabs that will auto close tabs after one week -->
    <string name="close_tabs_after_one_week">Après une semaine</string>
    <!-- Option for auto closing tabs that will auto close tabs after one month -->
    <string name="close_tabs_after_one_month">Après un mois</string>

    <!-- Start on Home -->
    <!-- Title of a preference that allows a user to indicate after a specified amount of time when the app should start on the home screen -->
    <string name="preferences_start_on_home">Démarrer par l’écran d’accueil</string>
    <!-- Option for starting on the home screen after after four hours or inactivity -->
    <string name="start_on_home_after_four_hours">Après quatre heures</string>
    <!-- Option for always starting on the home screen -->
    <string name="start_on_home_always">Toujours</string>
    <!-- Option for never starting on the home screen -->
    <string name="start_on_home_never">Jamais</string>
    <!-- Summary for tabs preference when auto closing tabs setting is set to manual close-->
    <string name="close_tabs_manually_summary">Fermeture manuelle</string>
    <!-- Summary for tabs preference when auto closing tabs setting is set to auto close tabs after one day-->
    <string name="close_tabs_after_one_day_summary">Fermeture après un jour</string>
    <!-- Summary for tabs preference when auto closing tabs setting is set to auto close tabs after one week-->
    <string name="close_tabs_after_one_week_summary">Fermeture après une semaine</string>
    <!-- Summary for tabs preference when auto closing tabs setting is set to auto close tabs after one month-->
    <string name="close_tabs_after_one_month_summary">Fermeture après un mois</string>

    <!-- Sessions -->
    <!-- Title for the list of tabs -->
    <string name="tab_header_label">Onglets ouverts</string>
    <!-- Title for the list of tabs in the current private session -->
    <string name="tabs_header_private_title">Session privée</string>
    <!-- Title for the list of tabs in the current private session -->
    <string name="tabs_header_private_tabs_title">Onglets privés</string>
    <!-- Title for the list of tabs in the synced tabs -->
    <string name="tabs_header_synced_tabs_title">Onglets synchronisés</string>
    <!-- Content description (not visible, for screen readers etc.): Add tab button. Adds a news tab when pressed -->
    <string name="add_tab">Ajouter un onglet</string>
    <!-- Content description (not visible, for screen readers etc.): Add tab button. Adds a news tab when pressed -->
    <string name="add_private_tab">Ouvrir un nouvel onglet privé</string>
    <!-- Text for the new tab button to indicate adding a new private tab in the tab -->
    <string name="tab_drawer_fab_content">Onglet privé</string>
    <!-- Text for the new tab button to indicate syncing command on the synced tabs page -->
    <string name="tab_drawer_fab_sync">Synchronisation</string>
    <!-- Text shown as the title of the open tab tray -->
    <string name="tab_tray_title">Onglets ouverts</string>
    <!-- Text shown in the menu for saving tabs to a collection -->
    <string name="tab_tray_menu_item_save">Enregistrer dans une collection</string>
    <!-- Text shown in the menu for the collection selector -->
    <string name="tab_tray_menu_select">Sélectionner</string>
    <!-- Text shown in the menu for sharing all tabs -->
    <string name="tab_tray_menu_item_share">Partager tous les onglets</string>
    <!-- Text shown in the menu to view recently closed tabs -->
    <string name="tab_tray_menu_recently_closed">Onglets récemment fermés</string>
    <!-- Text shown in the menu to view account settings -->
    <string name="tab_tray_menu_account_settings">Paramètres du compte</string>
    <!-- Text shown in the menu to view tab settings -->
    <string name="tab_tray_menu_tab_settings">Paramètres des onglets</string>
    <!-- Text shown in the menu for closing all tabs -->
    <string name="tab_tray_menu_item_close">Fermer tous les onglets</string>
    <!-- Shortcut action to open new tab -->
    <string name="tab_tray_menu_open_new_tab">Nouvel onglet</string>
    <!-- Shortcut action to open the home screen -->
    <string name="tab_tray_menu_home">Accueil</string>
    <!-- Shortcut action to toggle private mode -->
    <string name="tab_tray_menu_toggle">Changer de mode d’onglets</string>
    <!-- Text shown in the multiselect menu for bookmarking selected tabs. -->
    <string name="tab_tray_multiselect_menu_item_bookmark">Marquer ces onglets</string>
    <!-- Text shown in the multiselect menu for closing selected tabs. -->
    <string name="tab_tray_multiselect_menu_item_close">Fermer ces onglets</string>
    <!-- Content description for tabs tray multiselect share button -->
    <string name="tab_tray_multiselect_share_content_description">Partager les onglets sélectionnés</string>
    <!-- Content description for tabs tray multiselect menu -->
    <string name="tab_tray_multiselect_menu_content_description">Menu des onglets sélectionnés</string>
    <!-- Content description (not visible, for screen readers etc.): Removes tab from collection button. Removes the selected tab from collection when pressed -->
    <string name="remove_tab_from_collection">Supprimer l’onglet de la collection</string>
    <!-- Text for button to enter multiselect mode in tabs tray -->
    <string name="tabs_tray_select_tabs">Sélectionner des onglets</string>
    <!-- Content description (not visible, for screen readers etc.): Close tab button. Closes the current session when pressed -->
    <string name="close_tab">Fermer l’onglet</string>
    <!-- Content description (not visible, for screen readers etc.): Close tab <title> button. First parameter is tab title  -->
    <string name="close_tab_title">Fermer l’onglet %s</string>
    <!-- Content description (not visible, for screen readers etc.): Opens the open tabs menu when pressed -->
    <string name="open_tabs_menu">Ouvrir le menu des onglets</string>
    <!-- Open tabs menu item to close all tabs -->
    <string name="tabs_menu_close_all_tabs">Fermer tous les onglets</string>
    <!-- Open tabs menu item to share all tabs -->
    <string name="tabs_menu_share_tabs">Partager les onglets</string>
    <!-- Open tabs menu item to save tabs to collection -->
    <string name="tabs_menu_save_to_collection1">Enregistrer les onglets dans une collection</string>
    <!-- Content description (not visible, for screen readers etc.): Opens the tab menu when pressed -->
    <string name="tab_menu">Menu de l’onglet</string>
    <!-- Tab menu item to share the tab -->
    <string name="tab_share">Partager cet onglet</string>
    <!-- Button in the current session menu. Deletes the session when pressed -->
    <string name="current_session_delete">Supprimer</string>
    <!-- Button in the current session menu. Saves the session when pressed -->
    <string name="current_session_save">Enregistrer</string>
    <!-- Button in the current session menu. Opens the share menu when pressed -->
    <string name="current_session_share">Partager</string>
    <!-- Content description (not visible, for screen readers etc.): Title icon for current session menu -->
    <string name="current_session_image">Image de la session courante</string>
    <!-- Button to save the current set of tabs into a collection -->
    <string name="save_to_collection">Enregistrer dans une collection</string>
    <!-- Text for the menu button to delete a collection -->
    <string name="collection_delete">Supprimer la collection</string>
    <!-- Text for the menu button to rename a collection -->
    <string name="collection_rename">Renommer la collection</string>
    <!-- Text for the button to open tabs of the selected collection -->
    <string name="collection_open_tabs">Ouvrir les onglets</string>


    <!-- Hint for adding name of a collection -->
    <string name="collection_name_hint">Nom de la collection</string>
    <!-- Text for the menu button to rename a top site -->
	<string name="rename_top_site">Renommer</string>
	<!-- Text for the menu button to remove a top site -->
	<string name="remove_top_site">Supprimer</string>

    <!-- Text for the menu button to delete a top site from history -->
    <string name="delete_from_history">Supprimer de l’historique</string>
    <!-- Postfix for private WebApp titles, placeholder is replaced with app name -->
    <string name="pwa_site_controls_title_private">%1$s (navigation privée)</string>

    <!-- Button in the current tab tray header in multiselect mode. Saved the selected tabs to a collection when pressed. -->
    <string name="tab_tray_save_to_collection">Enregistrer</string>

    <!-- History -->
    <!-- Text for the button to clear all history -->
    <string name="history_delete_all">Effacer l’historique</string>
    <!-- Text for the dialog to confirm clearing all history -->
    <string name="history_delete_all_dialog">Voulez-vous vraiment effacer votre historique ?</string>
    <!-- Text for the snackbar to confirm that multiple browsing history items has been deleted -->
    <string name="history_delete_multiple_items_snackbar">Historique supprimé</string>
    <!-- Text for the snackbar to confirm that a single browsing history item has been deleted. The first parameter is the shortened URL of the deleted history item. -->
    <string name="history_delete_single_item_snackbar">%1$s supprimé</string>
    <!-- Text for positive action to delete history in deleting history dialog -->
    <string name="history_clear_dialog">Effacer</string>
    <!-- History overflow menu copy button -->
    <string name="history_menu_copy_button">Copier</string>
    <!-- History overflow menu share button -->
    <string name="history_menu_share_button">Partager</string>
    <!-- History overflow menu open in new tab button -->
    <string name="history_menu_open_in_new_tab_button">Ouvrir dans un nouvel onglet</string>
    <!-- History overflow menu open in private tab button -->
    <string name="history_menu_open_in_private_tab_button">Ouvrir dans un onglet privé</string>
    <!-- Text for the button to delete a single history item -->
    <string name="history_delete_item">Supprimer</string>
    <!-- History multi select title in app bar
    The first parameter is the number of bookmarks selected -->
    <string name="history_multi_select_title">%1$d sélectionné(s)</string>
    <!-- Text for the button to clear selected history items. The first parameter
        is a digit showing the number of items you have selected -->
    <string name="history_delete_some">Supprimer %1$d éléments</string>
    <!-- Text for the header that groups the history for today -->
    <string name="history_today">Aujourd’hui</string>
    <!-- Text for the header that groups the history for yesterday -->
    <string name="history_yesterday">Hier</string>
    <!-- Text for the header that groups the history for last 24 hours -->
    <string name="history_24_hours">Dernières 24 heures</string>
    <!-- Text for the header that groups the history the past 7 days -->
    <string name="history_7_days">Les 7 derniers jours</string>
    <!-- Text for the header that groups the history the past 30 days -->
    <string name="history_30_days">Les 30 derniers jours</string>
    <!-- Text for the header that groups the history older than the last month -->
    <string name="history_older">Avant le mois dernier</string>

    <!-- Text shown when no history exists -->
    <string name="history_empty_message">Pas d’historique</string>

    <!-- Downloads -->
    <!-- Text for the button to clear all downloads -->
    <string name="download_delete_all">Effacer la liste des téléchargements</string>
    <!-- Text for the dialog to confirm clearing all downloads -->
    <string name="download_delete_all_dialog">Voulez-vous vraiment effacer la liste de vos téléchargements ?</string>
    <!-- Text for the snackbar to confirm that multiple downloads items have been removed -->
    <string name="download_delete_multiple_items_snackbar_1">Téléchargements supprimés</string>
    <!-- Text for the snackbar to confirm that a single download item has been removed. The first parameter is the name of the download item. -->
    <string name="download_delete_single_item_snackbar">%1$s a été supprimé </string>
    <!-- Text shown when no download exists -->
    <string name="download_empty_message_1">Aucun fichier téléchargé</string>
    <!-- History multi select title in app bar
    The first parameter is the number of downloads selected -->
    <string name="download_multi_select_title">%1$d sélectionné(s)</string>

    <!-- History overflow menu open in new tab button -->
    <string name="download_menu_open">Ouvrir</string>


    <!-- Text for the button to remove a single download item -->
    <string name="download_delete_item_1">Supprimer</string>


    <!-- Crashes -->
    <!-- Title text displayed on the tab crash page. This first parameter is the name of the application (For example: Fenix) -->
    <string name="tab_crash_title_2">%1$s n’a pas pu charger cette page.</string>

    <!-- Description text displayed on the tab crash page -->
    <string name="tab_crash_description">Vous pouvez essayer de restaurer ou de fermer l’onglet ci-dessous.</string>
    <!-- Send crash report checkbox text on the tab crash page -->
    <string name="tab_crash_send_report">Envoyer un rapport de plantage à Mozilla</string>
    <!-- Close tab button text on the tab crash page -->
    <string name="tab_crash_close">Fermer l’onglet</string>
    <!-- Restore tab button text on the tab crash page -->
    <string name="tab_crash_restore">Restaurer l’onglet</string>

    <!-- Content Description for session item menu button -->
    <string name="content_description_session_menu">Options de session</string>

    <!-- Content Description for session item share button -->
    <string name="content_description_session_share">Partager la session</string>

    <!-- Bookmarks -->
    <!-- Content description for bookmarks library menu -->
    <string name="bookmark_menu_content_description">Menu des marque-pages</string>
    <!-- Screen title for editing bookmarks -->
    <string name="bookmark_edit">Modifier le marque-page</string>
    <!-- Screen title for selecting a bookmarks folder -->
    <string name="bookmark_select_folder">Sélectionner un dossier</string>
    <!-- Confirmation message for a dialog confirming if the user wants to delete the selected folder -->
    <string name="bookmark_delete_folder_confirmation_dialog">Voulez-vous vraiment supprimer ce dossier ?</string>
    <!-- Confirmation message for a dialog confirming if the user wants to delete multiple items including folders. Parameter will be replaced by app name. -->
    <string name="bookmark_delete_multiple_folders_confirmation_dialog">%s supprimera les éléments sélectionnés.</string>
    <!-- Snackbar title shown after a folder has been deleted. This first parameter is the name of the deleted folder -->
    <string name="bookmark_delete_folder_snackbar">%1$s supprimé</string>
    <!-- Screen title for adding a bookmarks folder -->
    <string name="bookmark_add_folder">Ajouter un dossier</string>
    <!-- Snackbar title shown after a bookmark has been created. -->
    <string name="bookmark_saved_snackbar">Marque-page ajouté</string>
    <!-- Snackbar edit button shown after a bookmark has been created. -->
    <string name="edit_bookmark_snackbar_action">MODIFIER</string>

    <!-- Bookmark overflow menu edit button -->
    <string name="bookmark_menu_edit_button">Modifier</string>
    <!-- Bookmark overflow menu select button -->
    <string name="bookmark_menu_select_button">Sélectionner</string>
    <!-- Bookmark overflow menu copy button -->
    <string name="bookmark_menu_copy_button">Copier</string>
    <!-- Bookmark overflow menu share button -->
    <string name="bookmark_menu_share_button">Partager</string>
    <!-- Bookmark overflow menu open in new tab button -->
    <string name="bookmark_menu_open_in_new_tab_button">Ouvrir dans un nouvel onglet</string>
    <!-- Bookmark overflow menu open in private tab button -->
    <string name="bookmark_menu_open_in_private_tab_button">Ouvrir dans un onglet privé</string>
    <!-- Bookmark overflow menu delete button -->
    <string name="bookmark_menu_delete_button">Supprimer</string>
    <!--Bookmark overflow menu save button -->
    <string name="bookmark_menu_save_button">Enregistrer</string>
    <!-- Bookmark multi select title in app bar
     The first parameter is the number of bookmarks selected -->
    <string name="bookmarks_multi_select_title">%1$d sélectionné(s)</string>
    <!-- Bookmark editing screen title -->
    <string name="edit_bookmark_fragment_title">Modifier le marque-page</string>
    <!-- Bookmark folder editing screen title -->
    <string name="edit_bookmark_folder_fragment_title">Modifier le dossier</string>
    <!-- Bookmark sign in button message -->
    <string name="bookmark_sign_in_button">Connectez-vous pour voir les marque-pages synchronisés</string>
    <!-- Bookmark URL editing field label -->
    <string name="bookmark_url_label">URL</string>
    <!-- Bookmark FOLDER editing field label -->
    <string name="bookmark_folder_label">DOSSIER</string>
    <!-- Bookmark NAME editing field label -->
    <string name="bookmark_name_label">NOM</string>
    <!-- Bookmark add folder screen title -->
    <string name="bookmark_add_folder_fragment_label">Ajouter un dossier</string>
    <!-- Bookmark select folder screen title -->
    <string name="bookmark_select_folder_fragment_label">Sélectionner un dossier</string>
    <!-- Bookmark editing error missing title -->
    <string name="bookmark_empty_title_error">Un titre est nécessaire</string>
    <!-- Bookmark editing error missing or improper URL -->
    <string name="bookmark_invalid_url_error">Adresse invalide</string>
    <!-- Bookmark screen message for empty bookmarks folder -->
    <string name="bookmarks_empty_message">Ne contient aucun marque-page</string>
    <!-- Bookmark snackbar message on deletion
     The first parameter is the host part of the URL of the bookmark deleted, if any -->
    <string name="bookmark_deletion_snackbar_message">%1$s supprimé</string>
    <!-- Bookmark snackbar message on deleting multiple bookmarks not including folders-->
    <string name="bookmark_deletion_multiple_snackbar_message_2">Marque-pages supprimés</string>
    <!-- Bookmark snackbar message on deleting multiple bookmarks including folders-->
    <string name="bookmark_deletion_multiple_snackbar_message_3">Suppression des dossiers sélectionnés</string>
    <!-- Bookmark undo button for deletion snackbar action -->
    <string name="bookmark_undo_deletion">ANNULER</string>

    <!-- Site Permissions -->
    <!-- Site permissions preferences header -->
    <string name="permissions_header">Permissions</string>
    <!-- Button label that take the user to the Android App setting -->
    <string name="phone_feature_go_to_settings">Se rendre dans les paramètres</string>

    <!-- Content description (not visible, for screen readers etc.): Quick settings sheet
        to give users access to site specific information / settings. For example:
        Secure settings status and a button to modify site permissions -->
    <string name="quick_settings_sheet">Panneau d’accès rapide aux paramètres</string>
    <!-- Label that indicates that this option it the recommended one -->
    <string name="phone_feature_recommended">Recommandé</string>
    <!-- button that allows editing site permissions settings -->
    <string name="quick_settings_sheet_manage_site_permissions">Gérer les autorisations de site</string>
    <!-- Button label for clearing all the information of site permissions-->
    <string name="clear_permissions">Révoquer les autorisations</string>
    <!-- Button label for clearing a site permission-->
    <string name="clear_permission">Révoquer l’autorisation</string>
    <!-- Button label for clearing all the information on all sites-->
    <string name="clear_permissions_on_all_sites">Révoquer les autorisations pour tous les sites</string>
    <!-- Preference for altering video and audio autoplay for all websites -->
    <string name="preference_browser_feature_autoplay">Lire automatiquement des éléments multimédias</string>
    <!-- Preference for altering the camera access for all websites -->
    <string name="preference_phone_feature_camera">Appareil photo</string>
    <!-- Preference for altering the microphone access for all websites -->
    <string name="preference_phone_feature_microphone">Microphone</string>
    <!-- Preference for altering the location access for all websites -->
    <string name="preference_phone_feature_location">Localisation</string>
    <!-- Preference for altering the notification access for all websites -->
    <string name="preference_phone_feature_notification">Notifications</string>
    <!-- Preference for altering the persistent storage access for all websites -->
    <string name="preference_phone_feature_persistent_storage">Stockage persistant</string>
    <!-- Preference for altering the EME access for all websites -->
    <string name="preference_phone_feature_media_key_system_access">Contenu protégé par des DRM</string>
    <!-- Label that indicates that a permission must be asked always -->
    <string name="preference_option_phone_feature_ask_to_allow">Demander pour autoriser</string>
    <!-- Label that indicates that a permission must be blocked -->
    <string name="preference_option_phone_feature_blocked">Bloqué</string>
    <!-- Label that indicates that a permission must be allowed -->
    <string name="preference_option_phone_feature_allowed">Autorisé</string>
    <!--Label that indicates a permission is by the Android OS-->
    <string name="phone_feature_blocked_by_android">Bloqué par Android</string>
    <!-- Preference for showing a list of websites that the default configurations won't apply to them -->
    <string name="preference_exceptions">Exceptions</string>
    <!-- Summary of tracking protection preference if tracking protection is set to on -->
    <string name="tracking_protection_on">Activée</string>
    <!-- Summary of tracking protection preference if tracking protection is set to off -->
    <string name="tracking_protection_off">Désactivée</string>

    <!-- Label for global setting that indicates that all video and audio autoplay is allowed -->
    <string name="preference_option_autoplay_allowed2">Autoriser l’audio et la vidéo</string>
    <!-- Label for site specific setting that indicates that all video and audio autoplay is allowed -->
    <string name="quick_setting_option_autoplay_allowed">Autoriser l’audio et la vidéo</string>
    <!-- Label that indicates that video and audio autoplay is only allowed over Wi-Fi -->
    <string name="preference_option_autoplay_allowed_wifi_only2">Bloquer l’audio et la vidéo depuis les données mobiles uniquement</string>
    <!-- Subtext that explains 'autoplay on Wi-Fi only' option -->
    <string name="preference_option_autoplay_allowed_wifi_subtext">L’audio et la vidéo seront lus avec une connexion Wi-Fi</string>
    <!-- Label for global setting that indicates that video autoplay is allowed, but audio autoplay is blocked -->
    <string name="preference_option_autoplay_block_audio2">Bloquer l’audio uniquement</string>
    <!-- Label for site specific setting that indicates that video autoplay is allowed, but audio autoplay is blocked -->
    <string name="quick_setting_option_autoplay_block_audio">Bloquer l’audio uniquement</string>
    <!-- Label for global setting that indicates that all video and audio autoplay is blocked -->
    <string name="preference_option_autoplay_blocked3">Bloquer l’audio et la vidéo</string>
    <!-- Label for site specific setting that indicates that all video and audio autoplay is blocked -->
    <string name="quick_setting_option_autoplay_blocked">Bloquer l’audio et la vidéo</string>
    <!-- Summary of delete browsing data on quit preference if it is set to on -->
    <string name="delete_browsing_data_quit_on">Activé</string>
    <!-- Summary of delete browsing data on quit preference if it is set to off -->
    <string name="delete_browsing_data_quit_off">Désactivé</string>

    <!-- Collections -->
    <!-- Collections header on home fragment -->
    <string name="collections_header">Collections</string>
    <!-- Content description (not visible, for screen readers etc.): Opens the collection menu when pressed -->
    <string name="collection_menu_button_content_description">Menu de la collection</string>

    <!-- Label to describe what collections are to a new user without any collections -->
    <string name="no_collections_description2">Rassemblez ce qui compte pour vous\nCollectez des recherches, des sites et des onglets similaires pour un accès rapide plus tard.</string>
    <!-- Title for the "select tabs" step of the collection creator -->
    <string name="create_collection_select_tabs">Sélectionner des onglets</string>

    <!-- Title for the "select collection" step of the collection creator -->
    <string name="create_collection_select_collection">Sélectionner la collection</string>

    <!-- Title for the "name collection" step of the collection creator -->
    <string name="create_collection_name_collection">Nommer la collection</string>

    <!-- Button to add new collection for the "select collection" step of the collection creator -->
    <string name="create_collection_add_new_collection">Ajouter une nouvelle collection</string>

    <!-- Button to select all tabs in the "select tabs" step of the collection creator -->
    <string name="create_collection_select_all">Tout sélectionner</string>

    <!-- Button to deselect all tabs in the "select tabs" step of the collection creator -->
    <string name="create_collection_deselect_all">Tout désélectionner</string>
    <!-- Text to prompt users to select the tabs to save in the "select tabs" step of the collection creator -->
    <string name="create_collection_save_to_collection_empty">Sélectionnez les onglets à enregistrer</string>

    <!-- Text to show users how many tabs they have selected in the "select tabs" step of the collection creator.
     %d is a placeholder for the number of tabs selected. -->
    <string name="create_collection_save_to_collection_tabs_selected">%d onglets sélectionnés</string>

    <!-- Text to show users they have one tab selected in the "select tabs" step of the collection creator.
    %d is a placeholder for the number of tabs selected. -->
    <string name="create_collection_save_to_collection_tab_selected">%d onglet sélectionné</string>

    <!-- Text shown in snackbar when multiple tabs have been saved in a collection -->
    <string name="create_collection_tabs_saved">Onglets enregistrés !</string>

    <!-- Text shown in snackbar when one or multiple tabs have been saved in a new collection -->
    <string name="create_collection_tabs_saved_new_collection">Collection enregistrée !</string>
    <!-- Text shown in snackbar when one tab has been saved in a collection -->
    <string name="create_collection_tab_saved">Onglet enregistré !</string>

    <!-- Content description (not visible, for screen readers etc.): button to close the collection creator -->
    <string name="create_collection_close">Fermer</string>

    <!-- Button to save currently selected tabs in the "select tabs" step of the collection creator-->
    <string name="create_collection_save">Enregistrer</string>

    <!-- Snackbar action to view the collection the user just created or updated -->
    <string name="create_collection_view">Afficher</string>

    <!-- Default name for a new collection in "name new collection" step of the collection creator. %d is a placeholder for the number of collections-->
    <string name="create_collection_default_name">Collection %d</string>

    <!-- Share -->
    <!-- Share screen header -->
    <string name="share_header">Envoyer et partager</string>
    <!-- Share screen header -->
    <string name="share_header_2">Partager</string>
    <!-- Content description (not visible, for screen readers etc.):
        "Share" button. Opens the share menu when pressed. -->
    <string name="share_button_content_description">Partager</string>
    <!-- Sub-header in the dialog to share a link to another app -->
    <string name="share_link_subheader">Partager un lien</string>
    <!-- Sub-header in the dialog to share a link to another sync device -->
    <string name="share_device_subheader">Envoyer à l’appareil</string>
    <!-- Sub-header in the dialog to share a link to an app from the full list -->
    <string name="share_link_all_apps_subheader">Toutes les actions</string>
    <!-- Sub-header in the dialog to share a link to an app from the most-recent sorted list -->
    <string name="share_link_recent_apps_subheader">Récemment utilisés</string>
    <!-- An option from the three dot menu to into sync -->
    <string name="sync_menu_sign_in">Se connecter pour synchroniser</string>
    <!-- An option from the share dialog to sign into sync -->
    <string name="sync_sign_in">Se connecter à Sync</string>
    <!-- An option from the share dialog to send link to all other sync devices -->
    <string name="sync_send_to_all">Envoyer à tous les appareils</string>
    <!-- An option from the share dialog to reconnect to sync -->
    <string name="sync_reconnect">Se reconnecter à Sync</string>
    <!-- Text displayed when sync is offline and cannot be accessed -->
    <string name="sync_offline">Hors connexion</string>
    <!-- An option to connect additional devices -->
    <string name="sync_connect_device">Connecter un autre appareil</string>
    <!-- The dialog text shown when additional devices are not available -->
    <string name="sync_connect_device_dialog">Pour envoyer un onglet, connectez-vous à votre compte Firefox sur au moins un autre appareil.</string>
    <!-- Confirmation dialog button -->
    <string name="sync_confirmation_button">J’ai compris</string>

    <!-- Share error message -->
    <string name="share_error_snackbar">Impossible de partager cette application</string>

    <!-- Add new device screen title -->
    <string name="sync_add_new_device_title">Envoyer à un appareil</string>
    <!-- Text for the warning message on the Add new device screen -->
    <string name="sync_add_new_device_message">Aucun appareil connecté</string>
    <!-- Text for the button to learn about sending tabs -->
    <string name="sync_add_new_device_learn_button">En savoir plus sur l’envoi d’onglets…</string>
    <!-- Text for the button to connect another device -->
    <string name="sync_add_new_device_connect_button">Connecter un autre appareil…</string>

    <!-- Notifications -->
    <!-- The user visible name of the "notification channel" (Android 8+ feature) for the ongoing notification shown while a browsing session is active. -->
    <string name="notification_pbm_channel_name">Session de navigation privée</string>
    <!-- Text shown in the notification that pops up to remind the user that a private browsing session is active. -->
    <string name="notification_pbm_delete_text">Supprimer les onglets privés</string>
    <!-- Text shown in the notification that pops up to remind the user that a private browsing session is active. -->
    <string name="notification_pbm_delete_text_2">Fermer les onglets privés</string>
    <!-- Notification action to open Fenix and resume the current browsing session. -->
    <string name="notification_pbm_action_open">Ouvrir</string>
    <!-- Notification action to delete all current private browsing sessions AND switch to Fenix (bring it to the foreground) -->
    <string name="notification_pbm_action_delete_and_open">Supprimer et ouvrir</string>
    <!-- Name of the "Powered by Fenix" notification channel. Displayed in the "App notifications" system settings for the app -->
    <string name="notification_powered_by_channel_name">Fonctionne grâce à</string>
    <!-- Text shown in snackbar when user deletes a collection -->
    <string name="snackbar_collection_deleted">Collection supprimée</string>

    <!-- Text shown in snackbar when user renames a collection -->
    <string name="snackbar_collection_renamed">Collection renommée</string>
    <!-- Text shown in snackbar when user deletes a tab -->
    <string name="snackbar_tab_deleted">Onglet supprimé</string>

    <!-- Text shown in snackbar when user deletes all tabs -->
    <string name="snackbar_tabs_deleted">Onglets supprimés</string>
    <!-- Text shown in snackbar when user closes a tab -->
    <string name="snackbar_tab_closed">Onglet fermé</string>
    <!-- Text shown in snackbar when user closes all tabs -->
    <string name="snackbar_tabs_closed">Onglets fermés</string>
    <!-- Text shown in snackbar when user closes tabs -->
    <string name="snackbar_message_tabs_closed">Onglets fermés !</string>
    <!-- Text shown in snackbar when user bookmarks a list of tabs -->
    <string name="snackbar_message_bookmarks_saved">Marque-pages enregistrés !</string>
    <!-- Text shown in snackbar action for viewing bookmarks -->
    <string name="snackbar_message_bookmarks_view">Afficher</string>
    <!-- Text shown in snackbar when user adds a site to top sites -->
    <string name="snackbar_added_to_top_sites">Ajouté aux sites principaux !</string>
    <!-- Text shown in snackbar when user closes a private tab -->
    <string name="snackbar_private_tab_closed">Onglet privé fermé</string>
    <!-- Text shown in snackbar when user closes all private tabs -->
    <string name="snackbar_private_tabs_closed">Onglets privés fermés</string>
    <!-- Text shown in snackbar when user deletes all private tabs -->
    <string name="snackbar_private_tabs_deleted">Onglets privés supprimés</string>
    <!-- Text shown in snackbar to undo deleting a tab, top site or collection -->
    <string name="snackbar_deleted_undo">ANNULER</string>

    <!-- Text shown in snackbar when user removes a top site -->
    <string name="snackbar_top_site_removed">Site supprimé</string>
    <!-- Text for action to undo deleting a tab or collection shown in a11y dialog -->
    <string name="a11y_dialog_deleted_undo">Annuler</string>
    <!-- Text for action to confirm deleting a tab or collection shown in a11y dialog -->
    <string name="a11y_dialog_deleted_confirm">Confirmer</string>
    <!-- QR code scanner prompt which appears after scanning a code, but before navigating to it
        First parameter is the name of the app, second parameter is the URL or text scanned-->
    <string name="qr_scanner_confirmation_dialog_message">Autoriser %1$s à ouvrir %2$s</string>
    <!-- QR code scanner prompt dialog positive option to allow navigation to scanned link -->
    <string name="qr_scanner_dialog_positive">AUTORISER</string>
    <!-- QR code scanner prompt dialog positive option to deny navigation to scanned link -->
    <string name="qr_scanner_dialog_negative">REFUSER</string>
    <!-- Tab collection deletion prompt dialog message. Placeholder will be replaced with the collection name -->
    <string name="tab_collection_dialog_message">Voulez-vous vraiment supprimer %1$s ?</string>
    <!-- Collection and tab deletion prompt dialog message. This will show when the last tab from a collection is deleted -->
    <string name="delete_tab_and_collection_dialog_message">La suppression de cet onglet supprimera toute la collection. Vous pouvez créer de nouvelles collections à tout moment.</string>
    <!-- Collection and tab deletion prompt dialog title. Placeholder will be replaced with the collection name. This will show when the last tab from a collection is deleted -->
    <string name="delete_tab_and_collection_dialog_title">Supprimer %1$s ?</string>
    <!-- Tab collection deletion prompt dialog option to delete the collection -->
    <string name="tab_collection_dialog_positive">Supprimer</string>
    <!-- Tab collection deletion prompt dialog option to cancel deleting the collection -->
    <string name="tab_collection_dialog_negative">Annuler</string>
    <!-- Text displayed in a notification when the user enters full screen mode -->
    <string name="full_screen_notification">Mode plein écran activé</string>

    <!-- Message for copying the URL via long press on the toolbar -->
    <string name="url_copied">Adresse web copiée</string>


    <!-- Sample text for accessibility font size -->
    <string name="accessibility_text_size_sample_text_1">Ceci est un exemple de texte. Il vous montre comment le texte apparaîtra lorsque vous augmentez ou diminuez sa taille avec ce paramètre.</string>
    <!-- Summary for Accessibility Text Size Scaling Preference -->
    <string name="preference_accessibility_text_size_summary">Agrandir ou réduire la taille du texte des sites web</string>
    <!-- Title for Accessibility Text Size Scaling Preference -->
    <string name="preference_accessibility_font_size_title">Taille de police</string>

    <!-- Title for Accessibility Text Automatic Size Scaling Preference -->
    <string name="preference_accessibility_auto_size_2">Dimensionnement automatique des polices</string>
    <!-- Summary for Accessibility Text Automatic Size Scaling Preference -->
    <string name="preference_accessibility_auto_size_summary">La taille de la police correspondra à vos paramètres Android. Désactivez cette option pour gérer la taille de la police.</string>

    <!-- Title for the Delete browsing data preference -->
    <string name="preferences_delete_browsing_data">Supprimer les données de navigation</string>
    <!-- Title for the tabs item in Delete browsing data -->
    <string name="preferences_delete_browsing_data_tabs_title_2">Onglets ouverts</string>
    <!-- Subtitle for the tabs item in Delete browsing data, parameter will be replaced with the number of open tabs -->
    <string name="preferences_delete_browsing_data_tabs_subtitle">%d onglets</string>
    <!-- Title for the data and history items in Delete browsing data -->
    <string name="preferences_delete_browsing_data_browsing_data_title">Historique de navigation et données de sites</string>
    <!-- Subtitle for the data and history items in delete browsing data, parameter will be replaced with the
        number of history items the user has -->
    <string name="preferences_delete_browsing_data_browsing_data_subtitle">%d adresses web</string>
    <!-- Title for history items in Delete browsing data -->
    <string name="preferences_delete_browsing_data_browsing_history_title">Historique</string>
    <!-- Subtitle for the history items in delete browsing data, parameter will be replaced with the
        number of history pages the user has -->
    <string name="preferences_delete_browsing_data_browsing_history_subtitle">%d pages</string>
    <!-- Title for the cookies item in Delete browsing data -->
    <string name="preferences_delete_browsing_data_cookies">Cookies</string>
    <!-- Subtitle for the cookies item in Delete browsing data -->
    <string name="preferences_delete_browsing_data_cookies_subtitle">Vous serez déconnecté·e de la plupart des sites</string>
    <!-- Title for the cached images and files item in Delete browsing data -->
    <string name="preferences_delete_browsing_data_cached_files">Images et fichiers mis en cache</string>
    <!-- Subtitle for the cached images and files item in Delete browsing data -->
    <string name="preferences_delete_browsing_data_cached_files_subtitle">Libère de l’espace de stockage</string>
    <!-- Title for the site permissions item in Delete browsing data -->
    <string name="preferences_delete_browsing_data_site_permissions">Permissions des sites</string>
    <!-- Title for the downloads item in Delete browsing data -->
    <string name="preferences_delete_browsing_data_downloads">Téléchargements</string>
    <!-- Text for the button to delete browsing data -->
    <string name="preferences_delete_browsing_data_button">Supprimer les données de navigation</string>

    <!-- Title for the Delete browsing data on quit preference -->
    <string name="preferences_delete_browsing_data_on_quit">Supprimer les données de navigation en quittant</string>
    <!-- Summary for the Delete browsing data on quit preference. "Quit" translation should match delete_browsing_data_on_quit_action translation. -->
    <string name="preference_summary_delete_browsing_data_on_quit">Supprime automatiquement les données de navigation lorsque vous sélectionnez « Quitter » dans le menu principal</string>
    <!-- Summary for the Delete browsing data on quit preference. "Quit" translation should match delete_browsing_data_on_quit_action translation. -->
    <string name="preference_summary_delete_browsing_data_on_quit_2">Supprime automatiquement les données de navigation lorsque vous sélectionnez « Quitter » dans le menu principal</string>
    <!-- Action item in menu for the Delete browsing data on quit feature -->
    <string name="delete_browsing_data_on_quit_action">Quitter</string>

    <!-- Dialog message to the user asking to delete browsing data. -->
    <string name="delete_browsing_data_prompt_message">Cela supprimera toutes vos données de navigation.</string>
    <!-- Dialog message to the user asking to delete browsing data. Parameter will be replaced by app name. -->
    <string name="delete_browsing_data_prompt_message_3">%s supprimera les données de navigation sélectionnées.</string>
    <!-- Text for the cancel button for the data deletion dialog -->
    <string name="delete_browsing_data_prompt_cancel">Annuler</string>
    <!-- Text for the allow button for the data deletion dialog -->
    <string name="delete_browsing_data_prompt_allow">Supprimer</string>
    <!-- Text for the snackbar confirmation that the data was deleted -->
    <string name="preferences_delete_browsing_data_snackbar">Données de navigation supprimées</string>

    <!-- Text for the snackbar to show the user that the deletion of browsing data is in progress -->
    <string name="deleting_browsing_data_in_progress">Suppression des données de navigation…</string>

    <!-- Tips -->
    <!-- text for firefox preview moving tip header "Firefox Preview" and "Firefox Nightly" are intentionally hardcoded -->
    <string name="tip_firefox_preview_moved_header">Firefox Preview est désormais Firefox Nightly</string>
    <!-- text for firefox preview moving tip description -->
    <string name="tip_firefox_preview_moved_description">Firefox Nightly est mis à jour chaque nuit et propose de nouvelles fonctionnalités expérimentales.
Cependant, il peut être moins stable. Téléchargez la version bêta de notre navigateur pour une expérience plus stable.</string>

    <!-- text for firefox preview moving tip button. "Firefox for Android Beta" is intentionally hardcoded -->
    <string name="tip_firefox_preview_moved_button_2">Installer Firefox pour Android Beta</string>

    <!-- text for firefox preview moving tip header. "Firefox Nightly" is intentionally hardcoded -->
    <string name="tip_firefox_preview_moved_header_preview_installed">Firefox Nightly a déménagé</string>

    <!-- text for firefox preview moving tip description -->
    <string name="tip_firefox_preview_moved_description_preview_installed">Cette application ne recevra plus de mises à jour de sécurité. Vous devriez arrêter d’utiliser cette application et utiliser le nouveau Nightly à la place.
\n\nPour transférer vos marque-pages, vos identifiants et votre historique vers une autre application, créez un compte Firefox.</string>
    <!-- text for firefox preview moving tip button  -->
    <string name="tip_firefox_preview_moved_button_preview_installed">Passer à Nightly</string>

    <!-- text for firefox preview moving tip header. "Firefox Nightly" is intentionally hardcoded -->
    <string name="tip_firefox_preview_moved_header_preview_not_installed">Firefox Nightly a déménagé</string>

    <!-- text for firefox preview moving tip description -->
    <string name="tip_firefox_preview_moved_description_preview_not_installed">Cette application ne recevra plus de mises à jour de sécurité. Vous devriez utiliser le nouveau Nightly et arrêter d’utiliser cette application.
\n\nPour transférer vos marque-pages, vos identifiants et votre historique vers une autre application, créez un compte Firefox.</string>
    <!-- text for firefox preview moving tip button  -->
    <string name="tip_firefox_preview_moved_button_preview_not_installed">Obtenir le nouveau Nightly</string>

    <!-- Onboarding -->
    <!-- Text for onboarding welcome message
    The first parameter is the name of the app (e.g. Firefox Preview) -->
    <string name="onboarding_header">Bienvenue dans %s !</string>
    <!-- text for the Firefox Accounts section header -->
    <string name="onboarding_fxa_section_header">Vous avez déjà un compte ?</string>
    <!-- text for the "What's New" onboarding card header -->
    <string name="onboarding_whats_new_header1">Nouveautés</string>
    <!-- text for the "what's new" onboarding card description
    The first parameter is the short name of the app (e.g. Firefox) -->
    <string name="onboarding_whats_new_description">Vous avez des questions sur le nouveau %s ? Vous voulez savoir ce qui a changé ?</string>
    <!-- text for underlined clickable link that is part of "what's new" onboarding card description that links to an FAQ -->
    <string name="onboarding_whats_new_description_linktext">Trouvez des réponses ici</string>

    <!-- text for the Firefox account onboarding sign in card header. The word "Firefox" should not be translated -->
    <string name="onboarding_account_sign_in_header_1">Synchronisez Firefox entre vos appareils</string>
    <!-- Text for the button to learn more about signing in to your Firefox account -->
    <string name="onboarding_manual_sign_in_description">Importez vos marque-pages, votre historique et vos mots de passe dans Firefox sur cet appareil.</string>
    <!-- text for the firefox account onboarding card header when we detect you're already signed in to
        another Firefox browser. (The word `Firefox` should not be translated)
        The first parameter is the email of the detected user's account -->
    <string name="onboarding_firefox_account_auto_signin_header_3">Vous êtes connecté·e en tant que %s sur un autre navigateur Firefox avec cet appareil. Voulez-vous vous connecter avec ce compte ?</string>
    <!-- text for the button to confirm automatic sign-in -->
    <string name="onboarding_firefox_account_auto_signin_confirm">Oui, connectez-moi</string>
    <!-- text for the automatic sign-in button while signing in is in process -->
    <string name="onboarding_firefox_account_signing_in">Connexion en cours…</string>

    <!-- text for the button to manually sign into Firefox account. -->
    <string name="onboarding_firefox_account_sign_in_1">Se connecter</string>
    <!-- text for the button to stay signed out when presented with an option to automatically sign-in. -->
    <string name="onboarding_firefox_account_stay_signed_out">Rester déconnecté·e</string>
    <!-- text to display in the snackbar once account is signed-in -->
    <string name="onboarding_firefox_account_sync_is_on">Synchronisation activée</string>
    <!-- text to display in the snackbar if automatic sign-in fails. user may try again -->
    <string name="onboarding_firefox_account_automatic_signin_failed">Échec de connexion</string>
    <!-- text for the tracking protection onboarding card header -->
    <string name="onboarding_tracking_protection_header_3">Confidentialité toujours assurée</string>
    <!-- text for the tracking protection card description. 'Firefox' intentionally hardcoded here -->
    <string name="onboarding_tracking_protection_description_3">Firefox empêche automatiquement les entreprises de vous suivre secrètement sur le Web.</string>
    <!-- text for tracking protection radio button option for standard level of blocking -->
    <string name="onboarding_tracking_protection_standard_button_2">Standard (par défaut)</string>
    <!-- text for standard blocking option button description -->
    <string name="onboarding_tracking_protection_standard_button_description_3">Équilibré entre protection et performances. Les pages se chargent normalement.</string>
    <!-- text for tracking protection radio button option for strict level of blocking -->
    <string name="onboarding_tracking_protection_strict_button">Strict (recommandé)</string>
    <!-- text for tracking protection radio button option for strict level of blocking -->
    <string name="onboarding_tracking_protection_strict_option">Strict</string>
    <!-- text for strict blocking option button description -->
    <string name="onboarding_tracking_protection_strict_button_description_3">Bloque davantage de traqueurs, accélérant le chargement des pages, mais quelques dysfonctionnements peuvent s’ensuivre.</string>
    <!-- text for the toolbar position card header  -->
    <string name="onboarding_toolbar_placement_header_1">Choisissez l’emplacement de votre barre d’outils</string>
    <!-- text for the toolbar position card description -->
    <string name="onboarding_toolbar_placement_description_1">Placez la barre d’outils à portée de main. Laissez-la en bas ou déplacez-la en haut.</string>
    <!-- text for the private browsing onboarding card header -->
    <string name="onboarding_private_browsing_header">Navigation privée</string>
    <!-- text for the private browsing onboarding card description
    The first parameter is an icon that represents private browsing -->
    <string name="onboarding_private_browsing_description1">Ouvrir un seul onglet privé : appuyez sur l’icône %s.</string>
    <!-- text for the private browsing onboarding card description, explaining how to always using private browsing -->
    <string name="onboarding_private_browsing_always_description">Ouvrir des onglets privés à chaque fois : définissez vos paramètres de navigation privée.</string>
    <!-- text for the private browsing onbording card button, that launches settings -->
    <string name="onboarding_private_browsing_button">Ouvrir les paramètres</string>
    <!-- text for the privacy notice onboarding card header -->
    <string name="onboarding_privacy_notice_header">Votre vie privée</string>
    <!-- text for the privacy notice onboarding card description
    The first parameter is the name of the app (e.g. Firefox Preview) Substitute %s for long browser name. -->
    <string name="onboarding_privacy_notice_description2">Nous avons conçu %s pour vous donner le contrôle de ce que vous partagez en ligne et de ce que vous partagez avec nous.</string>
    <!-- Text for the button to read the privacy notice -->
    <string name="onboarding_privacy_notice_read_button">Consulter notre politique de confidentialité</string>

    <!-- Content description (not visible, for screen readers etc.): Close onboarding screen -->
    <string name="onboarding_close">Fermer</string>

    <!-- text for the button to finish onboarding -->
    <string name="onboarding_finish">Commencer la navigation</string>

    <!-- Onboarding theme -->
    <!-- text for the theme picker onboarding card header -->
    <string name="onboarding_theme_picker_header">Choisissez votre thème</string>
    <!-- text for the theme picker onboarding card description -->
    <string name="onboarding_theme_picker_description_2">Économisez la batterie et votre vue grâce au mode sombre.</string>
    <!-- Automatic theme setting (will follow device setting) -->
    <string name="onboarding_theme_automatic_title">Automatique</string>
    <!-- Summary of automatic theme setting (will follow device setting) -->
    <string name="onboarding_theme_automatic_summary">S’adapte aux paramètres de votre appareil</string>
    <!-- Theme setting for dark mode -->
    <string name="onboarding_theme_dark_title">Thème sombre</string>
    <!-- Theme setting for light mode -->
    <string name="onboarding_theme_light_title">Thème clair</string>

    <!-- Text shown in snackbar when multiple tabs have been sent to device -->
    <string name="sync_sent_tabs_snackbar">Onglets envoyés !</string>
    <!-- Text shown in snackbar when one tab has been sent to device  -->
    <string name="sync_sent_tab_snackbar">Onglet envoyé !</string>
    <!-- Text shown in snackbar when sharing tabs failed  -->
    <string name="sync_sent_tab_error_snackbar">Envoi impossible</string>
    <!-- Text shown in snackbar for the "retry" action that the user has after sharing tabs failed -->
    <string name="sync_sent_tab_error_snackbar_action">RÉESSAYER</string>
    <!-- Title of QR Pairing Fragment -->
    <string name="sync_scan_code">Scanner le code</string>
    <!-- Instructions on how to access pairing -->
    <string name="sign_in_instructions"><![CDATA[Sur votre ordinateur, ouvrez Firefox et accédez à <b>https://firefox.com/pair</b>]]></string>
    <!-- Text shown for sign in pairing when ready -->
    <string name="sign_in_ready_for_scan">Prêt·e à scanner</string>
    <!-- Text shown for settings option for sign with pairing -->
    <string name="sign_in_with_camera">Connectez-vous avec votre appareil photo</string>
    <!-- Text shown for settings option for sign with email -->
    <string name="sign_in_with_email">Utiliser plutôt une adresse électronique</string>
    <!-- Text shown for settings option for create new account text.'Firefox' intentionally hardcoded here.-->
    <string name="sign_in_create_account_text"><![CDATA[Vous n’avez pas de compte ? <u>Créez-en un</u> pour synchroniser Firefox entre vos appareils.]]></string>
    <!-- Text shown in confirmation dialog to sign out of account -->
    <string name="sign_out_confirmation_message">Firefox ne se synchronisera plus avec votre compte, mais ne supprimera aucune de vos données de navigation sur cet appareil.</string>
    <!-- Text shown in confirmation dialog to sign out of account. The first parameter is the name of the app (e.g. Firefox Preview) -->
    <string name="sign_out_confirmation_message_2">%s ne se synchronisera plus avec votre compte, mais ne supprimera aucune donnée de navigation sur cet appareil.</string>
    <!-- Option to continue signing out of account shown in confirmation dialog to sign out of account -->
    <string name="sign_out_disconnect">Se déconnecter</string>
    <!-- Option to cancel signing out shown in confirmation dialog to sign out of account -->
    <string name="sign_out_cancel">Annuler</string>
    <!-- Error message snackbar shown after the user tried to select a default folder which cannot be altered -->
    <string name="bookmark_cannot_edit_root">Impossible de modifier les dossiers par défaut</string>

    <!-- Enhanced Tracking Protection -->
    <!-- Link displayed in enhanced tracking protection panel to access tracking protection settings -->
    <string name="etp_settings">Paramètres de protection</string>
    <!-- Preference title for enhanced tracking protection settings -->
    <string name="preference_enhanced_tracking_protection">Protection renforcée contre le pistage</string>
    <!-- Title for the description of enhanced tracking protection -->
    <string name="preference_enhanced_tracking_protection_explanation_title">Naviguez sans être suivi·e</string>
    <!-- Description of enhanced tracking protection. The first parameter is the name of the application (For example: Fenix) -->
    <string name="preference_enhanced_tracking_protection_explanation">Gardez vos données pour vous. %s vous protège de la plupart des traqueurs les plus courants qui suivent ce que vous faites en ligne.</string>
    <!-- Text displayed that links to website about enhanced tracking protection -->
    <string name="preference_enhanced_tracking_protection_explanation_learn_more">En savoir plus</string>
    <!-- Preference for enhanced tracking protection for the standard protection settings -->
    <string name="preference_enhanced_tracking_protection_standard_default_1">Standard (par défaut)</string>
    <!-- Preference description for enhanced tracking protection for the standard protection settings -->
    <string name="preference_enhanced_tracking_protection_standard_description_4">Équilibré entre protection et performances. Les pages se chargent normalement.</string>
    <!--  Accessibility text for the Standard protection information icon  -->
    <string name="preference_enhanced_tracking_protection_standard_info_button">Ce qui est bloqué par la protection standard contre le pistage</string>
    <!-- Preference for enhanced tracking protection for the strict protection settings -->
    <string name="preference_enhanced_tracking_protection_strict">Stricte</string>
    <!-- Preference description for enhanced tracking protection for the strict protection settings -->
    <string name="preference_enhanced_tracking_protection_strict_description_3">Bloque davantage de traqueurs, accélérant le chargement des pages, mais quelques dysfonctionnements peuvent s’ensuivre.</string>
    <!--  Accessibility text for the Strict protection information icon  -->
    <string name="preference_enhanced_tracking_protection_strict_info_button">Ce qui est bloqué par la protection stricte contre le pistage</string>
    <!-- Preference for enhanced tracking protection for the custom protection settings -->
    <string name="preference_enhanced_tracking_protection_custom">Personnalisée</string>
    <!-- Preference description for enhanced tracking protection for the strict protection settings -->
    <string name="preference_enhanced_tracking_protection_custom_description_2">Choisissez les traqueurs et les scripts à bloquer.</string>
    <!--  Accessibility text for the Strict protection information icon  -->
    <string name="preference_enhanced_tracking_protection_custom_info_button">Ce qui est bloqué par la protection personnalisée contre le pistage</string>
    <!-- Header for categories that are being blocked by current Enhanced Tracking Protection settings -->
    <!-- Preference for enhanced tracking protection for the custom protection settings for cookies-->
    <string name="preference_enhanced_tracking_protection_custom_cookies">Cookies</string>
    <!-- Option for enhanced tracking protection for the custom protection settings for cookies-->
    <string name="preference_enhanced_tracking_protection_custom_cookies_1">Traqueurs intersites et de réseaux sociaux</string>
    <!-- Option for enhanced tracking protection for the custom protection settings for cookies-->
    <string name="preference_enhanced_tracking_protection_custom_cookies_2">Cookies de sites non visités</string>
    <!-- Option for enhanced tracking protection for the custom protection settings for cookies-->
    <string name="preference_enhanced_tracking_protection_custom_cookies_3">Tous les cookies tiers (peut empêcher certains sites de fonctionner)</string>
    <!-- Option for enhanced tracking protection for the custom protection settings for cookies-->
    <string name="preference_enhanced_tracking_protection_custom_cookies_4">Tous les cookies (empêchera des sites de fonctionner)</string>
    <!-- Preference for enhanced tracking protection for the custom protection settings for tracking content -->
    <string name="preference_enhanced_tracking_protection_custom_tracking_content">Contenu utilisé pour le pistage</string>
    <!-- Option for enhanced tracking protection for the custom protection settings for tracking content-->
    <string name="preference_enhanced_tracking_protection_custom_tracking_content_1">Dans tous les onglets</string>
    <!-- Option for enhanced tracking protection for the custom protection settings for tracking content-->
    <string name="preference_enhanced_tracking_protection_custom_tracking_content_2">Uniquement dans les onglets privés</string>
    <!-- Option for enhanced tracking protection for the custom protection settings for tracking content-->
    <string name="preference_enhanced_tracking_protection_custom_tracking_content_3">Uniquement dans les onglets personnalisés</string>
    <!-- Preference for enhanced tracking protection for the custom protection settings -->
    <string name="preference_enhanced_tracking_protection_custom_cryptominers">Mineurs de cryptomonnaies</string>
    <!-- Preference for enhanced tracking protection for the custom protection settings -->
    <string name="preference_enhanced_tracking_protection_custom_fingerprinters">Détecteurs d’empreinte numérique</string>
    <string name="enhanced_tracking_protection_blocked">Bloqués</string>
    <!-- Header for categories that are being not being blocked by current Enhanced Tracking Protection settings -->
    <string name="enhanced_tracking_protection_allowed">Autorisés</string>
    <!-- Category of trackers (social media trackers) that can be blocked by Enhanced Tracking Protection -->
    <string name="etp_social_media_trackers_title">Traqueurs de réseaux sociaux</string>
    <!-- Description of social media trackers that can be blocked by Enhanced Tracking Protection -->
    <string name="etp_social_media_trackers_description">Limite la capacité des réseaux sociaux à pister votre activité de navigation sur le Web.</string>
    <!-- Category of trackers (cross-site tracking cookies) that can be blocked by Enhanced Tracking Protection -->
    <string name="etp_cookies_title">Cookies de pistage intersites</string>
    <!-- Description of cross-site tracking cookies that can be blocked by Enhanced Tracking Protection -->
    <string name="etp_cookies_description">Bloque les cookies que les réseaux publicitaires et les sociétés d’analyse des données utilisent pour compiler vos données de navigation sur de nombreux sites.</string>
    <!-- Category of trackers (cryptominers) that can be blocked by Enhanced Tracking Protection -->
    <string name="etp_cryptominers_title">Mineurs de cryptomonnaies</string>
    <!-- Description of cryptominers that can be blocked by Enhanced Tracking Protection -->
    <string name="etp_cryptominers_description">Empêche les scripts malveillants d’accéder à votre appareil pour « extraire » de l’argent numérique.</string>
    <!-- Category of trackers (fingerprinters) that can be blocked by Enhanced Tracking Protection -->
    <string name="etp_fingerprinters_title">Détecteurs d’empreinte numérique</string>
    <!-- Description of fingerprinters that can be blocked by Enhanced Tracking Protection -->
    <string name="etp_fingerprinters_description">Empêche la collecte de données identifiables de manière unique sur votre appareil et qui peuvent être utilisées à des fins de pistage.</string>
    <!-- Category of trackers (tracking content) that can be blocked by Enhanced Tracking Protection -->
    <string name="etp_tracking_content_title">Contenu utilisé pour le pistage</string>
    <!-- Description of tracking content that can be blocked by Enhanced Tracking Protection -->
    <string name="etp_tracking_content_description">Empêche le chargement des publicités, vidéos et autres contenus d’origine externe au site et contenant du code de pistage. Peut affecter certaines fonctionnalités du site.</string>
    <!-- Enhanced Tracking Protection Onboarding Message shown in a dialog above the toolbar. The first parameter is the name of the application (For example: Fenix) -->
    <string name="etp_onboarding_cfr_message">Quand le bouclier est violet, c’est que %s a bloqué des traqueurs sur le site visité. Appuyez pour en savoir plus.</string>
    <!-- Enhanced Tracking Protection message that protection is currently on for this site -->
    <string name="etp_panel_on">Les protections sont activées pour ce site</string>
    <!-- Enhanced Tracking Protection message that protection is currently off for this site -->
    <string name="etp_panel_off">Les protections sont désactivées pour ce site</string>
    <!-- Header for exceptions list for which sites enhanced tracking protection is always off -->
    <string name="enhanced_tracking_protection_exceptions">La protection renforcée contre le pistage est désactivée pour ces sites web</string>
    <!-- Content description (not visible, for screen readers etc.): Navigate
    back from ETP details (Ex: Tracking content) -->
    <string name="etp_back_button_content_description">Précédent</string>
    <!-- About page Your rights link text -->
    <string name="about_your_rights">Vos droits</string>
    <!-- About page link text to open open source licenses screen -->
    <string name="about_open_source_licenses">Bibliothèques open source que nous utilisons</string>
    <!-- About page link text to open what's new link -->
    <string name="about_whats_new">Nouveautés dans %s</string>
    <!-- Open source licenses page title
    The first parameter is the app name -->
    <string name="open_source_licenses_title">%s | Bibliothèques open source</string>

    <!-- Category of trackers (redirect trackers) that can be blocked by Enhanced Tracking Protection -->
    <string name="etp_redirect_trackers_title">Traqueurs par redirection</string>
    <!-- Description of redirect tracker cookies that can be blocked by Enhanced Tracking Protection -->
    <string name="etp_redirect_trackers_description">Efface les cookies définis par redirection vers des sites web connus pour le pistage.</string>

    <!-- About page link text to open support link -->
    <string name="about_support">Assistance</string>
    <!-- About page link text to list of past crashes (like about:crashes on desktop) -->
    <string name="about_crashes">Plantages</string>
    <!-- About page link text to open privacy notice link -->
    <string name="about_privacy_notice">Politique de confidentialité</string>
    <!-- About page link text to open know your rights link -->
    <string name="about_know_your_rights">Vos droits</string>
    <!-- About page link text to open licensing information link -->
    <string name="about_licensing_information">Informations de licence</string>
    <!-- About page link text to open a screen with libraries that are used -->
    <string name="about_other_open_source_libraries">Bibliothèques utilisées</string>

    <!-- Toast shown to the user when they are activating the secret dev menu
        The first parameter is number of long clicks left to enable the menu -->
    <string name="about_debug_menu_toast_progress">Menu de débogage : encore %1$d clic·s restant·s pour l’activation</string>
    <string name="about_debug_menu_toast_done">Menu de débogage activé</string>

    <!-- Content description of the tab counter toolbar button when one tab is open -->
    <string name="tab_counter_content_description_one_tab">1 onglet</string>
    <!-- Content description of the tab counter toolbar button when multiple tabs are open. First parameter will be replaced with the number of tabs (always more than one) -->
    <string name="tab_counter_content_description_multi_tab">%d onglets</string>

    <!-- Browser long press popup menu -->
    <!-- Copy the current url -->
    <string name="browser_toolbar_long_press_popup_copy">Copier</string>
    <!-- Paste & go the text in the clipboard. '&amp;' is replaced with the ampersand symbol: & -->
    <string name="browser_toolbar_long_press_popup_paste_and_go">Coller et ouvrir</string>
    <!-- Paste the text in the clipboard -->
    <string name="browser_toolbar_long_press_popup_paste">Coller</string>
  
    <!-- Snackbar message shown after an URL has been copied to clipboard. -->
    <string name="browser_toolbar_url_copied_to_clipboard_snackbar">Adresse copiée dans le presse-papiers</string>
  
    <!-- Title text for the Add To Homescreen dialog -->
    <string name="add_to_homescreen_title">Ajouter à l’écran d’accueil</string>
    <!-- Cancel button text for the Add to Homescreen dialog -->
    <string name="add_to_homescreen_cancel">Annuler</string>
    <!-- Add button text for the Add to Homescreen dialog -->
    <string name="add_to_homescreen_add">Ajouter</string>
    <!-- Continue to website button text for the first-time Add to Homescreen dialog -->
    <string name="add_to_homescreen_continue">Continuer vers le site web</string>
    <!-- Placeholder text for the TextView in the Add to Homescreen dialog -->
    <string name="add_to_homescreen_text_placeholder">Nom du raccourci</string>

    <!-- Describes the add to homescreen functionality -->
    <string name="add_to_homescreen_description_2">Vous pouvez facilement ajouter ce site à l’écran d’accueil de votre appareil pour y avoir accès directement et naviguer plus rapidement, comme si vous utilisiez une application.</string>

    <!-- Preference for managing the settings for logins and passwords in Fenix -->
    <string name="preferences_passwords_logins_and_passwords">Identifiants et mots de passe</string>
    <!-- Preference for managing the saving of logins and passwords in Fenix -->
    <string name="preferences_passwords_save_logins">Enregistrer les identifiants et les mots de passe</string>
    <!-- Preference option for asking to save passwords in Fenix -->
    <string name="preferences_passwords_save_logins_ask_to_save">Demander pour enregistrer</string>
    <!-- Preference option for never saving passwords in Fenix -->
    <string name="preferences_passwords_save_logins_never_save">Ne jamais enregistrer</string>
    <!-- Preference for autofilling saved logins in Fenix -->
    <string name="preferences_passwords_autofill">Remplissage automatique</string>
    <!-- Preference for syncing saved logins in Fenix -->
    <string name="preferences_passwords_sync_logins">Synchroniser les identifiants</string>
    <!-- Preference for syncing saved logins in Fenix, when not signed in-->
    <string name="preferences_passwords_sync_logins_across_devices">Synchroniser les identifiants entre vos appareils</string>
    <!-- Syncing saved logins in Fenix needs reconnect to sync -->
    <string name="preferences_passwords_sync_logins_reconnect">Se reconnecter</string>
    <!-- Syncing saved logins in Fenix needs login -->
    <string name="preferences_passwords_sync_logins_sign_in">Se connecter à Sync</string>
    <!-- Preference to access list of saved logins -->
    <string name="preferences_passwords_saved_logins">Identifiants enregistrés</string>
    <!-- Description of empty list of saved passwords. Placeholder is replaced with app name.  -->
    <string name="preferences_passwords_saved_logins_description_empty_text">Les identifiants que vous enregistrez ou synchronisez avec %s s’afficheront ici.</string>
    <!-- Preference to access list of saved logins -->
    <string name="preferences_passwords_saved_logins_description_empty_learn_more_link">En savoir plus sur Sync.</string>
    <!-- Preference to access list of login exceptions that we never save logins for -->
    <string name="preferences_passwords_exceptions">Exceptions</string>
    <!-- Empty description of list of login exceptions that we never save logins for -->
    <string name="preferences_passwords_exceptions_description_empty">Les identifiants et les mots de passe qui ne sont pas enregistrés seront affichés ici.</string>
    <!-- Description of list of login exceptions that we never save logins for -->
    <string name="preferences_passwords_exceptions_description">Les identifiants et les mots de passe ne seront pas enregistrés pour ces sites.</string>
    <!-- Text on button to remove all saved login exceptions -->
    <string name="preferences_passwords_exceptions_remove_all">Supprimer toutes les exceptions</string>
    <!-- Hint for search box in logins list -->
    <string name="preferences_passwords_saved_logins_search">Rechercher des identifiants</string>
    <!-- Option to sort logins list A-Z, alphabetically -->
    <string name="preferences_passwords_saved_logins_alphabetically">Ordre alphabétique</string>
    <!-- Option to sort logins list by most recently used -->
    <string name="preferences_passwords_saved_logins_recently_used">Récemment utilisés</string>
    <!-- The header for the site that a login is for -->
    <string name="preferences_passwords_saved_logins_site">Site</string>
    <!-- The header for the username for a login -->
    <string name="preferences_passwords_saved_logins_username">Nom d’utilisateur</string>
    <!-- The header for the password for a login -->
    <string name="preferences_passwords_saved_logins_password">Mot de passe</string>
    <!-- Message displayed in security prompt to reenter a secret pin to access saved logins -->
    <string name="preferences_passwords_saved_logins_enter_pin">Ressaisissez votre code PIN</string>
    <!-- Message displayed in security prompt to access saved logins -->
    <string name="preferences_passwords_saved_logins_enter_pin_description">Veuillez déverrouiller pour afficher vos identifiants enregistrés</string>
    <!-- Message displayed when a connection is insecure and we detect the user is entering a password -->
    <string name="logins_insecure_connection_warning">Cette connexion n’est pas sécurisée. Les identifiants saisis ici pourraient être compromis.</string>
    <!-- Learn more link that will link to a page with more information displayed when a connection is insecure and we detect the user is entering a password -->
    <string name="logins_insecure_connection_warning_learn_more">En savoir plus</string>
    <!-- Prompt message displayed when Fenix detects a user has entered a password and user decides if Fenix should save it. The first parameter is the name of the application (For example: Fenix)  -->
    <string name="logins_doorhanger_save">Voulez-vous que %s enregistre cet identifiant ?</string>
    <!-- Positive confirmation that Fenix should save the new or updated login -->
    <string name="logins_doorhanger_save_confirmation">Enregistrer</string>
    <!-- Negative confirmation that Fenix should not save the new or updated login -->
    <string name="logins_doorhanger_save_dont_save">Ne pas enregistrer</string>
    <!-- Shown in snackbar to tell user that the password has been copied -->
    <string name="logins_password_copied">Mot de passe copié dans le presse-papiers</string>
    <!-- Shown in snackbar to tell user that the username has been copied -->
    <string name="logins_username_copied">Nom d’utilisateur copié dans le presse-papiers</string>
    <!-- Shown in snackbar to tell user that the site has been copied -->
    <string name="logins_site_copied">Site copié dans le presse-papiers</string>
    <!-- Content Description (for screenreaders etc) read for the button to copy a password in logins-->
    <string name="saved_logins_copy_password">Copier le mot de passe</string>
    <!-- Content Description (for screenreaders etc) read for the button to clear a password while editing a login-->
    <string name="saved_logins_clear_password">Effacer le mot de passe</string>
    <!-- Content Description (for screenreaders etc) read for the button to copy a username in logins -->
    <string name="saved_login_copy_username">Copier le nom d’utilisateur</string>
    <!-- Content Description (for screenreaders etc) read for the button to clear a username while editing a login -->
    <string name="saved_login_clear_username">Effacer le nom d’utilisateur</string>
    <!-- Content Description (for screenreaders etc) read for the button to copy a site in logins -->
    <string name="saved_login_copy_site">Copier le site</string>
    <!-- Content Description (for screenreaders etc) read for the button to open a site in logins -->
    <string name="saved_login_open_site">Ouvrir le site dans le navigateur</string>
    <!-- Content Description (for screenreaders etc) read for the button to reveal a password in logins -->
    <string name="saved_login_reveal_password">Afficher le mot de passe</string>
    <!-- Content Description (for screenreaders etc) read for the button to hide a password in logins -->
    <string name="saved_login_hide_password">Masquer le mot de passe</string>
    <!-- Message displayed in biometric prompt displayed for authentication before allowing users to view their logins -->
    <string name="logins_biometric_prompt_message">Déverrouillez pour afficher vos identifiants enregistrés</string>
    <!-- Title of warning dialog if users have no device authentication set up -->
    <string name="logins_warning_dialog_title">Protégez vos identifiants et mots de passe</string>
    <!-- Message of warning dialog if users have no device authentication set up -->
    <string name="logins_warning_dialog_message">Configurez un schéma de verrouillage, un code PIN ou un mot de passe pour protéger vos identifiants de connexion et mots de passe enregistrés pour le cas où quelqu’un accède à votre appareil.</string>
    <!-- Negative button to ignore warning dialog if users have no device authentication set up -->
    <string name="logins_warning_dialog_later">Plus tard</string>
    <!-- Positive button to send users to set up a pin of warning dialog if users have no device authentication set up -->
    <string name="logins_warning_dialog_set_up_now">Configurer maintenant</string>
    <!-- Title of PIN verification dialog to direct users to re-enter their device credentials to access their logins -->
    <string name="logins_biometric_prompt_message_pin">Déverrouillez votre appareil</string>
    <!-- Title for Accessibility Force Enable Zoom Preference -->
    <string name="preference_accessibility_force_enable_zoom">Zoom pour tous les sites</string>
    <!-- Summary for Accessibility Force Enable Zoom Preference -->
    <string name="preference_accessibility_force_enable_zoom_summary">Activer pour permettre de zoomer avec deux doigts même sur les sites web qui empêchent ce geste.</string>

    <!-- Saved logins sorting strategy menu item -by name- (if selected, it will sort saved logins alphabetically) -->
    <string name="saved_logins_sort_strategy_alphabetically">Nom (A-Z)</string>
    <!-- Saved logins sorting strategy menu item -by last used- (if selected, it will sort saved logins by last used) -->
    <string name="saved_logins_sort_strategy_last_used">Dernière utilisation</string>
    <!-- Content description (not visible, for screen readers etc.): Sort saved logins dropdown menu chevron icon -->
    <string name="saved_logins_menu_dropdown_chevron_icon_content_description">Menu de tri des identifiants</string>

    <!-- Credit Cards Autofill -->
    <!-- Preference and title for managing the settings for credit cards -->
    <string name="preferences_credit_cards">Cartes de paiement</string>
    <!-- Preference for saving and autofilling credit cards -->
    <string name="preferences_credit_cards_save_and_autofill_cards">Enregistrer et remplir automatiquement les cartes</string>
    <!-- Preference summary for saving and autofilling credit card data -->
    <string name="preferences_credit_cards_save_and_autofill_cards_summary">Les données sont chiffrées</string>
    <!-- Preference option for syncing credit cards across devices. This is displayed when the user is not signed into sync -->
    <string name="preferences_credit_cards_sync_cards_across_devices">Synchroniser les cartes entre vos appareils</string>
    <!-- Preference option for syncing credit cards across devices. This is displayed when the user is signed into sync -->
    <string name="preferences_credit_cards_sync_cards">Synchroniser les cartes</string>
    <!-- Preference option for adding a credit card -->
    <string name="preferences_credit_cards_add_credit_card">Ajouter une carte de paiement</string>

    <!-- Preference option for managing saved credit cards -->
    <string name="preferences_credit_cards_manage_saved_cards">Gérer les cartes enregistrées</string>
    <!-- Title of the "Add card" screen -->
    <string name="credit_cards_add_card">Ajouter une carte</string>
    <!-- Title of the "Edit card" screen -->
    <string name="credit_cards_edit_card">Modifier la carte</string>
    <!-- The header for the card number of a credit card -->
    <string name="credit_cards_card_number">Numéro de carte</string>
    <!-- The header for the expiration date of a credit card -->
    <string name="credit_cards_expiration_date">Date d’expiration</string>
    <!-- The label for the expiration date month of a credit card -->
    <string name="credit_cards_expiration_date_month">Mois d’expiration</string>
    <!-- The label for the expiration date year of a credit card -->
    <string name="credit_cards_expiration_date_year">Année d’expiration</string>
    <!-- The header for the name on the credit card -->
    <string name="credit_cards_name_on_card">Nom du titulaire</string>
    <!-- The header for the nickname for a credit card -->
    <string name="credit_cards_card_nickname">Nom de cette carte</string>
    <!-- The text for the "Delete card" menu item for deleting a credit card -->
    <string name="credit_cards_menu_delete_card">Supprimer cette carte</string>
    <!-- The text for the "Delete card" button for deleting a credit card -->
    <string name="credit_cards_delete_card_button">Supprimer la carte</string>
    <!-- The title for the "Save" menu item for saving a credit card -->
    <string name="credit_cards_menu_save">Enregistrer</string>
    <!-- The text for the "Save" button for saving a credit card -->
    <string name="credit_cards_save_button">Enregistrer</string>
    <!-- The text for the "Cancel" button for cancelling adding or updating a credit card -->
    <string name="credit_cards_cancel_button">Annuler</string>

    <!-- Title of the "Saved cards" screen -->
    <string name="credit_cards_saved_cards">Cartes enregistrées</string>

    <!-- Error message for credit card number validation -->
    <string name="credit_cards_number_validation_error_message">Veuillez saisir un numéro de carte bancaire valide</string>

<<<<<<< HEAD
=======
    <!-- Error message for credit card name on card validation -->
    <string name="credit_cards_name_on_card_validation_error_message">Veuillez compléter ce champ</string>
    <!-- Message displayed in biometric prompt displayed for authentication before allowing users to view their saved credit cards -->
    <string name="credit_cards_biometric_prompt_message">Déverrouillez pour afficher vos cartes enregistrées</string>
    <!-- Title of warning dialog if users have no device authentication set up -->
    <string name="credit_cards_warning_dialog_title">Protégez vos cartes bancaires</string>
    <!-- Message of warning dialog if users have no device authentication set up -->
    <string name="credit_cards_warning_dialog_message">Configurez un schéma de verrouillage, un code PIN ou un mot de passe pour protéger vos cartes bancaires enregistrées si jamais quelqu’un accède à votre appareil.</string>
    <!-- Positive button to send users to set up a pin of warning dialog if users have no device authentication set up -->
    <string name="credit_cards_warning_dialog_set_up_now">Configurer maintenant</string>
    <!-- Negative button to ignore warning dialog if users have no device authentication set up -->
    <string name="credit_cards_warning_dialog_later">Plus tard</string>
    <!-- Title of PIN verification dialog to direct users to re-enter their device credentials to access their credit cards -->
    <string name="credit_cards_biometric_prompt_message_pin">Déverrouillez votre appareil</string>
    <!-- Message displayed in biometric prompt for authentication, before allowing users to use their stored credit card information -->
    <string name="credit_cards_biometric_prompt_unlock_message">Déverrouillez pour utiliser les informations de cartes bancaires enregistrées</string>

>>>>>>> 3dc8ef80
    <!-- Title of the Add search engine screen -->
    <string name="search_engine_add_custom_search_engine_title">Ajouter un moteur de recherche</string>
    <!-- Title of the Edit search engine screen -->
    <string name="search_engine_edit_custom_search_engine_title">Modifier le moteur de recherche</string>
    <!-- Content description (not visible, for screen readers etc.): Title for the button to add a search engine in the action bar -->
    <string name="search_engine_add_button_content_description">Ajouter</string>
    <!-- Content description (not visible, for screen readers etc.): Title for the button to save a search engine in the action bar -->
    <string name="search_engine_add_custom_search_engine_edit_button_content_description">Enregistrer</string>
    <!-- Text for the menu button to edit a search engine -->
    <string name="search_engine_edit">Modifier</string>
    <!-- Text for the menu button to delete a search engine -->
    <string name="search_engine_delete">Supprimer</string>

    <!-- Text for the button to create a custom search engine on the Add search engine screen -->
    <string name="search_add_custom_engine_label_other">Autre</string>
    <!-- Placeholder text shown in the Search Engine Name TextField before a user enters text -->
    <string name="search_add_custom_engine_name_hint">Nom</string>
    <!-- Placeholder text shown in the Search String TextField before a user enters text -->
    <string name="search_add_custom_engine_search_string_hint">Chaîne de recherche à utiliser</string>
    <!-- Description text for the Search String TextField. The %s is part of the string -->
    <string name="search_add_custom_engine_search_string_example">Remplacer les termes de la recherche par « %s ». Par exemple :\nhttps://www.google.com/search?q=%s</string>
    <!-- Text for the button to learn more about adding a custom search engine -->
    <string name="search_add_custom_engine_learn_more_label">En savoir plus</string>

    <!-- Accessibility description for the form in which details about the custom search engine are entered -->
    <string name="search_add_custom_engine_form_description">Détails du moteur de recherche personnalisé</string>
    <!-- Accessibility description for the 'Learn more' link -->
    <string name="search_add_custom_engine_learn_more_description">Lien pour en savoir plus</string>

    <!-- Text shown when a user leaves the name field empty -->
    <string name="search_add_custom_engine_error_empty_name">Saisissez le nom du moteur de recherche</string>
    <!-- Text shown when a user tries to add a search engine that already exists -->
    <string name="search_add_custom_engine_error_existing_name">Il existe déjà un moteur de recherche nommé « %s ».</string>
    <!-- Text shown when a user leaves the search string field empty -->
    <string name="search_add_custom_engine_error_empty_search_string">Saisissez la chaîne de recherche</string>
    <!-- Text shown when a user leaves out the required template string -->
    <string name="search_add_custom_engine_error_missing_template">Vérifiez que la chaîne de recherche suit le format de l’exemple</string>
    <!-- Text shown when we aren't able to validate the custom search query. The first parameter is the url of the custom search engine -->
    <string name="search_add_custom_engine_error_cannot_reach">Erreur de connexion à « %s »</string>
    <!-- Text shown when a user creates a new search engine -->
    <string name="search_add_custom_engine_success_message">%s : création effectuée</string>
    <!-- Text shown when a user successfully edits a custom search engine -->
    <string name="search_edit_custom_engine_success_message">%s : enregistrement effectué</string>
    <!-- Text shown when a user successfully deletes a custom search engine -->
    <string name="search_delete_search_engine_success_message">%s : suppression effectuée</string>

    <!-- Title text shown for the migration screen to the new browser. Placeholder replaced with app name -->
    <string name="migration_title">Bienvenue dans un tout nouveau %s</string>
    <!-- Description text followed by a list of things migrating (e.g. Bookmarks, History). Placeholder replaced with app name-->
    <string name="migration_description">Un navigateur entièrement repensé vous attend, avec des performances et des fonctionnalités améliorées pour vous aider à faire plus en ligne.\n\nVeuillez patienter pendant que nous mettons à jour %s :</string>
    <!-- Text on the disabled button while in progress. Placeholder replaced with app name -->
    <string name="migration_updating_app_button_text">Mise à jour de %s…</string>
    <!-- Text on the enabled button. Placeholder replaced with app name-->
    <string name="migration_update_app_button">Démarrer %s</string>
    <!-- Accessibility description text for a completed migration item -->
    <string name="migration_icon_description">Migration terminée</string>
    <!--Text on list of migrated items (e.g. Settings, History, etc.)-->
    <string name="migration_text_passwords">Mots de passe</string>

    <!-- Heading for the instructions to allow a permission -->
    <string name="phone_feature_blocked_intro">Pour l’autoriser :</string>
    <!-- First step for the allowing a permission -->
    <string name="phone_feature_blocked_step_settings">1. Accédez aux paramètres Android</string>
    <!-- Second step for the allowing a permission -->
    <string name="phone_feature_blocked_step_permissions"><![CDATA[2. Appuyez sur <b>Autorisations</b>]]></string>
    <!-- Third step for the allowing a permission (Fore example: Camera) -->
    <string name="phone_feature_blocked_step_feature"><![CDATA[3. Activez <b>%1$s</b>]]></string>

    <!-- Label that indicates a site is using a secure connection -->
    <string name="quick_settings_sheet_secure_connection">Connexion sécurisée</string>
    <!-- Label that indicates a site is using a insecure connection -->
    <string name="quick_settings_sheet_insecure_connection">Connexion non sécurisée</string>
    <!-- Confirmation message for a dialog confirming if the user wants to delete all the permissions for all sites-->
    <string name="confirm_clear_permissions_on_all_sites">Voulez-vous vraiment supprimer toutes les autorisations pour tous les sites ?</string>
    <!-- Confirmation message for a dialog confirming if the user wants to delete all the permissions for a site-->
    <string name="confirm_clear_permissions_site">Voulez-vous vraiment supprimer toutes les autorisations pour ce site ?</string>
    <!-- Confirmation message for a dialog confirming if the user wants to set default value a permission for a site-->
    <string name="confirm_clear_permission_site">Voulez-vous vraiment supprimer cette autorisation pour ce site ?</string>
    <!-- label shown when there are not site exceptions to show in the site exception settings -->
    <string name="no_site_exceptions">Aucune exception de site</string>
    <!-- Label for the Pocket default top site -->
    <string name="pocket_top_articles">Articles principaux</string>
    <!-- Bookmark deletion confirmation -->
    <string name="bookmark_deletion_confirmation">Voulez-vous vraiment supprimer ce marque-page ?</string>
    <!-- Browser menu button that adds a top site to the home fragment -->
    <string name="browser_menu_add_to_top_sites">Ajouter aux sites principaux</string>
    <!-- text shown before the issuer name to indicate who its verified by, parameter is the name of
     the certificate authority that verified the ticket-->
    <string name="certificate_info_verified_by">Vérifié par : %1$s</string>
    <!-- Login overflow menu delete button -->
    <string name="login_menu_delete_button">Supprimer</string>
    <!-- Login overflow menu edit button -->
    <string name="login_menu_edit_button">Modifier</string>
    <!-- Message in delete confirmation dialog for logins -->
    <string name="login_deletion_confirmation">Voulez-vous vraiment supprimer cet identifiant ?</string>
    <!-- Positive action of a dialog asking to delete  -->
    <string name="dialog_delete_positive">Supprimer</string>
    <!--  The saved login options menu description. -->
    <string name="login_options_menu">Options de l’identifiant</string>
    <!--  The editable text field for a login's web address. -->
    <string name="saved_login_hostname_description">Le champ de texte modifiable pour l’adresse web de l’identifiant.</string>
    <!--  The editable text field for a login's username. -->
    <string name="saved_login_username_description">Le champ de texte modifiable pour le nom d’utilisateur de l’identifiant.</string>
    <!--  The editable text field for a login's password. -->
    <string name="saved_login_password_description">Le champ de texte modifiable pour le mot de passe de l’identifiant.</string>
    <!--  The button description to save changes to an edited login. -->
    <string name="save_changes_to_login">Enregistrez les modifications de l’identifiant.</string>
    <!--  The button description to discard changes to an edited login. -->
    <string name="discard_changes">Annuler les modifications</string>
    <!--  The page title for editing a saved login. -->
    <string name="edit">Modifier</string>
    <!--  The error message in edit login view when password field is blank. -->
    <string name="saved_login_password_required">Mot de passe requis</string>
    <!-- Voice search button content description  -->
    <string name="voice_search_content_description">Recherche vocale</string>
    <!-- Voice search prompt description displayed after the user presses the voice search button -->
    <string name="voice_search_explainer">Vous pouvez parler</string>

    <!--  The error message in edit login view when a duplicate username exists. -->
    <string name="saved_login_duplicate">Un identifiant avec ce nom d’utilisateur existe déjà</string>

    <!-- Synced Tabs -->
    <!-- Text displayed to ask user to connect another device as no devices found with account -->
    <string name="synced_tabs_connect_another_device">Connectez un autre appareil.</string>
    <!-- Text displayed asking user to re-authenticate -->
    <string name="synced_tabs_reauth">Veuillez vous authentifier à nouveau.</string>
    <!-- Text displayed when user has disabled tab syncing in Firefox Sync Account -->
    <string name="synced_tabs_enable_tab_syncing">Veuillez activer la synchronisation des onglets.</string>
    <!-- Text displayed when user has no tabs that have been synced -->
    <string name="synced_tabs_no_tabs">Vous n’avez aucun onglet ouvert dans Firefox sur vos autres appareils.</string>
    <!-- Text displayed in the synced tabs screen when a user is not signed in to Firefox Sync describing Synced Tabs -->
    <string name="synced_tabs_sign_in_message">Affichez la liste des onglets de vos autres appareils.</string>
    <!-- Text displayed on a button in the synced tabs screen to link users to sign in when a user is not signed in to Firefox Sync -->
    <string name="synced_tabs_sign_in_button">Se connecter pour synchroniser</string>

    <!-- The text displayed when a synced device has no tabs to show in the list of Synced Tabs. -->
    <string name="synced_tabs_no_open_tabs">Aucun onglet ouvert</string>

    <!-- Top Sites -->
    <!-- Title text displayed in the dialog when top sites limit is reached. -->
    <string name="top_sites_max_limit_title">Nombre maximal de sites atteint</string>
    <!-- Content description text displayed in the dialog when top sites limit is reached. -->
    <string name="top_sites_max_limit_content_2">Pour ajouter un nouveau site principal, supprimez-en un autre. Faites un appui long sur le site et sélectionnez supprimer.</string>
    <!-- Confirmation dialog button text when top sites limit is reached. -->
    <string name="top_sites_max_limit_confirmation_button">J’ai compris</string>

    <!-- Label for the show most visited sites preference -->
    <string name="top_sites_toggle_top_frecent_sites">Afficher les sites les plus visités</string>

    <!-- Title text displayed in the rename top site dialog. -->
	<string name="top_sites_rename_dialog_title">Nom</string>
	<!-- Hint for renaming title of a top site -->
	<string name="top_site_name_hint">Nom du site principal</string>
	<!-- Button caption to confirm the renaming of the top site. -->
	<string name="top_sites_rename_dialog_ok">OK</string>
	<!-- Dialog button text for canceling the rename top site prompt. -->
	<string name="top_sites_rename_dialog_cancel">Annuler</string>

    <!-- Default browser experiment -->
    <string name="default_browser_experiment_card_text">Faites en sorte que les liens des sites web, des courriels et des messages s’ouvrent automatiquement dans Firefox.</string>

    <!-- Content description for close button in collection placeholder. -->
    <string name="remove_home_collection_placeholder_content_description">Supprimer</string>

    <!-- Content description radio buttons with a link to more information -->
    <string name="radio_preference_info_content_description">Cliquez pour plus de précisions</string>

<<<<<<< HEAD
    </resources>
=======
    <!-- Content description for the action bar "up" button -->
    <string name="action_bar_up_description">Remonter</string>

    <!-- Content description for privacy content close button -->
    <string name="privacy_content_close_button_content_description">Fermer</string>

</resources>
>>>>>>> 3dc8ef80
<|MERGE_RESOLUTION|>--- conflicted
+++ resolved
@@ -1649,8 +1649,6 @@
     <!-- Error message for credit card number validation -->
     <string name="credit_cards_number_validation_error_message">Veuillez saisir un numéro de carte bancaire valide</string>
 
-<<<<<<< HEAD
-=======
     <!-- Error message for credit card name on card validation -->
     <string name="credit_cards_name_on_card_validation_error_message">Veuillez compléter ce champ</string>
     <!-- Message displayed in biometric prompt displayed for authentication before allowing users to view their saved credit cards -->
@@ -1668,7 +1666,6 @@
     <!-- Message displayed in biometric prompt for authentication, before allowing users to use their stored credit card information -->
     <string name="credit_cards_biometric_prompt_unlock_message">Déverrouillez pour utiliser les informations de cartes bancaires enregistrées</string>
 
->>>>>>> 3dc8ef80
     <!-- Title of the Add search engine screen -->
     <string name="search_engine_add_custom_search_engine_title">Ajouter un moteur de recherche</string>
     <!-- Title of the Edit search engine screen -->
@@ -1836,14 +1833,10 @@
     <!-- Content description radio buttons with a link to more information -->
     <string name="radio_preference_info_content_description">Cliquez pour plus de précisions</string>
 
-<<<<<<< HEAD
-    </resources>
-=======
     <!-- Content description for the action bar "up" button -->
     <string name="action_bar_up_description">Remonter</string>
 
     <!-- Content description for privacy content close button -->
     <string name="privacy_content_close_button_content_description">Fermer</string>
 
-</resources>
->>>>>>> 3dc8ef80
+</resources>