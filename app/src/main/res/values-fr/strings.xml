<?xml version="1.0" encoding="utf-8"?>
<resources xmlns:tools="http://schemas.android.com/tools" xmlns:moz="http://mozac.org/tools">


    <!-- App name for private browsing mode. The first parameter is the name of the app defined in app_name (for example: Fenix)-->
    <string name="app_name_private_5">%s privé</string>
    <!-- App name for private browsing mode. The first parameter is the name of the app defined in app_name (for example: Fenix)-->
    <string name="app_name_private_4">%s (nav. privée)</string>

    <!-- Home Fragment -->
    <!-- Content description (not visible, for screen readers etc.): "Three dot" menu button. -->
    <string name="content_description_menu">Plus d’options</string>
    <!-- Content description (not visible, for screen readers etc.): "Private Browsing" menu button. -->
    <string name="content_description_private_browsing_button">Activer la navigation privée</string>
    <!-- Content description (not visible, for screen readers etc.): "Private Browsing" menu button. -->
    <string name="content_description_disable_private_browsing_button">Désactiver la navigation privée</string>
    <!-- Placeholder text shown in the search bar before a user enters text -->
    <string name="search_hint">Recherche ou adresse</string>

    <!-- No Open Tabs Message Description -->
    <string name="no_open_tabs_description">Vos onglets ouverts seront affichés ici.</string>

    <!-- No Private Tabs Message Description -->
    <string name="no_private_tabs_description">Les onglets privés sont affichés ici.</string>

    <!-- Message announced to the user when tab tray is selected with 1 tab -->
    <string name="open_tab_tray_single">1 onglet ouvert. Appuyez pour changer d’onglet.</string>
    <!-- Message announced to the user when tab tray is selected with 0 or 2+ tabs -->
    <string moz:removedIn="95" name="open_tab_tray_plural" tools:ignore="UnusedResources">%1$s onglets ouverts. Appuyez pour changer d’onglet.</string>

    <!-- Tab tray multi select title in app bar. The first parameter is the number of tabs selected -->
    <string name="tab_tray_multi_select_title">%1$d sélectionnés</string>
    <!-- Label of button in create collection dialog for creating a new collection  -->
    <string name="tab_tray_add_new_collection">Créer une nouvelle collection</string>
    <!-- Label of editable text in create collection dialog for naming a new collection  -->
    <string name="tab_tray_add_new_collection_name">Nom</string>
    <!-- Label of button in save to collection dialog for selecting a current collection  -->
    <string name="tab_tray_select_collection">Sélectionner une collection</string>
    <!-- Content description for close button while in multiselect mode in tab tray -->
    <string name="tab_tray_close_multiselect_content_description">Quitter le mode de sélection multiple</string>
    <!-- Content description for save to collection button while in multiselect mode in tab tray -->
    <string name="tab_tray_collection_button_multiselect_content_description">Enregistrer les onglets sélectionnés dans une collection</string>
    <!-- Content description for checkmark while tab is selected while in multiselect mode in tab tray. The first parameter is the title of the tab selected -->
    <string name="tab_tray_item_selected_multiselect_content_description">%1$s sélectionné</string>
    <!-- Content description when tab is unselected while in multiselect mode in tab tray. The first parameter is the title of the tab unselected -->
    <string name="tab_tray_item_unselected_multiselect_content_description">%1$s désélectionné</string>
    <!-- Content description announcement when exiting multiselect mode in tab tray -->
    <string name="tab_tray_exit_multiselect_content_description">Sortie du mode de sélection multiple</string>
    <!-- Content description announcement when entering multiselect mode in tab tray -->
    <string name="tab_tray_enter_multiselect_content_description">Mode de sélection multiple activé, sélectionnez les onglets à enregistrer dans une collection</string>
    <!-- Content description on checkmark while tab is selected in multiselect mode in tab tray -->
    <string name="tab_tray_multiselect_selected_content_description">Sélectionné</string>

    <!-- Home - Recently saved bookmarks -->
    <!-- Title for the home screen section with recently saved bookmarks. -->
    <string moz:removedIn="94" name="recently_saved_bookmarks" tools:ignore="UnusedResources">Récemment enregistrés</string>
    <!-- Title for the home screen section with recently saved bookmarks. -->
    <string moz:removedIn="94" name="recently_bookmarked" tools:ignore="UnusedResources">Marqués récemment</string>
    <!-- Title for the home screen section with recently saved bookmarks. -->
    <string name="recent_bookmarks_title">Marque-pages récents</string>
    <!-- Content description for the recently saved bookmarks section on the home screen. -->
    <string name="recently_saved_bookmarks_content_description">Marque-pages récemment enregistrés</string>
    <!-- Title for the button which navigates the user to show all of their saved bookmarks. -->
    <string name="recently_saved_show_all">Tout afficher</string>
    <!-- Content description for the button which navigates the user to show all of their saved bookmarks. -->
    <string name="recently_saved_show_all_content_description">Bouton Afficher tous les marque-pages enregistrés</string>

    <!-- About content. The first parameter is the name of the application. (For example: Fenix) -->
    <string name="about_content">%1$s est réalisé par Mozilla.</string>

    <!-- Private Browsing -->
    <!-- Title for private session option -->
    <string name="private_browsing_title">Vous êtes en session privée</string>
    <!-- Explanation for private browsing displayed to users on home view when they first enable private mode
        The first parameter is the name of the app defined in app_name (for example: Fenix) -->
    <string name="private_browsing_placeholder_description_2">%1$s efface vos historiques de recherche et de navigation des onglets privés lorsque vous les fermez ou quittez l’application. Bien que cela ne vous rende pas anonyme sur les sites web ni pour votre fournisseur d’accès à Internet, cela vous permet de garder confidentielle votre activité en ligne pour toutes les autres personnes qui utiliseraient votre appareil.</string>
    <string name="private_browsing_common_myths">Principales idées reçues sur la navigation privée</string>
    <!-- Delete session button to erase your history in a private session -->
    <string name="private_browsing_delete_session">Supprimer la session</string>

    <!-- Private mode shortcut "contextual feature recommendation" (CFR) -->
    <!-- Text for the main message -->
    <string name="cfr_message">Ajoutez un raccourci pour ouvrir des onglets privés depuis votre écran d’accueil.</string>
    <!-- Text for the positive button -->
    <string name="cfr_pos_button_text">Ajouter un raccourci</string>
    <!-- Text for the negative button -->
    <string name="cfr_neg_button_text">Non merci</string>

    <!-- Open in App "contextual feature recommendation" (CFR) -->
    <!-- Text for the info message. 'Firefox' intentionally hardcoded here.-->
    <string name="open_in_app_cfr_info_message">Vous pouvez configurer Firefox pour ouvrir automatiquement les liens dans des applications.</string>
    <!-- Text for the positive action button -->
    <string name="open_in_app_cfr_positive_button_text">Ouvrir les paramètres</string>

    <!-- Text for the negative action button -->
    <string name="open_in_app_cfr_negative_button_text">Ignorer</string>

    <!-- Text for the info dialog when camera permissions have been denied but user tries to access a camera feature. -->
    <string name="camera_permissions_needed_message">Accès à la caméra nécessaire. Accédez aux paramètres Android, appuyez sur Autorisations, puis sur Autoriser.</string>
    <!-- Text for the positive action button to go to Android Settings to grant permissions. -->
    <string name="camera_permissions_needed_positive_button_text">Ouvrir les paramètres</string>
    <!-- Text for the negative action button to dismiss the dialog. -->
    <string name="camera_permissions_needed_negative_button_text">Ignorer</string>

    <!-- Text for the banner message to tell users about our auto close feature. -->
    <string name="tab_tray_close_tabs_banner_message">Configurez les onglets ouverts pour qu’ils se ferment automatiquement lorsqu’ils n’ont pas été vus depuis les derniers jours, semaines ou mois.</string>
    <!-- Text for the positive action button to go to Settings for auto close tabs. -->
    <string name="tab_tray_close_tabs_banner_positive_button_text">Afficher les options</string>
    <!-- Text for the negative action button to dismiss the Close Tabs Banner. -->
    <string name="tab_tray_close_tabs_banner_negative_button_text">Ignorer</string>

    <!-- Text for the banner message to tell users about our inactive tabs feature. -->
    <string name="tab_tray_inactive_onboarding_message">Les onglets que vous n’avez pas consultés depuis deux semaines sont déplacés ici.</string>
    <!-- Text for the action link to go to Settings for inactive tabs. -->
    <string name="tab_tray_inactive_onboarding_button_text">Désactiver dans les paramètres</string>

    <!-- Text for title for the auto-close dialog of the inactive tabs. -->
    <string name="tab_tray_inactive_auto_close_title">Fermeture automatique après un mois ?</string>
    <!-- Text for the body for the auto-close dialog of the inactive tabs. -->
    <string name="tab_tray_inactive_auto_close_body">Firefox peut fermer les onglets que vous n’avez pas consultés au cours du mois dernier.</string>
    <!-- Content description for close button in the auto-close dialog of the inactive tabs. -->
    <string name="tab_tray_inactive_auto_close_button_content_description">Fermer</string>
    <!-- Text for turn on auto close tabs button in the auto-close dialog of the inactive tabs. -->
<<<<<<< HEAD
    <string name="tab_tray_inactive_turn_on_auto_close_button">Activer la fermeture automatique</string>
=======
    <string moz:removedIn="95" name="tab_tray_inactive_turn_on_auto_close_button" tools:ignore="UnusedResources">Activer la fermeture automatique</string>

    <!-- Text for turn on auto close tabs button in the auto-close dialog of the inactive tabs. -->
    <string name="tab_tray_inactive_turn_on_auto_close_button_2">Activer la fermeture automatique</string>

>>>>>>> c72675e6

    <!-- Home screen icons - Long press shortcuts -->
    <!-- Shortcut action to open new tab -->
    <string name="home_screen_shortcut_open_new_tab_2">Nouvel onglet</string>
    <!-- Shortcut action to open new private tab -->
    <string name="home_screen_shortcut_open_new_private_tab_2">Nouvel onglet nav. privée</string>

    <!-- Heading for the Top Sites block -->
    <string moz:removedIn="95" name="home_screen_top_sites_heading" tools:ignore="UnusedResources">Sites principaux</string>

    <!-- Recent Tabs -->
    <!-- Header text for jumping back into the recent tab in the home screen -->
    <string name="recent_tabs_header">Revenir dans cet onglet</string>
    <!-- Button text for showing all the tabs in the tabs tray -->
    <string name="recent_tabs_show_all">Tout afficher</string>

    <!-- Content description for the button which navigates the user to show all recent tabs in the tabs tray. -->
    <string name="recent_tabs_show_all_content_description">Afficher le bouton des onglets récents</string>
    <!-- Title for showing a group item in the 'Jump back in' section of the new tab
        The first parameter is the search term that the user used. (for example: your search for "cat")-->
    <string name="recent_tabs_search_term">Votre recherche de « %1$s »</string>

    <!-- Text for the number of tabs in a group in the 'Jump back in' section of the new tab
        The first parameter is the count for number of sites in the group.  This number will always be more than one. -->
    <string name="recent_tabs_search_term_count">Sites : %1$s</string>

    <!-- History Metadata -->
    <!-- Header text for a section on the home screen that displays grouped highlights from the
         user's browsing history, such as topics they have researched or explored on the web -->
    <string moz:removedIn="94" name="history_metadata_header" tools:ignore="UnusedResources">Explorations passées</string>

    <!-- Header text for a section on the home screen that displays grouped highlights from the
         user's browsing history, such as topics they have researched or explored on the web -->
    <string moz:removedIn="94" name="history_metadata_header_2" tools:ignore="UnusedResources">Visités récemment</string>
    <!-- Header text for a section on the home screen that displays grouped highlights from the
         user's browsing history, such as topics they have researched or explored on the web -->
    <string name="history_metadata_header_3">Recherches récentes</string>
    <!-- Text for the menu button to remove a grouped highlight from the user's browsing history
         in the Recently visited section -->
    <string name="recently_visited_menu_item_remove">Supprimer</string>

    <!-- Content description for the button which navigates the user to show all of their history. -->
    <string name="past_explorations_show_all_content_description">Afficher le bouton des navigations passées</string>

    <!-- Browser Fragment -->
    <!-- Content description (not visible, for screen readers etc.): Navigate to open tabs -->
    <string name="browser_tabs_button">Onglets ouverts</string>
    <!-- Content description (not visible, for screen readers etc.): Navigate backward (browsing history) -->
    <string name="browser_menu_back">Page précédente</string>
    <!-- Content description (not visible, for screen readers etc.): Navigate forward (browsing history) -->
    <string name="browser_menu_forward">Page suivante</string>
    <!-- Content description (not visible, for screen readers etc.): Refresh current website -->
    <string name="browser_menu_refresh">Actualiser</string>
    <!-- Content description (not visible, for screen readers etc.): Stop loading current website -->
    <string name="browser_menu_stop">Arrêter</string>
    <!-- Content description (not visible, for screen readers etc.): Bookmark the current page -->
    <string moz:removedIn="95" name="browser_menu_bookmark" tools:ignore="UnusedResources">Marque-page</string>
    <!-- Content description (not visible, for screen readers etc.): Un-bookmark the current page -->
    <string name="browser_menu_edit_bookmark">Modifier le marque-page</string>
    <!-- Browser menu button that opens the addon manager -->
    <string name="browser_menu_add_ons">Modules complémentaires</string>
    <!-- Browser menu button that opens the addon extensions manager -->
    <string name="browser_menu_extensions">Extensions</string>
    <!-- Text displayed when there are no add-ons to be shown -->
    <string name="no_add_ons">Aucun module ici</string>
    <!-- Browser menu button that sends a user to help articles -->
    <string name="browser_menu_help">Aide</string>
    <!-- Browser menu button that sends a to a the what's new article -->
    <string name="browser_menu_whats_new">Nouveautés</string>
    <!-- Browser menu button that opens the settings menu -->
    <string name="browser_menu_settings">Paramètres</string>
    <!-- Browser menu button that opens a user's library -->
    <string name="browser_menu_library">Bibliothèque</string>
    <!-- Browser menu toggle that requests a desktop site -->
    <string name="browser_menu_desktop_site">Version ordinateur</string>
    <!-- Browser menu toggle that adds a shortcut to the site on the device home screen. -->
    <string name="browser_menu_add_to_homescreen">Ajouter à l’écran d’accueil</string>
    <!-- Browser menu toggle that installs a Progressive Web App shortcut to the site on the device home screen. -->
    <string name="browser_menu_install_on_homescreen">Installer</string>
    <!-- Menu option on the toolbar that takes you to synced tabs page-->
    <string name="synced_tabs">Onglets synchronisés</string>
    <!-- Content description (not visible, for screen readers etc.) for the Resync tabs button -->
    <string name="resync_button_content_description">Resynchroniser</string>
    <!-- Browser menu button that opens the find in page menu -->
    <string name="browser_menu_find_in_page">Rechercher dans la page</string>
    <!-- Browser menu button that creates a private tab -->
    <string name="browser_menu_private_tab">Onglet privé</string>
    <!-- Browser menu button that saves the current tab to a collection -->
    <string name="browser_menu_save_to_collection_2">Enregistrer dans une collection</string>
    <!-- Browser menu button that open a share menu to share the current site -->
    <string name="browser_menu_share">Partager</string>
    <!-- Share menu title, displayed when a user is sharing their current site -->
    <string name="menu_share_with">Partager avec…</string>
    <!-- Browser menu button shown in custom tabs that opens the current tab in Fenix
        The first parameter is the name of the app defined in app_name (for example: Fenix) -->
    <string name="browser_menu_open_in_fenix">Ouvrir avec %1$s</string>

    <!-- Browser menu text shown in custom tabs to indicate this is a Fenix tab
        The first parameter is the name of the app defined in app_name (for example: Fenix) -->
    <string name="browser_menu_powered_by">FONCTIONNE GRÂCE À %1$s</string>

    <!-- Browser menu text shown in custom tabs to indicate this is a Fenix tab
        The first parameter is the name of the app defined in app_name (for example: Fenix) -->
    <string name="browser_menu_powered_by2">Fonctionne grâce à %1$s</string>
    <!-- Browser menu button to put the current page in reader mode -->
    <string name="browser_menu_read">Mode lecture</string>
    <!-- Browser menu button content description to close reader mode and return the user to the regular browser -->
    <string name="browser_menu_read_close">Quitter le mode lecture</string>
    <!-- Browser menu button to open the current page in an external app -->
    <string name="browser_menu_open_app_link">Ouvrir dans une application</string>
    <!-- Browser menu button to configure reader mode appearance e.g. the used font type and size -->
    <string name="browser_menu_read_appearance">Apparence</string>

    <!-- Browser menu button to show reader view appearance controls e.g. the used font type and size -->
    <string name="browser_menu_customize_reader_view">Personnaliser le mode lecture</string>
    <!-- Browser menu label for adding a bookmark -->
    <string name="browser_menu_add">Ajouter</string>
    <!-- Browser menu label for editing a bookmark -->
    <string name="browser_menu_edit">Modifier</string>

    <!-- Browser menu button that opens the Customize menu -->
    <string name="browser_menu_customize_home">Personnaliser l’accueil</string>
    <!-- Button shown on the home page that opens the Customize home settings -->
    <string name="browser_menu_customize_home_1">Personnaliser la page d’accueil</string>
    <!-- Browser Toolbar -->
    <!-- Content description for the Home screen button on the browser toolbar -->
    <string name="browser_toolbar_home">Écran d’accueil</string>

    <!-- Error message to show when the user tries to access a scheme not
        handled by the app (Ex: blob, tel etc) -->
    <string name="unknown_scheme_error_message">Impossible de se connecter. Schéma d’URL inconnu.</string>

    <!-- Locale Settings Fragment -->
    <!-- Content description for tick mark on selected language -->
    <string name="a11y_selected_locale_content_description">Langue sélectionnée</string>
    <!-- Content description for search icon -->
    <string name="a11y_search_icon_content_description">Rechercher</string>
    <!-- Text for default locale item -->
    <string name="default_locale_text">Utiliser la langue de l’appareil</string>
    <!-- Placeholder text shown in the search bar before a user enters text -->
    <string name="locale_search_hint">Rechercher une langue</string>

    <!-- Search Fragment -->
    <!-- Button in the search view that lets a user search by scanning a QR code -->
    <string name="search_scan_button">Scanner</string>
    <!-- Button in the search view that lets a user change their search engine -->
    <string name="search_engine_button">Moteur de recherche</string>
    <!-- Button in the search view when shortcuts are displayed that takes a user to the search engine settings -->
    <string name="search_shortcuts_engine_settings">Paramètres du moteur de recherche</string>
    <!-- Header displayed when selecting a shortcut search engine -->
    <string name="search_engines_search_with">Pour cette fois-ci, rechercher avec :</string>
    <!-- Button in the search view that lets a user navigate to the site in their clipboard -->
    <string name="awesomebar_clipboard_title">Remplir depuis le presse-papiers</string>

    <!-- Button in the search suggestions onboarding that allows search suggestions in private sessions -->
    <string name="search_suggestions_onboarding_allow_button">Autoriser</string>
    <!-- Button in the search suggestions onboarding that does not allow search suggestions in private sessions -->
    <string name="search_suggestions_onboarding_do_not_allow_button">Ne pas autoriser</string>
    <!-- Search suggestion onboarding hint title text -->
    <string name="search_suggestions_onboarding_title">Autoriser les suggestions de recherche dans les sessions privées ?</string>
    <!-- Search suggestion onboarding hint description text, first parameter is the name of the app defined in app_name (for example: Fenix)-->
    <string name="search_suggestions_onboarding_text">%s enverra tout ce que vous saisirez dans la barre d’adresse à votre moteur de recherche par défaut.</string>
    <!-- Search suggestion onboarding hint Learn more link text -->
    <string name="search_suggestions_onboarding_learn_more_link">En savoir plus</string>

    <!-- Search engine suggestion title text. The first parameter is the name of teh suggested engine-->
    <string name="search_engine_suggestions_title">Recherche %s</string>
    <!-- Search engine suggestion description text -->
    <string name="search_engine_suggestions_description">Recherchez directement depuis la barre d’adresse</string>

    <!-- Home onboarding -->
    <!-- Onboarding home screen dialog title text. Firefox is intentionally hardcoded. -->
    <string name="onboarding_home_screen_title_2">Les nouveautés de Firefox</string>
    <!-- Onboarding home screen dialog description text. -->
    <string name="onboarding_home_screen_description_2">Il est désormais plus facile de reprendre là où vous en étiez.</string>
    <!-- Onboarding home screen dialog title text for the home section. Firefox is intentionally hardcoded. -->
    <string name="onboarding_home_screen_section_home_title_2">Accueil personnalisé de Firefox</string>
    <!-- Onboarding home screen dialog description text for the home section. -->
    <string name="onboarding_home_screen_section_home_description_2">Accédez à vos onglets ouverts, vos marque-pages et votre historique de navigation.</string>
    <!-- Onboarding home screen dialog description text for the tab tray section. -->
    <string name="onboarding_home_screen_section_cleaner_tab_tray_title_2">Onglets nets et organisés</string>
    <!-- Onboarding home screen dialog description text for the tab tray section. -->
    <string name="onboarding_home_screen_section_cleaner_tab_tray_description_2">Éliminez le fouillis d’onglets grâce à une présentation améliorée et des onglets qui se ferment automatiquement.</string>
    <!-- Onboarding home screen dialog description text for the history section. -->
    <string name="onboarding_home_screen_section_useful_history_title_2">Recherches récentes</string>

    <!-- Onboarding home screen dialog description text for the history section. -->
    <string name="onboarding_home_screen_section_useful_history_description_2">Consultez vos dernières recherches depuis votre page d’accueil et vos onglets.</string>

    <!-- Onboarding home screen popup dialog, shown on top of the Jump back in section. Firefox is intentionally hardcoded. -->
    <string name="onboarding_home_screen_jump_back_contextual_hint" tools:ignore="UnusedResources">L’accueil personnalisé de Firefox permet désormais de reprendre plus facilement là où vous en étiez. Retrouvez vos onglets, marque-pages et résultats de recherche récents.</string>

    <!-- Search Widget -->
    <!-- Content description for searching with a widget. Firefox is intentionally hardcoded.-->
    <string name="search_widget_content_description">Ouvrir un nouvel onglet dans Firefox</string>
    <!-- Text preview for smaller sized widgets -->
    <string name="search_widget_text_short">Rechercher</string>
    <!-- Text preview for larger sized widgets -->
    <string name="search_widget_text_long">Rechercher sur le Web</string>

    <!-- Content description (not visible, for screen readers etc.): Voice search -->
    <string name="search_widget_voice">Recherche vocale</string>

    <!-- Preferences -->
    <!-- Title for the settings page-->
    <string name="settings">Paramètres</string>

    <!-- Preference category for basic settings -->
    <string name="preferences_category_basics">Paramètres de base</string>
    <!-- Preference category for general settings -->
    <string name="preferences_category_general">Général</string>
    <!-- Preference category for all links about Fenix -->
    <string name="preferences_category_about">À propos</string>
    <!-- Preference for settings related to changing the default search engine -->
    <string name="preferences_default_search_engine">Moteur de recherche par défaut</string>
    <!-- Preference for settings related to Search -->
    <string name="preferences_search">Recherche</string>
    <!-- Preference for settings related to Search address bar -->
    <string name="preferences_search_address_bar">Barre d’adresse</string>
    <!-- Preference linking to help about Fenix -->
    <string name="preferences_help">Aide</string>
    <!-- Preference link to rating Fenix on the Play Store -->
    <string name="preferences_rate">Attribuer une note sur Google Play</string>
    <!-- Preference for giving feedback about Fenix -->
    <string name="preferences_feedback">Donner votre avis</string>
    <!-- Preference linking to about page for Fenix
        The first parameter is the name of the app defined in app_name (for example: Fenix) -->
    <string name="preferences_about">À propos de %1$s</string>
    <!-- Preference linking to the your rights SUMO page -->
    <string name="preferences_your_rights">Droits de l’utilisateur</string>
    <!-- Preference for settings related to saved passwords -->
    <string name="preferences_passwords">Mots de passe</string>
    <!-- Preference for settings related to saved credit cards and addresses -->
    <string name="preferences_credit_cards_addresses">Cartes bancaires et adresses</string>
    <!-- Preference for settings related to changing the default browser -->
    <string name="preferences_set_as_default_browser">Définir comme navigateur par défaut</string>
    <!-- Preference category for advanced settings -->
    <string name="preferences_category_advanced">Avancés</string>
    <!-- Preference category for privacy settings -->
    <string name="preferences_category_privacy">Vie privée</string>
    <!-- Preference category for privacy and security settings -->
    <string name="preferences_category_privacy_security">Vie privée et sécurité</string>
    <!-- Preference for advanced site permissions -->
    <string name="preferences_site_permissions">Autorisations de site</string>
    <!-- Preference for private browsing options -->
    <string name="preferences_private_browsing_options">Navigation privée</string>
    <!-- Preference for opening links in a private tab-->
    <string name="preferences_open_links_in_a_private_tab">Ouvrir les liens dans un onglet privé</string>
    <!-- Preference for allowing screenshots to be taken while in a private tab-->
    <string name="preferences_allow_screenshots_in_private_mode">Autoriser les captures d’écran pendant la navigation privée</string>
    <!-- Will inform the user of the risk of activating Allow screenshots in private browsing option -->
    <string name="preferences_screenshots_in_private_mode_disclaimer">Si autorisé, les onglets privés seront également visibles lorsque plusieurs applications sont ouvertes</string>
    <!-- Preference for adding private browsing shortcut -->
    <string name="preferences_add_private_browsing_shortcut">Ajouter un raccourci pour la navigation privée</string>
    <!-- Preference for accessibility -->
    <string name="preferences_accessibility">Accessibilité</string>
    <!-- Preference to override the Firefox Account server -->
    <string name="preferences_override_fxa_server">Serveur de compte Firefox personnalisé</string>
    <!-- Preference to override the Sync token server -->
    <string name="preferences_override_sync_tokenserver">Serveur de synchronisation personnalisé</string>
    <!-- Toast shown after updating the FxA/Sync server override preferences -->
    <string name="toast_override_fxa_sync_server_done">Serveur de synchronisation/de compte Firefox modifié. Fermeture de l’application pour appliquer les modifications…</string>
    <!-- Preference category for account information -->
    <string name="preferences_category_account">Compte</string>
    <!-- Preference shown on banner to sign into account -->
    <string name="preferences_sign_in">Connexion</string>
    <!-- Preference for changing where the toolbar is positioned -->
    <string name="preferences_toolbar">Barre d’outils</string>
    <!-- Preference for changing default theme to dark or light mode -->
    <string name="preferences_theme">Thème</string>
    <!-- Preference for customizing the home screen -->
    <string moz:removedIn="94" name="preferences_home" tools:ignore="UnusedResources">Accueil</string>
    <!-- Preference for customizing the home screen -->
    <string name="preferences_home_2">Page d’accueil</string>
    <!-- Preference for gestures based actions -->
    <string name="preferences_gestures">Mouvements</string>
    <!-- Preference for settings related to visual options -->
    <string name="preferences_customize">Personnaliser</string>
    <!-- Preference description for banner about signing in -->
    <string name="preferences_sign_in_description">Synchronisez les marque-pages, l’historique et davantage avec votre compte Firefox</string>
    <!-- Preference shown instead of account display name while account profile information isn't available yet. -->
    <string name="preferences_account_default_name">Compte Firefox</string>
    <!-- Preference text for account title when there was an error syncing FxA -->
    <string name="preferences_account_sync_error">Reconnectez-vous pour reprendre la synchronisation</string>
    <!-- Preference for language -->
    <string name="preferences_language">Langues</string>
    <!-- Preference for data choices -->
    <string name="preferences_data_choices">Choix de données</string>
    <!-- Preference for data collection -->
    <string name="preferences_data_collection">Collecte de données</string>
    <!-- Preference linking to the privacy notice -->
    <string name="preferences_privacy_link">Politique de confidentialité</string>
    <!-- Preference category for developer tools -->
    <string name="developer_tools_category">Outils de développement</string>
    <!-- Preference for developers -->
    <string name="preferences_remote_debugging">Débogage distant par USB</string>
    <!-- Preference title for switch preference to show search engines -->
    <string name="preferences_show_search_engines">Afficher les moteurs de recherche</string>
    <!-- Preference title for switch preference to show search suggestions -->
    <string name="preferences_show_search_suggestions">Afficher les suggestions de recherche</string>
    <!-- Preference title for switch preference to show voice search button -->
    <string name="preferences_show_voice_search">Afficher la recherche vocale</string>
    <!-- Preference title for switch preference to show search suggestions also in private mode -->
    <string name="preferences_show_search_suggestions_in_private">Afficher au cours des sessions de navigation privée</string>
    <!-- Preference title for switch preference to show a clipboard suggestion when searching -->
    <string name="preferences_show_clipboard_suggestions">Afficher les suggestions du presse-papiers</string>
    <!-- Preference title for switch preference to suggest browsing history when searching -->
    <string name="preferences_search_browsing_history">Rechercher dans l’historique de navigation</string>
    <!-- Preference title for switch preference to suggest bookmarks when searching -->
    <string name="preferences_search_bookmarks">Rechercher dans les marque-pages</string>
    <!-- Preference title for switch preference to suggest synced tabs when searching -->
    <string name="preferences_search_synced_tabs">Rechercher dans les onglets synchronisés</string>
    <!-- Preference for account settings -->
    <string name="preferences_account_settings">Paramètres du compte</string>

    <!-- Preference for enabling url autocomplete-->
    <string name="preferences_enable_autocomplete_urls">Compléter automatiquement les URL</string>
    <!-- Preference for open links in third party apps -->
    <string name="preferences_open_links_in_apps">Ouvrir les liens dans des applications</string>

    <!-- Preference for open download with an external download manager app -->
    <string name="preferences_external_download_manager">Gestionnaire de téléchargement externe</string>
    <!-- Preference for add_ons -->
    <string name="preferences_addons">Modules complémentaires</string>

    <!-- Preference for notifications -->
    <string name="preferences_notifications">Notifications</string>

    <!-- Add-on Preferences -->
    <!-- Preference to customize the configured AMO (addons.mozilla.org) collection -->
    <string name="preferences_customize_amo_collection">Collection de modules personnalisée</string>
    <!-- Button caption to confirm the add-on collection configuration -->
    <string name="customize_addon_collection_ok">OK</string>
    <!-- Button caption to abort the add-on collection configuration -->
    <string name="customize_addon_collection_cancel">Annuler</string>
    <!-- Hint displayed on input field for custom collection name -->
    <string name="customize_addon_collection_hint">Nom de la collection</string>
    <!-- Hint displayed on input field for custom collection user ID-->
    <string name="customize_addon_collection_user_hint">Propriétaire de la collection (identifiant utilisateur)</string>
    <!-- Toast shown after confirming the custom add-on collection configuration -->
    <string name="toast_customize_addon_collection_done">Collection de modules complémentaires modifiée. Fermeture de l’application pour appliquer les modifications…</string>

    <!-- Customize Home -->
    <!-- Header text for jumping back into the recent tab in customize the home screen -->
    <string name="customize_toggle_jump_back_in">Revenir dans cet onglet</string>
    <!-- Title for the customize home screen section with recently saved bookmarks. -->
    <string moz:removedIn="94" name="customize_toggle_recently_saved_bookmarks" tools:ignore="UnusedResources">Enregistrés récemment</string>
    <!-- Title for the customize home screen section with recently saved bookmarks. -->
    <string moz:removedIn="94" name="customize_toggle_recently_bookmarked" tools:ignore="UnusedResources">Marqués récemment</string>
    <!-- Title for the customize home screen section with recently saved bookmarks. -->
    <string name="customize_toggle_recent_bookmarks">Marque-pages récents</string>
    <!-- Title for the customize home screen section with recently visited. Recently visited is
    a section where users see a list of tabs that they have visited in the past few days -->
    <string moz:removedIn="94" name="customize_toggle_recently_visited" tools:ignore="UnusedResources">Visités récemment</string>
    <!-- Title for the customize home screen settings section for recent searches. Recent searches
     is a section where users see a list of groups of tabs that they have visited in the past few days -->
    <string name="customize_toggle_recent_searches">Recherches récentes</string>
    <!-- Title for the customize home screen section with Pocket. -->
    <string name="customize_toggle_pocket">Pocket</string>

    <!-- Add-on Installation from AMO-->
    <!-- Error displayed when user attempts to install an add-on from AMO (addons.mozilla.org) that is not supported -->
    <string name="addon_not_supported_error">Ce module complémentaire n’est pas pris en charge</string>
    <!-- Error displayed when user attempts to install an add-on from AMO (addons.mozilla.org) that is already installed -->
    <string name="addon_already_installed">Ce module complémentaire est déjà installé</string>

    <!-- Account Preferences -->
    <!-- Preference for triggering sync -->
    <string name="preferences_sync_now">Synchroniser maintenant</string>
    <!-- Preference category for sync -->
    <string name="preferences_sync_category">Choisir les informations à synchroniser</string>
    <!-- Preference for syncing history -->
    <string name="preferences_sync_history">Historique</string>
    <!-- Preference for syncing bookmarks -->
    <string name="preferences_sync_bookmarks">Marque-pages</string>
    <!-- Preference for syncing logins -->
    <string name="preferences_sync_logins">Identifiants</string>
    <!-- Preference for syncing tabs -->
    <string name="preferences_sync_tabs_2">Onglets ouverts</string>
    <!-- Preference for signing out -->
    <string name="preferences_sign_out">Déconnexion</string>
    <!-- Preference displays and allows changing current FxA device name -->
    <string name="preferences_sync_device_name">Nom de l’appareil</string>
    <!-- Text shown when user enters empty device name -->
    <string name="empty_device_name_error">Le nom de l’appareil ne peut pas être vide.</string>
    <!-- Label indicating that sync is in progress -->
    <string name="sync_syncing_in_progress">Synchronisation…</string>
    <!-- Label summary indicating that sync failed. The first parameter is the date stamp showing last time it succeeded -->
    <string name="sync_failed_summary">La synchronisation a échoué. Dernier succès : %s</string>
    <!-- Label summary showing never synced -->
    <string name="sync_failed_never_synced_summary">La synchronisation a échoué. Dernier succès : jamais</string>
    <!-- Label summary the date we last synced. The first parameter is date stamp showing last time synced -->
    <string name="sync_last_synced_summary">Dernière synchronisation : %s</string>
    <!-- Label summary showing never synced -->
    <string name="sync_never_synced_summary">Dernière synchronisation : jamais</string>

    <!-- Text for displaying the default device name.
        The first parameter is the application name, the second is the device manufacturer name
        and the third is the device model. -->
    <string name="default_device_name_2">%1$s sur %2$s %3$s</string>

    <!-- Preference for syncing credit cards -->
    <string name="preferences_sync_credit_cards">Cartes bancaires</string>
    <!-- Preference for syncing addresses -->
    <string name="preferences_sync_address">Adresses</string>

    <!-- Send Tab -->
    <!-- Name of the "receive tabs" notification channel. Displayed in the "App notifications" system settings for the app -->
    <string name="fxa_received_tab_channel_name">Onglets reçus</string>

    <!-- Description of the "receive tabs" notification channel. Displayed in the "App notifications" system settings for the app -->
    <string name="fxa_received_tab_channel_description">Notifications d’onglets reçus depuis Firefox sur d’autres appareils.</string>

    <!--  The body for these is the URL of the tab received  -->
    <string name="fxa_tab_received_notification_name">Onglet reçu</string>
    <!-- When multiple tabs have been received -->
    <string name="fxa_tabs_received_notification_name">Onglets reçus</string>
    <!-- %s is the device name -->
    <string name="fxa_tab_received_from_notification_name">Onglet provenant de %s</string>

    <!-- Advanced Preferences -->
    <!-- Preference for tracking protection settings -->
    <string name="preferences_tracking_protection_settings">Protection contre le pistage</string>
    <!-- Preference switch for tracking protection -->
    <string name="preferences_tracking_protection">Protection contre le pistage</string>
    <!-- Preference switch description for tracking protection -->
    <string name="preferences_tracking_protection_description">Bloque le contenu et les scripts qui vous pistent en ligne</string>
    <!-- Preference for tracking protection exceptions -->
    <string name="preferences_tracking_protection_exceptions">Exceptions</string>

    <!-- Preference description for tracking protection exceptions -->
    <string name="preferences_tracking_protection_exceptions_description">La protection contre le pistage est désactivée pour ces sites web</string>
    <!-- Button in Exceptions Preference to turn on tracking protection for all sites (remove all exceptions) -->
    <string name="preferences_tracking_protection_exceptions_turn_on_for_all">Activer pour tous les sites</string>

    <!-- Text displayed when there are no exceptions -->
    <string name="exceptions_empty_message_description">Les exceptions vous permettent de désactiver la protection contre le pistage pour certains sites.</string>
    <!-- Text displayed when there are no exceptions, with learn more link that brings users to a tracking protection SUMO page -->
    <string name="exceptions_empty_message_learn_more_link">En savoir plus</string>

    <!-- Preference switch for Telemetry -->
    <string name="preferences_telemetry">Télémétrie</string>
    <!-- Preference switch for usage and technical data collection -->
    <string name="preference_usage_data">Données techniques et d’utilisation</string>
    <!-- Preference description for usage and technical data collection -->
    <string name="preferences_usage_data_description">Partage les données de performance, d’utilisation, de matériel et de personnalisation de votre navigateur avec Mozilla pour nous aider à améliorer %1$s</string>
    <!-- Preference switch for marketing data collection -->
    <string name="preferences_marketing_data">Données marketing</string>
    <!-- Preference description for marketing data collection, parameter is the app name (e.g. Firefox) -->
    <string name="preferences_marketing_data_description">Partage des données sur les fonctionnalités que vous utilisez dans %1$s avec Leanplum, notre fournisseur de marketing mobile.</string>
    <!-- Preference description for marketing data collection -->
    <string name="preferences_marketing_data_description2">Partage des données d’utilisation de base avec Adjust, notre fournisseur de marketing mobile</string>
    <!-- Title for studies preferences -->
    <string name="preference_experiments_2">Études</string>
    <!-- Summary for studies preferences -->
    <string name="preference_experiments_summary_2">Autoriser Mozilla à installer et exécuter des études</string>
    <!-- Title for experiments preferences -->
    <string name="preference_experiments">Expérimentations</string>
    <!-- Summary for experiments preferences -->
    <string name="preference_experiments_summary">Permet à Mozilla d’installer et de collecter des données pour des fonctionnalités expérimentales</string>
    <!-- Preference switch for crash reporter -->
    <string name="preferences_crash_reporter">Rapporteur de plantage</string>
    <!-- Preference switch for Mozilla location service -->
    <string name="preferences_mozilla_location_service">Service de localisation Mozilla</string>

    <!-- Preference switch for app health report. The first parameter is the name of the application (For example: Fenix) -->
    <string name="preferences_fenix_health_report">Bilan de santé de %s</string>

    <!-- Turn On Sync Preferences -->
    <!-- Header of the Turn on Sync preference view -->
    <string name="preferences_sync">Activer Sync</string>
    <!-- Preference for pairing -->
    <string moz:removedIn="95" name="preferences_sync_pair" tools:ignore="UnusedResources">Scanner le code d’association depuis Firefox pour ordinateur</string>
    <!-- Preference for account login -->
    <string name="preferences_sync_sign_in">Connexion</string>

    <!-- Preference for reconnecting to FxA sync -->
    <string name="preferences_sync_sign_in_to_reconnect">S’identifier pour se reconnecter</string>
    <!-- Preference for removing FxA account -->
    <string name="preferences_sync_remove_account">Supprimer le compte</string>

    <!-- Pairing Feature strings -->
    <!-- Instructions on how to access pairing -->
    <string name="pair_instructions_2"><![CDATA[Scannez le code QR affiché sur <b>firefox.com/pair</b>]]></string>
    <!-- Button to open camera for pairing -->
    <string name="pair_open_camera">Ouvrir l’appareil photo</string>
    <!-- Button to cancel pairing -->
    <string name="pair_cancel">Annuler</string>

    <!-- Toolbar Preferences -->
    <!-- Preference for using top toolbar -->
    <string name="preference_top_toolbar">En haut</string>
    <!-- Preference for using bottom toolbar -->
    <string name="preference_bottom_toolbar">En bas</string>

    <!-- Theme Preferences -->
    <!-- Preference for using light theme -->
    <string name="preference_light_theme">Clair</string>
    <!-- Preference for using dark theme -->
    <string name="preference_dark_theme">Sombre</string>
    <!-- Preference for using using dark or light theme automatically set by battery -->
    <string name="preference_auto_battery_theme">Défini par l’économie d’énergie de la batterie</string>
    <!-- Preference for using following device theme -->
    <string name="preference_follow_device_theme">Suivre le thème de l’appareil</string>

    <!-- Gestures Preferences-->
    <!-- Preferences for using pull to refresh in a webpage -->
    <string name="preference_gestures_website_pull_to_refresh">Tirer pour actualiser</string>
    <!-- Preference for using the dynamic toolbar -->
    <string name="preference_gestures_dynamic_toolbar">Masquer la barre d’outils au défilement</string>

    <!-- Preference for switching tabs by swiping horizontally on the toolbar -->
    <string name="preference_gestures_swipe_toolbar_switch_tabs">Changer d’onglet en glissant la barre d’outils latéralement</string>
    <!-- Preference for showing the opened tabs by swiping up on the toolbar-->
    <string name="preference_gestures_swipe_toolbar_show_tabs">Ouvrir des onglets en glissant la barre d’outils vers le haut</string>

    <!-- Library -->
    <!-- Option in Library to open Sessions page -->
    <string name="library_sessions">Sessions</string>
    <!-- Option in Library to open Screenshots page -->
    <string name="library_screenshots">Captures d’écran</string>
    <!-- Option in Library to open Downloads page -->
    <string name="library_downloads">Téléchargements</string>
    <!-- Option in library to open Bookmarks page -->
    <string name="library_bookmarks">Marque-pages</string>
    <!-- Option in library to open Desktop Bookmarks root page -->
    <string name="library_desktop_bookmarks_root">Marque-pages ordinateur</string>
    <!-- Option in library to open Desktop Bookmarks "menu" page -->
    <string name="library_desktop_bookmarks_menu">Menu des marque-pages</string>
    <!-- Option in library to open Desktop Bookmarks "toolbar" page -->
    <string name="library_desktop_bookmarks_toolbar">Barre personnelle</string>
    <!-- Option in library to open Desktop Bookmarks "unfiled" page -->
    <string name="library_desktop_bookmarks_unfiled">Autres marque-pages</string>
    <!-- Option in Library to open History page -->
    <string name="library_history">Historique</string>
    <!-- Option in Library to open a new tab -->
    <string name="library_new_tab">Nouvel onglet</string>
    <!-- Option in Library to find text in page -->
    <string name="library_find_in_page">Rechercher dans la page</string>
    <!-- Option in Library to open Reading List -->
    <string name="library_reading_list">Liste de lecture</string>
    <!-- Menu Item Label for Search in Library -->
    <string name="library_search">Rechercher</string>
    <!-- Settings Page Title -->
    <string name="settings_title">Paramètres</string>
    <!-- Content description (not visible, for screen readers etc.): "Menu icon for items on a history item" -->
    <string name="content_description_history_menu">Menu des éléments d’historique</string>
    <!-- Content description (not visible, for screen readers etc.): "Close button for library settings" -->
    <string name="content_description_close_button">Fermer</string>

    <!-- Text to show users they have one site in the history group section of the History fragment.
    %d is a placeholder for the number of sites in the group. -->
    <string name="history_search_group_site">%d site</string>
    <!-- Text to show users they have multiple sites in the history group section of the History fragment.
    %d is a placeholder for the number of sites in the group. -->
    <string name="history_search_group_sites">%d sites</string>

    <!-- Option in library for Recently Closed Tabs -->
    <string name="library_recently_closed_tabs">Onglets récemment fermés</string>
    <!-- Option in library to open Recently Closed Tabs page -->
    <string name="recently_closed_show_full_history">Afficher l’historique complet</string>
    <!-- Text to show users they have multiple tabs saved in the Recently Closed Tabs section of history.
    %d is a placeholder for the number of tabs selected. -->
    <string name="recently_closed_tabs">%d onglets</string>
    <!-- Text to show users they have one tab saved in the Recently Closed Tabs section of history.
    %d is a placeholder for the number of tabs selected. -->
    <string name="recently_closed_tab">%d onglet</string>
    <!-- Recently closed tabs screen message when there are no recently closed tabs -->
    <string name="recently_closed_empty_message">Aucun onglet récemment fermé ici</string>

    <!-- Tab Management -->
    <!-- Title of preference for tabs management -->
    <string name="preferences_tabs">Onglets</string>
    <!-- Title of preference that allows a user to specify the tab view -->
    <string name="preferences_tab_view">Affichage des onglets</string>
    <!-- Option for a list tab view -->
    <string name="tab_view_list">Liste</string>
    <!-- Option for a grid tab view -->
    <string name="tab_view_grid">Grille</string>
    <!-- Option for search term tab groups -->
    <string name="tab_view_search_term_tab_groups">Groupes de recherches</string>
    <!-- Summary text for search term tab groups -->
    <string name="tab_view_search_term_tab_groups_summary">Regrouper les sites liés</string>
    <!-- Title of preference that allows a user to auto close tabs after a specified amount of time -->
    <string name="preferences_close_tabs">Fermer les onglets</string>
    <!-- Option for auto closing tabs that will never auto close tabs, always allows user to manually close tabs -->
    <string name="close_tabs_manually">Manuellement</string>
    <!-- Option for auto closing tabs that will auto close tabs after one day -->
    <string name="close_tabs_after_one_day">Après un jour</string>
    <!-- Option for auto closing tabs that will auto close tabs after one week -->
    <string name="close_tabs_after_one_week">Après une semaine</string>
    <!-- Option for auto closing tabs that will auto close tabs after one month -->
    <string name="close_tabs_after_one_month">Après un mois</string>

    <!-- Title of preference that allows a user to specify the auto-close settings for open tabs -->
    <string name="preference_auto_close_tabs" tools:ignore="UnusedResources">Fermeture automatique des onglets ouverts</string>

    <!-- Opening screen -->
    <!-- Title of a preference that allows a user to indicate after a specified amount of time when the app should start on the home screen -->
    <string moz:removedIn="94" name="preferences_start_on_home" tools:ignore="UnusedResources">Démarrer par l’écran d’accueil</string>
<<<<<<< HEAD
=======
    <!-- Title of a preference that allows a user to choose what screen to show after opening the app -->
    <string name="preferences_opening_screen">Écran à l’ouverture</string>
>>>>>>> c72675e6
    <!-- Option for starting on the home screen after after four hours or inactivity -->
    <string moz:removedIn="94" name="start_on_home_after_four_hours" tools:ignore="UnusedResources">Après quatre heures</string>
    <!-- Option for always opening the homepage when re-opening the app -->
    <string name="opening_screen_homepage">Page d’accueil</string>
    <!-- Option for always starting on the home screen -->
    <string moz:removedIn="94" name="start_on_home_always" tools:ignore="UnusedResources">Toujours</string>
    <!-- Option for always opening the user's last-open tab when re-opening the app -->
    <string name="opening_screen_last_tab">Dernier onglet</string>
    <!-- Option for never starting on the home screen -->
    <string moz:removedIn="94" name="start_on_home_never" tools:ignore="UnusedResources">Jamais</string>
    <!-- Option for always opening the homepage when re-opening the app after four hours of inactivity -->
    <string name="opening_screen_after_four_hours_of_inactivity">Page d’accueil après quatre heures d’inactivité</string>
    <!-- Summary for tabs preference when auto closing tabs setting is set to manual close-->
    <string name="close_tabs_manually_summary">Fermeture manuelle</string>
    <!-- Summary for tabs preference when auto closing tabs setting is set to auto close tabs after one day-->
    <string name="close_tabs_after_one_day_summary">Fermeture après un jour</string>
    <!-- Summary for tabs preference when auto closing tabs setting is set to auto close tabs after one week-->
    <string name="close_tabs_after_one_week_summary">Fermeture après une semaine</string>
    <!-- Summary for tabs preference when auto closing tabs setting is set to auto close tabs after one month-->
    <string name="close_tabs_after_one_month_summary">Fermeture après un mois</string>

<<<<<<< HEAD
    <!-- Title of inactive tabs preference -->
    <string name="preferences_inactive_tabs_title">Les onglets que vous n’avez pas consultés depuis deux semaines sont déplacés vers la section inactive.</string>
=======
    <!-- Inactive tabs -->
    <!-- Category header of a preference that allows a user to enable or disable the inactive tabs feature -->
    <string name="preferences_inactive_tabs">Déplacer les onglets inactifs</string>
    <!-- Title of inactive tabs preference -->
    <string name="preferences_inactive_tabs_title">Les onglets que vous n’avez pas consultés depuis deux semaines sont déplacés vers la section « Onglets inactifs ».</string>
>>>>>>> c72675e6

    <!-- Studies -->
    <!-- Title of the remove studies button -->
    <string name="studies_remove">Supprimer</string>
    <!-- Title of the active section on the studies list -->
    <string name="studies_active">Activées</string>
    <!-- Description for studies, it indicates why Firefox use studies -->
    <string name="studies_description">Firefox peut installer et lancer des études de temps en temps.</string>
    <!-- Learn more link for studies, links to an article for more information about studies. -->
    <string name="studies_learn_more">En savoir plus</string>

    <!-- Dialog message shown after removing a study -->
    <string name="studies_restart_app">L’application se fermera pour appliquer les modifications</string>
    <!-- Dialog button to confirm the removing a study. -->
    <string name="studies_restart_dialog_ok">OK</string>
    <!-- Dialog button text for canceling removing a study. -->
    <string name="studies_restart_dialog_cancel">Annuler</string>

    <!-- Toast shown after turning on/off studies preferences -->
    <string name="studies_toast_quit_application" tools:ignore="UnusedResources">Fermeture de l’application pour appliquer les modifications…</string>

    <!-- Sessions -->
    <!-- Title for the list of tabs -->
    <string name="tab_header_label">Onglets ouverts</string>
    <!-- Title for the list of tabs in the current private session -->
    <string name="tabs_header_private_title">Session privée</string>
    <!-- Title for the list of tabs in the current private session -->
    <string name="tabs_header_private_tabs_title">Onglets privés</string>
    <!-- Title for the list of tabs in the synced tabs -->
    <string name="tabs_header_synced_tabs_title">Onglets synchronisés</string>
    <!-- Content description (not visible, for screen readers etc.): Add tab button. Adds a news tab when pressed -->
    <string name="add_tab">Ajouter un onglet</string>
    <!-- Content description (not visible, for screen readers etc.): Add tab button. Adds a news tab when pressed -->
    <string name="add_private_tab">Ouvrir un nouvel onglet privé</string>
    <!-- Text for the new tab button to indicate adding a new private tab in the tab -->
    <string name="tab_drawer_fab_content">Onglet privé</string>
    <!-- Text for the new tab button to indicate syncing command on the synced tabs page -->
    <string name="tab_drawer_fab_sync">Synchronisation</string>
    <!-- Text shown as the title of the open tab tray -->
    <string name="tab_tray_title">Onglets ouverts</string>
    <!-- Text shown in the menu for saving tabs to a collection -->
    <string name="tab_tray_menu_item_save">Enregistrer dans une collection</string>
    <!-- Text shown in the menu for the collection selector -->
    <string moz:removedIn="95" name="tab_tray_menu_select" tools:ignore="UnusedResources">Sélectionner</string>
    <!-- Text shown in the menu for sharing all tabs -->
    <string name="tab_tray_menu_item_share">Partager tous les onglets</string>
    <!-- Text shown in the menu to view recently closed tabs -->
    <string name="tab_tray_menu_recently_closed">Onglets récemment fermés</string>
    <!-- Text shown in the tabs tray inactive tabs section -->
    <string name="tab_tray_inactive_recently_closed" tools:ignore="UnusedResources">Récemment fermés</string>
    <!-- Text shown in the menu to view account settings -->
    <string name="tab_tray_menu_account_settings">Paramètres du compte</string>
    <!-- Text shown in the menu to view tab settings -->
    <string name="tab_tray_menu_tab_settings">Paramètres des onglets</string>
    <!-- Text shown in the menu for closing all tabs -->
    <string name="tab_tray_menu_item_close">Fermer tous les onglets</string>
    <!-- Shortcut action to open new tab -->
    <string name="tab_tray_menu_open_new_tab">Nouvel onglet</string>
    <!-- Shortcut action to open the home screen -->
    <string name="tab_tray_menu_home">Accueil</string>
    <!-- Shortcut action to toggle private mode -->
    <string name="tab_tray_menu_toggle">Changer de mode d’onglets</string>
    <!-- Text shown in the multiselect menu for bookmarking selected tabs. -->
    <string name="tab_tray_multiselect_menu_item_bookmark">Marquer ces onglets</string>
    <!-- Text shown in the multiselect menu for closing selected tabs. -->
    <string name="tab_tray_multiselect_menu_item_close">Fermer ces onglets</string>
    <!-- Content description for tabs tray multiselect share button -->
    <string name="tab_tray_multiselect_share_content_description">Partager les onglets sélectionnés</string>
    <!-- Content description for tabs tray multiselect menu -->
    <string name="tab_tray_multiselect_menu_content_description">Menu des onglets sélectionnés</string>
    <!-- Content description (not visible, for screen readers etc.): Removes tab from collection button. Removes the selected tab from collection when pressed -->
    <string name="remove_tab_from_collection">Supprimer l’onglet de la collection</string>
    <!-- Text for button to enter multiselect mode in tabs tray -->
    <string name="tabs_tray_select_tabs">Sélectionner des onglets</string>
    <!-- Content description (not visible, for screen readers etc.): Close tab button. Closes the current session when pressed -->
    <string name="close_tab">Fermer l’onglet</string>
    <!-- Content description (not visible, for screen readers etc.): Close tab <title> button. First parameter is tab title  -->
    <string name="close_tab_title">Fermer l’onglet %s</string>
    <!-- Content description (not visible, for screen readers etc.): Opens the open tabs menu when pressed -->
    <string name="open_tabs_menu">Ouvrir le menu des onglets</string>
    <!-- Open tabs menu item to close all tabs -->
    <string name="tabs_menu_close_all_tabs">Fermer tous les onglets</string>
    <!-- Open tabs menu item to share all tabs -->
    <string name="tabs_menu_share_tabs">Partager les onglets</string>
    <!-- Open tabs menu item to save tabs to collection -->
    <string name="tabs_menu_save_to_collection1">Enregistrer les onglets dans une collection</string>
    <!-- Content description (not visible, for screen readers etc.): Opens the tab menu when pressed -->
    <string name="tab_menu">Menu de l’onglet</string>
    <!-- Tab menu item to share the tab -->
    <string name="tab_share">Partager cet onglet</string>
    <!-- Button in the current session menu. Deletes the session when pressed -->
    <string name="current_session_delete">Supprimer</string>
    <!-- Button in the current session menu. Saves the session when pressed -->
    <string name="current_session_save">Enregistrer</string>
    <!-- Button in the current session menu. Opens the share menu when pressed -->
    <string name="current_session_share">Partager</string>
    <!-- Content description (not visible, for screen readers etc.): Title icon for current session menu -->
    <string name="current_session_image">Image de la session courante</string>
    <!-- Button to save the current set of tabs into a collection -->
    <string name="save_to_collection">Enregistrer dans une collection</string>
    <!-- Text for the menu button to delete a collection -->
    <string name="collection_delete">Supprimer la collection</string>
    <!-- Text for the menu button to rename a collection -->
    <string name="collection_rename">Renommer la collection</string>
    <!-- Text for the button to open tabs of the selected collection -->
    <string name="collection_open_tabs">Ouvrir les onglets</string>


    <!-- Hint for adding name of a collection -->
    <string name="collection_name_hint">Nom de la collection</string>
    <!-- Text for the menu button to rename a top site -->
	<string name="rename_top_site">Renommer</string>
	<!-- Text for the menu button to remove a top site -->
	<string name="remove_top_site">Supprimer</string>

    <!-- Text for the menu button to delete a top site from history -->
    <string name="delete_from_history">Supprimer de l’historique</string>
    <!-- Postfix for private WebApp titles, placeholder is replaced with app name -->
    <string name="pwa_site_controls_title_private">%1$s (navigation privée)</string>

    <!-- Button in the current tab tray header in multiselect mode. Saved the selected tabs to a collection when pressed. -->
    <string name="tab_tray_save_to_collection">Enregistrer</string>

    <!-- Title text for the normal tabs header in the tabs tray which are not part of any tab grouping. -->
    <string moz:removedIn="94" name="tab_tray_header_title" tools:ignore="UnusedResources">Autres</string>

    <!-- Title text for the normal tabs header in the tabs tray which are not part of any tab grouping. -->
    <string name="tab_tray_header_title_1">Autres onglets</string>

    <!-- History -->
    <!-- Text for the button to clear all history -->
    <string name="history_delete_all">Effacer l’historique</string>
    <!-- Text for the dialog to confirm clearing all history -->
    <string name="history_delete_all_dialog">Voulez-vous vraiment effacer votre historique ?</string>
    <!-- Text for the snackbar to confirm that multiple browsing history items has been deleted -->
    <string name="history_delete_multiple_items_snackbar">Historique supprimé</string>
    <!-- Text for the snackbar to confirm that a single browsing history item has been deleted. The first parameter is the shortened URL of the deleted history item. -->
    <string name="history_delete_single_item_snackbar">%1$s supprimé</string>
    <!-- Text for positive action to delete history in deleting history dialog -->
    <string name="history_clear_dialog">Effacer</string>
    <!-- History overflow menu copy button -->
    <string moz:removedIn="94" name="history_menu_copy_button" tools:ignore="UnusedResources">Copier</string>
    <!-- History overflow menu share button -->
    <string moz:removedIn="94" name="history_menu_share_button" tools:ignore="UnusedResources">Partager</string>
    <!-- History overflow menu open in new tab button -->
    <string moz:removedIn="94" name="history_menu_open_in_new_tab_button" tools:ignore="UnusedResources">Ouvrir dans un nouvel onglet</string>
    <!-- History overflow menu open in private tab button -->
    <string moz:removedIn="94" name="history_menu_open_in_private_tab_button" tools:ignore="UnusedResources">Ouvrir dans un onglet privé</string>
    <!-- Text for the button to delete a single history item -->
    <string moz:removedIn="94" name="history_delete_item" tools:ignore="UnusedResources">Supprimer</string>
    <!-- History multi select title in app bar
    The first parameter is the number of bookmarks selected -->
    <string name="history_multi_select_title">%1$d sélectionné(s)</string>
    <!-- Text for the button to clear selected history items. The first parameter
        is a digit showing the number of items you have selected -->
    <string name="history_delete_some">Supprimer %1$d éléments</string>
    <!-- Text for the header that groups the history for today -->
    <string name="history_today">Aujourd’hui</string>
    <!-- Text for the header that groups the history for yesterday -->
    <string name="history_yesterday">Hier</string>
    <!-- Text for the header that groups the history for last 24 hours -->
    <string name="history_24_hours">Dernières 24 heures</string>
    <!-- Text for the header that groups the history the past 7 days -->
    <string name="history_7_days">Les 7 derniers jours</string>
    <!-- Text for the header that groups the history the past 30 days -->
    <string name="history_30_days">Les 30 derniers jours</string>
    <!-- Text for the header that groups the history older than the last month -->
    <string name="history_older">Avant le mois dernier</string>

    <!-- Text shown when no history exists -->
    <string name="history_empty_message">Pas d’historique</string>

    <!-- Downloads -->
    <!-- Text for the snackbar to confirm that multiple downloads items have been removed -->
    <string name="download_delete_multiple_items_snackbar_1">Téléchargements supprimés</string>
    <!-- Text for the snackbar to confirm that a single download item has been removed. The first parameter is the name of the download item. -->
    <string name="download_delete_single_item_snackbar">%1$s a été supprimé </string>
    <!-- Text shown when no download exists -->
    <string name="download_empty_message_1">Aucun fichier téléchargé</string>
    <!-- History multi select title in app bar
    The first parameter is the number of downloads selected -->
    <string name="download_multi_select_title">%1$d sélectionné(s)</string>

    <!-- History overflow menu open in new tab button -->
    <string name="download_menu_open">Ouvrir</string>


    <!-- Text for the button to remove a single download item -->
    <string name="download_delete_item_1">Supprimer</string>


    <!-- Crashes -->
    <!-- Title text displayed on the tab crash page. This first parameter is the name of the application (For example: Fenix) -->
    <string name="tab_crash_title_2">%1$s n’a pas pu charger cette page.</string>

    <!-- Description text displayed on the tab crash page -->
    <string name="tab_crash_description">Vous pouvez essayer de restaurer ou de fermer l’onglet ci-dessous.</string>
    <!-- Send crash report checkbox text on the tab crash page -->
    <string name="tab_crash_send_report">Envoyer un rapport de plantage à Mozilla</string>
    <!-- Close tab button text on the tab crash page -->
    <string name="tab_crash_close">Fermer l’onglet</string>
    <!-- Restore tab button text on the tab crash page -->
    <string name="tab_crash_restore">Restaurer l’onglet</string>

    <!-- Content Description for session item menu button -->
    <string name="content_description_session_menu">Options de session</string>

    <!-- Content Description for session item share button -->
    <string name="content_description_session_share">Partager la session</string>

    <!-- Bookmarks -->
    <!-- Content description for bookmarks library menu -->
    <string name="bookmark_menu_content_description">Menu des marque-pages</string>
    <!-- Screen title for editing bookmarks -->
    <string moz:removedIn="95" name="bookmark_edit" tools:ignore="UnusedResources">Modifier le marque-page</string>
    <!-- Screen title for selecting a bookmarks folder -->
    <string name="bookmark_select_folder">Sélectionner un dossier</string>
    <!-- Confirmation message for a dialog confirming if the user wants to delete the selected folder -->
    <string name="bookmark_delete_folder_confirmation_dialog">Voulez-vous vraiment supprimer ce dossier ?</string>
    <!-- Confirmation message for a dialog confirming if the user wants to delete multiple items including folders. Parameter will be replaced by app name. -->
    <string name="bookmark_delete_multiple_folders_confirmation_dialog">%s supprimera les éléments sélectionnés.</string>
    <!-- Snackbar title shown after a folder has been deleted. This first parameter is the name of the deleted folder -->
    <string name="bookmark_delete_folder_snackbar">%1$s supprimé</string>
    <!-- Screen title for adding a bookmarks folder -->
    <string name="bookmark_add_folder">Ajouter un dossier</string>
    <!-- Snackbar title shown after a bookmark has been created. -->
    <string name="bookmark_saved_snackbar">Marque-page ajouté</string>
    <!-- Snackbar edit button shown after a bookmark has been created. -->
    <string name="edit_bookmark_snackbar_action">MODIFIER</string>

    <!-- Bookmark overflow menu edit button -->
    <string name="bookmark_menu_edit_button">Modifier</string>
    <!-- Bookmark overflow menu select button -->
    <string name="bookmark_menu_select_button">Sélectionner</string>
    <!-- Bookmark overflow menu copy button -->
    <string name="bookmark_menu_copy_button">Copier</string>
    <!-- Bookmark overflow menu share button -->
    <string name="bookmark_menu_share_button">Partager</string>
    <!-- Bookmark overflow menu open in new tab button -->
    <string name="bookmark_menu_open_in_new_tab_button">Ouvrir dans un nouvel onglet</string>
    <!-- Bookmark overflow menu open in private tab button -->
    <string name="bookmark_menu_open_in_private_tab_button">Ouvrir dans un onglet privé</string>
    <!-- Bookmark overflow menu delete button -->
    <string name="bookmark_menu_delete_button">Supprimer</string>
    <!--Bookmark overflow menu save button -->
    <string name="bookmark_menu_save_button">Enregistrer</string>
    <!-- Bookmark multi select title in app bar
     The first parameter is the number of bookmarks selected -->
    <string name="bookmarks_multi_select_title">%1$d sélectionné(s)</string>
    <!-- Bookmark editing screen title -->
    <string name="edit_bookmark_fragment_title">Modifier le marque-page</string>
    <!-- Bookmark folder editing screen title -->
    <string name="edit_bookmark_folder_fragment_title">Modifier le dossier</string>
    <!-- Bookmark sign in button message -->
    <string name="bookmark_sign_in_button">Connectez-vous pour voir les marque-pages synchronisés</string>
    <!-- Bookmark URL editing field label -->
    <string name="bookmark_url_label">URL</string>
    <!-- Bookmark FOLDER editing field label -->
    <string name="bookmark_folder_label">DOSSIER</string>
    <!-- Bookmark NAME editing field label -->
    <string name="bookmark_name_label">NOM</string>
    <!-- Bookmark add folder screen title -->
    <string name="bookmark_add_folder_fragment_label">Ajouter un dossier</string>
    <!-- Bookmark select folder screen title -->
    <string name="bookmark_select_folder_fragment_label">Sélectionner un dossier</string>
    <!-- Bookmark editing error missing title -->
    <string name="bookmark_empty_title_error">Un titre est nécessaire</string>
    <!-- Bookmark editing error missing or improper URL -->
    <string name="bookmark_invalid_url_error">Adresse invalide</string>
    <!-- Bookmark screen message for empty bookmarks folder -->
    <string name="bookmarks_empty_message">Ne contient aucun marque-page</string>
    <!-- Bookmark snackbar message on deletion
     The first parameter is the host part of the URL of the bookmark deleted, if any -->
    <string name="bookmark_deletion_snackbar_message">%1$s supprimé</string>
    <!-- Bookmark snackbar message on deleting multiple bookmarks not including folders-->
    <string name="bookmark_deletion_multiple_snackbar_message_2">Marque-pages supprimés</string>
    <!-- Bookmark snackbar message on deleting multiple bookmarks including folders-->
    <string name="bookmark_deletion_multiple_snackbar_message_3">Suppression des dossiers sélectionnés</string>
    <!-- Bookmark undo button for deletion snackbar action -->
    <string name="bookmark_undo_deletion">ANNULER</string>

    <!-- Site Permissions -->
    <!-- Site permissions preferences header -->
    <string name="permissions_header">Permissions</string>
    <!-- Button label that take the user to the Android App setting -->
    <string name="phone_feature_go_to_settings">Se rendre dans les paramètres</string>

    <!-- Content description (not visible, for screen readers etc.): Quick settings sheet
        to give users access to site specific information / settings. For example:
        Secure settings status and a button to modify site permissions -->
    <string name="quick_settings_sheet">Panneau d’accès rapide aux paramètres</string>
    <!-- Label that indicates that this option it the recommended one -->
    <string name="phone_feature_recommended">Recommandé</string>
    <!-- button that allows editing site permissions settings -->
    <string name="quick_settings_sheet_manage_site_permissions">Gérer les autorisations de site</string>
    <!-- Button label for clearing all the information of site permissions-->
    <string name="clear_permissions">Révoquer les autorisations</string>
    <!-- Button label for clearing a site permission-->
    <string name="clear_permission">Révoquer l’autorisation</string>
    <!-- Button label for clearing all the information on all sites-->
    <string name="clear_permissions_on_all_sites">Révoquer les autorisations pour tous les sites</string>
    <!-- Preference for altering video and audio autoplay for all websites -->
    <string name="preference_browser_feature_autoplay">Lire automatiquement des éléments multimédias</string>
    <!-- Preference for altering the camera access for all websites -->
    <string name="preference_phone_feature_camera">Appareil photo</string>
    <!-- Preference for altering the microphone access for all websites -->
    <string name="preference_phone_feature_microphone">Microphone</string>
    <!-- Preference for altering the location access for all websites -->
    <string name="preference_phone_feature_location">Localisation</string>
    <!-- Preference for altering the notification access for all websites -->
    <string name="preference_phone_feature_notification">Notifications</string>
    <!-- Preference for altering the persistent storage access for all websites -->
    <string name="preference_phone_feature_persistent_storage">Stockage persistant</string>
    <!-- Preference for altering the EME access for all websites -->
    <string name="preference_phone_feature_media_key_system_access">Contenu protégé par des DRM</string>
    <!-- Label that indicates that a permission must be asked always -->
    <string name="preference_option_phone_feature_ask_to_allow">Demander pour autoriser</string>
    <!-- Label that indicates that a permission must be blocked -->
    <string name="preference_option_phone_feature_blocked">Bloqué</string>
    <!-- Label that indicates that a permission must be allowed -->
    <string name="preference_option_phone_feature_allowed">Autorisé</string>
    <!--Label that indicates a permission is by the Android OS-->
    <string name="phone_feature_blocked_by_android">Bloqué par Android</string>
    <!-- Preference for showing a list of websites that the default configurations won't apply to them -->
    <string name="preference_exceptions">Exceptions</string>
    <!-- Summary of tracking protection preference if tracking protection is set to on -->
    <string name="tracking_protection_on">Activée</string>
    <!-- Summary of tracking protection preference if tracking protection is set to off -->
    <string name="tracking_protection_off">Désactivée</string>

    <!-- Label for global setting that indicates that all video and audio autoplay is allowed -->
    <string name="preference_option_autoplay_allowed2">Autoriser l’audio et la vidéo</string>
    <!-- Label for site specific setting that indicates that all video and audio autoplay is allowed -->
    <string name="quick_setting_option_autoplay_allowed">Autoriser l’audio et la vidéo</string>
    <!-- Label that indicates that video and audio autoplay is only allowed over Wi-Fi -->
    <string name="preference_option_autoplay_allowed_wifi_only2">Bloquer l’audio et la vidéo depuis les données mobiles uniquement</string>
    <!-- Subtext that explains 'autoplay on Wi-Fi only' option -->
    <string name="preference_option_autoplay_allowed_wifi_subtext">L’audio et la vidéo seront lus avec une connexion Wi-Fi</string>
    <!-- Label for global setting that indicates that video autoplay is allowed, but audio autoplay is blocked -->
    <string name="preference_option_autoplay_block_audio2">Bloquer l’audio uniquement</string>
    <!-- Label for site specific setting that indicates that video autoplay is allowed, but audio autoplay is blocked -->
    <string name="quick_setting_option_autoplay_block_audio">Bloquer l’audio uniquement</string>
    <!-- Label for global setting that indicates that all video and audio autoplay is blocked -->
    <string name="preference_option_autoplay_blocked3">Bloquer l’audio et la vidéo</string>
    <!-- Label for site specific setting that indicates that all video and audio autoplay is blocked -->
    <string name="quick_setting_option_autoplay_blocked">Bloquer l’audio et la vidéo</string>
    <!-- Summary of delete browsing data on quit preference if it is set to on -->
    <string name="delete_browsing_data_quit_on">Activé</string>
    <!-- Summary of delete browsing data on quit preference if it is set to off -->
    <string name="delete_browsing_data_quit_off">Désactivé</string>

    <!-- Summary of studies preference if it is set to on -->
    <string name="studies_on">Activé</string>
    <!-- Summary of studies data on quit preference if it is set to off -->
    <string name="studies_off">Désactivé</string>

    <!-- Collections -->
    <!-- Collections header on home fragment -->
    <string name="collections_header">Collections</string>
    <!-- Content description (not visible, for screen readers etc.): Opens the collection menu when pressed -->
    <string name="collection_menu_button_content_description">Menu de la collection</string>

    <!-- Label to describe what collections are to a new user without any collections -->
    <string name="no_collections_description2">Rassemblez ce qui compte pour vous\nCollectez des recherches, des sites et des onglets similaires pour un accès rapide plus tard.</string>
    <!-- Title for the "select tabs" step of the collection creator -->
    <string name="create_collection_select_tabs">Sélectionner des onglets</string>

    <!-- Title for the "select collection" step of the collection creator -->
    <string name="create_collection_select_collection">Sélectionner la collection</string>

    <!-- Title for the "name collection" step of the collection creator -->
    <string name="create_collection_name_collection">Nommer la collection</string>

    <!-- Button to add new collection for the "select collection" step of the collection creator -->
    <string name="create_collection_add_new_collection">Ajouter une nouvelle collection</string>

    <!-- Button to select all tabs in the "select tabs" step of the collection creator -->
    <string name="create_collection_select_all">Tout sélectionner</string>

    <!-- Button to deselect all tabs in the "select tabs" step of the collection creator -->
    <string name="create_collection_deselect_all">Tout désélectionner</string>
    <!-- Text to prompt users to select the tabs to save in the "select tabs" step of the collection creator -->
    <string name="create_collection_save_to_collection_empty">Sélectionnez les onglets à enregistrer</string>

    <!-- Text to show users how many tabs they have selected in the "select tabs" step of the collection creator.
     %d is a placeholder for the number of tabs selected. -->
    <string name="create_collection_save_to_collection_tabs_selected">%d onglets sélectionnés</string>

    <!-- Text to show users they have one tab selected in the "select tabs" step of the collection creator.
    %d is a placeholder for the number of tabs selected. -->
    <string name="create_collection_save_to_collection_tab_selected">%d onglet sélectionné</string>

    <!-- Text shown in snackbar when multiple tabs have been saved in a collection -->
    <string name="create_collection_tabs_saved">Onglets enregistrés !</string>

    <!-- Text shown in snackbar when one or multiple tabs have been saved in a new collection -->
    <string name="create_collection_tabs_saved_new_collection">Collection enregistrée !</string>
    <!-- Text shown in snackbar when one tab has been saved in a collection -->
    <string name="create_collection_tab_saved">Onglet enregistré !</string>

    <!-- Content description (not visible, for screen readers etc.): button to close the collection creator -->
    <string name="create_collection_close">Fermer</string>

    <!-- Button to save currently selected tabs in the "select tabs" step of the collection creator-->
    <string name="create_collection_save">Enregistrer</string>

    <!-- Snackbar action to view the collection the user just created or updated -->
    <string name="create_collection_view">Afficher</string>

    <!-- Default name for a new collection in "name new collection" step of the collection creator. %d is a placeholder for the number of collections-->
    <string name="create_collection_default_name">Collection %d</string>

    <!-- Share -->
    <!-- Share screen header -->
    <string name="share_header">Envoyer et partager</string>
    <!-- Share screen header -->
    <string name="share_header_2">Partager</string>
    <!-- Content description (not visible, for screen readers etc.):
        "Share" button. Opens the share menu when pressed. -->
    <string name="share_button_content_description">Partager</string>
    <!-- Sub-header in the dialog to share a link to another app -->
    <string name="share_link_subheader">Partager un lien</string>
    <!-- Sub-header in the dialog to share a link to another sync device -->
    <string name="share_device_subheader">Envoyer à l’appareil</string>
    <!-- Sub-header in the dialog to share a link to an app from the full list -->
    <string name="share_link_all_apps_subheader">Toutes les actions</string>
    <!-- Sub-header in the dialog to share a link to an app from the most-recent sorted list -->
    <string name="share_link_recent_apps_subheader">Récemment utilisés</string>
    <!-- An option from the three dot menu to into sync -->
    <string name="sync_menu_sign_in">Se connecter pour synchroniser</string>
    <!-- An option from the share dialog to sign into sync -->
    <string name="sync_sign_in">Se connecter à Sync</string>
    <!-- An option from the share dialog to send link to all other sync devices -->
    <string name="sync_send_to_all">Envoyer à tous les appareils</string>
    <!-- An option from the share dialog to reconnect to sync -->
    <string name="sync_reconnect">Se reconnecter à Sync</string>
    <!-- Text displayed when sync is offline and cannot be accessed -->
    <string name="sync_offline">Hors connexion</string>
    <!-- An option to connect additional devices -->
    <string name="sync_connect_device">Connecter un autre appareil</string>
    <!-- The dialog text shown when additional devices are not available -->
    <string name="sync_connect_device_dialog">Pour envoyer un onglet, connectez-vous à votre compte Firefox sur au moins un autre appareil.</string>
    <!-- Confirmation dialog button -->
    <string name="sync_confirmation_button">J’ai compris</string>

    <!-- Share error message -->
    <string name="share_error_snackbar">Impossible de partager cette application</string>

    <!-- Add new device screen title -->
    <string name="sync_add_new_device_title">Envoyer à un appareil</string>
    <!-- Text for the warning message on the Add new device screen -->
    <string name="sync_add_new_device_message">Aucun appareil connecté</string>
    <!-- Text for the button to learn about sending tabs -->
    <string name="sync_add_new_device_learn_button">En savoir plus sur l’envoi d’onglets…</string>
    <!-- Text for the button to connect another device -->
    <string name="sync_add_new_device_connect_button">Connecter un autre appareil…</string>

    <!-- Notifications -->
    <!-- The user visible name of the "notification channel" (Android 8+ feature) for the ongoing notification shown while a browsing session is active. -->
    <string name="notification_pbm_channel_name">Session de navigation privée</string>
    <!-- Text shown in the notification that pops up to remind the user that a private browsing session is active. -->
    <string name="notification_pbm_delete_text">Supprimer les onglets privés</string>
    <!-- Text shown in the notification that pops up to remind the user that a private browsing session is active. -->
    <string name="notification_pbm_delete_text_2">Fermer les onglets privés</string>
    <!-- Notification action to open Fenix and resume the current browsing session. -->
    <string name="notification_pbm_action_open">Ouvrir</string>
    <!-- Notification action to delete all current private browsing sessions AND switch to Fenix (bring it to the foreground) -->
    <string name="notification_pbm_action_delete_and_open">Supprimer et ouvrir</string>
    <!-- Name of the "Powered by Fenix" notification channel. Displayed in the "App notifications" system settings for the app -->
    <string name="notification_powered_by_channel_name">Fonctionne grâce à</string>
    <!-- Name of the marketing notification channel. Displayed in the "App notifications" system settings for the app -->
    <string name="notification_marketing_channel_name">Marketing</string>
    <!-- Title shown in the notification that pops up to remind the user to set fenix as default browser.
    %1$s is a placeholder that will be replaced by the app name (Fenix). -->
    <string name="notification_default_browser_title">%1$s est rapide et privé</string>
    <!-- Text shown in the notification that pops up to remind the user to set fenix as default browser.
    %1$s is a placeholder that will be replaced by the app name (Fenix). -->
    <string name="notification_default_browser_text">Faites de %1$s votre navigateur par défaut</string>

    <!-- Snackbar -->
    <!-- Text shown in snackbar when user deletes a collection -->
    <string name="snackbar_collection_deleted">Collection supprimée</string>

    <!-- Text shown in snackbar when user renames a collection -->
    <string name="snackbar_collection_renamed">Collection renommée</string>
    <!-- Text shown in snackbar when user deletes a tab -->
    <string name="snackbar_tab_deleted">Onglet supprimé</string>

    <!-- Text shown in snackbar when user deletes all tabs -->
    <string name="snackbar_tabs_deleted">Onglets supprimés</string>
    <!-- Text shown in snackbar when user closes a tab -->
    <string name="snackbar_tab_closed">Onglet fermé</string>
    <!-- Text shown in snackbar when user closes all tabs -->
    <string name="snackbar_tabs_closed">Onglets fermés</string>
    <!-- Text shown in snackbar when user closes tabs -->
    <string name="snackbar_message_tabs_closed">Onglets fermés !</string>
    <!-- Text shown in snackbar when user bookmarks a list of tabs -->
    <string name="snackbar_message_bookmarks_saved">Marque-pages enregistrés !</string>
    <!-- Text shown in snackbar action for viewing bookmarks -->
    <string name="snackbar_message_bookmarks_view">Afficher</string>
    <!-- Text shown in snackbar when user adds a site to top sites -->
    <string name="snackbar_added_to_top_sites">Ajouté aux sites principaux !</string>
    <!-- Text shown in snackbar when user closes a private tab -->
    <string name="snackbar_private_tab_closed">Onglet privé fermé</string>
    <!-- Text shown in snackbar when user closes all private tabs -->
    <string name="snackbar_private_tabs_closed">Onglets privés fermés</string>
    <!-- Text shown in snackbar when user deletes all private tabs -->
    <string name="snackbar_private_tabs_deleted">Onglets privés supprimés</string>
    <!-- Text shown in snackbar to undo deleting a tab, top site or collection -->
    <string name="snackbar_deleted_undo">ANNULER</string>

    <!-- Text shown in snackbar when user removes a top site -->
    <string name="snackbar_top_site_removed">Site supprimé</string>
    <!-- Text for action to undo deleting a tab or collection shown in a11y dialog -->
    <string name="a11y_dialog_deleted_undo">Annuler</string>
    <!-- Text for action to confirm deleting a tab or collection shown in a11y dialog -->
    <string name="a11y_dialog_deleted_confirm">Confirmer</string>
    <!-- QR code scanner prompt which appears after scanning a code, but before navigating to it
        First parameter is the name of the app, second parameter is the URL or text scanned-->
    <string name="qr_scanner_confirmation_dialog_message">Autoriser %1$s à ouvrir %2$s</string>
    <!-- QR code scanner prompt dialog positive option to allow navigation to scanned link -->
    <string name="qr_scanner_dialog_positive">AUTORISER</string>
    <!-- QR code scanner prompt dialog positive option to deny navigation to scanned link -->
    <string name="qr_scanner_dialog_negative">REFUSER</string>
    <!-- Tab collection deletion prompt dialog message. Placeholder will be replaced with the collection name -->
    <string name="tab_collection_dialog_message">Voulez-vous vraiment supprimer %1$s ?</string>
    <!-- Collection and tab deletion prompt dialog message. This will show when the last tab from a collection is deleted -->
    <string name="delete_tab_and_collection_dialog_message">La suppression de cet onglet supprimera toute la collection. Vous pouvez créer de nouvelles collections à tout moment.</string>
    <!-- Collection and tab deletion prompt dialog title. Placeholder will be replaced with the collection name. This will show when the last tab from a collection is deleted -->
    <string name="delete_tab_and_collection_dialog_title">Supprimer %1$s ?</string>
    <!-- Tab collection deletion prompt dialog option to delete the collection -->
    <string name="tab_collection_dialog_positive">Supprimer</string>
    <!-- Tab collection deletion prompt dialog option to cancel deleting the collection -->
    <string moz:removedIn="93" name="tab_collection_dialog_negative" tools:ignore="UnusedResources">Annuler</string>
    <!-- Text displayed in a notification when the user enters full screen mode -->
    <string name="full_screen_notification">Mode plein écran activé</string>

    <!-- Message for copying the URL via long press on the toolbar -->
    <string name="url_copied">Adresse web copiée</string>


    <!-- Sample text for accessibility font size -->
    <string name="accessibility_text_size_sample_text_1">Ceci est un exemple de texte. Il vous montre comment le texte apparaîtra lorsque vous augmentez ou diminuez sa taille avec ce paramètre.</string>
    <!-- Summary for Accessibility Text Size Scaling Preference -->
    <string name="preference_accessibility_text_size_summary">Agrandir ou réduire la taille du texte des sites web</string>
    <!-- Title for Accessibility Text Size Scaling Preference -->
    <string name="preference_accessibility_font_size_title">Taille de police</string>

    <!-- Title for Accessibility Text Automatic Size Scaling Preference -->
    <string name="preference_accessibility_auto_size_2">Dimensionnement automatique des polices</string>
    <!-- Summary for Accessibility Text Automatic Size Scaling Preference -->
    <string name="preference_accessibility_auto_size_summary">La taille de la police correspondra à vos paramètres Android. Désactivez cette option pour gérer la taille de la police.</string>

    <!-- Title for the Delete browsing data preference -->
    <string name="preferences_delete_browsing_data">Supprimer les données de navigation</string>
    <!-- Title for the tabs item in Delete browsing data -->
    <string name="preferences_delete_browsing_data_tabs_title_2">Onglets ouverts</string>
    <!-- Subtitle for the tabs item in Delete browsing data, parameter will be replaced with the number of open tabs -->
    <string name="preferences_delete_browsing_data_tabs_subtitle">%d onglets</string>
    <!-- Title for the data and history items in Delete browsing data -->
    <string name="preferences_delete_browsing_data_browsing_data_title">Historique de navigation et données de sites</string>
    <!-- Subtitle for the data and history items in delete browsing data, parameter will be replaced with the
        number of history items the user has -->
    <string name="preferences_delete_browsing_data_browsing_data_subtitle">%d adresses web</string>
    <!-- Title for history items in Delete browsing data -->
    <string name="preferences_delete_browsing_data_browsing_history_title">Historique</string>
    <!-- Subtitle for the history items in delete browsing data, parameter will be replaced with the
        number of history pages the user has -->
    <string name="preferences_delete_browsing_data_browsing_history_subtitle">%d pages</string>
    <!-- Title for the cookies item in Delete browsing data -->
    <string name="preferences_delete_browsing_data_cookies">Cookies</string>
    <!-- Subtitle for the cookies item in Delete browsing data -->
    <string name="preferences_delete_browsing_data_cookies_subtitle">Vous serez déconnecté·e de la plupart des sites</string>
    <!-- Title for the cached images and files item in Delete browsing data -->
    <string name="preferences_delete_browsing_data_cached_files">Images et fichiers mis en cache</string>
    <!-- Subtitle for the cached images and files item in Delete browsing data -->
    <string name="preferences_delete_browsing_data_cached_files_subtitle">Libère de l’espace de stockage</string>
    <!-- Title for the site permissions item in Delete browsing data -->
    <string name="preferences_delete_browsing_data_site_permissions">Permissions des sites</string>
    <!-- Title for the downloads item in Delete browsing data -->
    <string name="preferences_delete_browsing_data_downloads">Téléchargements</string>
    <!-- Text for the button to delete browsing data -->
    <string name="preferences_delete_browsing_data_button">Supprimer les données de navigation</string>

    <!-- Title for the Delete browsing data on quit preference -->
    <string name="preferences_delete_browsing_data_on_quit">Supprimer les données de navigation en quittant</string>
    <!-- Summary for the Delete browsing data on quit preference. "Quit" translation should match delete_browsing_data_on_quit_action translation. -->
    <string name="preference_summary_delete_browsing_data_on_quit">Supprime automatiquement les données de navigation lorsque vous sélectionnez « Quitter » dans le menu principal</string>
    <!-- Summary for the Delete browsing data on quit preference. "Quit" translation should match delete_browsing_data_on_quit_action translation. -->
    <string name="preference_summary_delete_browsing_data_on_quit_2">Supprime automatiquement les données de navigation lorsque vous sélectionnez « Quitter » dans le menu principal</string>
    <!-- Action item in menu for the Delete browsing data on quit feature -->
    <string name="delete_browsing_data_on_quit_action">Quitter</string>

    <!-- Dialog message to the user asking to delete browsing data. -->
    <string name="delete_browsing_data_prompt_message">Cela supprimera toutes vos données de navigation.</string>
    <!-- Dialog message to the user asking to delete browsing data. Parameter will be replaced by app name. -->
    <string name="delete_browsing_data_prompt_message_3">%s supprimera les données de navigation sélectionnées.</string>
    <!-- Text for the cancel button for the data deletion dialog -->
    <string name="delete_browsing_data_prompt_cancel">Annuler</string>
    <!-- Text for the allow button for the data deletion dialog -->
    <string name="delete_browsing_data_prompt_allow">Supprimer</string>
    <!-- Text for the snackbar confirmation that the data was deleted -->
    <string name="preferences_delete_browsing_data_snackbar">Données de navigation supprimées</string>

    <!-- Text for the snackbar to show the user that the deletion of browsing data is in progress -->
    <string name="deleting_browsing_data_in_progress">Suppression des données de navigation…</string>

    <!-- Tips -->
    <!-- text for firefox preview moving tip header "Firefox Preview" and "Firefox Nightly" are intentionally hardcoded -->
    <string name="tip_firefox_preview_moved_header">Firefox Preview est désormais Firefox Nightly</string>
    <!-- text for firefox preview moving tip description -->
    <string name="tip_firefox_preview_moved_description">Firefox Nightly est mis à jour chaque nuit et propose de nouvelles fonctionnalités expérimentales.
Cependant, il peut être moins stable. Téléchargez la version bêta de notre navigateur pour une expérience plus stable.</string>

    <!-- text for firefox preview moving tip button. "Firefox for Android Beta" is intentionally hardcoded -->
    <string name="tip_firefox_preview_moved_button_2">Installer Firefox pour Android Beta</string>

    <!-- text for firefox preview moving tip header. "Firefox Nightly" is intentionally hardcoded -->
    <string name="tip_firefox_preview_moved_header_preview_installed">Firefox Nightly a déménagé</string>

    <!-- text for firefox preview moving tip description -->
    <string name="tip_firefox_preview_moved_description_preview_installed">Cette application ne recevra plus de mises à jour de sécurité. Vous devriez arrêter d’utiliser cette application et utiliser le nouveau Nightly à la place.
\n\nPour transférer vos marque-pages, vos identifiants et votre historique vers une autre application, créez un compte Firefox.</string>
    <!-- text for firefox preview moving tip button  -->
    <string name="tip_firefox_preview_moved_button_preview_installed">Passer à Nightly</string>

    <!-- text for firefox preview moving tip header. "Firefox Nightly" is intentionally hardcoded -->
    <string name="tip_firefox_preview_moved_header_preview_not_installed">Firefox Nightly a déménagé</string>

    <!-- text for firefox preview moving tip description -->
    <string name="tip_firefox_preview_moved_description_preview_not_installed">Cette application ne recevra plus de mises à jour de sécurité. Vous devriez utiliser le nouveau Nightly et arrêter d’utiliser cette application.
\n\nPour transférer vos marque-pages, vos identifiants et votre historique vers une autre application, créez un compte Firefox.</string>
    <!-- text for firefox preview moving tip button  -->
    <string name="tip_firefox_preview_moved_button_preview_not_installed">Obtenir le nouveau Nightly</string>

    <!-- Onboarding -->
    <!-- Text for onboarding welcome message
    The first parameter is the name of the app (e.g. Firefox Preview) -->
    <string name="onboarding_header">Bienvenue dans %s !</string>
    <!-- text for the Firefox Accounts section header -->
    <string name="onboarding_fxa_section_header">Vous avez déjà un compte ?</string>
    <!-- text for the "What's New" onboarding card header -->
    <string moz:removedIn="94" name="onboarding_whats_new_header1" tools:ignore="UnusedResources">Nouveautés</string>
    <!-- text for the "what's new" onboarding card description
    The first parameter is the short name of the app (e.g. Firefox) -->
    <string moz:removedIn="94" name="onboarding_whats_new_description" tools:ignore="UnusedResources">Vous avez des questions sur le nouveau %s ? Vous voulez savoir ce qui a changé ?</string>
    <!-- text for underlined clickable link that is part of "what's new" onboarding card description that links to an FAQ -->
    <string moz:removedIn="94" name="onboarding_whats_new_description_linktext" tools:ignore="UnusedResources">Trouvez des réponses ici</string>

    <!-- text for the Firefox account onboarding sign in card header. The word "Firefox" should not be translated -->
    <string name="onboarding_account_sign_in_header_1">Synchronisez Firefox entre vos appareils</string>
    <!-- Text for the button to learn more about signing in to your Firefox account -->
    <string name="onboarding_manual_sign_in_description">Importez vos marque-pages, votre historique et vos mots de passe dans Firefox sur cet appareil.</string>
    <!-- text for the firefox account onboarding card header when we detect you're already signed in to
        another Firefox browser. (The word `Firefox` should not be translated)
        The first parameter is the email of the detected user's account -->
    <string name="onboarding_firefox_account_auto_signin_header_3">Vous êtes connecté·e en tant que %s sur un autre navigateur Firefox avec cet appareil. Voulez-vous vous connecter avec ce compte ?</string>
    <!-- text for the button to confirm automatic sign-in -->
    <string name="onboarding_firefox_account_auto_signin_confirm">Oui, connectez-moi</string>
    <!-- text for the automatic sign-in button while signing in is in process -->
    <string name="onboarding_firefox_account_signing_in">Connexion en cours…</string>

    <!-- text for the button to manually sign into Firefox account. -->
    <string name="onboarding_firefox_account_sign_in_1">Se connecter</string>
    <!-- text for the button to stay signed out when presented with an option to automatically sign-in. -->
    <string name="onboarding_firefox_account_stay_signed_out">Rester déconnecté·e</string>
    <!-- text to display in the snackbar once account is signed-in -->
    <string name="onboarding_firefox_account_sync_is_on">Synchronisation activée</string>
    <!-- text to display in the snackbar if automatic sign-in fails. user may try again -->
    <string name="onboarding_firefox_account_automatic_signin_failed">Échec de connexion</string>
    <!-- text for the tracking protection onboarding card header -->
    <string name="onboarding_tracking_protection_header_3">Confidentialité toujours assurée</string>
    <!-- text for the tracking protection card description. 'Firefox' intentionally hardcoded here -->
    <string name="onboarding_tracking_protection_description_3">Firefox empêche automatiquement les entreprises de vous suivre secrètement sur le Web.</string>
    <!-- text for tracking protection radio button option for standard level of blocking -->
    <string name="onboarding_tracking_protection_standard_button_2">Standard (par défaut)</string>
    <!-- text for standard blocking option button description -->
    <string name="onboarding_tracking_protection_standard_button_description_3">Équilibré entre protection et performances. Les pages se chargent normalement.</string>
    <!-- text for tracking protection radio button option for strict level of blocking -->
    <string name="onboarding_tracking_protection_strict_button">Strict (recommandé)</string>
    <!-- text for tracking protection radio button option for strict level of blocking -->
    <string name="onboarding_tracking_protection_strict_option">Strict</string>
    <!-- text for strict blocking option button description -->
    <string name="onboarding_tracking_protection_strict_button_description_3">Bloque davantage de traqueurs, accélérant le chargement des pages, mais quelques dysfonctionnements peuvent s’ensuivre.</string>
    <!-- text for the toolbar position card header  -->
    <string name="onboarding_toolbar_placement_header_1">Choisissez l’emplacement de votre barre d’outils</string>
    <!-- text for the toolbar position card description -->
    <string name="onboarding_toolbar_placement_description_1">Placez la barre d’outils à portée de main. Laissez-la en bas ou déplacez-la en haut.</string>
    <!-- text for the private browsing onboarding card header -->
    <string moz:removedIn="94" name="onboarding_private_browsing_header" tools:ignore="UnusedResources">Navigation privée</string>
    <!-- text for the private browsing onboarding card description
    The first parameter is an icon that represents private browsing -->
    <string moz:removedIn="94" name="onboarding_private_browsing_description1" tools:ignore="UnusedResources">Ouvrir un seul onglet privé : appuyez sur l’icône %s.</string>
    <!-- text for the private browsing onboarding card description, explaining how to always using private browsing -->
    <string moz:removedIn="94" name="onboarding_private_browsing_always_description" tools:ignore="UnusedResources">Ouvrir des onglets privés à chaque fois : définissez vos paramètres de navigation privée.</string>
    <!-- text for the private browsing onbording card button, that launches settings -->
    <string moz:removedIn="94" name="onboarding_private_browsing_button" tools:ignore="UnusedResources">Ouvrir les paramètres</string>
    <!-- text for the privacy notice onboarding card header -->
    <string name="onboarding_privacy_notice_header">Votre vie privée</string>
    <!-- text for the privacy notice onboarding card description
    The first parameter is the name of the app (e.g. Firefox Preview) Substitute %s for long browser name. -->
    <string name="onboarding_privacy_notice_description2">Nous avons conçu %s pour vous donner le contrôle de ce que vous partagez en ligne et de ce que vous partagez avec nous.</string>
    <!-- Text for the button to read the privacy notice -->
    <string name="onboarding_privacy_notice_read_button">Consulter notre politique de confidentialité</string>

    <!-- Content description (not visible, for screen readers etc.): Close onboarding screen -->
    <string moz:removedIn="93" name="onboarding_close" tools:ignore="UnusedResources">Fermer</string>

    <!-- text for the button to finish onboarding -->
    <string name="onboarding_finish">Commencer la navigation</string>

    <!-- Onboarding theme -->
    <!-- text for the theme picker onboarding card header -->
    <string name="onboarding_theme_picker_header">Choisissez votre thème</string>
    <!-- text for the theme picker onboarding card description -->
    <string name="onboarding_theme_picker_description_2">Économisez la batterie et votre vue grâce au mode sombre.</string>
    <!-- Automatic theme setting (will follow device setting) -->
    <string name="onboarding_theme_automatic_title">Automatique</string>
    <!-- Summary of automatic theme setting (will follow device setting) -->
    <string name="onboarding_theme_automatic_summary">S’adapte aux paramètres de votre appareil</string>
    <!-- Theme setting for dark mode -->
    <string name="onboarding_theme_dark_title">Thème sombre</string>
    <!-- Theme setting for light mode -->
    <string name="onboarding_theme_light_title">Thème clair</string>

    <!-- Text shown in snackbar when multiple tabs have been sent to device -->
    <string name="sync_sent_tabs_snackbar">Onglets envoyés !</string>
    <!-- Text shown in snackbar when one tab has been sent to device  -->
    <string name="sync_sent_tab_snackbar">Onglet envoyé !</string>
    <!-- Text shown in snackbar when sharing tabs failed  -->
    <string name="sync_sent_tab_error_snackbar">Envoi impossible</string>
    <!-- Text shown in snackbar for the "retry" action that the user has after sharing tabs failed -->
    <string name="sync_sent_tab_error_snackbar_action">RÉESSAYER</string>
    <!-- Title of QR Pairing Fragment -->
    <string name="sync_scan_code">Scanner le code</string>
    <!-- Instructions on how to access pairing -->
    <string name="sign_in_instructions"><![CDATA[Sur votre ordinateur, ouvrez Firefox et accédez à <b>https://firefox.com/pair</b>]]></string>
    <!-- Text shown for sign in pairing when ready -->
    <string name="sign_in_ready_for_scan">Prêt·e à scanner</string>
    <!-- Text shown for settings option for sign with pairing -->
    <string name="sign_in_with_camera">Connectez-vous avec votre appareil photo</string>
    <!-- Text shown for settings option for sign with email -->
    <string name="sign_in_with_email">Utiliser plutôt une adresse électronique</string>
    <!-- Text shown for settings option for create new account text.'Firefox' intentionally hardcoded here.-->
    <string name="sign_in_create_account_text"><![CDATA[Vous n’avez pas de compte ? <u>Créez-en un</u> pour synchroniser Firefox entre vos appareils.]]></string>
    <!-- Text shown in confirmation dialog to sign out of account -->
    <string name="sign_out_confirmation_message">Firefox ne se synchronisera plus avec votre compte, mais ne supprimera aucune de vos données de navigation sur cet appareil.</string>
    <!-- Text shown in confirmation dialog to sign out of account. The first parameter is the name of the app (e.g. Firefox Preview) -->
    <string name="sign_out_confirmation_message_2">%s ne se synchronisera plus avec votre compte, mais ne supprimera aucune donnée de navigation sur cet appareil.</string>
    <!-- Option to continue signing out of account shown in confirmation dialog to sign out of account -->
    <string name="sign_out_disconnect">Se déconnecter</string>
    <!-- Option to cancel signing out shown in confirmation dialog to sign out of account -->
    <string name="sign_out_cancel">Annuler</string>
    <!-- Error message snackbar shown after the user tried to select a default folder which cannot be altered -->
    <string name="bookmark_cannot_edit_root">Impossible de modifier les dossiers par défaut</string>

    <!-- Enhanced Tracking Protection -->
    <!-- Link displayed in enhanced tracking protection panel to access tracking protection settings -->
    <string name="etp_settings">Paramètres de protection</string>
    <!-- Preference title for enhanced tracking protection settings -->
    <string name="preference_enhanced_tracking_protection">Protection renforcée contre le pistage</string>
    <!-- Title for the description of enhanced tracking protection -->
    <string name="preference_enhanced_tracking_protection_explanation_title">Naviguez sans être suivi·e</string>
    <!-- Description of enhanced tracking protection. The first parameter is the name of the application (For example: Fenix) -->
    <string name="preference_enhanced_tracking_protection_explanation">Gardez vos données pour vous. %s vous protège de la plupart des traqueurs les plus courants qui suivent ce que vous faites en ligne.</string>
    <!-- Text displayed that links to website about enhanced tracking protection -->
    <string name="preference_enhanced_tracking_protection_explanation_learn_more">En savoir plus</string>
    <!-- Preference for enhanced tracking protection for the standard protection settings -->
    <string name="preference_enhanced_tracking_protection_standard_default_1">Standard (par défaut)</string>
    <!-- Preference description for enhanced tracking protection for the standard protection settings -->
    <string name="preference_enhanced_tracking_protection_standard_description_4">Équilibré entre protection et performances. Les pages se chargent normalement.</string>
    <!--  Accessibility text for the Standard protection information icon  -->
    <string name="preference_enhanced_tracking_protection_standard_info_button">Ce qui est bloqué par la protection standard contre le pistage</string>
    <!-- Preference for enhanced tracking protection for the strict protection settings -->
    <string name="preference_enhanced_tracking_protection_strict">Stricte</string>
    <!-- Preference description for enhanced tracking protection for the strict protection settings -->
    <string name="preference_enhanced_tracking_protection_strict_description_3">Bloque davantage de traqueurs, accélérant le chargement des pages, mais quelques dysfonctionnements peuvent s’ensuivre.</string>
    <!--  Accessibility text for the Strict protection information icon  -->
    <string name="preference_enhanced_tracking_protection_strict_info_button">Ce qui est bloqué par la protection stricte contre le pistage</string>
    <!-- Preference for enhanced tracking protection for the custom protection settings -->
    <string name="preference_enhanced_tracking_protection_custom">Personnalisée</string>
    <!-- Preference description for enhanced tracking protection for the strict protection settings -->
    <string name="preference_enhanced_tracking_protection_custom_description_2">Choisissez les traqueurs et les scripts à bloquer.</string>
    <!--  Accessibility text for the Strict protection information icon  -->
    <string name="preference_enhanced_tracking_protection_custom_info_button">Ce qui est bloqué par la protection personnalisée contre le pistage</string>
    <!-- Header for categories that are being blocked by current Enhanced Tracking Protection settings -->
    <!-- Preference for enhanced tracking protection for the custom protection settings for cookies-->
    <string name="preference_enhanced_tracking_protection_custom_cookies">Cookies</string>
    <!-- Option for enhanced tracking protection for the custom protection settings for cookies-->
    <string name="preference_enhanced_tracking_protection_custom_cookies_1">Traqueurs intersites et de réseaux sociaux</string>
    <!-- Option for enhanced tracking protection for the custom protection settings for cookies-->
    <string name="preference_enhanced_tracking_protection_custom_cookies_2">Cookies de sites non visités</string>
    <!-- Option for enhanced tracking protection for the custom protection settings for cookies-->
    <string name="preference_enhanced_tracking_protection_custom_cookies_3">Tous les cookies tiers (peut empêcher certains sites de fonctionner)</string>
    <!-- Option for enhanced tracking protection for the custom protection settings for cookies-->
    <string name="preference_enhanced_tracking_protection_custom_cookies_4">Tous les cookies (empêchera des sites de fonctionner)</string>
    <!-- Preference for enhanced tracking protection for the custom protection settings for tracking content -->
    <string name="preference_enhanced_tracking_protection_custom_tracking_content">Contenu utilisé pour le pistage</string>
    <!-- Option for enhanced tracking protection for the custom protection settings for tracking content-->
    <string name="preference_enhanced_tracking_protection_custom_tracking_content_1">Dans tous les onglets</string>
    <!-- Option for enhanced tracking protection for the custom protection settings for tracking content-->
    <string name="preference_enhanced_tracking_protection_custom_tracking_content_2">Uniquement dans les onglets privés</string>
    <!-- Option for enhanced tracking protection for the custom protection settings for tracking content-->
    <string name="preference_enhanced_tracking_protection_custom_tracking_content_3">Uniquement dans les onglets personnalisés</string>
    <!-- Preference for enhanced tracking protection for the custom protection settings -->
    <string name="preference_enhanced_tracking_protection_custom_cryptominers">Mineurs de cryptomonnaies</string>
    <!-- Preference for enhanced tracking protection for the custom protection settings -->
    <string name="preference_enhanced_tracking_protection_custom_fingerprinters">Détecteurs d’empreinte numérique</string>
    <!-- Button label for navigating to the Enhanced Tracking Protection details -->
    <string name="enhanced_tracking_protection_details">Détails</string>
    <!-- Header for categories that are being being blocked by current Enhanced Tracking Protection settings -->
    <string name="enhanced_tracking_protection_blocked">Bloqués</string>
    <!-- Header for categories that are being not being blocked by current Enhanced Tracking Protection settings -->
    <string name="enhanced_tracking_protection_allowed">Autorisés</string>
    <!-- Category of trackers (social media trackers) that can be blocked by Enhanced Tracking Protection -->
    <string name="etp_social_media_trackers_title">Traqueurs de réseaux sociaux</string>
    <!-- Description of social media trackers that can be blocked by Enhanced Tracking Protection -->
    <string name="etp_social_media_trackers_description">Limite la capacité des réseaux sociaux à pister votre activité de navigation sur le Web.</string>
    <!-- Category of trackers (cross-site tracking cookies) that can be blocked by Enhanced Tracking Protection -->
    <string name="etp_cookies_title">Cookies de pistage intersites</string>
    <!-- Description of cross-site tracking cookies that can be blocked by Enhanced Tracking Protection -->
    <string name="etp_cookies_description">Bloque les cookies que les réseaux publicitaires et les sociétés d’analyse des données utilisent pour compiler vos données de navigation sur de nombreux sites.</string>
    <!-- Category of trackers (cryptominers) that can be blocked by Enhanced Tracking Protection -->
    <string name="etp_cryptominers_title">Mineurs de cryptomonnaies</string>
    <!-- Description of cryptominers that can be blocked by Enhanced Tracking Protection -->
    <string name="etp_cryptominers_description">Empêche les scripts malveillants d’accéder à votre appareil pour « extraire » de l’argent numérique.</string>
    <!-- Category of trackers (fingerprinters) that can be blocked by Enhanced Tracking Protection -->
    <string name="etp_fingerprinters_title">Détecteurs d’empreinte numérique</string>
    <!-- Description of fingerprinters that can be blocked by Enhanced Tracking Protection -->
    <string name="etp_fingerprinters_description">Empêche la collecte de données identifiables de manière unique sur votre appareil et qui peuvent être utilisées à des fins de pistage.</string>
    <!-- Category of trackers (tracking content) that can be blocked by Enhanced Tracking Protection -->
    <string name="etp_tracking_content_title">Contenu utilisé pour le pistage</string>
    <!-- Description of tracking content that can be blocked by Enhanced Tracking Protection -->
    <string name="etp_tracking_content_description">Empêche le chargement des publicités, vidéos et autres contenus d’origine externe au site et contenant du code de pistage. Peut affecter certaines fonctionnalités du site.</string>
    <!-- Enhanced Tracking Protection Onboarding Message shown in a dialog above the toolbar. The first parameter is the name of the application (For example: Fenix) -->
    <string moz:removedIn="93" name="etp_onboarding_cfr_message" tools:ignore="UnusedResources">Quand le bouclier est violet, c’est que %s a bloqué des traqueurs sur le site visité. Appuyez pour en savoir plus.</string>
    <!-- Enhanced Tracking Protection message that protection is currently on for this site -->
    <string name="etp_panel_on">Les protections sont activées pour ce site</string>
    <!-- Enhanced Tracking Protection message that protection is currently off for this site -->
    <string name="etp_panel_off">Les protections sont désactivées pour ce site</string>
    <!-- Header for exceptions list for which sites enhanced tracking protection is always off -->
    <string name="enhanced_tracking_protection_exceptions">La protection renforcée contre le pistage est désactivée pour ces sites web</string>
    <!-- Content description (not visible, for screen readers etc.): Navigate
    back from ETP details (Ex: Tracking content) -->
    <string name="etp_back_button_content_description">Précédent</string>
    <!-- About page Your rights link text -->
    <string name="about_your_rights">Vos droits</string>
    <!-- About page link text to open open source licenses screen -->
    <string name="about_open_source_licenses">Bibliothèques open source que nous utilisons</string>
    <!-- About page link text to open what's new link -->
    <string name="about_whats_new">Nouveautés dans %s</string>
    <!-- Open source licenses page title
    The first parameter is the app name -->
    <string name="open_source_licenses_title">%s | Bibliothèques open source</string>

    <!-- Category of trackers (redirect trackers) that can be blocked by Enhanced Tracking Protection -->
    <string name="etp_redirect_trackers_title">Traqueurs par redirection</string>
    <!-- Description of redirect tracker cookies that can be blocked by Enhanced Tracking Protection -->
    <string name="etp_redirect_trackers_description">Efface les cookies définis par redirection vers des sites web connus pour le pistage.</string>

    <!-- Description of the SmartBlock Enhanced Tracking Protection feature. The * symbol is intentionally hardcoded here,
         as we use it on the UI to indicate which trackers have been partially unblocked.  -->
    <string name="preference_etp_smartblock_description">Certains traqueurs repérés ci-dessous ont été partiellement débloqués sur cette page car vous avez interagi avec eux *.</string>
    <!-- Text displayed that links to website about enhanced tracking protection SmartBlock -->
    <string name="preference_etp_smartblock_learn_more">En savoir plus</string>

    <!-- About page link text to open support link -->
    <string name="about_support">Assistance</string>
    <!-- About page link text to list of past crashes (like about:crashes on desktop) -->
    <string name="about_crashes">Plantages</string>
    <!-- About page link text to open privacy notice link -->
    <string name="about_privacy_notice">Politique de confidentialité</string>
    <!-- About page link text to open know your rights link -->
    <string name="about_know_your_rights">Vos droits</string>
    <!-- About page link text to open licensing information link -->
    <string name="about_licensing_information">Informations de licence</string>
    <!-- About page link text to open a screen with libraries that are used -->
    <string name="about_other_open_source_libraries">Bibliothèques utilisées</string>

    <!-- Toast shown to the user when they are activating the secret dev menu
        The first parameter is number of long clicks left to enable the menu -->
    <string name="about_debug_menu_toast_progress">Menu de débogage : encore %1$d clic·s restant·s pour l’activation</string>
    <string name="about_debug_menu_toast_done">Menu de débogage activé</string>

    <!-- Content description of the tab counter toolbar button when one tab is open -->
    <string name="tab_counter_content_description_one_tab">1 onglet</string>
    <!-- Content description of the tab counter toolbar button when multiple tabs are open. First parameter will be replaced with the number of tabs (always more than one) -->
    <string name="tab_counter_content_description_multi_tab">%d onglets</string>

    <!-- Browser long press popup menu -->
    <!-- Copy the current url -->
    <string name="browser_toolbar_long_press_popup_copy">Copier</string>
    <!-- Paste & go the text in the clipboard. '&amp;' is replaced with the ampersand symbol: & -->
    <string name="browser_toolbar_long_press_popup_paste_and_go">Coller et ouvrir</string>
    <!-- Paste the text in the clipboard -->
    <string name="browser_toolbar_long_press_popup_paste">Coller</string>
  
    <!-- Snackbar message shown after an URL has been copied to clipboard. -->
    <string name="browser_toolbar_url_copied_to_clipboard_snackbar">Adresse copiée dans le presse-papiers</string>
  
    <!-- Title text for the Add To Homescreen dialog -->
    <string name="add_to_homescreen_title">Ajouter à l’écran d’accueil</string>
    <!-- Cancel button text for the Add to Homescreen dialog -->
    <string name="add_to_homescreen_cancel">Annuler</string>
    <!-- Add button text for the Add to Homescreen dialog -->
    <string name="add_to_homescreen_add">Ajouter</string>
    <!-- Continue to website button text for the first-time Add to Homescreen dialog -->
    <string name="add_to_homescreen_continue">Continuer vers le site web</string>
    <!-- Placeholder text for the TextView in the Add to Homescreen dialog -->
    <string name="add_to_homescreen_text_placeholder">Nom du raccourci</string>

    <!-- Describes the add to homescreen functionality -->
    <string name="add_to_homescreen_description_2">Vous pouvez facilement ajouter ce site à l’écran d’accueil de votre appareil pour y avoir accès directement et naviguer plus rapidement, comme si vous utilisiez une application.</string>

    <!-- Preference for managing the settings for logins and passwords in Fenix -->
    <string name="preferences_passwords_logins_and_passwords">Identifiants et mots de passe</string>
    <!-- Preference for managing the saving of logins and passwords in Fenix -->
    <string name="preferences_passwords_save_logins">Enregistrer les identifiants et les mots de passe</string>
    <!-- Preference option for asking to save passwords in Fenix -->
    <string name="preferences_passwords_save_logins_ask_to_save">Demander pour enregistrer</string>
    <!-- Preference option for never saving passwords in Fenix -->
    <string name="preferences_passwords_save_logins_never_save">Ne jamais enregistrer</string>
    <!-- Preference for autofilling saved logins in Fenix -->
    <string moz:removedIn="93" name="preferences_passwords_autofill" tools:ignore="UnusedResources">Remplissage automatique</string>

    <!-- Preference for autofilling saved logins in Firefox (in web content), %1$s will be replaced with the app name -->
    <string name="preferences_passwords_autofill2">Remplissage automatique dans %1$s</string>
    <!-- Description for the preference for autofilling saved logins in Firefox (in web content), %1$s will be replaced with the app name -->
    <string name="preferences_passwords_autofill_description">Remplir et enregistrer les noms d’utilisateur et les mots de passe dans les sites web tout en utilisant %1$s.</string>
    <!-- Preference for autofilling logins from Fenix in other apps (e.g. autofilling the Twitter app) -->
    <string name="preferences_android_autofill">Remplissage automatique dans d’autres applications</string>
    <!-- Description for the preference for autofilling logins from Fenix in other apps (e.g. autofilling the Twitter app) -->
    <string name="preferences_android_autofill_description">Remplit les noms d’utilisateur et les mots de passe dans d’autres applications sur votre appareil.</string>

    <!-- Preference option for adding a login -->
    <string name="preferences_logins_add_login">Ajouter un identifiant</string>

    <!-- Preference for syncing saved logins in Fenix -->
    <string name="preferences_passwords_sync_logins">Synchroniser les identifiants</string>
    <!-- Preference for syncing saved logins in Fenix, when not signed in-->
    <string name="preferences_passwords_sync_logins_across_devices">Synchroniser les identifiants entre vos appareils</string>
    <!-- Syncing saved logins in Fenix needs reconnect to sync -->
    <string name="preferences_passwords_sync_logins_reconnect">Se reconnecter</string>
    <!-- Syncing saved logins in Fenix needs login -->
    <string name="preferences_passwords_sync_logins_sign_in">Se connecter à Sync</string>
    <!-- Preference to access list of saved logins -->
    <string name="preferences_passwords_saved_logins">Identifiants enregistrés</string>
    <!-- Description of empty list of saved passwords. Placeholder is replaced with app name.  -->
    <string name="preferences_passwords_saved_logins_description_empty_text">Les identifiants que vous enregistrez ou synchronisez avec %s s’afficheront ici.</string>
    <!-- Preference to access list of saved logins -->
    <string name="preferences_passwords_saved_logins_description_empty_learn_more_link">En savoir plus sur Sync.</string>
    <!-- Preference to access list of login exceptions that we never save logins for -->
    <string name="preferences_passwords_exceptions">Exceptions</string>
    <!-- Empty description of list of login exceptions that we never save logins for -->
    <string name="preferences_passwords_exceptions_description_empty">Les identifiants et les mots de passe qui ne sont pas enregistrés seront affichés ici.</string>
    <!-- Description of list of login exceptions that we never save logins for -->
    <string name="preferences_passwords_exceptions_description">Les identifiants et les mots de passe ne seront pas enregistrés pour ces sites.</string>
    <!-- Text on button to remove all saved login exceptions -->
    <string name="preferences_passwords_exceptions_remove_all">Supprimer toutes les exceptions</string>
    <!-- Hint for search box in logins list -->
    <string name="preferences_passwords_saved_logins_search">Rechercher des identifiants</string>
    <!-- Option to sort logins list A-Z, alphabetically -->
    <string name="preferences_passwords_saved_logins_alphabetically">Ordre alphabétique</string>
    <!-- Option to sort logins list by most recently used -->
    <string name="preferences_passwords_saved_logins_recently_used">Récemment utilisés</string>
    <!-- The header for the site that a login is for -->
    <string name="preferences_passwords_saved_logins_site">Site</string>
    <!-- The header for the username for a login -->
    <string name="preferences_passwords_saved_logins_username">Nom d’utilisateur</string>
    <!-- The header for the password for a login -->
    <string name="preferences_passwords_saved_logins_password">Mot de passe</string>
    <!-- Message displayed in security prompt to reenter a secret pin to access saved logins -->
    <string name="preferences_passwords_saved_logins_enter_pin">Ressaisissez votre code PIN</string>
    <!-- Message displayed in security prompt to access saved logins -->
    <string name="preferences_passwords_saved_logins_enter_pin_description">Veuillez déverrouiller pour afficher vos identifiants enregistrés</string>
    <!-- Message displayed when a connection is insecure and we detect the user is entering a password -->
    <string name="logins_insecure_connection_warning">Cette connexion n’est pas sécurisée. Les identifiants saisis ici pourraient être compromis.</string>
    <!-- Learn more link that will link to a page with more information displayed when a connection is insecure and we detect the user is entering a password -->
    <string name="logins_insecure_connection_warning_learn_more">En savoir plus</string>
    <!-- Prompt message displayed when Fenix detects a user has entered a password and user decides if Fenix should save it. The first parameter is the name of the application (For example: Fenix)  -->
    <string name="logins_doorhanger_save">Voulez-vous que %s enregistre cet identifiant ?</string>
    <!-- Positive confirmation that Fenix should save the new or updated login -->
    <string name="logins_doorhanger_save_confirmation">Enregistrer</string>
    <!-- Negative confirmation that Fenix should not save the new or updated login -->
    <string name="logins_doorhanger_save_dont_save">Ne pas enregistrer</string>
    <!-- Shown in snackbar to tell user that the password has been copied -->
    <string name="logins_password_copied">Mot de passe copié dans le presse-papiers</string>
    <!-- Shown in snackbar to tell user that the username has been copied -->
    <string name="logins_username_copied">Nom d’utilisateur copié dans le presse-papiers</string>
    <!-- Shown in snackbar to tell user that the site has been copied -->
    <string name="logins_site_copied">Site copié dans le presse-papiers</string>
    <!-- Content Description (for screenreaders etc) read for the button to copy a password in logins-->
    <string name="saved_logins_copy_password">Copier le mot de passe</string>
    <!-- Content Description (for screenreaders etc) read for the button to clear a password while editing a login-->
    <string name="saved_logins_clear_password">Effacer le mot de passe</string>
    <!-- Content Description (for screenreaders etc) read for the button to copy a username in logins -->
    <string name="saved_login_copy_username">Copier le nom d’utilisateur</string>
    <!-- Content Description (for screenreaders etc) read for the button to clear a username while editing a login -->
    <string name="saved_login_clear_username">Effacer le nom d’utilisateur</string>
    <!-- Content Description (for screenreaders etc) read for the button to clear the hostname field while creating a login -->
    <string name="saved_login_clear_hostname">Effacer le nom d’hôte</string>
    <!-- Content Description (for screenreaders etc) read for the button to copy a site in logins -->
    <string name="saved_login_copy_site">Copier le site</string>
    <!-- Content Description (for screenreaders etc) read for the button to open a site in logins -->
    <string name="saved_login_open_site">Ouvrir le site dans le navigateur</string>
    <!-- Content Description (for screenreaders etc) read for the button to reveal a password in logins -->
    <string name="saved_login_reveal_password">Afficher le mot de passe</string>
    <!-- Content Description (for screenreaders etc) read for the button to hide a password in logins -->
    <string name="saved_login_hide_password">Masquer le mot de passe</string>
    <!-- Message displayed in biometric prompt displayed for authentication before allowing users to view their logins -->
    <string name="logins_biometric_prompt_message">Déverrouillez pour afficher vos identifiants enregistrés</string>
    <!-- Title of warning dialog if users have no device authentication set up -->
    <string name="logins_warning_dialog_title">Protégez vos identifiants et mots de passe</string>
    <!-- Message of warning dialog if users have no device authentication set up -->
    <string name="logins_warning_dialog_message">Configurez un schéma de verrouillage, un code PIN ou un mot de passe pour protéger vos identifiants de connexion et mots de passe enregistrés pour le cas où quelqu’un accède à votre appareil.</string>
    <!-- Negative button to ignore warning dialog if users have no device authentication set up -->
    <string name="logins_warning_dialog_later">Plus tard</string>
    <!-- Positive button to send users to set up a pin of warning dialog if users have no device authentication set up -->
    <string name="logins_warning_dialog_set_up_now">Configurer maintenant</string>
    <!-- Title of PIN verification dialog to direct users to re-enter their device credentials to access their logins -->
    <string name="logins_biometric_prompt_message_pin">Déverrouillez votre appareil</string>
    <!-- Title for Accessibility Force Enable Zoom Preference -->
    <string name="preference_accessibility_force_enable_zoom">Zoom pour tous les sites</string>
    <!-- Summary for Accessibility Force Enable Zoom Preference -->
    <string name="preference_accessibility_force_enable_zoom_summary">Activer pour permettre de zoomer avec deux doigts même sur les sites web qui empêchent ce geste.</string>

    <!-- Saved logins sorting strategy menu item -by name- (if selected, it will sort saved logins alphabetically) -->
    <string name="saved_logins_sort_strategy_alphabetically">Nom (A-Z)</string>
    <!-- Saved logins sorting strategy menu item -by last used- (if selected, it will sort saved logins by last used) -->
    <string name="saved_logins_sort_strategy_last_used">Dernière utilisation</string>
    <!-- Content description (not visible, for screen readers etc.): Sort saved logins dropdown menu chevron icon -->
    <string name="saved_logins_menu_dropdown_chevron_icon_content_description">Menu de tri des identifiants</string>

    <!-- Credit Cards Autofill -->
    <!-- Preference and title for managing the settings for credit cards -->
    <string name="preferences_credit_cards">Cartes bancaires</string>
    <!-- Preference for saving and autofilling credit cards -->
    <string name="preferences_credit_cards_save_and_autofill_cards">Enregistrer et remplir automatiquement les cartes</string>
    <!-- Preference summary for saving and autofilling credit card data -->
    <string name="preferences_credit_cards_save_and_autofill_cards_summary">Les données sont chiffrées</string>
    <!-- Preference option for syncing credit cards across devices. This is displayed when the user is not signed into sync -->
    <string name="preferences_credit_cards_sync_cards_across_devices">Synchroniser les cartes entre vos appareils</string>
    <!-- Preference option for syncing credit cards across devices. This is displayed when the user is signed into sync -->
    <string name="preferences_credit_cards_sync_cards">Synchroniser les cartes</string>
    <!-- Preference option for adding a credit card -->
    <string name="preferences_credit_cards_add_credit_card">Ajouter une carte bancaire</string>

    <!-- Preference option for managing saved credit cards -->
    <string name="preferences_credit_cards_manage_saved_cards">Gérer les cartes enregistrées</string>
    <!-- Title of the "Add card" screen -->
    <string name="credit_cards_add_card">Ajouter une carte</string>
    <!-- Title of the "Edit card" screen -->
    <string name="credit_cards_edit_card">Modifier la carte</string>
    <!-- The header for the card number of a credit card -->
    <string name="credit_cards_card_number">Numéro de carte</string>
    <!-- The header for the expiration date of a credit card -->
    <string name="credit_cards_expiration_date">Date d’expiration</string>
    <!-- The label for the expiration date month of a credit card to be used by a11y services-->
    <string name="credit_cards_expiration_date_month">Mois d’expiration</string>
    <!-- The label for the expiration date year of a credit card to be used by a11y services-->
    <string name="credit_cards_expiration_date_year">Année d’expiration</string>
    <!-- The header for the name on the credit card -->
    <string name="credit_cards_name_on_card">Nom du titulaire</string>
    <!-- The header for the nickname for a credit card -->
    <string name="credit_cards_card_nickname">Nom de cette carte</string>
    <!-- The text for the "Delete card" menu item for deleting a credit card -->
    <string name="credit_cards_menu_delete_card">Supprimer cette carte</string>
    <!-- The text for the "Delete card" button for deleting a credit card -->
    <string name="credit_cards_delete_card_button">Supprimer la carte</string>
    <!-- The title for the "Save" menu item for saving a credit card -->
    <string name="credit_cards_menu_save">Enregistrer</string>
    <!-- The text for the "Save" button for saving a credit card -->
    <string name="credit_cards_save_button">Enregistrer</string>
    <!-- The text for the "Cancel" button for cancelling adding or updating a credit card -->
    <string name="credit_cards_cancel_button">Annuler</string>

    <!-- Title of the "Saved cards" screen -->
    <string name="credit_cards_saved_cards">Cartes enregistrées</string>

    <!-- Error message for credit card number validation -->
    <string name="credit_cards_number_validation_error_message">Veuillez saisir un numéro de carte bancaire valide</string>

    <!-- Error message for credit card name on card validation -->
    <string name="credit_cards_name_on_card_validation_error_message">Veuillez compléter ce champ</string>
    <!-- Message displayed in biometric prompt displayed for authentication before allowing users to view their saved credit cards -->
    <string name="credit_cards_biometric_prompt_message">Déverrouillez pour afficher vos cartes enregistrées</string>
    <!-- Title of warning dialog if users have no device authentication set up -->
    <string name="credit_cards_warning_dialog_title">Protégez vos cartes bancaires</string>
    <!-- Message of warning dialog if users have no device authentication set up -->
    <string name="credit_cards_warning_dialog_message">Configurez un schéma de verrouillage, un code PIN ou un mot de passe pour protéger vos cartes bancaires enregistrées si jamais quelqu’un accède à votre appareil.</string>
    <!-- Positive button to send users to set up a pin of warning dialog if users have no device authentication set up -->
    <string name="credit_cards_warning_dialog_set_up_now">Configurer maintenant</string>
    <!-- Negative button to ignore warning dialog if users have no device authentication set up -->
    <string name="credit_cards_warning_dialog_later">Plus tard</string>
    <!-- Title of PIN verification dialog to direct users to re-enter their device credentials to access their credit cards -->
    <string name="credit_cards_biometric_prompt_message_pin">Déverrouillez votre appareil</string>
    <!-- Message displayed in biometric prompt for authentication, before allowing users to use their stored credit card information -->
    <string name="credit_cards_biometric_prompt_unlock_message">Déverrouillez pour utiliser les informations de cartes bancaires enregistrées</string>

    <!-- Title of the Add search engine screen -->
    <string name="search_engine_add_custom_search_engine_title">Ajouter un moteur de recherche</string>
    <!-- Title of the Edit search engine screen -->
    <string name="search_engine_edit_custom_search_engine_title">Modifier le moteur de recherche</string>
    <!-- Content description (not visible, for screen readers etc.): Title for the button to add a search engine in the action bar -->
    <string name="search_engine_add_button_content_description">Ajouter</string>
    <!-- Content description (not visible, for screen readers etc.): Title for the button to save a search engine in the action bar -->
    <string name="search_engine_add_custom_search_engine_edit_button_content_description">Enregistrer</string>
    <!-- Text for the menu button to edit a search engine -->
    <string name="search_engine_edit">Modifier</string>
    <!-- Text for the menu button to delete a search engine -->
    <string name="search_engine_delete">Supprimer</string>

    <!-- Text for the button to create a custom search engine on the Add search engine screen -->
    <string name="search_add_custom_engine_label_other">Autre</string>
    <!-- Placeholder text shown in the Search Engine Name TextField before a user enters text -->
    <string name="search_add_custom_engine_name_hint">Nom</string>
    <!-- Placeholder text shown in the Search String TextField before a user enters text -->
    <string name="search_add_custom_engine_search_string_hint">Chaîne de recherche à utiliser</string>
    <!-- Description text for the Search String TextField. The %s is part of the string -->
    <string formatted="false" name="search_add_custom_engine_search_string_example">Remplacer les termes de la recherche par « %s ». Par exemple :\nhttps://www.google.com/search?q=%s</string>
    <!-- Text for the button to learn more about adding a custom search engine -->
    <string name="search_add_custom_engine_learn_more_label">En savoir plus</string>

    <!-- Accessibility description for the form in which details about the custom search engine are entered -->
    <string name="search_add_custom_engine_form_description">Détails du moteur de recherche personnalisé</string>
    <!-- Accessibility description for the 'Learn more' link -->
    <string name="search_add_custom_engine_learn_more_description">Lien pour en savoir plus</string>

    <!-- Text shown when a user leaves the name field empty -->
    <string name="search_add_custom_engine_error_empty_name">Saisissez le nom du moteur de recherche</string>
    <!-- Text shown when a user tries to add a search engine that already exists -->
    <string name="search_add_custom_engine_error_existing_name">Il existe déjà un moteur de recherche nommé « %s ».</string>
    <!-- Text shown when a user leaves the search string field empty -->
    <string name="search_add_custom_engine_error_empty_search_string">Saisissez la chaîne de recherche</string>
    <!-- Text shown when a user leaves out the required template string -->
    <string name="search_add_custom_engine_error_missing_template">Vérifiez que la chaîne de recherche suit le format de l’exemple</string>
    <!-- Text shown when we aren't able to validate the custom search query. The first parameter is the url of the custom search engine -->
    <string name="search_add_custom_engine_error_cannot_reach">Erreur de connexion à « %s »</string>
    <!-- Text shown when a user creates a new search engine -->
    <string name="search_add_custom_engine_success_message">%s : création effectuée</string>
    <!-- Text shown when a user successfully edits a custom search engine -->
    <string name="search_edit_custom_engine_success_message">%s : enregistrement effectué</string>
    <!-- Text shown when a user successfully deletes a custom search engine -->
    <string name="search_delete_search_engine_success_message">%s : suppression effectuée</string>

    <!-- Title text shown for the migration screen to the new browser. Placeholder replaced with app name -->
    <string name="migration_title">Bienvenue dans un tout nouveau %s</string>
    <!-- Description text followed by a list of things migrating (e.g. Bookmarks, History). Placeholder replaced with app name-->
    <string name="migration_description">Un navigateur entièrement repensé vous attend, avec des performances et des fonctionnalités améliorées pour vous aider à faire plus en ligne.\n\nVeuillez patienter pendant que nous mettons à jour %s :</string>
    <!-- Text on the disabled button while in progress. Placeholder replaced with app name -->
    <string name="migration_updating_app_button_text">Mise à jour de %s…</string>
    <!-- Text on the enabled button. Placeholder replaced with app name-->
    <string name="migration_update_app_button">Démarrer %s</string>
    <!-- Accessibility description text for a completed migration item -->
    <string name="migration_icon_description">Migration terminée</string>
    <!--Text on list of migrated items (e.g. Settings, History, etc.)-->
    <string name="migration_text_passwords">Mots de passe</string>

    <!-- Heading for the instructions to allow a permission -->
    <string name="phone_feature_blocked_intro">Pour l’autoriser :</string>
    <!-- First step for the allowing a permission -->
    <string name="phone_feature_blocked_step_settings">1. Accédez aux paramètres Android</string>
    <!-- Second step for the allowing a permission -->
    <string name="phone_feature_blocked_step_permissions"><![CDATA[2. Appuyez sur <b>Autorisations</b>]]></string>
    <!-- Third step for the allowing a permission (Fore example: Camera) -->
    <string name="phone_feature_blocked_step_feature"><![CDATA[3. Activez <b>%1$s</b>]]></string>

    <!-- Label that indicates a site is using a secure connection -->
    <string name="quick_settings_sheet_secure_connection_2">Connexion sécurisée</string>
    <!-- Label that indicates a site is using a insecure connection -->
    <string name="quick_settings_sheet_insecure_connection_2">Connexion non sécurisée</string>
    <!-- Label that indicates a site is using a secure connection -->
    <string moz:removedIn="94" name="quick_settings_sheet_secure_connection" tools:ignore="UnusedResources">Connexion sécurisée</string>
    <!-- Label that indicates a site is using a insecure connection -->
    <string moz:removedIn="94" name="quick_settings_sheet_insecure_connection" tools:ignore="UnusedResources">Connexion non sécurisée</string>
    <!-- Confirmation message for a dialog confirming if the user wants to delete all the permissions for all sites-->
    <string name="confirm_clear_permissions_on_all_sites">Voulez-vous vraiment supprimer toutes les autorisations pour tous les sites ?</string>
    <!-- Confirmation message for a dialog confirming if the user wants to delete all the permissions for a site-->
    <string name="confirm_clear_permissions_site">Voulez-vous vraiment supprimer toutes les autorisations pour ce site ?</string>
    <!-- Confirmation message for a dialog confirming if the user wants to set default value a permission for a site-->
    <string name="confirm_clear_permission_site">Voulez-vous vraiment supprimer cette autorisation pour ce site ?</string>
    <!-- label shown when there are not site exceptions to show in the site exception settings -->
    <string name="no_site_exceptions">Aucune exception de site</string>
    <!-- Label for the Pocket default top site -->
    <string name="pocket_top_articles">Articles principaux</string>
    <!-- Bookmark deletion confirmation -->
    <string name="bookmark_deletion_confirmation">Voulez-vous vraiment supprimer ce marque-page ?</string>
    <!-- Browser menu button that adds a top site to the home fragment -->
    <string name="browser_menu_add_to_top_sites">Ajouter aux sites principaux</string>
    <!-- text shown before the issuer name to indicate who its verified by, parameter is the name of
     the certificate authority that verified the ticket-->
    <string name="certificate_info_verified_by">Vérifié par : %1$s</string>
    <!-- Login overflow menu delete button -->
    <string name="login_menu_delete_button">Supprimer</string>
    <!-- Login overflow menu edit button -->
    <string name="login_menu_edit_button">Modifier</string>
    <!-- Message in delete confirmation dialog for logins -->
    <string name="login_deletion_confirmation">Voulez-vous vraiment supprimer cet identifiant ?</string>
    <!-- Positive action of a dialog asking to delete  -->
    <string name="dialog_delete_positive">Supprimer</string>
    <!--  The saved login options menu description. -->
    <string name="login_options_menu">Options de l’identifiant</string>
    <!--  The editable text field for a login's web address. -->
    <string name="saved_login_hostname_description">Le champ de texte modifiable pour l’adresse web de l’identifiant.</string>
    <!--  The editable text field for a login's username. -->
    <string name="saved_login_username_description">Le champ de texte modifiable pour le nom d’utilisateur de l’identifiant.</string>
    <!--  The editable text field for a login's password. -->
    <string name="saved_login_password_description">Le champ de texte modifiable pour le mot de passe de l’identifiant.</string>
    <!--  The button description to save changes to an edited login. -->
    <string name="save_changes_to_login">Enregistrez les modifications de l’identifiant.</string>
    <!--  The button description to discard changes to an edited login. -->
    <string name="discard_changes">Annuler les modifications</string>
    <!--  The page title for editing a saved login. -->
    <string name="edit">Modifier</string>
    <!--  The page title for adding new login. -->
    <string name="add_login">Ajouter un nouvel identifiant</string>
    <!--  The error message in add/edit login view when password field is blank. -->
    <string name="saved_login_password_required">Mot de passe requis</string>
    <!--  The error message in add login view when username field is blank. -->
    <string name="saved_login_username_required">Le nom d’utilisateur doit être renseigné.</string>
    <!--  The error message in add login view when hostname field is blank. -->
    <string name="saved_login_hostname_required" tools:ignore="UnusedResources">Le nom d’hôte est requis</string>
    <!-- Voice search button content description  -->
    <string name="voice_search_content_description">Recherche vocale</string>
    <!-- Voice search prompt description displayed after the user presses the voice search button -->
    <string name="voice_search_explainer">Vous pouvez parler</string>

    <!--  The error message in edit login view when a duplicate username exists. -->
    <string name="saved_login_duplicate">Un identifiant avec ce nom d’utilisateur existe déjà</string>

    <!-- This is the hint text that is shown inline on the hostname field of the create new login page. 'https://www.example.com' intentionally hardcoded here -->
    <string name="add_login_hostname_hint_text">https://www.example.com</string>
    <!-- This is an error message shown below the hostname field of the add login page when a hostname does not contain http or https. -->
    <string moz:removedIn="94" name="add_login_hostname_invalid_text_1" tools:ignore="UnusedResources">L’adresse web doit contenir « https:// » ou « http:// ».</string>
    <!-- This is an error message shown below the hostname field of the add login page when a hostname does not contain http or https. -->
    <string name="add_login_hostname_invalid_text_3">L’adresse web doit contenir « https:// » ou « http:// ».</string>
    <!-- This is an error message shown below the hostname field of the add login page when a hostname is invalid. -->
    <string name="add_login_hostname_invalid_text_2">Un nom d’hôte valide est requis</string>

    <!-- Synced Tabs -->
    <!-- Text displayed to ask user to connect another device as no devices found with account -->
    <string name="synced_tabs_connect_another_device">Connectez un autre appareil.</string>
    <!-- Text displayed asking user to re-authenticate -->
    <string name="synced_tabs_reauth">Veuillez vous authentifier à nouveau.</string>
    <!-- Text displayed when user has disabled tab syncing in Firefox Sync Account -->
    <string name="synced_tabs_enable_tab_syncing">Veuillez activer la synchronisation des onglets.</string>
    <!-- Text displayed when user has no tabs that have been synced -->
    <string name="synced_tabs_no_tabs">Vous n’avez aucun onglet ouvert dans Firefox sur vos autres appareils.</string>
    <!-- Text displayed in the synced tabs screen when a user is not signed in to Firefox Sync describing Synced Tabs -->
    <string name="synced_tabs_sign_in_message">Affichez la liste des onglets de vos autres appareils.</string>
    <!-- Text displayed on a button in the synced tabs screen to link users to sign in when a user is not signed in to Firefox Sync -->
    <string name="synced_tabs_sign_in_button">Se connecter pour synchroniser</string>

    <!-- The text displayed when a synced device has no tabs to show in the list of Synced Tabs. -->
    <string name="synced_tabs_no_open_tabs">Aucun onglet ouvert</string>

    <!-- Top Sites -->
    <!-- Title text displayed in the dialog when top sites limit is reached. -->
    <string name="top_sites_max_limit_title">Nombre maximal de sites atteint</string>
    <!-- Content description text displayed in the dialog when top sites limit is reached. -->
    <string name="top_sites_max_limit_content_2">Pour ajouter un nouveau site principal, supprimez-en un autre. Faites un appui long sur le site et sélectionnez supprimer.</string>
    <!-- Confirmation dialog button text when top sites limit is reached. -->
    <string name="top_sites_max_limit_confirmation_button">J’ai compris</string>

    <!-- Label for the preference to show the most visited top sites on the homepage -->
    <string name="top_sites_toggle_top_recent_sites_3">Les sites les plus visités</string>
    <!-- Label for the show most visited top sites preference -->
    <string moz:removedIn="94" name="top_sites_toggle_top_frecent_sites_2" tools:ignore="UnusedResources">Afficher les sites les plus visités</string>
    <!-- Label for the show most visited sites preference -->
    <string moz:removedIn="93" name="top_sites_toggle_top_frecent_sites" tools:ignore="UnusedResources">Afficher les sites les plus visités</string>

    <!-- Title text displayed in the rename top site dialog. -->
	<string name="top_sites_rename_dialog_title">Nom</string>
	<!-- Hint for renaming title of a top site -->
	<string name="top_site_name_hint">Nom du site principal</string>
	<!-- Button caption to confirm the renaming of the top site. -->
	<string name="top_sites_rename_dialog_ok">OK</string>
	<!-- Dialog button text for canceling the rename top site prompt. -->
	<string name="top_sites_rename_dialog_cancel">Annuler</string>

    <!-- Inactive tabs in the tabs tray -->
    <!-- Title text displayed in the tabs tray when a tab has been unused for 14 days. -->
    <string name="inactive_tabs_title">Onglets inactifs</string>
    <!-- Content description for closing all inactive tabs -->
    <string name="inactive_tabs_delete_all">Fermer tous les onglets inactifs</string>
    <!-- A description below the section of "inactive" tabs to notify the user when those tabs will be closed, if appropriate. See strings inactive_tabs_30_days and inactive_tabs_7_days for placeholders options. -->
<<<<<<< HEAD
    <string moz:removedIn="93" name="inactive_tabs_description" tools:ignore="UnusedResources">Les onglets sont disponibles ici pendant %s jours. Après ce délai, les onglets seront automatiquement fermés.</string>
    <!-- The amount of time until a tab in the "inactive" section of the tabs tray will be closed. See string inactive_tabs_description as well -->
    <string moz:removedIn="93" name="inactive_tabs_30_days" tools:ignore="UnusedResources">30 jours</string>
    <!-- The amount of time until a tab in the "inactive" section of the tabs tray will be closed. See string inactive_tabs_description as well -->
    <string moz:removedIn="93" name="inactive_tabs_7_days" tools:ignore="UnusedResources">1 semaine</string>
=======
    <string moz:removedIn="95" name="inactive_tabs_description" tools:ignore="UnusedResources">Les onglets sont disponibles ici pendant %s jours. Après ce délai, les onglets seront automatiquement fermés.</string>
    <!-- The amount of time until a tab in the "inactive" section of the tabs tray will be closed. See string inactive_tabs_description as well -->
    <string moz:removedIn="95" name="inactive_tabs_30_days" tools:ignore="UnusedResources">30 jours</string>
    <!-- The amount of time until a tab in the "inactive" section of the tabs tray will be closed. See string inactive_tabs_description as well -->
    <string moz:removedIn="95" name="inactive_tabs_7_days" tools:ignore="UnusedResources">1 semaine</string>
>>>>>>> c72675e6

    <!-- Inactive tabs auto-close message in the tabs tray -->
    <!-- The header text of the auto-close message when the user is asked if they want to turn on the auto-closing of inactive tabs. -->
    <string name="inactive_tabs_auto_close_message_header" tools:ignore="UnusedResources">Fermeture automatique après un mois ?</string>
    <!-- A description below the header to notify the user what the inactive tabs auto-close feature is. -->
    <string name="inactive_tabs_auto_close_message_description" tools:ignore="UnusedResources">Firefox peut fermer les onglets que vous n’avez pas consultés au cours du mois dernier.</string>

    <!-- A call to action below the description to allow the user to turn on the auto closing of inactive tabs. -->
    <string name="inactive_tabs_auto_close_message_action" tools:ignore="UnusedResources">ACTIVER LA FERMETURE AUTOMATIQUE</string>

<<<<<<< HEAD
    <!-- Inactive tabs survey -->
    <!-- Header text for the inactive tabs survey asking for feedback to improve the inactive tabs feature. -->
    <string name="inactive_tabs_survey_header" tools:ignore="UnusedResources">Merci de nous aider à nous améliorer</string>
    <!-- Content text for the inactive tabs survey asking the primary survey feedback question. -->
    <string name="inactive_tabs_survey_content" tools:ignore="UnusedResources">Pourquoi avez-vous désactivé les onglets inactifs ?</string>

    <!-- One of the feedback option that can be selected as a responses to the inactive tabs survey question. -->
    <string name="inactive_tabs_survey_not_interested_option" tools:ignore="UnusedResources">La fonctionnalité ne m’intéresse pas</string>
    <!-- One of the feedback option that can be selected as a responses to the inactive tabs survey question. -->
    <string name="inactive_tabs_survey_time_too_long_option" tools:ignore="UnusedResources">Le temps d’inactivité est trop long</string>
    <!-- One of the feedback option that can be selected as a responses to the inactive tabs survey question. -->
    <string name="inactive_tabs_survey_time_too_short_option" tools:ignore="UnusedResources">Le temps d’inactivité est trop court</string>
    <!-- Confirmation button text to submit the feedback for the inactive tabs survey. -->
    <string name="inactive_tabs_survey_send_button" tools:ignore="UnusedResources">Envoyer</string>
    <!-- Content description for inactive tabs survey close button -->
    <string name="inactive_tabs_survey_close_button_content_description" tools:ignore="UnusedResources">Fermer</string>
=======
    <!-- Text for the snackbar to confirm auto-close is enabled for inactive tabs -->
    <string name="inactive_tabs_auto_close_message_snackbar">Fermeture automatique activée</string>

    <!-- Inactive tabs survey -->
    <!-- Header text for the inactive tabs survey asking for feedback to improve the inactive tabs feature. -->
    <string moz:removedIn="95" name="inactive_tabs_survey_header" tools:ignore="UnusedResources">Merci de nous aider à nous améliorer</string>
    <!-- Header text for the inactive tabs survey asking for feedback to improve the inactive tabs feature. -->
    <string name="inactive_tabs_survey_header_1">Aidez à améliorer Firefox</string>

    <!-- Content text for the inactive tabs survey asking the primary survey feedback question. -->
    <string name="inactive_tabs_survey_content">Pourquoi avez-vous désactivé les onglets inactifs ?</string>

    <!-- One of the feedback option that can be selected as a responses to the inactive tabs survey question. -->
    <string name="inactive_tabs_survey_do_not_understand">Je ne comprends pas comment ça marche</string>
    <!-- One of the feedback option that can be selected as a responses to the inactive tabs survey question. -->
    <string name="inactive_tabs_survey_do_it_myself">Je préfère effacer moi-même les anciens onglets</string>
    <!-- One of the feedback option that can be selected as a responses to the inactive tabs survey question. -->
    <string moz:removedIn="95" name="inactive_tabs_survey_time_too_long_option" tools:ignore="UnusedResources">Le temps d’inactivité est trop long</string>
    <!-- One of the feedback option that can be selected as a responses to the inactive tabs survey question. -->
    <string name="inactive_tabs_survey_time_too_long_option_1">Le délai de deux semaines est trop long</string>
    <!-- One of the feedback option that can be selected as a responses to the inactive tabs survey question. -->
    <string moz:removedIn="95" name="inactive_tabs_survey_time_too_short_option" tools:ignore="UnusedResources">Le temps d’inactivité est trop court</string>
    <!-- One of the feedback option that can be selected as a responses to the inactive tabs survey question. -->
    <string name="inactive_tabs_survey_time_too_short_option_1">Le délai de deux semaines est trop court</string>
    <!-- Confirmation button text to submit the feedback for the inactive tabs survey. -->
    <string name="inactive_tabs_survey_send_button">Envoyer</string>
    <!-- Content description for inactive tabs survey close button -->
    <string name="inactive_tabs_survey_close_button_content_description">Fermer</string>
>>>>>>> c72675e6

    <!-- Default browser experiment -->
    <string name="default_browser_experiment_card_text">Faites en sorte que les liens des sites web, des courriels et des messages s’ouvrent automatiquement dans Firefox.</string>

    <!-- Content description for close button in collection placeholder. -->
    <string name="remove_home_collection_placeholder_content_description">Supprimer</string>

    <!-- Content description radio buttons with a link to more information -->
    <string name="radio_preference_info_content_description">Cliquez pour plus de précisions</string>

    <!-- Content description for the action bar "up" button -->
    <string name="action_bar_up_description">Remonter</string>

    <!-- Content description for privacy content close button -->
    <string name="privacy_content_close_button_content_description">Fermer</string>

    <!-- Pocket recommended stories -->
    <!-- Header text for a section on the home screen. -->
    <string moz:removedIn="94" name="pocket_stories_header" tools:ignore="UnusedResources">Des articles qui font réfléchir</string>
    <!-- Header text for a section on the home screen. -->
    <string name="pocket_stories_header_1">Des articles qui font réfléchir</string>
    <!-- Header text for a section on the home screen. -->
    <string name="pocket_stories_categories_header">Articles par sujet</string>
    <!-- Text of a button allowing users to access an external url for more Pocket recommendations. -->
    <string name="pocket_stories_placeholder_text">En découvrir davantage</string>
    <!-- Caption for describing a certain feature. The placeholder is for a clickable text (eg: Learn more) which will load an url in a new tab when clicked.  -->
    <string name="pocket_stories_feature_caption">Membre de la famille Firefox. %s</string>
    <!-- Clickable text for opening an external link for more information about Pocket. -->
    <string name="pocket_stories_feature_learn_more">En savoir plus</string>
</resources><|MERGE_RESOLUTION|>--- conflicted
+++ resolved
@@ -121,15 +121,11 @@
     <!-- Content description for close button in the auto-close dialog of the inactive tabs. -->
     <string name="tab_tray_inactive_auto_close_button_content_description">Fermer</string>
     <!-- Text for turn on auto close tabs button in the auto-close dialog of the inactive tabs. -->
-<<<<<<< HEAD
-    <string name="tab_tray_inactive_turn_on_auto_close_button">Activer la fermeture automatique</string>
-=======
     <string moz:removedIn="95" name="tab_tray_inactive_turn_on_auto_close_button" tools:ignore="UnusedResources">Activer la fermeture automatique</string>
 
     <!-- Text for turn on auto close tabs button in the auto-close dialog of the inactive tabs. -->
     <string name="tab_tray_inactive_turn_on_auto_close_button_2">Activer la fermeture automatique</string>
 
->>>>>>> c72675e6
 
     <!-- Home screen icons - Long press shortcuts -->
     <!-- Shortcut action to open new tab -->
@@ -730,11 +726,8 @@
     <!-- Opening screen -->
     <!-- Title of a preference that allows a user to indicate after a specified amount of time when the app should start on the home screen -->
     <string moz:removedIn="94" name="preferences_start_on_home" tools:ignore="UnusedResources">Démarrer par l’écran d’accueil</string>
-<<<<<<< HEAD
-=======
     <!-- Title of a preference that allows a user to choose what screen to show after opening the app -->
     <string name="preferences_opening_screen">Écran à l’ouverture</string>
->>>>>>> c72675e6
     <!-- Option for starting on the home screen after after four hours or inactivity -->
     <string moz:removedIn="94" name="start_on_home_after_four_hours" tools:ignore="UnusedResources">Après quatre heures</string>
     <!-- Option for always opening the homepage when re-opening the app -->
@@ -756,16 +749,11 @@
     <!-- Summary for tabs preference when auto closing tabs setting is set to auto close tabs after one month-->
     <string name="close_tabs_after_one_month_summary">Fermeture après un mois</string>
 
-<<<<<<< HEAD
-    <!-- Title of inactive tabs preference -->
-    <string name="preferences_inactive_tabs_title">Les onglets que vous n’avez pas consultés depuis deux semaines sont déplacés vers la section inactive.</string>
-=======
     <!-- Inactive tabs -->
     <!-- Category header of a preference that allows a user to enable or disable the inactive tabs feature -->
     <string name="preferences_inactive_tabs">Déplacer les onglets inactifs</string>
     <!-- Title of inactive tabs preference -->
     <string name="preferences_inactive_tabs_title">Les onglets que vous n’avez pas consultés depuis deux semaines sont déplacés vers la section « Onglets inactifs ».</string>
->>>>>>> c72675e6
 
     <!-- Studies -->
     <!-- Title of the remove studies button -->
@@ -2052,19 +2040,11 @@
     <!-- Content description for closing all inactive tabs -->
     <string name="inactive_tabs_delete_all">Fermer tous les onglets inactifs</string>
     <!-- A description below the section of "inactive" tabs to notify the user when those tabs will be closed, if appropriate. See strings inactive_tabs_30_days and inactive_tabs_7_days for placeholders options. -->
-<<<<<<< HEAD
-    <string moz:removedIn="93" name="inactive_tabs_description" tools:ignore="UnusedResources">Les onglets sont disponibles ici pendant %s jours. Après ce délai, les onglets seront automatiquement fermés.</string>
-    <!-- The amount of time until a tab in the "inactive" section of the tabs tray will be closed. See string inactive_tabs_description as well -->
-    <string moz:removedIn="93" name="inactive_tabs_30_days" tools:ignore="UnusedResources">30 jours</string>
-    <!-- The amount of time until a tab in the "inactive" section of the tabs tray will be closed. See string inactive_tabs_description as well -->
-    <string moz:removedIn="93" name="inactive_tabs_7_days" tools:ignore="UnusedResources">1 semaine</string>
-=======
     <string moz:removedIn="95" name="inactive_tabs_description" tools:ignore="UnusedResources">Les onglets sont disponibles ici pendant %s jours. Après ce délai, les onglets seront automatiquement fermés.</string>
     <!-- The amount of time until a tab in the "inactive" section of the tabs tray will be closed. See string inactive_tabs_description as well -->
     <string moz:removedIn="95" name="inactive_tabs_30_days" tools:ignore="UnusedResources">30 jours</string>
     <!-- The amount of time until a tab in the "inactive" section of the tabs tray will be closed. See string inactive_tabs_description as well -->
     <string moz:removedIn="95" name="inactive_tabs_7_days" tools:ignore="UnusedResources">1 semaine</string>
->>>>>>> c72675e6
 
     <!-- Inactive tabs auto-close message in the tabs tray -->
     <!-- The header text of the auto-close message when the user is asked if they want to turn on the auto-closing of inactive tabs. -->
@@ -2075,24 +2055,6 @@
     <!-- A call to action below the description to allow the user to turn on the auto closing of inactive tabs. -->
     <string name="inactive_tabs_auto_close_message_action" tools:ignore="UnusedResources">ACTIVER LA FERMETURE AUTOMATIQUE</string>
 
-<<<<<<< HEAD
-    <!-- Inactive tabs survey -->
-    <!-- Header text for the inactive tabs survey asking for feedback to improve the inactive tabs feature. -->
-    <string name="inactive_tabs_survey_header" tools:ignore="UnusedResources">Merci de nous aider à nous améliorer</string>
-    <!-- Content text for the inactive tabs survey asking the primary survey feedback question. -->
-    <string name="inactive_tabs_survey_content" tools:ignore="UnusedResources">Pourquoi avez-vous désactivé les onglets inactifs ?</string>
-
-    <!-- One of the feedback option that can be selected as a responses to the inactive tabs survey question. -->
-    <string name="inactive_tabs_survey_not_interested_option" tools:ignore="UnusedResources">La fonctionnalité ne m’intéresse pas</string>
-    <!-- One of the feedback option that can be selected as a responses to the inactive tabs survey question. -->
-    <string name="inactive_tabs_survey_time_too_long_option" tools:ignore="UnusedResources">Le temps d’inactivité est trop long</string>
-    <!-- One of the feedback option that can be selected as a responses to the inactive tabs survey question. -->
-    <string name="inactive_tabs_survey_time_too_short_option" tools:ignore="UnusedResources">Le temps d’inactivité est trop court</string>
-    <!-- Confirmation button text to submit the feedback for the inactive tabs survey. -->
-    <string name="inactive_tabs_survey_send_button" tools:ignore="UnusedResources">Envoyer</string>
-    <!-- Content description for inactive tabs survey close button -->
-    <string name="inactive_tabs_survey_close_button_content_description" tools:ignore="UnusedResources">Fermer</string>
-=======
     <!-- Text for the snackbar to confirm auto-close is enabled for inactive tabs -->
     <string name="inactive_tabs_auto_close_message_snackbar">Fermeture automatique activée</string>
 
@@ -2121,7 +2083,6 @@
     <string name="inactive_tabs_survey_send_button">Envoyer</string>
     <!-- Content description for inactive tabs survey close button -->
     <string name="inactive_tabs_survey_close_button_content_description">Fermer</string>
->>>>>>> c72675e6
 
     <!-- Default browser experiment -->
     <string name="default_browser_experiment_card_text">Faites en sorte que les liens des sites web, des courriels et des messages s’ouvrent automatiquement dans Firefox.</string>
