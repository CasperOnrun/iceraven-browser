<?xml version="1.0" encoding="utf-8"?>
<resources>

    <!-- App name for private browsing mode. The first parameter is the name of the app defined in app_name (for example: Fenix)-->
    <string name="app_name_private_5">%s (tryb prywatny)</string>
    <!-- App name for private browsing mode. The first parameter is the name of the app defined in app_name (for example: Fenix)-->
    <string name="app_name_private_4">%s (tryb prywatny)</string>

    <!-- Home Fragment -->
    <!-- Content description (not visible, for screen readers etc.): "Three dot" menu button. -->
    <string name="content_description_menu">Więcej opcji</string>
    <!-- Content description (not visible, for screen readers etc.): "Private Browsing" menu button. -->
    <string name="content_description_private_browsing_button">Przejdź do trybu prywatnego</string>
    <!-- Content description (not visible, for screen readers etc.): "Private Browsing" menu button. -->
    <string name="content_description_disable_private_browsing_button">Wyjdź z trybu prywatnego</string>
    <!-- Placeholder text shown in the search bar before a user enters text -->
    <string name="search_hint">Wpisz adres lub szukaj</string>
    <!-- No Open Tabs Message Description -->
    <string name="no_open_tabs_description">Tutaj będą wyświetlane otwarte karty.</string>

    <!-- No Private Tabs Message Description -->
    <string name="no_private_tabs_description">Tutaj będą wyświetlane prywatne karty.</string>

    <!-- Message announced to the user when tab tray is selected with 1 tab -->
    <string name="open_tab_tray_single">Otwarte karty: 1. Stuknij, aby przełączyć karty.</string>
    <!-- Message announced to the user when tab tray is selected with 0 or 2+ tabs -->
    <string name="open_tab_tray_plural">Otwarte karty: %1$s. Stuknij, aby przełączyć karty.</string>

    <!-- Tab tray multi select title in app bar. The first parameter is the number of tabs selected -->
    <string name="tab_tray_multi_select_title">Zaznaczone: %1$d</string>
    <!-- Label of button in create collection dialog for creating a new collection  -->
    <string name="tab_tray_add_new_collection">Nowa kolekcja</string>
    <!-- Label of editable text in create collection dialog for naming a new collection  -->
    <string name="tab_tray_add_new_collection_name">Nazwa</string>
    <!-- Label of button in save to collection dialog for selecting a current collection  -->
    <string name="tab_tray_select_collection">Wybierz kolekcję</string>
    <!-- Content description for close button while in multiselect mode in tab tray -->
    <string name="tab_tray_close_multiselect_content_description">Opuść tryb wielokrotnego wyboru</string>
    <!-- Content description for save to collection button while in multiselect mode in tab tray -->
    <string name="tab_tray_collection_button_multiselect_content_description">Zachowaj zaznaczone karty w kolekcji</string>
    <!-- Content description for checkmark while tab is selected while in multiselect mode in tab tray. The first parameter is the title of the tab selected -->
    <string name="tab_tray_item_selected_multiselect_content_description">Zaznaczono „%1$s”</string>
    <!-- Content description when tab is unselected while in multiselect mode in tab tray. The first parameter is the title of the tab unselected -->
    <string name="tab_tray_item_unselected_multiselect_content_description">Odznaczono „%1$s”</string>
    <!-- Content description announcement when exiting multiselect mode in tab tray -->
    <string name="tab_tray_exit_multiselect_content_description">Opuszczono tryb wielokrotnego wyboru</string>

    <!-- Content description announcement when entering multiselect mode in tab tray -->
    <string name="tab_tray_enter_multiselect_content_description">Otwarto tryb wielokrotnego wyboru, zaznacz karty do zachowania w kolekcji</string>
    <!-- Content description on checkmark while tab is selected in multiselect mode in tab tray -->
    <string name="tab_tray_multiselect_selected_content_description">Zaznaczone</string>

    <!-- Home - Recently saved bookmarks -->
    <!-- Title for the home screen section with recently saved bookmarks. -->
    <string name="recently_saved_bookmarks">Ostatnio zachowane</string>
    <!-- Content description for the recently saved bookmarks section on the home screen. -->
    <string name="recently_saved_bookmarks_content_description">Ostatnio dodane zakładki</string>
    <!-- Title for the button which navigates the user to show all of their saved bookmarks. -->
    <string name="recently_saved_show_all">Wyświetl wszystkie</string>
    <!-- Content description for the button which navigates the user to show all of their saved bookmarks. -->
    <string name="recently_saved_show_all_content_description">Przycisk wyświetlenia wszystkich dodanych zakładek</string>

    <!-- About content. The first parameter is the name of the application. (For example: Fenix) -->
    <string name="about_content">%1$s jest tworzony przez Mozillę.</string>

    <!-- Private Browsing -->
    <!-- Title for private session option -->
    <string name="private_browsing_title">Prywatna sesja</string>
    <!-- Explanation for private browsing displayed to users on home view when they first enable private mode
        The first parameter is the name of the app defined in app_name (for example: Fenix) -->
    <string name="private_browsing_placeholder_description_2">%1$s usuwa historię wyszukiwania i przeglądania w prywatnych kartach po ich zamknięciu lub wyłączeniu aplikacji. Chociaż nie czyni to użytkownika anonimowym wobec stron internetowych ani dostawcy Internetu, to ułatwia zachowanie prywatności przed pozostałymi użytkownikami tego urządzenia.</string>
    <string name="private_browsing_common_myths">
       Popularne mity na temat przeglądania prywatnego
    </string>
    <!-- Delete session button to erase your history in a private session -->
    <string name="private_browsing_delete_session">Usuń sesję</string>

    <!-- Private mode shortcut "contextual feature recommendation" (CFR) -->
    <!-- Text for the main message -->
    <string name="cfr_message">Dodaj skrót, aby otwierać prywatne karty z ekranu głównego.</string>
    <!-- Text for the positive button -->
    <string name="cfr_pos_button_text">Dodaj skrót</string>
    <!-- Text for the negative button -->
    <string name="cfr_neg_button_text">Nie, dziękuję</string>

    <!-- Open in App "contextual feature recommendation" (CFR) -->
    <!-- Text for the info message. 'Firefox' intentionally hardcoded here.-->
    <string name="open_in_app_cfr_info_message">Można ustawić Firefoksa tak, aby automatycznie otwierał odnośniki w aplikacjach.</string>
    <!-- Text for the positive action button -->
    <string name="open_in_app_cfr_positive_button_text">Otwórz ustawienia</string>
    <!-- Text for the negative action button -->
    <string name="open_in_app_cfr_negative_button_text">Zamknij</string>

    <!-- Text for the info dialog when camera permissions have been denied but user tries to access a camera feature. -->
    <string name="camera_permissions_needed_message">Wymagany jest dostęp do aparatu. Przejdź do ustawień Androida, stuknij „Uprawnienia” i stuknij „Zezwól”.</string>
    <!-- Text for the positive action button to go to Android Settings to grant permissions. -->
    <string name="camera_permissions_needed_positive_button_text">Przejdź do ustawień</string>
    <!-- Text for the negative action button to dismiss the dialog. -->
    <string name="camera_permissions_needed_negative_button_text">Zamknij</string>

    <!-- Text for the banner message to tell users about our auto close feature. -->
    <string name="tab_tray_close_tabs_banner_message">Ustaw automatyczne zamykanie kart, które nie zostały odwiedzone w ciągu ostatniego dnia, tygodnia lub miesiąca.</string>
    <!-- Text for the positive action button to go to Settings for auto close tabs. -->
    <string name="tab_tray_close_tabs_banner_positive_button_text">Otwórz opcje</string>
    <!-- Text for the negative action button to dismiss the Close Tabs Banner. -->
    <string name="tab_tray_close_tabs_banner_negative_button_text">Zamknij</string>

    <!-- Home screen icons - Long press shortcuts -->
    <!-- Shortcut action to open new tab -->
    <string name="home_screen_shortcut_open_new_tab_2">Nowa karta</string>
    <!-- Shortcut action to open new private tab -->
    <string name="home_screen_shortcut_open_new_private_tab_2">Nowa karta prywatna</string>

    <!-- Heading for the Top Sites block -->
    <string name="home_screen_top_sites_heading">Popularne</string>

    <!-- Recent Tabs -->
    <!-- Header text for jumping back into the recent tab in the home screen -->
    <string name="recent_tabs_header">Wskocz z powrotem</string>
    <!-- Button text for showing all the tabs in the tabs tray -->
    <string name="recent_tabs_show_all">Wyświetl wszystkie</string>

    <!-- Browser Fragment -->
    <!-- Content description (not visible, for screen readers etc.): Navigate to open tabs -->
    <string name="browser_tabs_button">Otwarte karty</string>
    <!-- Content description (not visible, for screen readers etc.): Navigate backward (browsing history) -->
    <string name="browser_menu_back">Wstecz</string>
    <!-- Content description (not visible, for screen readers etc.): Navigate forward (browsing history) -->
    <string name="browser_menu_forward">Do przodu</string>
    <!-- Content description (not visible, for screen readers etc.): Refresh current website -->
    <string name="browser_menu_refresh">Odśwież</string>
    <!-- Content description (not visible, for screen readers etc.): Stop loading current website -->
    <string name="browser_menu_stop">Zatrzymaj</string>
    <!-- Content description (not visible, for screen readers etc.): Bookmark the current page -->
    <string name="browser_menu_bookmark">Dodaj zakładkę</string>
    <!-- Content description (not visible, for screen readers etc.): Un-bookmark the current page -->
    <string name="browser_menu_edit_bookmark">Edytuj zakładkę</string>
    <!-- Browser menu button that opens the addon manager -->
    <string name="browser_menu_add_ons">Dodatki</string>
    <!-- Browser menu button that opens the addon extensions manager -->
    <string name="browser_menu_extensions">Rozszerzenia</string>
    <!-- Text displayed when there are no add-ons to be shown -->
    <string name="no_add_ons">Nie ma żadnych dodatków</string>
    <!-- Browser menu button that sends a user to help articles -->
    <string name="browser_menu_help">Pomoc</string>
    <!-- Browser menu button that sends a to a the what's new article -->
    <string name="browser_menu_whats_new">Co nowego</string>
    <!-- Browser menu button that opens the settings menu -->
    <string name="browser_menu_settings">Ustawienia</string>
    <!-- Browser menu button that opens a user's library -->
    <string name="browser_menu_library">Biblioteka</string>
    <!-- Browser menu toggle that requests a desktop site -->
    <string name="browser_menu_desktop_site">Wersja na komputery</string>
    <!-- Browser menu toggle that adds a shortcut to the site on the device home screen. -->
    <string name="browser_menu_add_to_homescreen">Dodaj do ekranu głównego</string>
    <!-- Browser menu toggle that installs a Progressive Web App shortcut to the site on the device home screen. -->
    <string name="browser_menu_install_on_homescreen">Zainstaluj</string>
    <!-- Menu option on the toolbar that takes you to synced tabs page-->
    <string name="synced_tabs">Karty z innych urządzeń</string>
    <!-- Content description (not visible, for screen readers etc.) for the Resync tabs button -->
    <string name="resync_button_content_description">Synchronizuj ponownie</string>
    <!-- Browser menu button that opens the find in page menu -->
    <string name="browser_menu_find_in_page">Znajdź na stronie</string>
    <!-- Browser menu button that creates a private tab -->
    <string name="browser_menu_private_tab">Karta prywatna</string>
    <!-- Browser menu button that saves the current tab to a collection -->
    <string name="browser_menu_save_to_collection_2">Zachowaj w kolekcji</string>
    <!-- Browser menu button that open a share menu to share the current site -->
    <string name="browser_menu_share">Udostępnij</string>
    <!-- Share menu title, displayed when a user is sharing their current site -->
    <string name="menu_share_with">Udostępnij za pomocą…</string>
    <!-- Browser menu button shown in custom tabs that opens the current tab in Fenix
        The first parameter is the name of the app defined in app_name (for example: Fenix) -->
    <string name="browser_menu_open_in_fenix">Otwórz w aplikacji %1$s</string>
    <!-- Browser menu text shown in custom tabs to indicate this is a Fenix tab
        The first parameter is the name of the app defined in app_name (for example: Fenix) -->
    <string name="browser_menu_powered_by">Funkcja przeglądarki %1$s</string>

    <!-- Browser menu text shown in custom tabs to indicate this is a Fenix tab
        The first parameter is the name of the app defined in app_name (for example: Fenix) -->
    <string name="browser_menu_powered_by2">Funkcja przeglądarki %1$s</string>

    <!-- Browser menu button to put the current page in reader mode -->
    <string name="browser_menu_read">Popraw czytelność</string>
    <!-- Browser menu button content description to close reader mode and return the user to the regular browser -->
    <string name="browser_menu_read_close">Wygląd oryginalny</string>
    <!-- Browser menu button to open the current page in an external app -->
    <string name="browser_menu_open_app_link">Otwórz w aplikacji</string>
    <!-- Browser menu button to configure reader mode appearance e.g. the used font type and size -->
    <string name="browser_menu_read_appearance">Wygląd</string>

    <!-- Browser menu button to show reader view appearance controls e.g. the used font type and size -->
    <string name="browser_menu_customize_reader_view">Dostosuj widok poprawionej czytelności</string>
    <!-- Browser menu label for adding a bookmark -->
    <string name="browser_menu_add">Dodaj</string>
    <!-- Browser menu label for editing a bookmark -->
    <string name="browser_menu_edit">Edytuj</string>

    <!-- Browser Toolbar -->
    <!-- Content description for the Home screen button on the browser toolbar -->
    <string name="browser_toolbar_home">Strona startowa</string>

    <!-- Error message to show when the user tries to access a scheme not
        handled by the app (Ex: blob, tel etc) -->
    <string name="unknown_scheme_error_message">Nie można się połączyć. Nieznany protokół adresu URL.</string>

    <!-- Locale Settings Fragment -->
    <!-- Content description for tick mark on selected language -->
    <string name="a11y_selected_locale_content_description">Wybrany język</string>
    <!-- Content description for search icon -->
    <string name="a11y_search_icon_content_description">Szukaj</string>
    <!-- Text for default locale item -->
    <string name="default_locale_text">Język urządzenia</string>
    <!-- Placeholder text shown in the search bar before a user enters text -->
    <string name="locale_search_hint">Szukaj języków</string>

    <!-- Search Fragment -->
    <!-- Button in the search view that lets a user search by scanning a QR code -->
    <string name="search_scan_button">Skanuj</string>
    <!-- Button in the search view that lets a user change their search engine -->
    <string name="search_engine_button">Wyszukiwarka</string>
    <!-- Button in the search view when shortcuts are displayed that takes a user to the search engine settings -->
    <string name="search_shortcuts_engine_settings">Ustawienia wyszukiwarki</string>
    <!-- Header displayed when selecting a shortcut search engine -->
    <string name="search_engines_search_with">Tym razem szukaj w:</string>
    <!-- Button in the search view that lets a user navigate to the site in their clipboard -->
    <string name="awesomebar_clipboard_title">Wklej odnośnik ze schowka</string>

    <!-- Button in the search suggestions onboarding that allows search suggestions in private sessions -->
    <string name="search_suggestions_onboarding_allow_button">Zezwól</string>
    <!-- Button in the search suggestions onboarding that does not allow search suggestions in private sessions -->
    <string name="search_suggestions_onboarding_do_not_allow_button">Nie zezwalaj</string>
    <!-- Search suggestion onboarding hint title text -->
    <string name="search_suggestions_onboarding_title">Czy zezwolić na podpowiedzi wyszukiwania w prywatnych sesjach?</string>
    <!-- Search suggestion onboarding hint description text, first parameter is the name of the app defined in app_name (for example: Fenix)-->
    <string name="search_suggestions_onboarding_text">%s będzie wysyłał słowa wpisywane na pasku adresu do domyślnej wyszukiwarki.</string>
    <!-- Search suggestion onboarding hint Learn more link text -->
    <string name="search_suggestions_onboarding_learn_more_link">Więcej informacji</string>

    <!-- Search engine suggestion title text. The first parameter is the name of teh suggested engine-->
    <string name="search_engine_suggestions_title">Szukaj w %s</string>
    <!-- Search engine suggestion description text -->
    <string name="search_engine_suggestions_description">Szukaj prosto z paska adresu</string>

    <!-- Search Widget -->
    <!-- Content description for searching with a widget. Firefox is intentionally hardcoded.-->
    <string name="search_widget_content_description">Otwórz nową kartę w Firefoksie</string>
    <!-- Text preview for smaller sized widgets -->
    <string name="search_widget_text_short">Szukaj</string>
    <!-- Text preview for larger sized widgets -->
    <string name="search_widget_text_long">Szukaj w Internecie</string>

    <!-- Content description (not visible, for screen readers etc.): Voice search -->
    <string name="search_widget_voice">Wyszukiwanie głosowe</string>

    <!-- Preferences -->
    <!-- Title for the settings page-->
    <string name="settings">Ustawienia</string>
    <!-- Preference category for basic settings -->
    <string name="preferences_category_basics">Podstawowe</string>
    <!-- Preference category for general settings -->
    <string name="preferences_category_general">Ogólne</string>
    <!-- Preference category for all links about Fenix -->
    <string name="preferences_category_about">O programie</string>
    <!-- Preference for settings related to changing the default search engine -->
    <string name="preferences_default_search_engine">Domyślna wyszukiwarka</string>
    <!-- Preference for settings related to Search -->
    <string name="preferences_search">Wyszukiwanie</string>
    <!-- Preference for settings related to Search address bar -->
    <string name="preferences_search_address_bar">Pasek adresu</string>
    <!-- Preference linking to help about Fenix -->
    <string name="preferences_help">Pomoc</string>
    <!-- Preference link to rating Fenix on the Play Store -->
    <string name="preferences_rate">Oceń w Google Play</string>
    <!-- Preference for giving feedback about Fenix -->
    <string name="preferences_feedback">Wyślij opinię</string>
    <!-- Preference linking to about page for Fenix
        The first parameter is the name of the app defined in app_name (for example: Fenix) -->
    <string name="preferences_about">O programie %1$s</string>
    <!-- Preference linking to the your rights SUMO page -->
    <string name="preferences_your_rights">O prawach użytkownika</string>
    <!-- Preference for settings related to saved passwords -->
    <string name="preferences_passwords">Hasła</string>
    <!-- Preference for settings related to saved credit cards and addresses -->
    <string name="preferences_credit_cards_addresses">Karty płatnicze i adresy</string>
    <!-- Preference for settings related to changing the default browser -->
    <string name="preferences_set_as_default_browser">Ustaw jako domyślną przeglądarkę</string>
    <!-- Preference category for advanced settings -->
    <string name="preferences_category_advanced">Zaawansowane</string>
    <!-- Preference category for privacy settings -->
    <string name="preferences_category_privacy">Prywatność</string>
    <!-- Preference category for privacy and security settings -->
    <string name="preferences_category_privacy_security">Prywatność i bezpieczeństwo</string>
    <!-- Preference for advanced site permissions -->
    <string name="preferences_site_permissions">Uprawnienia witryn</string>
    <!-- Preference for private browsing options -->
    <string name="preferences_private_browsing_options">Tryb prywatny</string>
    <!-- Preference for opening links in a private tab-->
    <string name="preferences_open_links_in_a_private_tab">Otwieranie odnośników w prywatnej karcie</string>
    <!-- Preference for allowing screenshots to be taken while in a private tab-->
    <string name="preferences_allow_screenshots_in_private_mode">Zezwalanie na zrzuty ekranu w trybie prywatnym</string>
    <!-- Will inform the user of the risk of activating Allow screenshots in private browsing option -->
    <string name="preferences_screenshots_in_private_mode_disclaimer">Zezwolenie spowoduje, że karty w trybie prywatnym także będą widoczne, kiedy otwartych jest wiele aplikacji</string>
    <!-- Preference for adding private browsing shortcut -->
    <string name="preferences_add_private_browsing_shortcut">Dodaj skrót do trybu prywatnego</string>
    <!-- Preference for accessibility -->
    <string name="preferences_accessibility">Ułatwienia dostępu</string>
    <!-- Preference to override the Firefox Account server -->
    <string name="preferences_override_fxa_server">Własny serwer konta Firefoksa</string>
    <!-- Preference to override the Sync token server -->
    <string name="preferences_override_sync_tokenserver">Własny serwer synchronizacji</string>
    <!-- Toast shown after updating the FxA/Sync server override preferences -->
    <string name="toast_override_fxa_sync_server_done">Zmieniono serwer konta Firefoksa/synchronizacji. Wyłączanie aplikacji, aby zastosować zmiany…</string>
    <!-- Preference category for account information -->
    <string name="preferences_category_account">Konto</string>
    <!-- Preference shown on banner to sign into account -->
    <string name="preferences_sign_in">Zaloguj się</string>
    <!-- Preference for changing where the toolbar is positioned -->
    <string name="preferences_toolbar">Pasek narzędzi</string>
    <!-- Preference for changing default theme to dark or light mode -->
    <string name="preferences_theme">Motyw</string>
    <!-- Preference for customizing the home screen -->
    <string name="preferences_home">Strona startowa</string>
    <!-- Preference for gestures based actions -->
    <string name="preferences_gestures">Gesty</string>
    <!-- Preference for settings related to visual options -->
    <string name="preferences_customize">Dostosuj</string>
    <!-- Preference description for banner about signing in -->
    <string name="preferences_sign_in_description">Synchronizuj zakładki, historię i nie tylko za pomocą konta Firefoksa</string>
    <!-- Preference shown instead of account display name while account profile information isn't available yet. -->
    <string name="preferences_account_default_name">Konto Firefoksa</string>
    <!-- Preference text for account title when there was an error syncing FxA -->
    <string name="preferences_account_sync_error">Połącz ponownie, aby wznowić synchronizację</string>
    <!-- Preference for language -->
    <string name="preferences_language">Język</string>
    <!-- Preference for data choices -->
    <string name="preferences_data_choices">Udostępniane dane</string>
    <!-- Preference for data collection -->
    <string name="preferences_data_collection">Zbieranie danych</string>
    <!-- Preference linking to the privacy notice -->
    <string name="preferences_privacy_link">Zasady ochrony prywatności</string>
    <!-- Preference category for developer tools -->
    <string name="developer_tools_category">Narzędzia dla programistów</string>
    <!-- Preference for developers -->
    <string name="preferences_remote_debugging">Zdalne debugowanie przez USB</string>
    <!-- Preference title for switch preference to show search engines -->
    <string name="preferences_show_search_engines">Wyszukiwarki</string>
    <!-- Preference title for switch preference to show search suggestions -->
    <string name="preferences_show_search_suggestions">Podpowiedzi wyszukiwania</string>
    <!-- Preference title for switch preference to show voice search button -->
    <string name="preferences_show_voice_search">Wyszukiwanie głosowe</string>
    <!-- Preference title for switch preference to show search suggestions also in private mode -->
    <string name="preferences_show_search_suggestions_in_private">W prywatnych sesjach</string>
    <!-- Preference title for switch preference to show a clipboard suggestion when searching -->
    <string name="preferences_show_clipboard_suggestions">Schowek</string>
    <!-- Preference title for switch preference to suggest browsing history when searching -->
    <string name="preferences_search_browsing_history">Historia</string>
    <!-- Preference title for switch preference to suggest bookmarks when searching -->
    <string name="preferences_search_bookmarks">Zakładki</string>
    <!-- Preference title for switch preference to suggest synced tabs when searching -->
    <string name="preferences_search_synced_tabs">Karty z innych urządzeń</string>
    <!-- Preference for account settings -->
    <string name="preferences_account_settings">Ustawienia konta</string>

    <!-- Preference for enabling url autocomplete-->
    <string name="preferences_enable_autocomplete_urls">Automatyczne uzupełnianie adresów</string>
    <!-- Preference for open links in third party apps -->
    <string name="preferences_open_links_in_apps">Otwieranie odnośników w aplikacjach</string>

    <!-- Preference for open download with an external download manager app -->
    <string name="preferences_external_download_manager">Zewnętrzny menedżer pobierania</string>
    <!-- Preference for add_ons -->
    <string name="preferences_addons">Dodatki</string>

    <!-- Preference for notifications -->
    <string name="preferences_notifications">Powiadomienia</string>

    <!-- Add-on Preferences -->
    <!-- Preference to customize the configured AMO (addons.mozilla.org) collection -->
    <string name="preferences_customize_amo_collection">Inna kolekcja dodatków</string>
    <!-- Button caption to confirm the add-on collection configuration -->
    <string name="customize_addon_collection_ok">OK</string>
    <!-- Button caption to abort the add-on collection configuration -->
    <string name="customize_addon_collection_cancel">Anuluj</string>
    <!-- Hint displayed on input field for custom collection name -->
    <string name="customize_addon_collection_hint">Nazwa kolekcji</string>

    <!-- Hint displayed on input field for custom collection user ID-->
    <string name="customize_addon_collection_user_hint">Właściciel kolekcji (identyfikator użytkownika)</string>
    <!-- Toast shown after confirming the custom add-on collection configuration -->
    <string name="toast_customize_addon_collection_done">Zmieniono kolekcję dodatków. Wyłączanie aplikacji, aby zastosować zmiany…</string>

    <!-- Add-on Installation from AMO-->
    <!-- Error displayed when user attempts to install an add-on from AMO (addons.mozilla.org) that is not supported -->
    <string name="addon_not_supported_error">Dodatek nie jest obsługiwany</string>
    <!-- Error displayed when user attempts to install an add-on from AMO (addons.mozilla.org) that is already installed -->
    <string name="addon_already_installed">Dodatek jest już zainstalowany</string>

    <!-- Account Preferences -->
    <!-- Preference for triggering sync -->
    <string name="preferences_sync_now">Synchronizuj</string>
    <!-- Preference category for sync -->
    <string name="preferences_sync_category">Wybierz, co synchronizować</string>
    <!-- Preference for syncing history -->
    <string name="preferences_sync_history">Historia</string>
    <!-- Preference for syncing bookmarks -->
    <string name="preferences_sync_bookmarks">Zakładki</string>
    <!-- Preference for syncing logins -->
    <string name="preferences_sync_logins">Dane logowania</string>
    <!-- Preference for syncing tabs -->
    <string name="preferences_sync_tabs_2">Otwarte karty</string>
    <!-- Preference for signing out -->
    <string name="preferences_sign_out">Wyloguj się</string>
    <!-- Preference displays and allows changing current FxA device name -->
    <string name="preferences_sync_device_name">Nazwa urządzenia</string>
    <!-- Text shown when user enters empty device name -->
    <string name="empty_device_name_error">Nazwa urządzenia nie może być pusta.</string>
    <!-- Label indicating that sync is in progress -->
    <string name="sync_syncing_in_progress">Synchronizowanie…</string>
    <!-- Label summary indicating that sync failed. The first parameter is the date stamp showing last time it succeeded -->
    <string name="sync_failed_summary">Synchronizacja się nie powiodła. Ostatnia pomyślna: %s</string>
    <!-- Label summary showing never synced -->
    <string name="sync_failed_never_synced_summary">Synchronizacja się nie powiodła. Ostatnia: nigdy</string>
    <!-- Label summary the date we last synced. The first parameter is date stamp showing last time synced -->
    <string name="sync_last_synced_summary">Ostatnia synchronizacja: %s</string>


    <!-- Label summary showing never synced -->
    <string name="sync_never_synced_summary">Ostatnia synchronizacja: nigdy</string>

    <!-- Text for displaying the default device name.
        The first parameter is the application name, the second is the device manufacturer name
        and the third is the device model. -->
    <string name="default_device_name_2">%1$s na urządzeniu %2$s %3$s</string>

    <!-- Preference for syncing credit cards -->
    <string name="preferences_sync_credit_cards">Karty płatnicze</string>
    <!-- Preference for syncing addresses -->
    <string name="preferences_sync_address">Adresy</string>

    <!-- Send Tab -->
    <!-- Name of the "receive tabs" notification channel. Displayed in the "App notifications" system settings for the app -->
    <string name="fxa_received_tab_channel_name">Odebrane karty</string>
    <!-- Description of the "receive tabs" notification channel. Displayed in the "App notifications" system settings for the app -->
    <string name="fxa_received_tab_channel_description">Powiadomienia o kartach odebranych z innych urządzeń z Firefoksem.</string>
    <!--  The body for these is the URL of the tab received  -->
    <string name="fxa_tab_received_notification_name">Odebrano kartę</string>
    <!-- When multiple tabs have been received -->
    <string name="fxa_tabs_received_notification_name">Odebrano karty</string>
    <!-- %s is the device name -->
    <string name="fxa_tab_received_from_notification_name">Karta z urządzenia %s</string>

    <!-- Advanced Preferences -->
    <!-- Preference for tracking protection settings -->
    <string name="preferences_tracking_protection_settings">Ochrona przed śledzeniem</string>
    <!-- Preference switch for tracking protection -->
    <string name="preferences_tracking_protection">Ochrona przed śledzeniem</string>
    <!-- Preference switch description for tracking protection -->
    <string name="preferences_tracking_protection_description">Blokowanie treści i skryptów śledzących użytkownika w Internecie</string>
    <!-- Preference for tracking protection exceptions -->
    <string name="preferences_tracking_protection_exceptions">Wyjątki</string>
    <!-- Preference description for tracking protection exceptions -->
    <string name="preferences_tracking_protection_exceptions_description">Ochrona przed śledzeniem jest wyłączona na tych witrynach</string>
    <!-- Button in Exceptions Preference to turn on tracking protection for all sites (remove all exceptions) -->
    <string name="preferences_tracking_protection_exceptions_turn_on_for_all">Włącz na wszystkich witrynach</string>
    <!-- Text displayed when there are no exceptions -->
    <string name="exceptions_empty_message_description">Wyjątki umożliwiają wyłączenie ochrony przed śledzeniem na wybranych witrynach.</string>
    <!-- Text displayed when there are no exceptions, with learn more link that brings users to a tracking protection SUMO page -->
    <string name="exceptions_empty_message_learn_more_link">Więcej informacji</string>

    <!-- Preference switch for Telemetry -->
    <string name="preferences_telemetry">Telemetria</string>
    <!-- Preference switch for usage and technical data collection -->
    <string name="preference_usage_data">Dane techniczne i o użytkowaniu</string>
    <!-- Preference description for usage and technical data collection -->
    <string name="preferences_usage_data_description">Udostępnia Mozilli dane o wydajności, użytkowaniu, modyfikacjach przeglądarki oraz o sprzęcie, na którym działa, ułatwiając nam ulepszanie programu %1$s.</string>
    <!-- Preference switch for marketing data collection -->
    <string name="preferences_marketing_data">Dane marketingowe</string>
    <!-- Preference description for marketing data collection, parameter is the app name (e.g. Firefox) -->
    <string name="preferences_marketing_data_description">Udostępnia dane o funkcjach przeglądarki %1$s używanych przez użytkownika firmie Leanplum, naszemu dostawcy marketingu mobilnego.</string>
    <!-- Preference description for marketing data collection -->
    <string name="preferences_marketing_data_description2">Udostępnia podstawowe dane o użyciu firmie Adjust, naszemu dostawcy marketingu mobilnego.</string>
    <!-- Title for studies preferences -->
    <string name="preference_experiments_2">Badania</string>
    <!-- Summary for studies preferences -->
    <string name="preference_experiments_summary_2">Pozwala Mozilli instalować i wykonywać badania.</string>
    <!-- Title for experiments preferences -->
    <string name="preference_experiments">Eksperymenty</string>
    <!-- Summary for experiments preferences -->
    <string name="preference_experiments_summary">Pozwala Mozilli instalować i zbierać dane dla funkcji eksperymentalnych.</string>
    <!-- Preference switch for crash reporter -->
    <string name="preferences_crash_reporter">Zgłaszanie awarii</string>
    <!-- Preference switch for Mozilla location service -->
    <string name="preferences_mozilla_location_service">Usługa lokalizacji Mozilli</string>
    <!-- Preference switch for app health report. The first parameter is the name of the application (For example: Fenix) -->
    <string name="preferences_fenix_health_report">Raport o zdrowiu programu %s</string>

    <!-- Turn On Sync Preferences -->
    <!-- Header of the Turn on Sync preference view -->
    <string name="preferences_sync">Włącz synchronizację</string>
    <!-- Preference for pairing -->
    <string name="preferences_sync_pair">Zeskanuj kod wiązania w Firefoksie na komputerze</string>
    <!-- Preference for account login -->
    <string name="preferences_sync_sign_in">Zaloguj się</string>
    <!-- Preference for reconnecting to FxA sync -->
    <string name="preferences_sync_sign_in_to_reconnect">Zaloguj się, aby połączyć ponownie</string>
    <!-- Preference for removing FxA account -->
    <string name="preferences_sync_remove_account">Usuń konto</string>

    <!-- Pairing Feature strings -->
    <!-- Instructions on how to access pairing -->
    <string name="pair_instructions_2"><![CDATA[Zeskanuj kod QR wyświetlony na stronie <b>firefox.com/pair</b>]]></string>
    <!-- Button to open camera for pairing -->
    <string name="pair_open_camera">Otwórz aparat</string>
    <!-- Button to cancel pairing -->
    <string name="pair_cancel">Anuluj</string>

    <!-- Toolbar Preferences -->
    <!-- Preference for using top toolbar -->
    <string name="preference_top_toolbar">Na górze</string>
    <!-- Preference for using bottom toolbar -->
    <string name="preference_bottom_toolbar">Na dole</string>

    <!-- Theme Preferences -->
    <!-- Preference for using light theme -->
    <string name="preference_light_theme">Jasny</string>
    <!-- Preference for using dark theme -->
    <string name="preference_dark_theme">Ciemny</string>
    <!-- Preference for using using dark or light theme automatically set by battery -->
    <string name="preference_auto_battery_theme">Według funkcji oszczędzania energii</string>
    <!-- Preference for using following device theme -->
    <string name="preference_follow_device_theme">Motyw urządzenia</string>

    <!-- Gestures Preferences-->
    <!-- Preferences for using pull to refresh in a webpage -->
    <string name="preference_gestures_website_pull_to_refresh">Pociągnięcie w dół odświeża</string>
    <!-- Preference for using the dynamic toolbar -->
    <string name="preference_gestures_dynamic_toolbar">Przewinięcie ukrywa pasek narzędzi</string>
    <!-- Preference for switching tabs by swiping horizontally on the toolbar -->
    <string name="preference_gestures_swipe_toolbar_switch_tabs">Przeciągnięcie paska narzędzi w bok przełącza karty</string>
    <!-- Preference for showing the opened tabs by swiping up on the toolbar-->
    <string name="preference_gestures_swipe_toolbar_show_tabs">Przeciągnięcie paska narzędzi do góry wyświetla otwarte karty</string>

    <!-- Library -->
    <!-- Option in Library to open Sessions page -->
    <string name="library_sessions">Sesje</string>
    <!-- Option in Library to open Screenshots page -->
    <string name="library_screenshots">Zrzuty ekranu</string>
    <!-- Option in Library to open Downloads page -->
    <string name="library_downloads">Pobrane pliki</string>
    <!-- Option in library to open Bookmarks page -->
    <string name="library_bookmarks">Zakładki</string>
    <!-- Option in library to open Desktop Bookmarks root page -->
    <string name="library_desktop_bookmarks_root">Zakładki z komputera</string>
    <!-- Option in library to open Desktop Bookmarks "menu" page -->
    <string name="library_desktop_bookmarks_menu">Menu Zakładki</string>
    <!-- Option in library to open Desktop Bookmarks "toolbar" page -->
    <string name="library_desktop_bookmarks_toolbar">Pasek zakładek</string>
    <!-- Option in library to open Desktop Bookmarks "unfiled" page -->
    <string name="library_desktop_bookmarks_unfiled">Pozostałe zakładki</string>
    <!-- Option in Library to open History page -->
    <string name="library_history">Historia</string>
    <!-- Option in Library to open a new tab -->
    <string name="library_new_tab">Nowa karta</string>
    <!-- Option in Library to find text in page -->
    <string name="library_find_in_page">Znajdź na stronie</string>
    <!-- Option in Library to open Reading List -->
    <string name="library_reading_list">Do przeczytania</string>
    <!-- Menu Item Label for Search in Library -->
    <string name="library_search">Szukaj</string>
    <!-- Settings Page Title -->
    <string name="settings_title">Ustawienia</string>
    <!-- Content description (not visible, for screen readers etc.): "Menu icon for items on a history item" -->
    <string name="content_description_history_menu">Menu pozycji historii</string>
    <!-- Content description (not visible, for screen readers etc.): "Close button for library settings" -->
    <string name="content_description_close_button">Zamknij</string>

    <!-- Option in library for Recently Closed Tabs -->
    <string name="library_recently_closed_tabs">Ostatnio zamknięte karty</string>
    <!-- Option in library to open Recently Closed Tabs page -->
    <string name="recently_closed_show_full_history">Wyświetl całą historię</string>
    <!-- Text to show users they have multiple tabs saved in the Recently Closed Tabs section of history.
    %d is a placeholder for the number of tabs selected. -->
    <string name="recently_closed_tabs">Karty: %d</string>
    <!-- Text to show users they have one tab saved in the Recently Closed Tabs section of history.
    %d is a placeholder for the number of tabs selected. -->
    <string name="recently_closed_tab">Karty: %d</string>

    <!-- Recently closed tabs screen message when there are no recently closed tabs -->
    <string name="recently_closed_empty_message">Nie ma ostatnio zamkniętych kart</string>

    <!-- Tab Management -->
    <!-- Title of preference for tabs management -->
    <string name="preferences_tabs">Karty</string>
    <!-- Title of preference that allows a user to specify the tab view -->
    <string name="preferences_tab_view">Wygląd kart</string>
    <!-- Option for a list tab view -->
    <string name="tab_view_list">Lista</string>
    <!-- Option for a grid tab view -->
    <string name="tab_view_grid">Siatka</string>
    <!-- Title of preference that allows a user to auto close tabs after a specified amount of time -->
    <string name="preferences_close_tabs">Zamykaj karty</string>
    <!-- Option for auto closing tabs that will never auto close tabs, always allows user to manually close tabs -->
    <string name="close_tabs_manually">Ręcznie</string>
    <!-- Option for auto closing tabs that will auto close tabs after one day -->
    <string name="close_tabs_after_one_day">Po jednym dniu</string>
    <!-- Option for auto closing tabs that will auto close tabs after one week -->
    <string name="close_tabs_after_one_week">Po tygodniu</string>
    <!-- Option for auto closing tabs that will auto close tabs after one month -->
    <string name="close_tabs_after_one_month">Po miesiącu</string>

    <!-- Start on Home -->
    <!-- Title of a preference that allows a user to indicate after a specified amount of time when the app should start on the home screen -->
    <string name="preferences_start_on_home">Zaczynaj na stronie startowej</string>
    <!-- Option for starting on the home screen after after four hours or inactivity -->
    <string name="start_on_home_after_four_hours">Po czterech godzinach</string>
    <!-- Option for always starting on the home screen -->
    <string name="start_on_home_always">Zawsze</string>
    <!-- Option for never starting on the home screen -->
    <string name="start_on_home_never">Nigdy</string>
    <!-- Summary for tabs preference when auto closing tabs setting is set to manual close-->
    <string name="close_tabs_manually_summary">Zamykane ręcznie</string>
    <!-- Summary for tabs preference when auto closing tabs setting is set to auto close tabs after one day-->
    <string name="close_tabs_after_one_day_summary">Zamykane po jednym dniu</string>
    <!-- Summary for tabs preference when auto closing tabs setting is set to auto close tabs after one week-->
    <string name="close_tabs_after_one_week_summary">Zamykane po tygodniu</string>
    <!-- Summary for tabs preference when auto closing tabs setting is set to auto close tabs after one month-->
    <string name="close_tabs_after_one_month_summary">Zamykane po miesiącu</string>

    <!-- Sessions -->
    <!-- Title for the list of tabs -->
    <string name="tab_header_label">Otwarte karty</string>
    <!-- Title for the list of tabs in the current private session -->
    <string name="tabs_header_private_title">Prywatna sesja</string>
    <!-- Title for the list of tabs in the current private session -->
    <string name="tabs_header_private_tabs_title">Prywatne karty</string>
    <!-- Title for the list of tabs in the synced tabs -->
    <string name="tabs_header_synced_tabs_title">Karty z innych urządzeń</string>
    <!-- Content description (not visible, for screen readers etc.): Add tab button. Adds a news tab when pressed -->
    <string name="add_tab">Otwórz nową kartę</string>
    <!-- Content description (not visible, for screen readers etc.): Add tab button. Adds a news tab when pressed -->
    <string name="add_private_tab">Otwórz prywatną kartę</string>
    <!-- Text for the new tab button to indicate adding a new private tab in the tab -->
    <string name="tab_drawer_fab_content">Prywatna</string>
    <!-- Text for the new tab button to indicate syncing command on the synced tabs page -->
    <string name="tab_drawer_fab_sync">Synchronizuj</string>
    <!-- Text shown as the title of the open tab tray -->
    <string name="tab_tray_title">Otwarte karty</string>
    <!-- Text shown in the menu for saving tabs to a collection -->
    <string name="tab_tray_menu_item_save">Zachowaj w kolekcji</string>
    <!-- Text shown in the menu for the collection selector -->
    <string name="tab_tray_menu_select">Wybierz</string>
    <!-- Text shown in the menu for sharing all tabs -->
    <string name="tab_tray_menu_item_share">Udostępnij wszystkie karty</string>
    <!-- Text shown in the menu to view recently closed tabs -->
    <string name="tab_tray_menu_recently_closed">Ostatnio zamknięte karty</string>
    <!-- Text shown in the menu to view account settings -->
    <string name="tab_tray_menu_account_settings">Ustawienia konta</string>
    <!-- Text shown in the menu to view tab settings -->
    <string name="tab_tray_menu_tab_settings">Ustawienia kart</string>
    <!-- Text shown in the menu for closing all tabs -->
    <string name="tab_tray_menu_item_close">Zamknij wszystkie karty</string>
    <!-- Shortcut action to open new tab -->
    <string name="tab_tray_menu_open_new_tab">Nowa karta</string>
    <!-- Shortcut action to open the home screen -->
    <string name="tab_tray_menu_home">Przejdź na stronę startową</string>
    <!-- Shortcut action to toggle private mode -->
    <string name="tab_tray_menu_toggle">Przełącz tryb kart</string>
    <!-- Text shown in the multiselect menu for bookmarking selected tabs. -->
    <string name="tab_tray_multiselect_menu_item_bookmark">Dodaj zakładkę</string>
    <!-- Text shown in the multiselect menu for closing selected tabs. -->
    <string name="tab_tray_multiselect_menu_item_close">Zamknij</string>
    <!-- Content description for tabs tray multiselect share button -->
    <string name="tab_tray_multiselect_share_content_description">Udostępnij zaznaczone karty</string>
    <!-- Content description for tabs tray multiselect menu -->
    <string name="tab_tray_multiselect_menu_content_description">Menu zaznaczonych kart</string>
    <!-- Content description (not visible, for screen readers etc.): Removes tab from collection button. Removes the selected tab from collection when pressed -->
    <string name="remove_tab_from_collection">Usuń kartę z kolekcji</string>
    <!-- Text for button to enter multiselect mode in tabs tray -->
    <string name="tabs_tray_select_tabs">Zaznacz karty</string>
    <!-- Content description (not visible, for screen readers etc.): Close tab button. Closes the current session when pressed -->
    <string name="close_tab">Zamknij kartę</string>
    <!-- Content description (not visible, for screen readers etc.): Close tab <title> button. First parameter is tab title  -->
    <string name="close_tab_title">Zamknij kartę „%s”</string>
    <!-- Content description (not visible, for screen readers etc.): Opens the open tabs menu when pressed -->
    <string name="open_tabs_menu">Menu otwartych kart</string>
    <!-- Open tabs menu item to close all tabs -->
    <string name="tabs_menu_close_all_tabs">Zamknij wszystkie karty</string>
    <!-- Open tabs menu item to share all tabs -->
    <string name="tabs_menu_share_tabs">Udostępnij karty</string>
    <!-- Open tabs menu item to save tabs to collection -->
    <string name="tabs_menu_save_to_collection1">Zachowaj karty w kolekcji</string>
    <!-- Content description (not visible, for screen readers etc.): Opens the tab menu when pressed -->
    <string name="tab_menu">Menu karty</string>
    <!-- Tab menu item to share the tab -->
    <string name="tab_share">Udostępnij kartę</string>
    <!-- Button in the current session menu. Deletes the session when pressed -->
    <string name="current_session_delete">Usuń</string>
    <!-- Button in the current session menu. Saves the session when pressed -->
    <string name="current_session_save">Zachowaj</string>
    <!-- Button in the current session menu. Opens the share menu when pressed -->
    <string name="current_session_share">Udostępnij</string>
    <!-- Content description (not visible, for screen readers etc.): Title icon for current session menu -->
    <string name="current_session_image">Obraz obecnej sesji</string>
    <!-- Button to save the current set of tabs into a collection -->
    <string name="save_to_collection">Zachowaj w kolekcji</string>
    <!-- Text for the menu button to delete a collection -->
    <string name="collection_delete">Usuń kolekcję</string>
    <!-- Text for the menu button to rename a collection -->
    <string name="collection_rename">Zmień nazwę kolekcji</string>
    <!-- Text for the button to open tabs of the selected collection -->
    <string name="collection_open_tabs">Otwórz karty</string>


    <!-- Hint for adding name of a collection -->
    <string name="collection_name_hint">Nazwa kolekcji</string>
    <!-- Text for the menu button to rename a top site -->
	<string name="rename_top_site">Zmień nazwę</string>
	<!-- Text for the menu button to remove a top site -->
	<string name="remove_top_site">Usuń</string>

    <!-- Text for the menu button to delete a top site from history -->
    <string name="delete_from_history">Usuń z historii</string>
    <!-- Postfix for private WebApp titles, placeholder is replaced with app name -->
    <string name="pwa_site_controls_title_private">%1$s (tryb prywatny)</string>

    <!-- Button in the current tab tray header in multiselect mode. Saved the selected tabs to a collection when pressed. -->
    <string name="tab_tray_save_to_collection">Zachowaj</string>

    <!-- History -->
    <!-- Text for the button to clear all history -->
    <string name="history_delete_all">Usuń historię</string>
    <!-- Text for the dialog to confirm clearing all history -->
    <string name="history_delete_all_dialog">Czy na pewno usunąć historię przeglądania?</string>
    <!-- Text for the snackbar to confirm that multiple browsing history items has been deleted -->
    <string name="history_delete_multiple_items_snackbar">Usunięto historię</string>
    <!-- Text for the snackbar to confirm that a single browsing history item has been deleted. The first parameter is the shortened URL of the deleted history item. -->
    <string name="history_delete_single_item_snackbar">Usunięto „%1$s”</string>
    <!-- Text for positive action to delete history in deleting history dialog -->
    <string name="history_clear_dialog">Usuń</string>
    <!-- History overflow menu copy button -->
    <string name="history_menu_copy_button">Kopiuj</string>
    <!-- History overflow menu share button -->
    <string name="history_menu_share_button">Udostępnij</string>
    <!-- History overflow menu open in new tab button -->
    <string name="history_menu_open_in_new_tab_button">Otwórz w nowej karcie</string>
    <!-- History overflow menu open in private tab button -->
    <string name="history_menu_open_in_private_tab_button">Otwórz w prywatnej karcie</string>
    <!-- Text for the button to delete a single history item -->
    <string name="history_delete_item">Usuń</string>
    <!-- History multi select title in app bar
    The first parameter is the number of bookmarks selected -->
    <string name="history_multi_select_title">Zaznaczone: %1$d</string>

    <!-- Text for the button to clear selected history items. The first parameter
        is a digit showing the number of items you have selected -->
    <string name="history_delete_some">Usuń pozycje (%1$d)</string>
    <!-- Text for the header that groups the history for today -->
    <string name="history_today">Dzisiaj</string>
    <!-- Text for the header that groups the history for yesterday -->
    <string name="history_yesterday">Wczoraj</string>
    <!-- Text for the header that groups the history for last 24 hours -->
    <string name="history_24_hours">Ostatnie 24 godziny</string>
    <!-- Text for the header that groups the history the past 7 days -->
    <string name="history_7_days">Ostatnie 7 dni</string>
    <!-- Text for the header that groups the history the past 30 days -->
    <string name="history_30_days">Ostatnie 30 dni</string>
    <!-- Text for the header that groups the history older than the last month -->
    <string name="history_older">Starsze</string>
    <!-- Text shown when no history exists -->
    <string name="history_empty_message">Nie ma jeszcze historii</string>

    <!-- Downloads -->
    <!-- Text for the button to clear all downloads -->
    <string name="download_delete_all">Wyczyść listę</string>
    <!-- Text for the dialog to confirm clearing all downloads -->
    <string name="download_delete_all_dialog">Czy na pewno wyczyścić listę pobranych plików?</string>
    <!-- Text for the snackbar to confirm that multiple downloads items have been removed -->
    <string name="download_delete_multiple_items_snackbar_1">Wyczyszczono listę</string>
    <!-- Text for the snackbar to confirm that a single download item has been removed. The first parameter is the name of the download item. -->
    <string name="download_delete_single_item_snackbar">Wyczyszczono plik „%1$s” z listy</string>
    <!-- Text shown when no download exists -->
    <string name="download_empty_message_1">Nie ma pobranych plików</string>
    <!-- History multi select title in app bar
    The first parameter is the number of downloads selected -->
    <string name="download_multi_select_title">Zaznaczone: %1$d</string>

    <!-- History overflow menu open in new tab button -->
    <string name="download_menu_open">Otwórz</string>


    <!-- Text for the button to remove a single download item -->
    <string name="download_delete_item_1">Wyczyść z listy</string>


    <!-- Crashes -->
    <!-- Title text displayed on the tab crash page. This first parameter is the name of the application (For example: Fenix) -->
    <string name="tab_crash_title_2">%1$s nie może wczytać tej strony.</string>
    <!-- Description text displayed on the tab crash page -->
    <string name="tab_crash_description">Poniżej można spróbować przywrócić lub zamknąć tę kartę.</string>
    <!-- Send crash report checkbox text on the tab crash page -->
    <string name="tab_crash_send_report">Zgłoś awarię Mozilli</string>
    <!-- Close tab button text on the tab crash page -->
    <string name="tab_crash_close">Zamknij kartę</string>
    <!-- Restore tab button text on the tab crash page -->
    <string name="tab_crash_restore">Przywróć kartę</string>

    <!-- Content Description for session item menu button -->
    <string name="content_description_session_menu">Opcje sesji</string>

    <!-- Content Description for session item share button -->
    <string name="content_description_session_share">Udostępnij sesję</string>

    <!-- Bookmarks -->
    <!-- Content description for bookmarks library menu -->
    <string name="bookmark_menu_content_description">Menu zakładek</string>
    <!-- Screen title for editing bookmarks -->
    <string name="bookmark_edit">Edytuj zakładkę</string>
    <!-- Screen title for selecting a bookmarks folder -->
    <string name="bookmark_select_folder">Wybierz folder</string>
    <!-- Confirmation message for a dialog confirming if the user wants to delete the selected folder -->
    <string name="bookmark_delete_folder_confirmation_dialog">Czy na pewno usunąć ten folder?</string>
    <!-- Confirmation message for a dialog confirming if the user wants to delete multiple items including folders. Parameter will be replaced by app name. -->
    <string name="bookmark_delete_multiple_folders_confirmation_dialog">%s usunie zaznaczone elementy.</string>
    <!-- Snackbar title shown after a folder has been deleted. This first parameter is the name of the deleted folder -->
    <string name="bookmark_delete_folder_snackbar">Usunięto folder „%1$s”</string>
    <!-- Screen title for adding a bookmarks folder -->
    <string name="bookmark_add_folder">Dodaj folder</string>
    <!-- Snackbar title shown after a bookmark has been created. -->
    <string name="bookmark_saved_snackbar">Dodano zakładkę</string>
    <!-- Snackbar edit button shown after a bookmark has been created. -->
    <string name="edit_bookmark_snackbar_action">Edytuj</string>
    <!-- Bookmark overflow menu edit button -->
    <string name="bookmark_menu_edit_button">Edytuj</string>
    <!-- Bookmark overflow menu select button -->
    <string name="bookmark_menu_select_button">Wybierz</string>
    <!-- Bookmark overflow menu copy button -->
    <string name="bookmark_menu_copy_button">Kopiuj</string>
    <!-- Bookmark overflow menu share button -->
    <string name="bookmark_menu_share_button">Udostępnij</string>
    <!-- Bookmark overflow menu open in new tab button -->
    <string name="bookmark_menu_open_in_new_tab_button">Otwórz w nowej karcie</string>
    <!-- Bookmark overflow menu open in private tab button -->
    <string name="bookmark_menu_open_in_private_tab_button">Otwórz w prywatnej karcie</string>
    <!-- Bookmark overflow menu delete button -->
    <string name="bookmark_menu_delete_button">Usuń</string>
    <!--Bookmark overflow menu save button -->
    <string name="bookmark_menu_save_button">Zachowaj</string>
    <!-- Bookmark multi select title in app bar
     The first parameter is the number of bookmarks selected -->
    <string name="bookmarks_multi_select_title">Zaznaczone: %1$d</string>
    <!-- Bookmark editing screen title -->
    <string name="edit_bookmark_fragment_title">Edytuj zakładkę</string>
    <!-- Bookmark folder editing screen title -->
    <string name="edit_bookmark_folder_fragment_title">Edytuj folder</string>
    <!-- Bookmark sign in button message -->
    <string name="bookmark_sign_in_button">Zaloguj się, aby wyświetlić synchronizowane zakładki</string>
    <!-- Bookmark URL editing field label -->
    <string name="bookmark_url_label">Adres</string>
    <!-- Bookmark FOLDER editing field label -->
    <string name="bookmark_folder_label">Folder</string>
    <!-- Bookmark NAME editing field label -->
    <string name="bookmark_name_label">Nazwa</string>
    <!-- Bookmark add folder screen title -->
    <string name="bookmark_add_folder_fragment_label">Dodaj folder</string>
    <!-- Bookmark select folder screen title -->
    <string name="bookmark_select_folder_fragment_label">Wybierz folder</string>
    <!-- Bookmark editing error missing title -->
    <string name="bookmark_empty_title_error">Musi mieć nazwę</string>
    <!-- Bookmark editing error missing or improper URL -->
    <string name="bookmark_invalid_url_error">Nieprawidłowy adres</string>
    <!-- Bookmark screen message for empty bookmarks folder -->
    <string name="bookmarks_empty_message">Nie ma jeszcze zakładek</string>
    <!-- Bookmark snackbar message on deletion
     The first parameter is the host part of the URL of the bookmark deleted, if any -->
    <string name="bookmark_deletion_snackbar_message">Usunięto zakładkę „%1$s”</string>
    <!-- Bookmark snackbar message on deleting multiple bookmarks not including folders-->
    <string name="bookmark_deletion_multiple_snackbar_message_2">Usunięto zakładki</string>
    <!-- Bookmark snackbar message on deleting multiple bookmarks including folders-->
    <string name="bookmark_deletion_multiple_snackbar_message_3">Usuwanie zaznaczonych folderów</string>
    <!-- Bookmark undo button for deletion snackbar action -->
    <string name="bookmark_undo_deletion">Cofnij</string>

    <!-- Site Permissions -->
    <!-- Site permissions preferences header -->
    <string name="permissions_header">Uprawnienia</string>
    <!-- Button label that take the user to the Android App setting -->
    <string name="phone_feature_go_to_settings">Przejdź do ustawień</string>
    <!-- Content description (not visible, for screen readers etc.): Quick settings sheet
        to give users access to site specific information / settings. For example:
        Secure settings status and a button to modify site permissions -->
    <string name="quick_settings_sheet">Ustawienia podręczne</string>
    <!-- Label that indicates that this option it the recommended one -->
    <string name="phone_feature_recommended">Zalecane</string>
    <!-- button that allows editing site permissions settings -->
    <string name="quick_settings_sheet_manage_site_permissions">Zarządzaj uprawnieniami witryny</string>
    <!-- Button label for clearing all the information of site permissions-->
    <string name="clear_permissions">Przywróć domyślne uprawnienia</string>
    <!-- Button label for clearing a site permission-->
    <string name="clear_permission">Przywróć domyślne uprawnienie</string>
    <!-- Button label for clearing all the information on all sites-->
    <string name="clear_permissions_on_all_sites">Przywróć domyślne uprawnienia na wszystkich witrynach</string>
    <!-- Preference for altering video and audio autoplay for all websites -->
    <string name="preference_browser_feature_autoplay">Automatyczne odtwarzanie</string>
    <!-- Preference for altering the camera access for all websites -->
    <string name="preference_phone_feature_camera">Aparat</string>
    <!-- Preference for altering the microphone access for all websites -->
    <string name="preference_phone_feature_microphone">Mikrofon</string>
    <!-- Preference for altering the location access for all websites -->
    <string name="preference_phone_feature_location">Położenie</string>
    <!-- Preference for altering the notification access for all websites -->
    <string name="preference_phone_feature_notification">Powiadomienia</string>
    <!-- Preference for altering the persistent storage access for all websites -->
    <string name="preference_phone_feature_persistent_storage">Przechowywanie danych na urządzeniu</string>
    <!-- Preference for altering the EME access for all websites -->
    <string name="preference_phone_feature_media_key_system_access">Treści chronione przez DRM</string>
    <!-- Label that indicates that a permission must be asked always -->
    <string name="preference_option_phone_feature_ask_to_allow">Pytanie o zezwolenie</string>
    <!-- Label that indicates that a permission must be blocked -->
    <string name="preference_option_phone_feature_blocked">Zablokowane</string>
    <!-- Label that indicates that a permission must be allowed -->
    <string name="preference_option_phone_feature_allowed">Dozwolone</string>
    <!--Label that indicates a permission is by the Android OS-->
    <string name="phone_feature_blocked_by_android">Zablokowane przez Androida</string>
    <!-- Preference for showing a list of websites that the default configurations won't apply to them -->
    <string name="preference_exceptions">Wyjątki</string>
    <!-- Summary of tracking protection preference if tracking protection is set to on -->
    <string name="tracking_protection_on">Włączona</string>
    <!-- Summary of tracking protection preference if tracking protection is set to off -->
    <string name="tracking_protection_off">Wyłączona</string>

    <!-- Label for global setting that indicates that all video and audio autoplay is allowed -->
    <string name="preference_option_autoplay_allowed2">Zezwalaj na dźwięk i wideo</string>
    <!-- Label for site specific setting that indicates that all video and audio autoplay is allowed -->
    <string name="quick_setting_option_autoplay_allowed">Zezwalaj na dźwięk i wideo</string>
    <!-- Label that indicates that video and audio autoplay is only allowed over Wi-Fi -->
    <string name="preference_option_autoplay_allowed_wifi_only2">Blokuj dźwięk i wideo tylko w sieciach komórkowych</string>
    <!-- Subtext that explains 'autoplay on Wi-Fi only' option -->
    <string name="preference_option_autoplay_allowed_wifi_subtext">Dźwięk i wideo będą odtwarzane w sieciach Wi-Fi</string>
    <!-- Label for global setting that indicates that video autoplay is allowed, but audio autoplay is blocked -->
    <string name="preference_option_autoplay_block_audio2">Blokuj tylko dźwięk</string>
    <!-- Label for site specific setting that indicates that video autoplay is allowed, but audio autoplay is blocked -->
    <string name="quick_setting_option_autoplay_block_audio">Blokuj tylko dźwięk</string>
    <!-- Label for global setting that indicates that all video and audio autoplay is blocked -->
    <string name="preference_option_autoplay_blocked3">Blokuj dźwięk i wideo</string>
    <!-- Label for site specific setting that indicates that all video and audio autoplay is blocked -->
    <string name="quick_setting_option_autoplay_blocked">Blokuj dźwięk i wideo</string>
    <!-- Summary of delete browsing data on quit preference if it is set to on -->
    <string name="delete_browsing_data_quit_on">Włączone</string>
    <!-- Summary of delete browsing data on quit preference if it is set to off -->
    <string name="delete_browsing_data_quit_off">Wyłączone</string>

    <!-- Collections -->
    <!-- Collections header on home fragment -->
    <string name="collections_header">Kolekcje</string>
    <!-- Content description (not visible, for screen readers etc.): Opens the collection menu when pressed -->
    <string name="collection_menu_button_content_description">Menu kolekcji</string>
    <!-- Label to describe what collections are to a new user without any collections -->
    <string name="no_collections_description2">Zbierz rzeczy, które są dla Ciebie ważne.\nPołącz ze sobą podobne wyszukiwania, witryny i karty, aby szybciej do nich wracać.</string>
    <!-- Title for the "select tabs" step of the collection creator -->
    <string name="create_collection_select_tabs">Wybierz karty</string>
    <!-- Title for the "select collection" step of the collection creator -->
    <string name="create_collection_select_collection">Wybierz kolekcję</string>
    <!-- Title for the "name collection" step of the collection creator -->
    <string name="create_collection_name_collection">Nazwa kolekcji</string>
    <!-- Button to add new collection for the "select collection" step of the collection creator -->
    <string name="create_collection_add_new_collection">Nowa kolekcja</string>
    <!-- Button to select all tabs in the "select tabs" step of the collection creator -->
    <string name="create_collection_select_all">Zaznacz wszystkie</string>
    <!-- Button to deselect all tabs in the "select tabs" step of the collection creator -->
    <string name="create_collection_deselect_all">Odznacz wszystkie</string>
    <!-- Text to prompt users to select the tabs to save in the "select tabs" step of the collection creator -->
    <string name="create_collection_save_to_collection_empty">Wybierz karty do zachowania</string>
    <!-- Text to show users how many tabs they have selected in the "select tabs" step of the collection creator.
     %d is a placeholder for the number of tabs selected. -->
    <string name="create_collection_save_to_collection_tabs_selected">Wybrane karty: %d</string>
    <!-- Text to show users they have one tab selected in the "select tabs" step of the collection creator.
    %d is a placeholder for the number of tabs selected. -->
    <string name="create_collection_save_to_collection_tab_selected">Wybrane karty: %d</string>
    <!-- Text shown in snackbar when multiple tabs have been saved in a collection -->
    <string name="create_collection_tabs_saved">Zachowano karty</string>
    <!-- Text shown in snackbar when one or multiple tabs have been saved in a new collection -->
    <string name="create_collection_tabs_saved_new_collection">Zachowano kolekcję</string>
    <!-- Text shown in snackbar when one tab has been saved in a collection -->
    <string name="create_collection_tab_saved">Zachowano kartę</string>
    <!-- Content description (not visible, for screen readers etc.): button to close the collection creator -->
    <string name="create_collection_close">Zamknij</string>
    <!-- Button to save currently selected tabs in the "select tabs" step of the collection creator-->
    <string name="create_collection_save">Zachowaj</string>

    <!-- Snackbar action to view the collection the user just created or updated -->
    <string name="create_collection_view">Wyświetl</string>

    <!-- Default name for a new collection in "name new collection" step of the collection creator. %d is a placeholder for the number of collections-->
    <string name="create_collection_default_name">Kolekcja %d</string>

    <!-- Share -->
    <!-- Share screen header -->
    <string name="share_header">Wyślij i udostępnij</string>
    <!-- Share screen header -->
    <string name="share_header_2">Udostępnij</string>
    <!-- Content description (not visible, for screen readers etc.):
        "Share" button. Opens the share menu when pressed. -->
    <string name="share_button_content_description">Udostępnij</string>
    <!-- Sub-header in the dialog to share a link to another app -->
    <string name="share_link_subheader">Udostępnij odnośnik</string>
    <!-- Sub-header in the dialog to share a link to another sync device -->
    <string name="share_device_subheader">Wyślij na urządzenie</string>
    <!-- Sub-header in the dialog to share a link to an app from the full list -->
    <string name="share_link_all_apps_subheader">Wszystkie działania</string>
    <!-- Sub-header in the dialog to share a link to an app from the most-recent sorted list -->
    <string name="share_link_recent_apps_subheader">Ostatnio używane</string>
    <!-- An option from the three dot menu to into sync -->
    <string name="sync_menu_sign_in">Zaloguj się do synchronizacji</string>
    <!-- An option from the share dialog to sign into sync -->
    <string name="sync_sign_in">Zaloguj się do synchronizacji</string>
    <!-- An option from the share dialog to send link to all other sync devices -->
    <string name="sync_send_to_all">Wyślij na wszystkie urządzenia</string>
    <!-- An option from the share dialog to reconnect to sync -->
    <string name="sync_reconnect">Ponownie połącz z synchronizacją</string>
    <!-- Text displayed when sync is offline and cannot be accessed -->
    <string name="sync_offline">Rozłączono</string>
    <!-- An option to connect additional devices -->
    <string name="sync_connect_device">Połącz inne urządzenie</string>
    <!-- The dialog text shown when additional devices are not available -->
    <string name="sync_connect_device_dialog">Aby wysłać kartę, zaloguj się w Firefoksie na co najmniej jednym innym urządzeniu.</string>
    <!-- Confirmation dialog button -->
    <string name="sync_confirmation_button">OK</string>

    <!-- Share error message -->
    <string name="share_error_snackbar">Nie można udostępnić tej aplikacji</string>

    <!-- Add new device screen title -->
    <string name="sync_add_new_device_title">Wyślij na urządzenie</string>
    <!-- Text for the warning message on the Add new device screen -->
    <string name="sync_add_new_device_message">Brak połączonych urządzeń</string>
    <!-- Text for the button to learn about sending tabs -->
    <string name="sync_add_new_device_learn_button">Więcej o przesyłaniu kart…</string>
    <!-- Text for the button to connect another device -->
    <string name="sync_add_new_device_connect_button">Połącz inne urządzenie…</string>

    <!-- Notifications -->
    <!-- The user visible name of the "notification channel" (Android 8+ feature) for the ongoing notification shown while a browsing session is active. -->
    <string name="notification_pbm_channel_name">Sesja trybu prywatnego</string>
    <!-- Text shown in the notification that pops up to remind the user that a private browsing session is active. -->
    <string name="notification_pbm_delete_text">Usuń prywatne karty</string>
    <!-- Text shown in the notification that pops up to remind the user that a private browsing session is active. -->
    <string name="notification_pbm_delete_text_2">Zamknij prywatne karty</string>
    <!-- Notification action to open Fenix and resume the current browsing session. -->
    <string name="notification_pbm_action_open">Otwórz</string>
    <!-- Notification action to delete all current private browsing sessions AND switch to Fenix (bring it to the foreground) -->
    <string name="notification_pbm_action_delete_and_open">Usuń i otwórz</string>
    <!-- Name of the "Powered by Fenix" notification channel. Displayed in the "App notifications" system settings for the app -->
    <string name="notification_powered_by_channel_name">Funkcja przeglądarki</string>
    <!-- Text shown in snackbar when user deletes a collection -->
    <string name="snackbar_collection_deleted">Usunięto kolekcję</string>
    <!-- Text shown in snackbar when user renames a collection -->
    <string name="snackbar_collection_renamed">Zmieniono nazwę kolekcji</string>
    <!-- Text shown in snackbar when user deletes a tab -->
    <string name="snackbar_tab_deleted">Usunięto kartę</string>
    <!-- Text shown in snackbar when user deletes all tabs -->
    <string name="snackbar_tabs_deleted">Usunięto karty</string>
    <!-- Text shown in snackbar when user closes a tab -->
    <string name="snackbar_tab_closed">Zamknięto kartę</string>
    <!-- Text shown in snackbar when user closes all tabs -->
    <string name="snackbar_tabs_closed">Zamknięto karty</string>
    <!-- Text shown in snackbar when user closes tabs -->
    <string name="snackbar_message_tabs_closed">Zamknięto karty</string>
    <!-- Text shown in snackbar when user bookmarks a list of tabs -->
    <string name="snackbar_message_bookmarks_saved">Dodano zakładki</string>
    <!-- Text shown in snackbar action for viewing bookmarks -->
    <string name="snackbar_message_bookmarks_view">Wyświetl</string>
    <!-- Text shown in snackbar when user adds a site to top sites -->
    <string name="snackbar_added_to_top_sites">Dodano do popularnych stron</string>
    <!-- Text shown in snackbar when user closes a private tab -->
    <string name="snackbar_private_tab_closed">Zamknięto prywatną kartę</string>
    <!-- Text shown in snackbar when user closes all private tabs -->
    <string name="snackbar_private_tabs_closed">Zamknięto prywatne karty</string>
    <!-- Text shown in snackbar when user deletes all private tabs -->
    <string name="snackbar_private_tabs_deleted">Usunięto prywatne karty</string>
    <!-- Text shown in snackbar to undo deleting a tab, top site or collection -->
    <string name="snackbar_deleted_undo">Cofnij</string>
    <!-- Text shown in snackbar when user removes a top site -->
    <string name="snackbar_top_site_removed">Usunięto witrynę</string>
    <!-- Text for action to undo deleting a tab or collection shown in a11y dialog -->
    <string name="a11y_dialog_deleted_undo">Cofnij</string>
    <!-- Text for action to confirm deleting a tab or collection shown in a11y dialog -->
    <string name="a11y_dialog_deleted_confirm">Potwierdź</string>
    <!-- QR code scanner prompt which appears after scanning a code, but before navigating to it
        First parameter is the name of the app, second parameter is the URL or text scanned-->
    <string name="qr_scanner_confirmation_dialog_message">Zezwól aplikacji %1$s otworzyć %2$s</string>
    <!-- QR code scanner prompt dialog positive option to allow navigation to scanned link -->
    <string name="qr_scanner_dialog_positive">Zezwól</string>
    <!-- QR code scanner prompt dialog positive option to deny navigation to scanned link -->
    <string name="qr_scanner_dialog_negative">Odmów</string>
    <!-- Tab collection deletion prompt dialog message. Placeholder will be replaced with the collection name -->
    <string name="tab_collection_dialog_message">Czy na pewno usunąć „%1$s”?</string>
    <!-- Collection and tab deletion prompt dialog message. This will show when the last tab from a collection is deleted -->
    <string name="delete_tab_and_collection_dialog_message">Usunięcie tej karty spowoduje usunięcie całej kolekcji. W każdej chwili można utworzyć nowe kolekcje.</string>
    <!-- Collection and tab deletion prompt dialog title. Placeholder will be replaced with the collection name. This will show when the last tab from a collection is deleted -->
    <string name="delete_tab_and_collection_dialog_title">Czy usunąć „%1$s”?</string>
    <!-- Tab collection deletion prompt dialog option to delete the collection -->
    <string name="tab_collection_dialog_positive">Usuń</string>
    <!-- Tab collection deletion prompt dialog option to cancel deleting the collection -->
    <string name="tab_collection_dialog_negative">Anuluj</string>
    <!-- Text displayed in a notification when the user enters full screen mode -->
    <string name="full_screen_notification">Włączono tryb pełnoekranowy</string>
    <!-- Message for copying the URL via long press on the toolbar -->
    <string name="url_copied">Skopiowano adres</string>

    <!-- Sample text for accessibility font size -->
    <string name="accessibility_text_size_sample_text_1">To przykładowy tekst. Pokazuje, jak tekst będzie wyglądał po zwiększeniu lub zmniejszeniu rozmiaru za pomocą tego ustawienia.</string>
    <!-- Summary for Accessibility Text Size Scaling Preference -->
    <string name="preference_accessibility_text_size_summary">Powiększ lub pomniejsz tekst na stronach.</string>
    <!-- Title for Accessibility Text Size Scaling Preference -->
    <string name="preference_accessibility_font_size_title">Rozmiar czcionki</string>

    <!-- Title for Accessibility Text Automatic Size Scaling Preference -->
    <string name="preference_accessibility_auto_size_2">Automatyczny rozmiar czcionki</string>
    <!-- Summary for Accessibility Text Automatic Size Scaling Preference -->
    <string name="preference_accessibility_auto_size_summary">Czcionka będzie miała rozmiar według ustawień Androida. Wyłączenie umożliwi zarządzanie rozmiarem w tym miejscu.</string>

    <!-- Title for the Delete browsing data preference -->
    <string name="preferences_delete_browsing_data">Usuń dane przeglądania</string>
    <!-- Title for the tabs item in Delete browsing data -->
    <string name="preferences_delete_browsing_data_tabs_title_2">Otwarte karty</string>
    <!-- Subtitle for the tabs item in Delete browsing data, parameter will be replaced with the number of open tabs -->
    <string name="preferences_delete_browsing_data_tabs_subtitle">Karty: %d</string>
    <!-- Title for the data and history items in Delete browsing data -->
    <string name="preferences_delete_browsing_data_browsing_data_title">Historia przeglądania i dane stron</string>
    <!-- Subtitle for the data and history items in delete browsing data, parameter will be replaced with the
        number of history items the user has -->
    <string name="preferences_delete_browsing_data_browsing_data_subtitle">Adresy: %d</string>
    <!-- Title for history items in Delete browsing data -->
    <string name="preferences_delete_browsing_data_browsing_history_title">Historia</string>
    <!-- Subtitle for the history items in delete browsing data, parameter will be replaced with the
        number of history pages the user has -->
    <string name="preferences_delete_browsing_data_browsing_history_subtitle">Strony: %d</string>
    <!-- Title for the cookies item in Delete browsing data -->
    <string name="preferences_delete_browsing_data_cookies">Ciasteczka</string>
    <!-- Subtitle for the cookies item in Delete browsing data -->
    <string name="preferences_delete_browsing_data_cookies_subtitle">Spowoduje wylogowanie z większości stron</string>
    <!-- Title for the cached images and files item in Delete browsing data -->
    <string name="preferences_delete_browsing_data_cached_files">Obrazy i pliki w pamięci podręcznej</string>
    <!-- Subtitle for the cached images and files item in Delete browsing data -->
    <string name="preferences_delete_browsing_data_cached_files_subtitle">Zwalnia miejsce na urządzeniu</string>
    <!-- Title for the site permissions item in Delete browsing data -->
    <string name="preferences_delete_browsing_data_site_permissions">Uprawnienia witryn</string>
    <!-- Title for the downloads item in Delete browsing data -->
    <string name="preferences_delete_browsing_data_downloads">Pobrane pliki</string>
    <!-- Text for the button to delete browsing data -->
    <string name="preferences_delete_browsing_data_button">Usuń dane przeglądania</string>

    <!-- Title for the Delete browsing data on quit preference -->
    <string name="preferences_delete_browsing_data_on_quit">Usuwanie danych przeglądania podczas wyłączania programu</string>
    <!-- Summary for the Delete browsing data on quit preference. "Quit" translation should match delete_browsing_data_on_quit_action translation. -->
    <string name="preference_summary_delete_browsing_data_on_quit">Automatycznie usuwa dane przeglądania po wybraniu „Zakończ” z głównego menu</string>
    <!-- Summary for the Delete browsing data on quit preference. "Quit" translation should match delete_browsing_data_on_quit_action translation. -->
    <string name="preference_summary_delete_browsing_data_on_quit_2">Automatycznie usuwa dane przeglądania po wybraniu „Zakończ” z głównego menu</string>
    <!-- Action item in menu for the Delete browsing data on quit feature -->
    <string name="delete_browsing_data_on_quit_action">Zakończ</string>

    <!-- Dialog message to the user asking to delete browsing data. -->
    <string name="delete_browsing_data_prompt_message">Spowoduje to usunięcie wszystkich danych przeglądania.</string>
    <!-- Dialog message to the user asking to delete browsing data. Parameter will be replaced by app name. -->
    <string name="delete_browsing_data_prompt_message_3">%s usunie wybrane dane przeglądania.</string>
    <!-- Text for the cancel button for the data deletion dialog -->
    <string name="delete_browsing_data_prompt_cancel">Anuluj</string>
    <!-- Text for the allow button for the data deletion dialog -->
    <string name="delete_browsing_data_prompt_allow">Usuń</string>
    <!-- Text for the snackbar confirmation that the data was deleted -->
    <string name="preferences_delete_browsing_data_snackbar">Usunięto dane przeglądania</string>

    <!-- Text for the snackbar to show the user that the deletion of browsing data is in progress -->
    <string name="deleting_browsing_data_in_progress">Usuwanie danych przeglądania…</string>

    <!-- Tips -->
    <!-- text for firefox preview moving tip header "Firefox Preview" and "Firefox Nightly" are intentionally hardcoded -->
    <string name="tip_firefox_preview_moved_header">Firefox Preview to teraz Firefox Nightly</string>

    <!-- text for firefox preview moving tip description -->
    <string name="tip_firefox_preview_moved_description">Firefox Nightly jest aktualizowany każdej nocy i ma eksperymentalne nowe funkcje.
        Może jednak być mniej stabilny. Pobierz nasze wydanie beta, aby korzystać ze stabilniejszej przeglądarki.</string>

    <!-- text for firefox preview moving tip button. "Firefox for Android Beta" is intentionally hardcoded -->
    <string name="tip_firefox_preview_moved_button_2">Pobierz Firefoksa Beta na Androida</string>

    <!-- text for firefox preview moving tip header. "Firefox Nightly" is intentionally hardcoded -->
    <string name="tip_firefox_preview_moved_header_preview_installed">Firefox Nightly się przeprowadził</string>
    <!-- text for firefox preview moving tip description -->
    <string name="tip_firefox_preview_moved_description_preview_installed">Ta aplikacja nie będzie już otrzymywała aktualizacji zabezpieczeń. Prosimy przestać jej używać i przejść na nowe wydanie Nightly.
        \n\nAby przenieść zakładki, dane logowania i historię do innej aplikacji, utwórz konto Firefoksa.</string>
    <!-- text for firefox preview moving tip button  -->
    <string name="tip_firefox_preview_moved_button_preview_installed">Przejdź na nowe wydanie Nightly</string>

    <!-- text for firefox preview moving tip header. "Firefox Nightly" is intentionally hardcoded -->
    <string name="tip_firefox_preview_moved_header_preview_not_installed">Firefox Nightly się przeprowadził</string>
    <!-- text for firefox preview moving tip description -->
    <string name="tip_firefox_preview_moved_description_preview_not_installed">Ta aplikacja nie będzie już otrzymywała aktualizacji zabezpieczeń. Prosimy przestać jej używać i pobrać nowe wydanie Nightly.
        \n\nAby przenieść zakładki, dane logowania i historię do innej aplikacji, utwórz konto Firefoksa.</string>
    <!-- text for firefox preview moving tip button  -->
    <string name="tip_firefox_preview_moved_button_preview_not_installed">Pobierz nowe wydanie Nightly</string>

    <!-- Onboarding -->
    <!-- Text for onboarding welcome message
    The first parameter is the name of the app (e.g. Firefox Preview) -->
    <string name="onboarding_header">Witamy w przeglądarce %s!</string>
    <!-- text for the Firefox Accounts section header -->
    <string name="onboarding_fxa_section_header">Masz już konto?</string>
    <!-- text for the "What's New" onboarding card header -->
    <string name="onboarding_whats_new_header1">Wypróbuj nowości</string>
    <!-- text for the "what's new" onboarding card description
    The first parameter is the short name of the app (e.g. Firefox) -->
    <string name="onboarding_whats_new_description">Masz pytania na temat nowego interfejsu przeglądarki %s? Chcesz wiedzieć, co się zmieniło?</string>
    <!-- text for underlined clickable link that is part of "what's new" onboarding card description that links to an FAQ -->
    <string name="onboarding_whats_new_description_linktext">Tutaj znajdziesz odpowiedzi</string>
    <!-- text for the Firefox account onboarding sign in card header. The word "Firefox" should not be translated -->
    <string name="onboarding_account_sign_in_header_1">Synchronizuj Firefoksa między urządzeniami</string>
    <!-- Text for the button to learn more about signing in to your Firefox account -->
    <string name="onboarding_manual_sign_in_description">Przenieś zakładki, historię i hasła do Firefoksa na tym urządzeniu.</string>
    <!-- text for the firefox account onboarding card header when we detect you're already signed in to
        another Firefox browser. (The word `Firefox` should not be translated)
        The first parameter is the email of the detected user's account -->
    <string name="onboarding_firefox_account_auto_signin_header_3">Zalogowano jako %s w innej przeglądarce Firefox na tym urządzeniu. Czy chcesz się zalogować na tym koncie?</string>
    <!-- text for the button to confirm automatic sign-in -->
    <string name="onboarding_firefox_account_auto_signin_confirm">Tak, zaloguj mnie</string>
    <!-- text for the automatic sign-in button while signing in is in process -->
    <string name="onboarding_firefox_account_signing_in">Logowanie…</string>
    <!-- text for the button to manually sign into Firefox account. -->
    <string name="onboarding_firefox_account_sign_in_1">Utwórz konto</string>
    <!-- text for the button to stay signed out when presented with an option to automatically sign-in. -->
    <string name="onboarding_firefox_account_stay_signed_out">Nie chcę się zalogować</string>
    <!-- text to display in the snackbar once account is signed-in -->
    <string name="onboarding_firefox_account_sync_is_on">Synchronizacja jest włączona</string>
    <!-- text to display in the snackbar if automatic sign-in fails. user may try again -->
    <string name="onboarding_firefox_account_automatic_signin_failed">Logowanie się nie powiodło</string>
    <!-- text for the tracking protection onboarding card header -->
    <string name="onboarding_tracking_protection_header_3">Zawsze włączona prywatność</string>
    <!-- text for the tracking protection card description. 'Firefox' intentionally hardcoded here -->
    <string name="onboarding_tracking_protection_description_3">Firefox automatycznie uniemożliwia firmom potajemne śledzenie Cię w Internecie.</string>
    <!-- text for tracking protection radio button option for standard level of blocking -->
    <string name="onboarding_tracking_protection_standard_button_2">Standardowa (domyślna)</string>
    <!-- text for standard blocking option button description -->
    <string name="onboarding_tracking_protection_standard_button_description_3">Równowaga między prywatnością a szybkością wczytywania stron. Strony działają bez problemów.</string>
    <!-- text for tracking protection radio button option for strict level of blocking -->
    <string name="onboarding_tracking_protection_strict_button">Ścisła (zalecana)</string>
    <!-- text for tracking protection radio button option for strict level of blocking -->
    <string name="onboarding_tracking_protection_strict_option">Ścisła</string>
    <!-- text for strict blocking option button description -->
    <string name="onboarding_tracking_protection_strict_button_description_3">Blokuje więcej elementów śledzących, dzięki czemu strony wczytują się szybciej, ale część ich funkcji może nie działać.</string>
    <!-- text for the toolbar position card header  -->
    <string name="onboarding_toolbar_placement_header_1">Wybierz położenie paska narzędzi</string>
    <!-- text for the toolbar position card description -->
    <string name="onboarding_toolbar_placement_description_1">Miej pasek narzędzi zawsze pod ręką. Zostaw go na dole lub przenieś na górę.</string>
    <!-- text for the private browsing onboarding card header -->
    <string name="onboarding_private_browsing_header">Przeglądaj prywatnie</string>
    <!-- text for the private browsing onboarding card description
    The first parameter is an icon that represents private browsing -->
    <string name="onboarding_private_browsing_description1">Otwórz prywatną kartę: stuknij ikonę %s.</string>
    <!-- text for the private browsing onboarding card description, explaining how to always using private browsing -->
    <string name="onboarding_private_browsing_always_description">Zawsze otwieraj prywatne karty: zmień ustawienia trybu prywatnego.</string>
    <!-- text for the private browsing onbording card button, that launches settings -->
    <string name="onboarding_private_browsing_button">Otwórz ustawienia</string>
    <!-- text for the privacy notice onboarding card header -->
    <string name="onboarding_privacy_notice_header">Twoja prywatność</string>
    <!-- text for the privacy notice onboarding card description
    The first parameter is the name of the app (e.g. Firefox Preview) Substitute %s for long browser name. -->
    <string name="onboarding_privacy_notice_description2">%s został zaprojektowany tak, aby dać Ci kontrolę nad tym, co udostępniasz w sieci i czym dzielisz się z nami.</string>
    <!-- Text for the button to read the privacy notice -->
    <string name="onboarding_privacy_notice_read_button">Poznaj nasze zasady ochrony prywatności</string>

    <!-- Content description (not visible, for screen readers etc.): Close onboarding screen -->
    <string name="onboarding_close">Zamknij</string>

    <!-- text for the button to finish onboarding -->
    <string name="onboarding_finish">Zacznij przeglądać Internet</string>

    <!-- Onboarding theme -->
    <!-- text for the theme picker onboarding card header -->
    <string name="onboarding_theme_picker_header">Wybierz motyw</string>
    <!-- text for the theme picker onboarding card description -->
    <string name="onboarding_theme_picker_description_2">Oszczędzaj baterię i swój wzrok dzięki trybowi ciemnemu.</string>
    <!-- Automatic theme setting (will follow device setting) -->
    <string name="onboarding_theme_automatic_title">Automatyczny</string>
    <!-- Summary of automatic theme setting (will follow device setting) -->
    <string name="onboarding_theme_automatic_summary">Dostosowuje się do ustawień urządzenia</string>
    <!-- Theme setting for dark mode -->
    <string name="onboarding_theme_dark_title">Ciemny motyw</string>
    <!-- Theme setting for light mode -->
    <string name="onboarding_theme_light_title">Jasny motyw</string>

    <!-- Text shown in snackbar when multiple tabs have been sent to device -->
    <string name="sync_sent_tabs_snackbar">Wysłano karty</string>
    <!-- Text shown in snackbar when one tab has been sent to device  -->
    <string name="sync_sent_tab_snackbar">Wysłano kartę</string>
    <!-- Text shown in snackbar when sharing tabs failed  -->
    <string name="sync_sent_tab_error_snackbar">Nie można wysłać</string>
    <!-- Text shown in snackbar for the "retry" action that the user has after sharing tabs failed -->
    <string name="sync_sent_tab_error_snackbar_action">Ponów</string>
    <!-- Title of QR Pairing Fragment -->
    <string name="sync_scan_code">Zeskanuj kod</string>
    <!-- Instructions on how to access pairing -->
    <string name="sign_in_instructions"><![CDATA[Otwórz Firefoksa na komputerze i wejdź na stronę <b>https://firefox.com/pair</b>]]></string>
    <!-- Text shown for sign in pairing when ready -->
    <string name="sign_in_ready_for_scan">Gotowy do skanowania</string>
    <!-- Text shown for settings option for sign with pairing -->
    <string name="sign_in_with_camera">Zaloguj się za pomocą aparatu</string>
    <!-- Text shown for settings option for sign with email -->
    <string name="sign_in_with_email">Użyj adresu e-mail</string>
    <!-- Text shown for settings option for create new account text.'Firefox' intentionally hardcoded here.-->
    <string name="sign_in_create_account_text"><![CDATA[Nie masz konta? <u>Utwórz je</u>, aby synchronizować Firefoksa między urządzeniami.]]></string>
    <!-- Text shown in confirmation dialog to sign out of account -->
    <string name="sign_out_confirmation_message">Firefox zatrzyma synchronizację z tym kontem, ale nie usunie danych przeglądania na tym urządzeniu.</string>
    <!-- Text shown in confirmation dialog to sign out of account. The first parameter is the name of the app (e.g. Firefox Preview) -->
    <string name="sign_out_confirmation_message_2">%s zatrzyma synchronizację z tym kontem, ale nie usunie danych przeglądania na tym urządzeniu.</string>
    <!-- Option to continue signing out of account shown in confirmation dialog to sign out of account -->
    <string name="sign_out_disconnect">Rozłącz</string>
    <!-- Option to cancel signing out shown in confirmation dialog to sign out of account -->
    <string name="sign_out_cancel">Anuluj</string>

    <!-- Error message snackbar shown after the user tried to select a default folder which cannot be altered -->
    <string name="bookmark_cannot_edit_root">Nie można edytować domyślnych folderów</string>

    <!-- Enhanced Tracking Protection -->
    <!-- Link displayed in enhanced tracking protection panel to access tracking protection settings -->
    <string name="etp_settings">Ustawienia ochrony</string>
    <!-- Preference title for enhanced tracking protection settings -->
    <string name="preference_enhanced_tracking_protection">Wzmocniona ochrona przed śledzeniem</string>
    <!-- Title for the description of enhanced tracking protection -->
    <string name="preference_enhanced_tracking_protection_explanation_title">Przeglądaj bez wścibskich oczu</string>
    <!-- Description of enhanced tracking protection. The first parameter is the name of the application (For example: Fenix) -->
    <string name="preference_enhanced_tracking_protection_explanation">Zachowaj prywatność swoich danych. %s chroni Cię przed wieloma najpopularniejszymi elementami śledzącymi, które monitorują, co robisz w Internecie.</string>
    <!-- Text displayed that links to website about enhanced tracking protection -->
    <string name="preference_enhanced_tracking_protection_explanation_learn_more">Więcej informacji</string>
    <!-- Preference for enhanced tracking protection for the standard protection settings -->
    <string name="preference_enhanced_tracking_protection_standard_default_1">Standardowa (domyślna)</string>
    <!-- Preference description for enhanced tracking protection for the standard protection settings -->
    <string name="preference_enhanced_tracking_protection_standard_description_4">Równowaga między prywatnością a szybkością wczytywania stron. Strony działają bez problemów.</string>
    <!--  Accessibility text for the Standard protection information icon  -->
    <string name="preference_enhanced_tracking_protection_standard_info_button">Co jest blokowane przez standardową ochronę przed śledzeniem</string>
    <!-- Preference for enhanced tracking protection for the strict protection settings -->
    <string name="preference_enhanced_tracking_protection_strict">Ścisła</string>
    <!-- Preference description for enhanced tracking protection for the strict protection settings -->
    <string name="preference_enhanced_tracking_protection_strict_description_3">Blokuje więcej elementów śledzących, dzięki czemu strony wczytują się szybciej, ale część ich funkcji może nie działać.</string>
    <!--  Accessibility text for the Strict protection information icon  -->
    <string name="preference_enhanced_tracking_protection_strict_info_button">Co jest blokowane przez ścisłą ochronę przed śledzeniem</string>
    <!-- Preference for enhanced tracking protection for the custom protection settings -->
    <string name="preference_enhanced_tracking_protection_custom">Własna</string>
    <!-- Preference description for enhanced tracking protection for the strict protection settings -->
    <string name="preference_enhanced_tracking_protection_custom_description_2">Wybierz, które elementy śledzące i skrypty blokować.</string>
    <!--  Accessibility text for the Strict protection information icon  -->
    <string name="preference_enhanced_tracking_protection_custom_info_button">Co jest blokowane przez własną ochronę przed śledzeniem</string>
    <!-- Header for categories that are being blocked by current Enhanced Tracking Protection settings -->
    <!-- Preference for enhanced tracking protection for the custom protection settings for cookies-->
    <string name="preference_enhanced_tracking_protection_custom_cookies">Ciasteczka</string>
    <!-- Option for enhanced tracking protection for the custom protection settings for cookies-->
    <string name="preference_enhanced_tracking_protection_custom_cookies_1">Śledzące między witrynami i serwisów społecznościowych</string>
    <!-- Option for enhanced tracking protection for the custom protection settings for cookies-->
    <string name="preference_enhanced_tracking_protection_custom_cookies_2">Ciasteczka z nieodwiedzonych witryn</string>
    <!-- Option for enhanced tracking protection for the custom protection settings for cookies-->
    <string name="preference_enhanced_tracking_protection_custom_cookies_3">Wszystkie ciasteczka zewnętrznych witryn (może powodować niepoprawne działanie stron)</string>
    <!-- Option for enhanced tracking protection for the custom protection settings for cookies-->
    <string name="preference_enhanced_tracking_protection_custom_cookies_4">Wszystkie ciasteczka (spowoduje niepoprawne działanie stron)</string>
    <!-- Preference for enhanced tracking protection for the custom protection settings for tracking content -->
    <string name="preference_enhanced_tracking_protection_custom_tracking_content">Treści z elementami śledzącymi</string>
    <!-- Option for enhanced tracking protection for the custom protection settings for tracking content-->
    <string name="preference_enhanced_tracking_protection_custom_tracking_content_1">We wszystkich kartach</string>
    <!-- Option for enhanced tracking protection for the custom protection settings for tracking content-->
    <string name="preference_enhanced_tracking_protection_custom_tracking_content_2">Tylko w prywatnych kartach</string>
    <!-- Option for enhanced tracking protection for the custom protection settings for tracking content-->
    <string name="preference_enhanced_tracking_protection_custom_tracking_content_3">Tylko w niestandardowych kartach</string>
    <!-- Preference for enhanced tracking protection for the custom protection settings -->
    <string name="preference_enhanced_tracking_protection_custom_cryptominers">Elementy używające urządzenia użytkownika do generowania kryptowalut</string>
    <!-- Preference for enhanced tracking protection for the custom protection settings -->
    <string name="preference_enhanced_tracking_protection_custom_fingerprinters">Elementy śledzące przez zbieranie informacji o konfiguracji</string>
    <string name="enhanced_tracking_protection_blocked">Blokowane</string>
    <!-- Header for categories that are being not being blocked by current Enhanced Tracking Protection settings -->
    <string name="enhanced_tracking_protection_allowed">Dopuszczone</string>
    <!-- Category of trackers (social media trackers) that can be blocked by Enhanced Tracking Protection -->
    <string name="etp_social_media_trackers_title">Elementy śledzące serwisów społecznościowych</string>
    <!-- Description of social media trackers that can be blocked by Enhanced Tracking Protection -->
    <string name="etp_social_media_trackers_description">Ogranicza możliwość śledzenia Twoich działań w Internecie przez serwisy społecznościowe.</string>
    <!-- Category of trackers (cross-site tracking cookies) that can be blocked by Enhanced Tracking Protection -->
    <string name="etp_cookies_title">Ciasteczka śledzące między witrynami</string>
    <!-- Description of cross-site tracking cookies that can be blocked by Enhanced Tracking Protection -->
    <string name="etp_cookies_description">Blokuje ciasteczka używane przez sieci reklamowe i firmy analityczne do zbierania informacji o Twoich działaniach na wielu witrynach.</string>
    <!-- Category of trackers (cryptominers) that can be blocked by Enhanced Tracking Protection -->
    <string name="etp_cryptominers_title">Elementy używające urządzenia użytkownika do generowania kryptowalut</string>
    <!-- Description of cryptominers that can be blocked by Enhanced Tracking Protection -->
    <string name="etp_cryptominers_description">Uniemożliwia złośliwym skryptom używania Twojego urządzenia do generowania cyfrowych walut.</string>
    <!-- Category of trackers (fingerprinters) that can be blocked by Enhanced Tracking Protection -->
    <string name="etp_fingerprinters_title">Elementy śledzące przez zbieranie informacji o konfiguracji</string>
    <!-- Description of fingerprinters that can be blocked by Enhanced Tracking Protection -->
    <string name="etp_fingerprinters_description">Zatrzymuje zbieranie jednoznacznie identyfikowalnych danych o Twoim urządzeniu, które mogą być wykorzystywane do śledzenia.</string>
    <!-- Category of trackers (tracking content) that can be blocked by Enhanced Tracking Protection -->
    <string name="etp_tracking_content_title">Treści z elementami śledzącymi</string>
    <!-- Description of tracking content that can be blocked by Enhanced Tracking Protection -->
    <string name="etp_tracking_content_description">Zatrzymuje wczytywanie zewnętrznych reklam, filmów i innych treści zawierających elementy śledzące. Może powodować niepoprawne działanie niektórych stron.</string>
    <!-- Enhanced Tracking Protection Onboarding Message shown in a dialog above the toolbar. The first parameter is the name of the application (For example: Fenix) -->
    <string name="etp_onboarding_cfr_message">Kiedy tarcza jest fioletowa, %s blokuje elementy śledzące na stronie. Stuknij ją, aby wyświetlić więcej informacji.</string>
    <!-- Enhanced Tracking Protection message that protection is currently on for this site -->
    <string name="etp_panel_on">Ochrona jest włączona na tej witrynie</string>
    <!-- Enhanced Tracking Protection message that protection is currently off for this site -->
    <string name="etp_panel_off">Ochrona jest wyłączona na tej witrynie</string>
    <!-- Header for exceptions list for which sites enhanced tracking protection is always off -->
    <string name="enhanced_tracking_protection_exceptions">Wzmocniona ochrona przed śledzeniem jest wyłączona na tych witrynach</string>
    <!-- Content description (not visible, for screen readers etc.): Navigate
    back from ETP details (Ex: Tracking content) -->
    <string name="etp_back_button_content_description">Przejdź wstecz</string>
    <!-- About page Your rights link text -->
    <string name="about_your_rights">O prawach użytkownika</string>
    <!-- About page link text to open open source licenses screen -->
    <string name="about_open_source_licenses">Używane przez nas biblioteki open source</string>
    <!-- About page link text to open what's new link -->
    <string name="about_whats_new">Co nowego w przeglądarce %s</string>
    <!-- Open source licenses page title
    The first parameter is the app name -->
    <string name="open_source_licenses_title">%s | Biblioteki open source</string>

    <!-- Category of trackers (redirect trackers) that can be blocked by Enhanced Tracking Protection -->
    <string name="etp_redirect_trackers_title">Elementy śledzące przez przekierowania</string>
    <!-- Description of redirect tracker cookies that can be blocked by Enhanced Tracking Protection -->
    <string name="etp_redirect_trackers_description">Czyści ciasteczka ustawione przez przekierowania do znanych witryn śledzących użytkowników.</string>

    <!-- About page link text to open support link -->
    <string name="about_support">Pomoc</string>
    <!-- About page link text to list of past crashes (like about:crashes on desktop) -->
    <string name="about_crashes">Awarie</string>
    <!-- About page link text to open privacy notice link -->
    <string name="about_privacy_notice">Zasady ochrony prywatności</string>
    <!-- About page link text to open know your rights link -->
    <string name="about_know_your_rights">Poznaj swoje prawa</string>
    <!-- About page link text to open licensing information link -->
    <string name="about_licensing_information">Informacje licencyjne</string>
    <!-- About page link text to open a screen with libraries that are used -->
    <string name="about_other_open_source_libraries">Używane przez nas biblioteki</string>

    <!-- Toast shown to the user when they are activating the secret dev menu
        The first parameter is number of long clicks left to enable the menu -->
    <string name="about_debug_menu_toast_progress">Pozostałe kliknięcia do włączenia menu debugowania: %1$d</string>
    <string name="about_debug_menu_toast_done">Włączono menu debugowania</string>

    <!-- Content description of the tab counter toolbar button when one tab is open -->
    <string name="tab_counter_content_description_one_tab">Karty: 1</string>
    <!-- Content description of the tab counter toolbar button when multiple tabs are open. First parameter will be replaced with the number of tabs (always more than one) -->
    <string name="tab_counter_content_description_multi_tab">Karty: %d</string>

    <!-- Browser long press popup menu -->
    <!-- Copy the current url -->
    <string name="browser_toolbar_long_press_popup_copy">Kopiuj</string>
    <!-- Paste & go the text in the clipboard. '&amp;' is replaced with the ampersand symbol: & -->
    <string name="browser_toolbar_long_press_popup_paste_and_go">Wklej i przejdź</string>
    <!-- Paste the text in the clipboard -->
    <string name="browser_toolbar_long_press_popup_paste">Wklej</string>
  
    <!-- Snackbar message shown after an URL has been copied to clipboard. -->
    <string name="browser_toolbar_url_copied_to_clipboard_snackbar">Skopiowano adres do schowka</string>
  
    <!-- Title text for the Add To Homescreen dialog -->
    <string name="add_to_homescreen_title">Dodaj do ekranu głównego</string>
    <!-- Cancel button text for the Add to Homescreen dialog -->
    <string name="add_to_homescreen_cancel">Anuluj</string>
    <!-- Add button text for the Add to Homescreen dialog -->
    <string name="add_to_homescreen_add">Dodaj</string>
    <!-- Continue to website button text for the first-time Add to Homescreen dialog -->
    <string name="add_to_homescreen_continue">Wróć do strony</string>
    <!-- Placeholder text for the TextView in the Add to Homescreen dialog -->
    <string name="add_to_homescreen_text_placeholder">Nazwa skrótu</string>

    <!-- Describes the add to homescreen functionality -->
    <string name="add_to_homescreen_description_2">Można łatwo dodać tę stronę do ekranu głównego urządzenia, aby mieć do niej bezpośredni dostęp i używać jej jak aplikację.</string>

    <!-- Preference for managing the settings for logins and passwords in Fenix -->
    <string name="preferences_passwords_logins_and_passwords">Dane logowania i hasła</string>
    <!-- Preference for managing the saving of logins and passwords in Fenix -->
    <string name="preferences_passwords_save_logins">Zachowywanie danych logowania i haseł</string>
    <!-- Preference option for asking to save passwords in Fenix -->
    <string name="preferences_passwords_save_logins_ask_to_save">Pytanie o zachowanie</string>
    <!-- Preference option for never saving passwords in Fenix -->
    <string name="preferences_passwords_save_logins_never_save">Wyłączenie zachowywania</string>
    <!-- Preference for autofilling saved logins in Fenix -->
    <string name="preferences_passwords_autofill">Automatyczne wypełnianie</string>
    <!-- Preference for syncing saved logins in Fenix -->
    <string name="preferences_passwords_sync_logins">Synchronizowanie danych logowania</string>
    <!-- Preference for syncing saved logins in Fenix, when not signed in-->
    <string name="preferences_passwords_sync_logins_across_devices">Synchronizuj karty między urządzeniami</string>
    <!-- Syncing saved logins in Fenix needs reconnect to sync -->
    <string name="preferences_passwords_sync_logins_reconnect">Połącz ponownie</string>
    <!-- Syncing saved logins in Fenix needs login -->
    <string name="preferences_passwords_sync_logins_sign_in">Zaloguj się do synchronizacji</string>
    <!-- Preference to access list of saved logins -->
    <string name="preferences_passwords_saved_logins">Zachowane dane logowania</string>
    <!-- Description of empty list of saved passwords. Placeholder is replaced with app name.  -->
    <string name="preferences_passwords_saved_logins_description_empty_text">Zachowane lub synchronizowane z przeglądarką %s dane logowania będą wyświetlane w tym miejscu.</string>
    <!-- Preference to access list of saved logins -->
    <string name="preferences_passwords_saved_logins_description_empty_learn_more_link">Więcej informacji o synchronizacji.</string>
    <!-- Preference to access list of login exceptions that we never save logins for -->
    <string name="preferences_passwords_exceptions">Wyjątki</string>
    <!-- Empty description of list of login exceptions that we never save logins for -->
    <string name="preferences_passwords_exceptions_description_empty">Tutaj będą wyświetlane dane logowania i hasła, które nie będą zachowywane.</string>
    <!-- Description of list of login exceptions that we never save logins for -->
    <string name="preferences_passwords_exceptions_description">Dane logowania i hasła dla tych witryn nie będą zachowywane.</string>
    <!-- Text on button to remove all saved login exceptions -->
    <string name="preferences_passwords_exceptions_remove_all">Usuń wszystkie wyjątki</string>
    <!-- Hint for search box in logins list -->
    <string name="preferences_passwords_saved_logins_search">Szukaj danych logowania</string>
    <!-- Option to sort logins list A-Z, alphabetically -->
    <string name="preferences_passwords_saved_logins_alphabetically">Alfabetycznie</string>
    <!-- Option to sort logins list by most recently used -->
    <string name="preferences_passwords_saved_logins_recently_used">Ostatnio używane</string>
    <!-- The header for the site that a login is for -->
    <string name="preferences_passwords_saved_logins_site">Witryna</string>
    <!-- The header for the username for a login -->
    <string name="preferences_passwords_saved_logins_username">Nazwa użytkownika</string>
    <!-- The header for the password for a login -->
    <string name="preferences_passwords_saved_logins_password">Hasło</string>
    <!-- Message displayed in security prompt to reenter a secret pin to access saved logins -->
    <string name="preferences_passwords_saved_logins_enter_pin">Wprowadź kod PIN ponownie</string>
    <!-- Message displayed in security prompt to access saved logins -->
    <string name="preferences_passwords_saved_logins_enter_pin_description">Odblokuj, aby wyświetlić zachowane dane logowania</string>
    <!-- Message displayed when a connection is insecure and we detect the user is entering a password -->
    <string name="logins_insecure_connection_warning">Połączenie nie jest zabezpieczone. Wprowadzone dane logowania mogą zostać przechwycone.</string>
    <!-- Learn more link that will link to a page with more information displayed when a connection is insecure and we detect the user is entering a password -->
    <string name="logins_insecure_connection_warning_learn_more">Więcej informacji</string>
    <!-- Prompt message displayed when Fenix detects a user has entered a password and user decides if Fenix should save it. The first parameter is the name of the application (For example: Fenix)  -->
    <string name="logins_doorhanger_save">Czy %s ma zachować te dane logowania?</string>
    <!-- Positive confirmation that Fenix should save the new or updated login -->
    <string name="logins_doorhanger_save_confirmation">Zachowaj</string>
    <!-- Negative confirmation that Fenix should not save the new or updated login -->
    <string name="logins_doorhanger_save_dont_save">Nie zachowuj</string>
    <!-- Shown in snackbar to tell user that the password has been copied -->
    <string name="logins_password_copied">Skopiowano hasło do schowka</string>
    <!-- Shown in snackbar to tell user that the username has been copied -->
    <string name="logins_username_copied">Skopiowano nazwę użytkownika do schowka</string>
    <!-- Shown in snackbar to tell user that the site has been copied -->
    <string name="logins_site_copied">Skopiowano witrynę do schowka</string>
    <!-- Content Description (for screenreaders etc) read for the button to copy a password in logins-->
    <string name="saved_logins_copy_password">Kopiuj hasło</string>
    <!-- Content Description (for screenreaders etc) read for the button to clear a password while editing a login-->
    <string name="saved_logins_clear_password">Wyczyść pole hasła</string>
    <!-- Content Description (for screenreaders etc) read for the button to copy a username in logins -->
    <string name="saved_login_copy_username">Kopiuj nazwę użytkownika</string>
    <!-- Content Description (for screenreaders etc) read for the button to clear a username while editing a login -->
    <string name="saved_login_clear_username">Wyczyść pole nazwy użytkownika</string>
    <!-- Content Description (for screenreaders etc) read for the button to copy a site in logins -->
    <string name="saved_login_copy_site">Kopiuj witrynę</string>
    <!-- Content Description (for screenreaders etc) read for the button to open a site in logins -->
    <string name="saved_login_open_site">Otwórz witrynę w przeglądarce</string>
    <!-- Content Description (for screenreaders etc) read for the button to reveal a password in logins -->
    <string name="saved_login_reveal_password">Wyświetl hasło</string>
    <!-- Content Description (for screenreaders etc) read for the button to hide a password in logins -->
    <string name="saved_login_hide_password">Ukryj hasło</string>
    <!-- Message displayed in biometric prompt displayed for authentication before allowing users to view their logins -->
    <string name="logins_biometric_prompt_message">Odblokuj, aby wyświetlić zachowane dane logowania</string>
    <!-- Title of warning dialog if users have no device authentication set up -->
    <string name="logins_warning_dialog_title">Zabezpiecz dane logowania i hasła</string>
    <!-- Message of warning dialog if users have no device authentication set up -->
    <string name="logins_warning_dialog_message">Skonfiguruj wzór blokady, kod PIN lub hasło, aby ochronić zachowane dane logowania i hasła w przypadku, gdy ktoś inny uzyska dostęp do urządzenia.</string>
    <!-- Negative button to ignore warning dialog if users have no device authentication set up -->
    <string name="logins_warning_dialog_later">Później</string>
    <!-- Positive button to send users to set up a pin of warning dialog if users have no device authentication set up -->
    <string name="logins_warning_dialog_set_up_now">Skonfiguruj teraz</string>
    <!-- Title of PIN verification dialog to direct users to re-enter their device credentials to access their logins -->
    <string name="logins_biometric_prompt_message_pin">Odblokuj urządzenie</string>
    <!-- Title for Accessibility Force Enable Zoom Preference -->
    <string name="preference_accessibility_force_enable_zoom">Powiększanie na wszystkich stronach</string>
    <!-- Summary for Accessibility Force Enable Zoom Preference -->
    <string name="preference_accessibility_force_enable_zoom_summary">Umożliwia powiększanie gestem nawet na stronach, które go wyłączają.</string>

    <!-- Saved logins sorting strategy menu item -by name- (if selected, it will sort saved logins alphabetically) -->
    <string name="saved_logins_sort_strategy_alphabetically">Nazwa (A-Z)</string>
    <!-- Saved logins sorting strategy menu item -by last used- (if selected, it will sort saved logins by last used) -->
    <string name="saved_logins_sort_strategy_last_used">Ostatnie użycie</string>
    <!-- Content description (not visible, for screen readers etc.): Sort saved logins dropdown menu chevron icon -->
    <string name="saved_logins_menu_dropdown_chevron_icon_content_description">Menu sortowania danych logowania</string>

    <!-- Credit Cards Autofill -->
    <!-- Preference and title for managing the settings for credit cards -->
    <string name="preferences_credit_cards">Karty płatnicze</string>

    <!-- Preference for saving and autofilling credit cards -->
    <string name="preferences_credit_cards_save_and_autofill_cards">Zachowywanie i automatyczne wypełnianie kart</string>
    <!-- Preference summary for saving and autofilling credit card data -->
    <string name="preferences_credit_cards_save_and_autofill_cards_summary">Dane są zaszyfrowane</string>
    <!-- Preference option for syncing credit cards across devices. This is displayed when the user is not signed into sync -->
    <string name="preferences_credit_cards_sync_cards_across_devices">Synchronizuj karty między urządzeniami</string>
    <!-- Preference option for syncing credit cards across devices. This is displayed when the user is signed into sync -->
    <string name="preferences_credit_cards_sync_cards">Synchronizuj karty</string>
    <!-- Preference option for adding a credit card -->
    <string name="preferences_credit_cards_add_credit_card">Dodaj kartę płatniczą</string>

    <!-- Preference option for managing saved credit cards -->
    <string name="preferences_credit_cards_manage_saved_cards">Zarządzaj zachowanymi kartami</string>
    <!-- Title of the "Add card" screen -->
    <string name="credit_cards_add_card">Dodaj kartę</string>
    <!-- Title of the "Edit card" screen -->
    <string name="credit_cards_edit_card">Edytuj kartę</string>
    <!-- The header for the card number of a credit card -->
    <string name="credit_cards_card_number">Numer karty</string>
    <!-- The header for the expiration date of a credit card -->
    <string name="credit_cards_expiration_date">Data ważności</string>
    <!-- The label for the expiration date month of a credit card to be used by a11y services-->
    <string name="credit_cards_expiration_date_month">Miesiąc daty ważności</string>
    <!-- The label for the expiration date year of a credit card to be used by a11y services-->
    <string name="credit_cards_expiration_date_year">Rok daty ważności</string>
    <!-- The header for the name on the credit card -->
    <string name="credit_cards_name_on_card">Imię i nazwisko</string>
    <!-- The header for the nickname for a credit card -->
    <string name="credit_cards_card_nickname">Pseudonim karty</string>
    <!-- The text for the "Delete card" menu item for deleting a credit card -->
    <string name="credit_cards_menu_delete_card">Usuń kartę</string>
    <!-- The text for the "Delete card" button for deleting a credit card -->
    <string name="credit_cards_delete_card_button">Usuń kartę</string>
    <!-- The title for the "Save" menu item for saving a credit card -->
    <string name="credit_cards_menu_save">Zachowaj</string>
    <!-- The text for the "Save" button for saving a credit card -->
    <string name="credit_cards_save_button">Zachowaj</string>
    <!-- The text for the "Cancel" button for cancelling adding or updating a credit card -->
    <string name="credit_cards_cancel_button">Anuluj</string>
    <!-- Title of the "Saved cards" screen -->
    <string name="credit_cards_saved_cards">Zachowane karty</string>

    <!-- Error message for credit card number validation -->
    <string name="credit_cards_number_validation_error_message">Wprowadź prawidłowy numer karty płatniczej</string>

<<<<<<< HEAD
=======
    <!-- Error message for credit card name on card validation -->
    <string name="credit_cards_name_on_card_validation_error_message">Wypełnij to pole</string>
    <!-- Message displayed in biometric prompt displayed for authentication before allowing users to view their saved credit cards -->
    <string name="credit_cards_biometric_prompt_message">Odblokuj, aby wyświetlić zachowane karty</string>
    <!-- Title of warning dialog if users have no device authentication set up -->
    <string name="credit_cards_warning_dialog_title">Zabezpiecz karty płatnicze</string>
    <!-- Message of warning dialog if users have no device authentication set up -->
    <string name="credit_cards_warning_dialog_message">Skonfiguruj wzór blokady, kod PIN lub hasło, aby ochronić zachowane karty płatnicze w przypadku, gdy ktoś inny uzyska dostęp do urządzenia.</string>
    <!-- Positive button to send users to set up a pin of warning dialog if users have no device authentication set up -->
    <string name="credit_cards_warning_dialog_set_up_now">Skonfiguruj teraz</string>
    <!-- Negative button to ignore warning dialog if users have no device authentication set up -->
    <string name="credit_cards_warning_dialog_later">Później</string>
    <!-- Title of PIN verification dialog to direct users to re-enter their device credentials to access their credit cards -->
    <string name="credit_cards_biometric_prompt_message_pin">Odblokuj urządzenie</string>

    <!-- Message displayed in biometric prompt for authentication, before allowing users to use their stored credit card information -->
    <string name="credit_cards_biometric_prompt_unlock_message">Odblokuj, aby użyć przechowywanych informacji o kartach płatniczych</string>

>>>>>>> 3dc8ef80
    <!-- Title of the Add search engine screen -->
    <string name="search_engine_add_custom_search_engine_title">Dodaj wyszukiwarkę</string>
    <!-- Title of the Edit search engine screen -->
    <string name="search_engine_edit_custom_search_engine_title">Edytuj wyszukiwarkę</string>
    <!-- Content description (not visible, for screen readers etc.): Title for the button to add a search engine in the action bar -->
    <string name="search_engine_add_button_content_description">Dodaj</string>
    <!-- Content description (not visible, for screen readers etc.): Title for the button to save a search engine in the action bar -->
    <string name="search_engine_add_custom_search_engine_edit_button_content_description">Zapisz</string>
    <!-- Text for the menu button to edit a search engine -->
    <string name="search_engine_edit">Edytuj</string>
    <!-- Text for the menu button to delete a search engine -->
    <string name="search_engine_delete">Usuń</string>

    <!-- Text for the button to create a custom search engine on the Add search engine screen -->
    <string name="search_add_custom_engine_label_other">Inna</string>
    <!-- Placeholder text shown in the Search Engine Name TextField before a user enters text -->
    <string name="search_add_custom_engine_name_hint">Nazwa</string>
    <!-- Placeholder text shown in the Search String TextField before a user enters text -->
    <string name="search_add_custom_engine_search_string_hint">Używany ciąg wyszukiwania</string>
    <!-- Description text for the Search String TextField. The %s is part of the string -->
    <string name="search_add_custom_engine_search_string_example">Wyszukiwany tekst zastąp „%s”. Przykład:\nhttps://www.google.pl/search?q=%s</string>
    <!-- Text for the button to learn more about adding a custom search engine -->
    <string name="search_add_custom_engine_learn_more_label">Więcej informacji</string>

    <!-- Accessibility description for the form in which details about the custom search engine are entered -->
    <string name="search_add_custom_engine_form_description">Informacje o dodanej wyszukiwarce</string>

    <!-- Accessibility description for the 'Learn more' link -->
    <string name="search_add_custom_engine_learn_more_description">Odnośnik do strony z wyjaśnieniem</string>

    <!-- Text shown when a user leaves the name field empty -->
    <string name="search_add_custom_engine_error_empty_name">Wpisz nazwę wyszukiwarki</string>
    <!-- Text shown when a user tries to add a search engine that already exists -->
    <string name="search_add_custom_engine_error_existing_name">Wyszukiwarka o nazwie „%s” już istnieje.</string>
    <!-- Text shown when a user leaves the search string field empty -->
    <string name="search_add_custom_engine_error_empty_search_string">Wpisz ciąg wyszukiwania</string>
    <!-- Text shown when a user leaves out the required template string -->
    <string name="search_add_custom_engine_error_missing_template">Upewnij się, że ciąg wyszukiwania zgadza się z formatem przykładu</string>
    <!-- Text shown when we aren't able to validate the custom search query. The first parameter is the url of the custom search engine -->
    <string name="search_add_custom_engine_error_cannot_reach">Błąd podczas łączenia się z „%s”</string>
    <!-- Text shown when a user creates a new search engine -->
    <string name="search_add_custom_engine_success_message">Utworzono „%s”</string>
    <!-- Text shown when a user successfully edits a custom search engine -->
    <string name="search_edit_custom_engine_success_message">Zapisano „%s”</string>
    <!-- Text shown when a user successfully deletes a custom search engine -->
    <string name="search_delete_search_engine_success_message">Usunięto wyszukiwarkę „%s”</string>

    <!-- Title text shown for the migration screen to the new browser. Placeholder replaced with app name -->
    <string name="migration_title">Witamy w zupełnie nowej przeglądarce %s</string>

    <!-- Description text followed by a list of things migrating (e.g. Bookmarks, History). Placeholder replaced with app name-->
    <string name="migration_description">Czeka na Ciebie całkowicie przeprojektowana przeglądarka ze zwiększoną wydajnością i ulepszonymi funkcjami, aby więcej wyciągnąć z sieci.\n\nProsimy czekać, %s jest uzupełniany o Twoje dane:</string>
    <!-- Text on the disabled button while in progress. Placeholder replaced with app name -->
    <string name="migration_updating_app_button_text">Aktualizowanie przeglądarki %s…</string>
    <!-- Text on the enabled button. Placeholder replaced with app name-->
    <string name="migration_update_app_button">Uruchom przeglądarkę %s</string>
    <!-- Accessibility description text for a completed migration item -->
    <string name="migration_icon_description">Migracja została ukończona</string>
    <!--Text on list of migrated items (e.g. Settings, History, etc.)-->
    <string name="migration_text_passwords">Hasła</string>

    <!-- Heading for the instructions to allow a permission -->
    <string name="phone_feature_blocked_intro">Aby zezwolić:</string>
    <!-- First step for the allowing a permission -->
    <string name="phone_feature_blocked_step_settings">1. Przejdź do ustawień Androida</string>
    <!-- Second step for the allowing a permission -->
    <string name="phone_feature_blocked_step_permissions"><![CDATA[2. Stuknij <b>Uprawnienia</b>]]></string>
    <!-- Third step for the allowing a permission (Fore example: Camera) -->
    <string name="phone_feature_blocked_step_feature"><![CDATA[3. Włącz <b>%1$s</b>]]></string>

    <!-- Label that indicates a site is using a secure connection -->
    <string name="quick_settings_sheet_secure_connection">Zabezpieczone połączenie</string>
    <!-- Label that indicates a site is using a insecure connection -->
    <string name="quick_settings_sheet_insecure_connection">Niezabezpieczone połączenie</string>
    <!-- Confirmation message for a dialog confirming if the user wants to delete all the permissions for all sites-->
    <string name="confirm_clear_permissions_on_all_sites">Czy na pewno przywrócić wszystkie uprawnienia na wszystkich witrynach na domyślne?</string>
    <!-- Confirmation message for a dialog confirming if the user wants to delete all the permissions for a site-->
    <string name="confirm_clear_permissions_site">Czy na pewno przywrócić wszystkie uprawnienia na tej witrynie na domyślne?</string>
    <!-- Confirmation message for a dialog confirming if the user wants to set default value a permission for a site-->
    <string name="confirm_clear_permission_site">Czy na pewno przywrócić to uprawnienie na tej witrynie na domyślne?</string>
    <!-- label shown when there are not site exceptions to show in the site exception settings -->
    <string name="no_site_exceptions">Brak wyjątków</string>
    <!-- Label for the Pocket default top site -->
    <string name="pocket_top_articles">Popularne artykuły</string>
    <!-- Bookmark deletion confirmation -->
    <string name="bookmark_deletion_confirmation">Czy na pewno usunąć tę zakładkę?</string>
    <!-- Browser menu button that adds a top site to the home fragment -->
    <string name="browser_menu_add_to_top_sites">Dodaj do popularnych stron</string>
    <!-- text shown before the issuer name to indicate who its verified by, parameter is the name of
     the certificate authority that verified the ticket-->
    <string name="certificate_info_verified_by">Zweryfikowane przez: %1$s</string>
    <!-- Login overflow menu delete button -->
    <string name="login_menu_delete_button">Usuń</string>
    <!-- Login overflow menu edit button -->
    <string name="login_menu_edit_button">Edytuj</string>
    <!-- Message in delete confirmation dialog for logins -->
    <string name="login_deletion_confirmation">Czy na pewno usunąć te dane logowania?</string>
    <!-- Positive action of a dialog asking to delete  -->
    <string name="dialog_delete_positive">Usuń</string>
    <!--  The saved login options menu description. -->
    <string name="login_options_menu">Opcje danych logowania</string>
    <!--  The editable text field for a login's web address. -->
    <string name="saved_login_hostname_description">Edytowalne pole tekstowe dla adresu witryny danych logowania.</string>
    <!--  The editable text field for a login's username. -->
    <string name="saved_login_username_description">Edytowalne pole tekstowe dla nazwy użytkownika danych logowania.</string>
    <!--  The editable text field for a login's password. -->
    <string name="saved_login_password_description">Edytowalne pole tekstowe dla hasła danych logowania.</string>
    <!--  The button description to save changes to an edited login. -->
    <string name="save_changes_to_login">Zapisz zmiany danych logowania.</string>
    <!--  The button description to discard changes to an edited login. -->
    <string name="discard_changes">Odrzuć zmiany</string>
    <!--  The page title for editing a saved login. -->
    <string name="edit">Edycja</string>
    <!--  The error message in edit login view when password field is blank. -->
    <string name="saved_login_password_required">Hasło jest wymagane</string>
    <!-- Voice search button content description  -->
    <string name="voice_search_content_description">Wyszukiwanie głosowe</string>
    <!-- Voice search prompt description displayed after the user presses the voice search button -->
    <string name="voice_search_explainer">Mów teraz</string>

    <!--  The error message in edit login view when a duplicate username exists. -->
    <string name="saved_login_duplicate">Dane logowania z tą nazwą użytkownika już istnieją</string>

    <!-- Synced Tabs -->
    <!-- Text displayed to ask user to connect another device as no devices found with account -->
    <string name="synced_tabs_connect_another_device">Połącz inne urządzenie.</string>
    <!-- Text displayed asking user to re-authenticate -->
    <string name="synced_tabs_reauth">Uwierzytelnij się ponownie.</string>
    <!-- Text displayed when user has disabled tab syncing in Firefox Sync Account -->
    <string name="synced_tabs_enable_tab_syncing">Włącz synchronizację kart.</string>

    <!-- Text displayed when user has no tabs that have been synced -->
    <string name="synced_tabs_no_tabs">Brak otwartych kart w Firefoksach na innych urządzeniach.</string>
    <!-- Text displayed in the synced tabs screen when a user is not signed in to Firefox Sync describing Synced Tabs -->
    <string name="synced_tabs_sign_in_message">Wyświetl listę kart z innych urządzeń.</string>
    <!-- Text displayed on a button in the synced tabs screen to link users to sign in when a user is not signed in to Firefox Sync -->
    <string name="synced_tabs_sign_in_button">Zaloguj się do synchronizacji</string>

    <!-- The text displayed when a synced device has no tabs to show in the list of Synced Tabs. -->
    <string name="synced_tabs_no_open_tabs">Brak otwartych kart</string>

    <!-- Top Sites -->
    <!-- Title text displayed in the dialog when top sites limit is reached. -->
    <string name="top_sites_max_limit_title">Osiągnięto limit popularnych stron</string>
    <!-- Content description text displayed in the dialog when top sites limit is reached. -->
    <string name="top_sites_max_limit_content_2">Aby dodać nową popularną stronę, usuń istniejącą. Dotknij i przytrzymaj którąś i wybierz „Usuń”.</string>
    <!-- Confirmation dialog button text when top sites limit is reached. -->
    <string name="top_sites_max_limit_confirmation_button">OK</string>

    <!-- Label for the show most visited sites preference -->
    <string name="top_sites_toggle_top_frecent_sites">Najczęściej odwiedzane strony</string>

    <!-- Title text displayed in the rename top site dialog. -->
	<string name="top_sites_rename_dialog_title">Nazwa</string>
	<!-- Hint for renaming title of a top site -->
	<string name="top_site_name_hint">Nazwa popularnej strony</string>
	<!-- Button caption to confirm the renaming of the top site. -->
	<string name="top_sites_rename_dialog_ok">OK</string>
	<!-- Dialog button text for canceling the rename top site prompt. -->
	<string name="top_sites_rename_dialog_cancel">Anuluj</string>

    <!-- Default browser experiment -->
    <string name="default_browser_experiment_card_text">Ustaw automatyczne otwieranie odnośników z witryn, wiadomości e-mail i SMS-ów w Firefoksie.</string>

    <!-- Content description for close button in collection placeholder. -->
    <string name="remove_home_collection_placeholder_content_description">Usuń</string>

    <!-- Content description radio buttons with a link to more information -->
    <string name="radio_preference_info_content_description">Kliknij, aby wyświetlić więcej informacji</string>

    <!-- Content description for the action bar "up" button -->
    <string name="action_bar_up_description">Przejdź w górę</string>

    <!-- Content description for privacy content close button -->
    <string name="privacy_content_close_button_content_description">Zamknij</string>

</resources><|MERGE_RESOLUTION|>--- conflicted
+++ resolved
@@ -1623,8 +1623,6 @@
     <!-- Error message for credit card number validation -->
     <string name="credit_cards_number_validation_error_message">Wprowadź prawidłowy numer karty płatniczej</string>
 
-<<<<<<< HEAD
-=======
     <!-- Error message for credit card name on card validation -->
     <string name="credit_cards_name_on_card_validation_error_message">Wypełnij to pole</string>
     <!-- Message displayed in biometric prompt displayed for authentication before allowing users to view their saved credit cards -->
@@ -1643,7 +1641,6 @@
     <!-- Message displayed in biometric prompt for authentication, before allowing users to use their stored credit card information -->
     <string name="credit_cards_biometric_prompt_unlock_message">Odblokuj, aby użyć przechowywanych informacji o kartach płatniczych</string>
 
->>>>>>> 3dc8ef80
     <!-- Title of the Add search engine screen -->
     <string name="search_engine_add_custom_search_engine_title">Dodaj wyszukiwarkę</string>
     <!-- Title of the Edit search engine screen -->
