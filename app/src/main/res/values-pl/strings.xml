--- conflicted
+++ resolved
@@ -120,14 +120,11 @@
     <!-- Button text for showing all the tabs in the tabs tray -->
     <string name="recent_tabs_show_all">Wyświetl wszystkie</string>
 
-<<<<<<< HEAD
-=======
     <!-- History Metadata -->
     <!-- Header text for a section on the home screen that displays grouped highlights from the
          user's browsing history, such as topics they have researched or explored on the web -->
     <string name="history_metadata_header">Wcześniejsze odkrycia</string>
 
->>>>>>> 637485e2
     <!-- Browser Fragment -->
     <!-- Content description (not visible, for screen readers etc.): Navigate to open tabs -->
     <string name="browser_tabs_button">Otwarte karty</string>
