--- conflicted
+++ resolved
@@ -2208,13 +2208,9 @@
 
     <!-- Review quality check feature-->
     <!-- Name for the review quality check feature used as title for the panel. -->
-<<<<<<< HEAD
-    <string name="review_quality_check_feature_name">Kontrola pohódnoćenjow</string>
-=======
     <string name="review_quality_check_feature_name" moz:RemovedIn="120" tools:ignore="UnusedResources">Kontrola pohódnoćenjow</string>
     <!-- Name for the review quality check feature used as title for the panel. -->
     <string name="review_quality_check_feature_name_2">Kontrola pohódnoćenjow</string>
->>>>>>> 52cb89cf
     <!-- Summary for grades A and B for review quality check adjusted grading. -->
     <string name="review_quality_check_grade_a_b_description">Spušćomne pohódnoćenja</string>
     <!-- Summary for grade C for review quality check adjusted grading. -->
@@ -2235,34 +2231,21 @@
     <string name="review_quality_check_explanation_body_reliability">Wužiwamy technologiju KI z %s wot Mozilla, zo bychmy spušćomnosć produktowych pohódnoćenjow kontrolowali.
 To budźe jenož pomhać, kwalitu pohódnoćenjow posudźić, nic kwalitu produktow.</string>
     <!-- Paragraph explaining the grading system we use to classify the reliability of a product's reviews. -->
-<<<<<<< HEAD
-    <string name="review_quality_check_info_review_grade_header" tools:ignore="UnusedResources"><![CDATA[Přirjadujemy pohódnoćenjam kóždeho produkta <b>pismikowu znamku</b> wot A do F.]]></string>
-    <!-- Description explaining grades A and B for review quality check adjusted grading. -->
-    <string name="review_quality_check_info_grade_info_AB">Spušćomne pohódnoćenja. Myslimy sej, zo pohódnoćenja su najskerje wot woprawdźitych kupcow, kotřiž su sprawne, bjezpředsudne pohódnoćenja zawostajili.</string>
-=======
     <string name="review_quality_check_info_review_grade_header"><![CDATA[Přirjadujemy pohódnoćenjam kóždeho produkta <b>pismikowu znamku</b> wot A do F.]]></string>
     <!-- Description explaining grades A and B for review quality check adjusted grading. -->
     <string name="review_quality_check_info_grade_info_AB">Spušćomne pohódnoćenja. Myslimy sej, zo pohódnoćenja su najskerje wot woprawdźitych kupcow, kotřiž su sprawne, bjezpředsudne pohódnoćenja zawostajili.</string>
     <!-- Description explaining grades A and B for review quality check adjusted grading. -->
     <string name="review_quality_check_info_grade_info_AB_2" moz:RemovedIn="120" tools:ignore="UnusedResources">Wěrimy, zo pohódnoćenja su spušćomne.</string>
->>>>>>> 52cb89cf
     <!-- Description explaining grade C for review quality check adjusted grading. -->
     <string name="review_quality_check_info_grade_info_C">Wěrimy, zo je měšeńca spušćomnych a njespušćomnych pohódnoćenjow.</string>
     <!-- Description explaining grades D and F for review quality check adjusted grading. -->
     <string name="review_quality_check_info_grade_info_DF">Njespušćomne pohódnoćenja. Myslimy sej, zo pohódnoćenja su najskerje sfalšowane abo wot pohódnoćowacych z předsudkami.</string>
-<<<<<<< HEAD
-    <!-- Paragraph explaining how a product's adjusted grading is calculated. -->
-    <string name="review_quality_check_explanation_body_adjusted_grading"><![CDATA[<b>Přiměrjene hódnoćenje</b> jenož na pohódnoćenjach bazuje, kotrež mamy za spušćomne.]]></string>
-    <!-- Paragraph explaining product review highlights. First parameter is the name of the retailer (e.g. Amazon). -->
-    <string name="review_quality_check_explanation_body_highlights" tools:ignore="UnusedResources"><![CDATA[<b>Wjerški</b> su z pohódnoćenjow %s w běhu poslednich 80 dnjow, kotrež mamy za spušćomne.]]></string>
-=======
     <!-- Description explaining grades D and F for review quality check adjusted grading. -->
     <string name="review_quality_check_info_grade_info_DF_2" moz:RemovedIn="120" tools:ignore="UnusedResources">Wěrimy, zo pohódnoćenja spušćomne njejsu.</string>
     <!-- Paragraph explaining how a product's adjusted grading is calculated. -->
     <string name="review_quality_check_explanation_body_adjusted_grading"><![CDATA[<b>Přiměrjene hódnoćenje</b> jenož na pohódnoćenjach bazuje, kotrež mamy za spušćomne.]]></string>
     <!-- Paragraph explaining product review highlights. First parameter is the name of the retailer (e.g. Amazon). -->
     <string name="review_quality_check_explanation_body_highlights"><![CDATA[<b>Wjerški</b> su z pohódnoćenjow %s w běhu poslednich 80 dnjow, kotrež mamy za spušćomne.]]></string>
->>>>>>> 52cb89cf
     <!-- Text for learn more caption presenting a link with information about review quality. First parameter is for clickable text defined in review_quality_check_info_learn_more_link. -->
     <string name="review_quality_check_info_learn_more">Zhońće wjace wo %s.</string>
     <!-- Clickable text that links to review quality check SuMo page. First parameter is the Fakespot product name. In the phrase "Fakespot by Mozilla", "by" can be localized. Does not need to stay by. -->
@@ -2272,13 +2255,9 @@
     <!-- Text for label for switch preference to show recommended products from review quality check settings section. -->
     <string name="review_quality_check_settings_recommended_products">Wabjenje w kontroli pohódnoćenjow pokazać</string>
     <!-- Description for switch preference to show recommended products from review quality check settings section. First parameter is for clickable text defined in review_quality_check_settings_recommended_products_learn_more.-->
-<<<<<<< HEAD
-    <string name="review_quality_check_settings_recommended_products_description" tools:ignore="UnusedResources">Budźeće hdys a hdys wabjenje za relewantne produkty widźeć. Wšě wabjenske anonsy dyrbja našim standardam za kwalitu pohódnoćenjow wotpowědować. %s</string>
-=======
     <string name="review_quality_check_settings_recommended_products_description" moz:RemovedIn="120" tools:ignore="UnusedResources">Budźeće hdys a hdys wabjenje za relewantne produkty widźeć. Wšě wabjenske anonsy dyrbja našim standardam za kwalitu pohódnoćenjow wotpowědować. %s</string>
     <!-- Description for switch preference to show recommended products from review quality check settings section. First parameter is for clickable text defined in review_quality_check_settings_recommended_products_learn_more.-->
     <string name="review_quality_check_settings_recommended_products_description_2" tools:ignore="UnusedResources">Budźeće hdys a hdys wabjenje za relewantne produkty widźeć. Wabimy jenož za produkty ze spušćomnymi pohódnoćenjemi. %s</string>
->>>>>>> 52cb89cf
     <!-- Clickable text that links to review quality check recommended products support article. -->
     <string name="review_quality_check_settings_recommended_products_learn_more" tools:ignore="UnusedResources">Dalše informacije</string>
     <!-- Text for turning sidebar off button from review quality check settings section. -->
@@ -2298,29 +2277,14 @@
     <!-- Text for button from warning card informing the user that the current analysis is outdated. Clicking this should trigger the product's re-analysis. -->
     <string name="review_quality_check_outdated_analysis_warning_action" tools:ignore="UnusedResources">Nětko kontrolować</string>
     <!-- Title for warning card informing the user that the current product does not have enough reviews for a review analysis. -->
-<<<<<<< HEAD
-    <string name="review_quality_check_no_reviews_warning_title" tools:ignore="UnusedResources">Hišće dosć pohódnoćenjow njeje</string>
-    <!-- Text for body of warning card informing the user that the current product does not have enough reviews for a review analysis. -->
-    <string name="review_quality_check_no_reviews_warning_body" tools:ignore="UnusedResources">Hdyž tutón produkt ma wjace pohódnoćenjow, móžemy jich kwalitu kontrolować.</string>
-=======
     <string name="review_quality_check_no_reviews_warning_title">Hišće dosć pohódnoćenjow njeje</string>
     <!-- Text for body of warning card informing the user that the current product does not have enough reviews for a review analysis. -->
     <string name="review_quality_check_no_reviews_warning_body">Hdyž tutón produkt ma wjace pohódnoćenjow, móžemy jich kwalitu kontrolować.</string>
->>>>>>> 52cb89cf
     <!-- Title for warning card informing the user that the current product is currently not available. -->
     <string name="review_quality_check_product_availability_warning_title" tools:ignore="UnusedResources">Produkt k dispoziciji njeje</string>
     <!-- Text for the body of warning card informing the user that the current product is currently not available. -->
     <string name="review_quality_check_product_availability_warning_body" tools:ignore="UnusedResources">Jeli widźiće, zo tutón produkt je zaso na składźe, zdźělće to a budźemy na kontrolowanju pohódnoćenjow dźěłać.</string>
     <!-- Clickable text for warning card informing the user that the current product is currently not available. Clicking this should inform the server that the product is available. -->
-<<<<<<< HEAD
-    <string name="review_quality_check_product_availability_warning_action" tools:ignore="UnusedResources">Zdźělić, zo tutón produkt je zaso na składźe</string>
-    <!-- Title for warning card informing the user that the current product's re-analysis is still processing. -->
-    <string name="review_quality_check_reanalysis_in_progress_warning_title" tools:ignore="UnusedResources">Kontrola kwalitu pohódnoćenjow</string>
-    <!-- Title for warning card informing the user that the current product's analysis is still processing. -->
-    <string name="review_quality_check_analysis_in_progress_warning_title" tools:ignore="UnusedResources">Kontrola kwalitu pohódnoćenjow</string>
-    <!-- Text for body of warning card informing the user that the current product's analysis is still processing. -->
-    <string name="review_quality_check_analysis_in_progress_warning_body" tools:ignore="UnusedResources">To móhło na 60 sekundow trać.</string>
-=======
     <string name="review_quality_check_product_availability_warning_action" moz:RemovedIn="120" tools:ignore="UnusedResources">Zdźělić, zo tutón produkt je zaso na składźe</string>
     <!-- Clickable text for warning card informing the user that the current product is currently not available. Clicking this should inform the server that the product is available. -->
     <string name="review_quality_check_product_availability_warning_action_2" tools:ignore="UnusedResources">Zdźělić, zo produkt je na składźe</string>
@@ -2330,21 +2294,14 @@
     <string name="review_quality_check_analysis_in_progress_warning_title">Kontrola kwalitu pohódnoćenjow</string>
     <!-- Text for body of warning card informing the user that the current product's analysis is still processing. -->
     <string name="review_quality_check_analysis_in_progress_warning_body">To móhło na 60 sekundow trać.</string>
->>>>>>> 52cb89cf
     <!-- Title for info card displayed after the user reports a product is back in stock. -->
     <string name="review_quality_check_analysis_requested_info_title" tools:ignore="UnusedResources">Wulki dźak za zdźělenku!</string>
     <!-- Text for body of info card displayed after the user reports a product is back in stock. -->
     <string name="review_quality_check_analysis_requested_info_body" tools:ignore="UnusedResources">My dyrbjeli w běhu 24 hodźin informacije wo pohódnoćenjach tutoho produkta měć. Přińdźće prošu nimo.</string>
     <!-- Title for info card displayed when the user review checker while on a product that Fakespot does not analyze (e.g. gift cards, music). -->
-<<<<<<< HEAD
-    <string name="review_quality_check_not_analyzable_info_title" tools:ignore="UnusedResources">Njemóžemy tute pohódnoćenja přepruwować</string>
-    <!-- Text for body of info card displayed when the user review checker while on a product that Fakespot does not analyze (e.g. gift cards, music). -->
-    <string name="review_quality_check_not_analyzable_info_body" tools:ignore="UnusedResources">Bohužel njemóžemy kwalitu pohódnoćenja za wěste produktowe typy kontrolować. Na přikład za darne karty a prudźace widejo, hudźbu a hry.</string>
-=======
     <string name="review_quality_check_not_analyzable_info_title">Njemóžemy tute pohódnoćenja přepruwować</string>
     <!-- Text for body of info card displayed when the user review checker while on a product that Fakespot does not analyze (e.g. gift cards, music). -->
     <string name="review_quality_check_not_analyzable_info_body">Bohužel njemóžemy kwalitu pohódnoćenja za wěste produktowe typy kontrolować. Na přikład za darne karty a prudźace widejo, hudźbu a hry.</string>
->>>>>>> 52cb89cf
     <!-- Title for info card displayed when another user reported the displayed product is back in stock. -->
     <string name="review_quality_check_analysis_requested_other_user_info_title" tools:ignore="UnusedResources">Informacije bórze přińdu</string>
     <!-- Text for body of info card displayed when another user reported the displayed product is back in stock. -->
@@ -2354,21 +2311,6 @@
     <!-- Text for the action button from info card displayed to the user when analysis finished updating. -->
     <string name="review_quality_check_analysis_updated_confirmation_action" tools:ignore="UnusedResources">Sym zrozumił</string>
     <!-- Title for error card displayed to the user when an error occurred. -->
-<<<<<<< HEAD
-    <string name="review_quality_check_generic_error_title" tools:ignore="UnusedResources">Tuchwilu informacije k dispoziciji njejsu</string>
-    <!-- Text for body of error card displayed to the user when an error occurred. -->
-    <string name="review_quality_check_generic_error_body" tools:ignore="UnusedResources">Dźěłamy na rozrisanju tutoho problema. Přińdźće prošu bórze zaso nimo.</string>
-    <!-- Title for error card displayed to the user when the device is disconnected from the network. -->
-    <string name="review_quality_check_no_connection_title" tools:ignore="UnusedResources">Žadyn syćowy zwisk</string>
-    <!-- Text for body of error card displayed to the user when the device is disconnected from the network. -->
-    <string name="review_quality_check_no_connection_body" tools:ignore="UnusedResources">Přepruwujće swój syćowy zwisk a spytajće potom stronu znowa začitać.</string>
-    <!-- Title for card displayed to the user for products whose reviews were not analyzed yet. -->
-    <string name="review_quality_check_no_analysis_title" tools:ignore="UnusedResources">Hišće žane informacije wo tutych pohódnoćenjach</string>
-    <!-- Text for the body of card displayed to the user for products whose reviews were not analyzed yet. -->
-    <string name="review_quality_check_no_analysis_body" tools:ignore="UnusedResources">Zo byšće zhonił, hač pohódnoćenja tutoho produkta su spušćomne, kontrolujće kwalitu pohódnoćenjow. Traje jenož na 60 sekundow.</string>
-    <!-- Text for button from body of card displayed to the user for products whose reviews were not analyzed yet. Clicking this should trigger a product analysis. -->
-    <string name="review_quality_check_no_analysis_link" tools:ignore="UnusedResources">Kwalitu pohódnoćenjow kontrolować</string>
-=======
     <string name="review_quality_check_generic_error_title">Tuchwilu informacije k dispoziciji njejsu</string>
     <!-- Text for body of error card displayed to the user when an error occurred. -->
     <string name="review_quality_check_generic_error_body">Dźěłamy na rozrisanju tutoho problema. Přińdźće prošu bórze zaso nimo.</string>
@@ -2382,7 +2324,6 @@
     <string name="review_quality_check_no_analysis_body">Zo byšće zhonił, hač pohódnoćenja tutoho produkta su spušćomne, kontrolujće kwalitu pohódnoćenjow. Traje jenož na 60 sekundow.</string>
     <!-- Text for button from body of card displayed to the user for products whose reviews were not analyzed yet. Clicking this should trigger a product analysis. -->
     <string name="review_quality_check_no_analysis_link">Kwalitu pohódnoćenjow kontrolować</string>
->>>>>>> 52cb89cf
     <!-- Headline for review quality check contextual onboarding card. -->
     <string name="review_quality_check_contextual_onboarding_title">Čitajće naš dowěry hódny přewodnik wo pohódnoćenjach produktow</string>
     <!-- Description for review quality check contextual onboarding card. The first and last two parameters are for retailer names (e.g. Amazon, Walmart). The second parameter is for the name of the application (e.g. Firefox). -->
@@ -2410,19 +2351,11 @@
     <!-- Text displayed in the second CFR presenting the review quality check feature that opens the review checker when clicked. -->
     <string name="review_quality_check_second_cfr_action" tools:ignore="UnusedResources">Kontrolu pohódnoćenjow wočinić</string>
     <!-- Flag showing that the review quality check feature is work in progress. -->
-<<<<<<< HEAD
-    <string name="review_quality_check_beta_flag" tools:ignore="UnusedResources">Beta</string>
-    <!-- Content description (not visible, for screen readers etc.) for opening browser menu button to open review quality check bottom sheet. -->
-    <string name="browser_menu_review_quality_check">Kontrolu kwality pohódnoćenjow wočinić</string>
-    <!-- Content description (not visible, for screen readers etc.) for closing browser menu button to open review quality check bottom sheet. -->
-    <string name="browser_menu_review_quality_check_close">Kontrolu kwality pohódnoćenjow začinić</string>
-=======
     <string name="review_quality_check_beta_flag">Beta</string>
     <!-- Content description (not visible, for screen readers etc.) for opening browser menu button to open review quality check bottom sheet. -->
     <string name="review_quality_check_open_handle_content_description">Kontrolu pohódnoćenjow wočinić</string>
     <!-- Content description (not visible, for screen readers etc.) for closing browser menu button to open review quality check bottom sheet. -->
     <string name="review_quality_check_close_handle_content_description">Kontrolu pohódnoćenjow začinić</string>
->>>>>>> 52cb89cf
     <!-- Content description (not visible, for screen readers etc.) for review quality check star rating. First parameter is the number of stars (1-5) representing the rating. -->
     <string name="review_quality_check_star_rating_content_description">%1$s z 5 hwěžkow</string>
 
