--- conflicted
+++ resolved
@@ -54,7 +54,7 @@
     <string name="tab_tray_multiselect_selected_content_description">Vybráno</string>
 
     <!-- About content. The first parameter is the name of the application. (For example: Fenix) -->
-    <string name="about_content">Autorem aplikace %1$s je @fork-maintainers.</string>
+    <string name="about_content">Autorem aplikace %1$s je Mozilla.</string>
 
     <!-- Private Browsing -->
     <!-- Title for private session option -->
@@ -735,8 +735,6 @@
     <!-- Text shown when no history exists -->
     <string name="history_empty_message">Zatím nemáte žádnou historii prohlížení</string>
 
-<<<<<<< HEAD
-=======
     <!-- Downloads -->
     <!-- Text for the button to clear all downloads -->
     <string name="download_delete_all">Smazat stažené soubory</string>
@@ -746,7 +744,6 @@
     <string name="download_delete_multiple_items_snackbar_1">Stažené soubory smazány</string>
     <!-- Text for the snackbar to confirm that a single download item has been removed. The first parameter is the name of the download item. -->
     <string name="download_delete_single_item_snackbar">Soubor %1$s odebrán</string>
->>>>>>> 064f42b6
     <!-- Text shown when no download exists -->
     <string name="download_empty_message_1">Žádné stažené soubory</string>
     <!-- History multi select title in app bar
@@ -757,13 +754,10 @@
     <string name="download_menu_open">Otevřít</string>
 
 
-<<<<<<< HEAD
-=======
     <!-- Text for the button to remove a single download item -->
     <string name="download_delete_item_1">Smazat</string>
 
 
->>>>>>> 064f42b6
     <!-- Crashes -->
     <!-- Title text displayed on the tab crash page. This first parameter is the name of the application (For example: Fenix) -->
     <string name="tab_crash_title_2">Promiňte, aplikace %1$s nemůže tuto stránku načíst.</string>
