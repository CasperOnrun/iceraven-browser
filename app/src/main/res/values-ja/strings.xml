--- conflicted
+++ resolved
@@ -354,8 +354,6 @@
     <!-- Summary for the preference for rejecting all cookies whenever possible. -->
     <string name="reduce_cookie_banner_summary">Firefox が自動的に Cookie バナーによる Cookie 要求を拒否しようとします。拒否オプションが利用できない場合、すべての Cookie を受け入れてバナーを閉じることがあります。</string>
 
-<<<<<<< HEAD
-=======
     <!-- Text for indicating cookie banner handling is off this site, this is shown as part of the protections panel with the tracking protection toggle -->
     <string name="reduce_cookie_banner_off_for_site">このサイトでオフ</string>
     <!-- Text for indicating cookie banner handling is on this site, this is shown as part of the protections panel with the tracking protection toggle -->
@@ -370,7 +368,6 @@
     <!-- Long text for a detail explanation indicating what will happen if cookie banner handling is on for a site, this is shown as part of the cookie banner panel in the toolbar. The first and second parameter are the application name -->
     <string name="reduce_cookie_banner_details_panel_description_on_for_site">%1$s が自動的に Cookie 要求を拒否しようとします。拒否オプションが利用できない場合、%2$s がすべての Cookie を受け入れてバナーを閉じることがあります。</string>
 
->>>>>>> 8f4899e3
     <!-- Description of the preference to enable "HTTPS-Only" mode. -->
     <string name="preferences_https_only_summary">セキュリティ強化のため、自動的に HTTPS 暗号化プロトコルを使用してサイトへの接続を試行します。</string>
     <!-- Summary of tracking protection preference if tracking protection is set to on -->
