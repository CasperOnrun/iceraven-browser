--- conflicted
+++ resolved
@@ -54,13 +54,6 @@
 
     <!-- Home - Recently saved bookmarks -->
     <!-- Title for the home screen section with recently saved bookmarks. -->
-<<<<<<< HEAD
-    <string moz:removedIn="94" name="recently_saved_bookmarks" tools:ignore="UnusedResources">最近保存</string>
-    <!-- Title for the home screen section with recently saved bookmarks. -->
-    <string moz:removedIn="94" name="recently_bookmarked" tools:ignore="UnusedResources">最近追加したブックマーク</string>
-    <!-- Title for the home screen section with recently saved bookmarks. -->
-=======
->>>>>>> 5a685e67
     <string name="recent_bookmarks_title">最近追加したブックマーク</string>
     <!-- Content description for the recently saved bookmarks section on the home screen. -->
     <string name="recently_saved_bookmarks_content_description">最近保存したブックマーク</string>
@@ -129,16 +122,12 @@
     <!-- Content description for close button in the auto-close dialog of the inactive tabs. -->
     <string name="tab_tray_inactive_auto_close_button_content_description">閉じる</string>
     <!-- Text for turn on auto close tabs button in the auto-close dialog of the inactive tabs. -->
-<<<<<<< HEAD
-    <string name="tab_tray_inactive_turn_on_auto_close_button">タブを自動的に閉じる</string>
-=======
     <string moz:removedIn="95" name="tab_tray_inactive_turn_on_auto_close_button" tools:ignore="UnusedResources">タブを自動的に閉じる</string>
 
 
     <!-- Text for turn on auto close tabs button in the auto-close dialog of the inactive tabs. -->
     <string name="tab_tray_inactive_turn_on_auto_close_button_2">タブを自動的に閉じる</string>
 
->>>>>>> 5a685e67
 
     <!-- Home screen icons - Long press shortcuts -->
     <!-- Shortcut action to open new tab -->
@@ -156,28 +145,19 @@
     <string name="recent_tabs_show_all">すべて表示</string>
 
     <!-- Content description for the button which navigates the user to show all recent tabs in the tabs tray. -->
-<<<<<<< HEAD
-    <string name="recent_tabs_show_all_content_description">最近のタブをすべて表示するボタンです</string>
-=======
     <string name="recent_tabs_show_all_content_description_2">最近のタブをすべて表示するボタンです</string>
     <!-- Content description for the button which navigates the user to show all recent tabs in the tabs tray. -->
     <string moz:removedIn="97" name="recent_tabs_show_all_content_description2" tools:ignore="UnusedResources">最近のタブをすべて表示します</string>
->>>>>>> 5a685e67
     <!-- Title for showing a group item in the 'Jump back in' section of the new tab
         The first parameter is the search term that the user used. (for example: your search for "cat")-->
     <string name="recent_tabs_search_term">\&quot;%1$s\&quot; についての検索</string>
     <!-- Text for the number of tabs in a group in the 'Jump back in' section of the new tab
-<<<<<<< HEAD
-        The first parameter is the count for number of sites in the group.  This number will always be more than one. -->
-    <string name="recent_tabs_search_term_count">サイト数: %1$s</string>
-=======
     The first parameter is the count for number of sites in the group.  This number will always be more than one. -->
     <string moz:removedIn="96" name="recent_tabs_search_term_count" tools:ignore="UnusedResources">サイト数: %1$s</string>
 
     <!-- Text for the number of tabs in a group in the 'Jump back in' section of the new tab
         %d is a placeholder for the number of sites in the group. This number will always be more than one. -->
     <string name="recent_tabs_search_term_count_2">%d サイト</string>
->>>>>>> 5a685e67
 
     <!-- History Metadata -->
     <!-- Header text for a section on the home screen that displays grouped highlights from the
@@ -185,26 +165,15 @@
     <string name="history_metadata_header_2">最近訪れたサイト</string>
     <!-- Header text for a section on the home screen that displays grouped highlights from the
          user's browsing history, such as topics they have researched or explored on the web -->
-<<<<<<< HEAD
-    <string moz:removedIn="94" name="history_metadata_header_2" tools:ignore="UnusedResources">最近訪れたサイト</string>
-    <!-- Header text for a section on the home screen that displays grouped highlights from the
-         user's browsing history, such as topics they have researched or explored on the web -->
-    <string name="history_metadata_header_3">最近の検索</string>
-=======
     <string moz:removedIn="96" name="history_metadata_header_3" tools:ignore="UnusedResources">最近の検索</string>
->>>>>>> 5a685e67
     <!-- Text for the menu button to remove a grouped highlight from the user's browsing history
          in the Recently visited section -->
     <string name="recently_visited_menu_item_remove">削除</string>
 
     <!-- Content description for the button which navigates the user to show all of their history. -->
-<<<<<<< HEAD
-    <string name="past_explorations_show_all_content_description">過去の検索をすべて表示するボタンです</string>
-=======
     <string name="past_explorations_show_all_content_description_2">過去の検索をすべて表示します</string>
     <!-- Content description for the button which navigates the user to show all of their history. -->
     <string moz:removedIn="97" name="past_explorations_show_all_content_description" tools:ignore="UnusedResources">過去の検索をすべて表示するボタンです</string>
->>>>>>> 5a685e67
 
     <!-- Browser Fragment -->
     <!-- Content description (not visible, for screen readers etc.): Navigate to open tabs -->
@@ -283,11 +252,7 @@
     <string name="browser_menu_edit">編集</string>
 
     <!-- Browser menu button that opens the Customize menu -->
-<<<<<<< HEAD
-    <string name="browser_menu_customize_home">カスタマイズホーム</string>
-=======
     <string name="browser_menu_customize_home">ホームをカスタマイズ</string>
->>>>>>> 5a685e67
     <!-- Button shown on the home page that opens the Customize home settings -->
     <string name="browser_menu_customize_home_1">ホームページをカスタマイズ</string>
     <!-- Browser Toolbar -->
@@ -345,11 +310,7 @@
     <!-- Onboarding home screen dialog title text for the home section. Firefox is intentionally hardcoded. -->
     <string name="onboarding_home_screen_section_home_title_2">個人に合わせた Firefox ホームページ</string>
     <!-- Onboarding home screen dialog description text for the home section. -->
-<<<<<<< HEAD
-    <string name="onboarding_home_screen_section_home_description_2">開いているタブ、ブックマーク、ブラウジング履歴にジャンプします。</string>
-=======
     <string name="onboarding_home_screen_section_home_description_2">開いているタブ、ブックマーク、閲覧履歴にジャンプします。</string>
->>>>>>> 5a685e67
     <!-- Onboarding home screen dialog description text for the tab tray section. -->
     <string name="onboarding_home_screen_section_cleaner_tab_tray_title_2">きれいに整理されたタブ</string>
     <!-- Onboarding home screen dialog description text for the tab tray section. -->
@@ -442,11 +403,6 @@
     <!-- Preference for changing default theme to dark or light mode -->
     <string name="preferences_theme">テーマ</string>
     <!-- Preference for customizing the home screen -->
-<<<<<<< HEAD
-    <string moz:removedIn="94" name="preferences_home" tools:ignore="UnusedResources">ホーム画面</string>
-    <!-- Preference for customizing the home screen -->
-=======
->>>>>>> 5a685e67
     <string name="preferences_home_2">ホームページ</string>
     <!-- Preference for gestures based actions -->
     <string name="preferences_gestures">ジェスチャー</string>
@@ -520,19 +476,6 @@
     <!-- Header text for jumping back into the recent tab in customize the home screen -->
     <string name="customize_toggle_jump_back_in">以前表示したタブ</string>
     <!-- Title for the customize home screen section with recently saved bookmarks. -->
-<<<<<<< HEAD
-    <string moz:removedIn="94" name="customize_toggle_recently_saved_bookmarks" tools:ignore="UnusedResources">最近保存したサイト</string>
-    <!-- Title for the customize home screen section with recently saved bookmarks. -->
-    <string moz:removedIn="94" name="customize_toggle_recently_bookmarked" tools:ignore="UnusedResources">最近追加したブックマーク</string>
-    <!-- Title for the customize home screen section with recently saved bookmarks. -->
-    <string name="customize_toggle_recent_bookmarks">最近追加したブックマーク</string>
-    <!-- Title for the customize home screen section with recently visited. Recently visited is
-    a section where users see a list of tabs that they have visited in the past few days -->
-    <string moz:removedIn="94" name="customize_toggle_recently_visited" tools:ignore="UnusedResources">最近訪れたサイト</string>
-    <!-- Title for the customize home screen settings section for recent searches. Recent searches
-     is a section where users see a list of groups of tabs that they have visited in the past few days -->
-    <string name="customize_toggle_recent_searches">最近の検索</string>
-=======
     <string name="customize_toggle_recent_bookmarks">最近追加したブックマーク</string>
     <!-- Title for the customize home screen section with recently visited. Recently visited is
     a section where users see a list of tabs that they have visited in the past few days -->
@@ -540,7 +483,6 @@
     <!-- Title for the customize home screen settings section for recent searches. Recent searches
      is a section where users see a list of groups of tabs that they have visited in the past few days -->
     <string moz:removedIn="96" name="customize_toggle_recent_searches" tools:ignore="UnusedResources">最近の検索</string>
->>>>>>> 5a685e67
     <!-- Title for the customize home screen section with Pocket. -->
     <string name="customize_toggle_pocket">Pocket</string>
 
@@ -779,24 +721,6 @@
     <string name="preference_auto_close_tabs" tools:ignore="UnusedResources">開いたタブを自動的に閉じる</string>
 
     <!-- Opening screen -->
-<<<<<<< HEAD
-    <!-- Title of a preference that allows a user to indicate after a specified amount of time when the app should start on the home screen -->
-    <string moz:removedIn="94" name="preferences_start_on_home" tools:ignore="UnusedResources">ホーム画面で開始</string>
-    <!-- Title of a preference that allows a user to choose what screen to show after opening the app -->
-    <string name="preferences_opening_screen">最初の画面</string>
-    <!-- Option for starting on the home screen after after four hours or inactivity -->
-    <string moz:removedIn="94" name="start_on_home_after_four_hours" tools:ignore="UnusedResources">4 時間後</string>
-    <!-- Option for always opening the homepage when re-opening the app -->
-    <string name="opening_screen_homepage">ホームページ</string>
-    <!-- Option for always starting on the home screen -->
-    <string moz:removedIn="94" name="start_on_home_always" tools:ignore="UnusedResources">常に使用する</string>
-    <!-- Option for always opening the user's last-open tab when re-opening the app -->
-    <string name="opening_screen_last_tab">最後のタブ</string>
-    <!-- Option for never starting on the home screen -->
-    <string moz:removedIn="94" name="start_on_home_never" tools:ignore="UnusedResources">使用しない</string>
-    <!-- Option for always opening the homepage when re-opening the app after four hours of inactivity -->
-    <string name="opening_screen_after_four_hours_of_inactivity">操作せずに 4 時間経つとホームページへ戻ります</string>
-=======
     <!-- Title of a preference that allows a user to choose what screen to show after opening the app -->
     <string name="preferences_opening_screen">最初の画面</string>
     <!-- Option for always opening the homepage when re-opening the app -->
@@ -805,7 +729,6 @@
     <string name="opening_screen_last_tab">最後のタブ</string>
     <!-- Option for always opening the homepage when re-opening the app after four hours of inactivity -->
     <string name="opening_screen_after_four_hours_of_inactivity">ホームページ (操作せずに 4 時間経過後)</string>
->>>>>>> 5a685e67
     <!-- Summary for tabs preference when auto closing tabs setting is set to manual close-->
     <string name="close_tabs_manually_summary">手動で閉じる</string>
     <!-- Summary for tabs preference when auto closing tabs setting is set to auto close tabs after one day-->
@@ -944,12 +867,6 @@
     <string moz:removedIn="96" name="tab_tray_save_to_collection" tools:ignore="UnusedResources">保存</string>
 
     <!-- Title text for the normal tabs header in the tabs tray which are not part of any tab grouping. -->
-<<<<<<< HEAD
-    <string moz:removedIn="94" name="tab_tray_header_title" tools:ignore="UnusedResources">その他</string>
-
-    <!-- Title text for the normal tabs header in the tabs tray which are not part of any tab grouping. -->
-=======
->>>>>>> 5a685e67
     <string name="tab_tray_header_title_1">他のタブ</string>
 
     <!-- History -->
@@ -2050,13 +1967,6 @@
 
     <!-- Label for the preference to show the most visited top sites on the homepage -->
     <string name="top_sites_toggle_top_recent_sites_3">よく訪れるサイト</string>
-<<<<<<< HEAD
-    <!-- Label for the show most visited top sites preference -->
-    <string moz:removedIn="94" name="top_sites_toggle_top_frecent_sites_2" tools:ignore="UnusedResources">よく訪れるサイトを表示</string>
-    <!-- Label for the show most visited sites preference -->
-    <string moz:removedIn="93" name="top_sites_toggle_top_frecent_sites" tools:ignore="UnusedResources">よく訪れるサイトを表示</string>
-=======
->>>>>>> 5a685e67
 
     <!-- Title text displayed in the rename top site dialog. -->
 	<string name="top_sites_rename_dialog_title">タイトル</string>
@@ -2073,19 +1983,11 @@
     <!-- Content description for closing all inactive tabs -->
     <string name="inactive_tabs_delete_all">休止中のタブをすべて閉じます</string>
     <!-- A description below the section of "inactive" tabs to notify the user when those tabs will be closed, if appropriate. See strings inactive_tabs_30_days and inactive_tabs_7_days for placeholders options. -->
-<<<<<<< HEAD
-    <string moz:removedIn="93" name="inactive_tabs_description" tools:ignore="UnusedResources">これらのタブは %sを過ぎると自動的に閉じられます。</string>
-    <!-- The amount of time until a tab in the "inactive" section of the tabs tray will be closed. See string inactive_tabs_description as well -->
-    <string moz:removedIn="93" name="inactive_tabs_30_days" tools:ignore="UnusedResources">30 日</string>
-    <!-- The amount of time until a tab in the "inactive" section of the tabs tray will be closed. See string inactive_tabs_description as well -->
-    <string moz:removedIn="93" name="inactive_tabs_7_days" tools:ignore="UnusedResources">1 週間</string>
-=======
     <string moz:removedIn="95" name="inactive_tabs_description" tools:ignore="UnusedResources">これらのタブは %sを過ぎると自動的に閉じられます。</string>
     <!-- The amount of time until a tab in the "inactive" section of the tabs tray will be closed. See string inactive_tabs_description as well -->
     <string moz:removedIn="95" name="inactive_tabs_30_days" tools:ignore="UnusedResources">30 日</string>
     <!-- The amount of time until a tab in the "inactive" section of the tabs tray will be closed. See string inactive_tabs_description as well -->
     <string moz:removedIn="95" name="inactive_tabs_7_days" tools:ignore="UnusedResources">1 週間</string>
->>>>>>> 5a685e67
 
     <!-- Inactive tabs auto-close message in the tabs tray -->
     <!-- The header text of the auto-close message when the user is asked if they want to turn on the auto-closing of inactive tabs. -->
@@ -2095,23 +1997,6 @@
     <!-- A call to action below the description to allow the user to turn on the auto closing of inactive tabs. -->
     <string name="inactive_tabs_auto_close_message_action" tools:ignore="UnusedResources">自動的に閉じる</string>
 
-<<<<<<< HEAD
-    <!-- Inactive tabs survey -->
-    <!-- Header text for the inactive tabs survey asking for feedback to improve the inactive tabs feature. -->
-    <string name="inactive_tabs_survey_header" tools:ignore="UnusedResources">改善にご協力ください</string>
-    <!-- Content text for the inactive tabs survey asking the primary survey feedback question. -->
-    <string name="inactive_tabs_survey_content" tools:ignore="UnusedResources">タブの休止を無効にしたのはなぜですか？</string>
-    <!-- One of the feedback option that can be selected as a responses to the inactive tabs survey question. -->
-    <string name="inactive_tabs_survey_not_interested_option" tools:ignore="UnusedResources">この機能に興味がない</string>
-    <!-- One of the feedback option that can be selected as a responses to the inactive tabs survey question. -->
-    <string name="inactive_tabs_survey_time_too_long_option" tools:ignore="UnusedResources">休止になるまでの時間が長すぎる</string>
-    <!-- One of the feedback option that can be selected as a responses to the inactive tabs survey question. -->
-    <string name="inactive_tabs_survey_time_too_short_option" tools:ignore="UnusedResources">休止になるまでの時間が短すぎる</string>
-    <!-- Confirmation button text to submit the feedback for the inactive tabs survey. -->
-    <string name="inactive_tabs_survey_send_button" tools:ignore="UnusedResources">送信</string>
-    <!-- Content description for inactive tabs survey close button -->
-    <string name="inactive_tabs_survey_close_button_content_description" tools:ignore="UnusedResources">閉じる</string>
-=======
     <!-- Text for the snackbar to confirm auto-close is enabled for inactive tabs -->
     <string name="inactive_tabs_auto_close_message_snackbar">自動的に閉じる機能が有効です</string>
 
@@ -2139,7 +2024,6 @@
     <string name="inactive_tabs_survey_send_button">送信</string>
     <!-- Content description for inactive tabs survey close button -->
     <string name="inactive_tabs_survey_close_button_content_description">閉じる</string>
->>>>>>> 5a685e67
 
     <!-- Default browser experiment -->
     <string name="default_browser_experiment_card_text">ウェブサイトやメール、メッセージのリンクを自動的に Firefox で開きます。</string>
@@ -2158,11 +2042,6 @@
 
     <!-- Pocket recommended stories -->
     <!-- Header text for a section on the home screen. -->
-<<<<<<< HEAD
-    <string moz:removedIn="94" name="pocket_stories_header" tools:ignore="UnusedResources">示唆に富むストーリー</string>
-    <!-- Header text for a section on the home screen. -->
-=======
->>>>>>> 5a685e67
     <string name="pocket_stories_header_1">示唆に富むストーリー</string>
     <!-- Header text for a section on the home screen. -->
     <string name="pocket_stories_categories_header">トピック別のストーリー</string>
