--- conflicted
+++ resolved
@@ -305,22 +305,16 @@
     <!-- Title for set firefox as default browser screen.
         The first parameter is the name of the app defined in app_name (for example: Fenix) -->
     <string name="juno_onboarding_default_browser_title">%s をいつものブラウザーに</string>
-<<<<<<< HEAD
-=======
     <!-- Title for set firefox as default browser screen used by Nimbus experiments. Nimbus experiments do not support string placeholders.
         Note: The word "Firefox" should NOT be translated -->
     <string name="juno_onboarding_default_browser_title_nimbus" tools:ignore="UnusedResources">Firefox をいつものブラウザーに</string>
->>>>>>> daf88cc5
     <!-- Description for set firefox as default browser screen.
         The first parameter is the Firefox brand name.
         The second parameter is the string with key "juno_onboarding_default_browser_description_link_text". -->
     <string name="juno_onboarding_default_browser_description">%1$s はユーザーのことを第一に考え、クロスサイトトラッカーからあなたのプライバシーを守ります。\n\n%2$s もご覧ください。</string>
-<<<<<<< HEAD
-=======
     <!-- Description for set firefox as default browser screen used by Nimbus experiments. Nimbus experiments do not support string placeholders.
         Note: The word "Firefox" should NOT be translated -->
     <string name="juno_onboarding_default_browser_description_nimbus" tools:ignore="UnusedResources">Firefox はユーザーのことを第一に考え、クロスサイトトラッカーからあなたのプライバシーを守ります。\n\n詳細はプライバシー通知をご覧ください。</string>
->>>>>>> daf88cc5
     <!-- Text for the link to the privacy notice webpage for set as firefox default browser screen.
     This is part of the string with the key "juno_onboarding_default_browser_description". -->
     <string name="juno_onboarding_default_browser_description_link_text">プライバシー通知</string>
@@ -340,11 +334,6 @@
     <!-- Title for enable notification permission screen.
         The first parameter is the name of the app defined in app_name (for example: Fenix) -->
     <string name="juno_onboarding_enable_notifications_title">通知をオンにして %s をさらに活用しましょう</string>
-<<<<<<< HEAD
-    <!-- Description for enable notification permission screen.
-        The first parameter is the name of the app defined in app_name (for example: Fenix) -->
-    <string name="juno_onboarding_enable_notifications_description">通知を使って他の端末にタブを送信したり、ダウンロードを管理したり、%s を最大限に活用するためのヒントを受け取れます。</string>
-=======
     <!-- Title for enable notification permission screen used by Nimbus experiments. Nimbus experiments do not support string placeholders.
         Note: The word "Firefox" should NOT be translated -->
     <string name="juno_onboarding_enable_notifications_title_nimbus" tools:ignore="UnusedResources">通知をオンにして Firefox をさらに活用しましょう</string>
@@ -354,7 +343,6 @@
     <!-- Description for enable notification permission screen used by Nimbus experiments. Nimbus experiments do not support string placeholders.
        Note: The word "Firefox" should NOT be translated   -->
     <string name="juno_onboarding_enable_notifications_description_nimbus" tools:ignore="UnusedResources">通知を使って他の端末にタブを送信したり、ダウンロードを管理したり、Firefox を最大限に活用するためのヒントを受け取れます。</string>
->>>>>>> daf88cc5
     <!-- Text for the button to request notification permission on the device -->
     <string name="juno_onboarding_enable_notifications_positive_button">通知をオンにする</string>
     <!-- Text for the button dismiss the screen and move on with the flow -->
@@ -455,11 +443,6 @@
     <string name="reduce_cookie_banner_control_experiment_dialog_title" moz:RemovedIn="112" tools:ignore="UnusedResources">Cookie バナーよ、去れ！</string>
     <!-- Title text for the cookie banner re-engagement dialog. The first parameter is the application name. -->
     <string name="reduce_cookie_banner_dialog_title">%1$s に Cookie バナーを拒否させますか？</string>
-<<<<<<< HEAD
-    <!-- Body text for the dialog use on the control branch of the experiment to determine which context users engaged the most -->
-    <string name="reduce_cookie_banner_control_experiment_dialog_body_1" moz:RemovedIn="111" tools:ignore="UnusedResources">可能な限り自動的に Cookie 要求を拒否します。</string>
-=======
->>>>>>> daf88cc5
     <!-- Body text for the dialog use on the control branch of the experiment to determine which context users engaged the most.The first parameter is the application name -->
     <string name="reduce_cookie_banner_control_experiment_dialog_body_2" moz:RemovedIn="112" tools:ignore="UnusedResources">可能な場合、%1$s に自動的に Cookie 要求を拒否させますか？</string>
     <!-- Body text for the cookie banner re-engagement dialog use. The first parameter is the application name. -->
@@ -1307,19 +1290,11 @@
     <!-- Survey -->
     <!-- Text shown in the fullscreen message that pops up to ask user to take a short survey.
     The app name is in the text, due to limitations with localizing Nimbus experiments -->
-<<<<<<< HEAD
-    <string name="nimbus_survey_message_text" tools:ignore="UnusedResources">Firefox の改善のために簡単なアンケートへの回答をお願いします。</string>
-    <!-- Preference for taking the short survey. -->
-    <string name="preferences_take_survey" tools:ignore="UnusedResources">アンケートに答える</string>
-    <!-- Preference for not taking the short survey. -->
-    <string name="preferences_not_take_survey" tools:ignore="UnusedResources">今はしない</string>
-=======
     <string name="nimbus_survey_message_text">Firefox の改善のために簡単なアンケートへの回答をお願いします。</string>
     <!-- Preference for taking the short survey. -->
     <string name="preferences_take_survey">アンケートに答える</string>
     <!-- Preference for not taking the short survey. -->
     <string name="preferences_not_take_survey">今はしない</string>
->>>>>>> daf88cc5
 
     <!-- Snackbar -->
     <!-- Text shown in snackbar when user deletes a collection -->
@@ -1537,15 +1512,6 @@
     <!-- Preference title for enhanced tracking protection settings -->
     <string name="preference_enhanced_tracking_protection">強化型トラッキング防止</string>
     <!-- Title for the description of enhanced tracking protection -->
-<<<<<<< HEAD
-    <string name="preference_enhanced_tracking_protection_explanation_title">閲覧中のプライバシーを保護します</string>
-    <!-- Preference summary for enhanced tracking protection settings on/off switch -->
-    <string name="preference_enhanced_tracking_protection_summary" tools:ignore="UnusedResources">包括的 Cookie 保護が登場しました。これまでで最も強力なクロスサイトトラッカー遮断機能です。</string>
-    <!-- Description of enhanced tracking protection. The first parameter is the name of the application (For example: Fenix) -->
-    <string name="preference_enhanced_tracking_protection_explanation">個人データの収集を防止します。%s はオンラインでのあなたの行動を追跡するよく知られた数多くのトラッカーからあなたを守ります。</string>
-    <!-- Description of enhanced tracking protection. The parameter is the name of the application (For example: Firefox Fenix) -->
-    <string name="preference_enhanced_tracking_protection_explanation_2" tools:ignore="UnusedResources">%s はインターネット上で個人の行動を追跡する数多くのトラッカーからあなたを守ります。</string>
-=======
     <string name="preference_enhanced_tracking_protection_explanation_title" moz:removedIn="114" tools:ignore="UnusedResources">閲覧中のプライバシーを保護します</string>
     <!-- Preference summary for enhanced tracking protection settings on/off switch -->
     <string name="preference_enhanced_tracking_protection_summary">包括的 Cookie 保護が登場しました。これまでで最も強力なクロスサイトトラッカー遮断機能です。</string>
@@ -1553,35 +1519,22 @@
     <string name="preference_enhanced_tracking_protection_explanation" moz:removedIn="114" tools:ignore="UnusedResources">個人データの収集を防止します。%s はオンラインでのあなたの行動を追跡するよく知られた数多くのトラッカーからあなたを守ります。</string>
     <!-- Description of enhanced tracking protection. The parameter is the name of the application (For example: Firefox Fenix) -->
     <string name="preference_enhanced_tracking_protection_explanation_2">%s はインターネット上で個人の行動を追跡する数多くのトラッカーからあなたを守ります。</string>
->>>>>>> daf88cc5
     <!-- Text displayed that links to website about enhanced tracking protection -->
     <string name="preference_enhanced_tracking_protection_explanation_learn_more">詳細情報</string>
     <!-- Preference for enhanced tracking protection for the standard protection settings -->
     <string name="preference_enhanced_tracking_protection_standard_default_1">標準 (既定)</string>
     <!-- Preference description for enhanced tracking protection for the standard protection settings -->
-<<<<<<< HEAD
-    <string name="preference_enhanced_tracking_protection_standard_description_4">プライバシーと性能をバランスよく。ページが正しく読み込まれます。</string>
-    <!-- Preference description for enhanced tracking protection for the standard protection settings -->
-    <string name="preference_enhanced_tracking_protection_standard_description_5" tools:ignore="UnusedResources">ページは正常に読み込まれますが、ブロックされるトラッカーが少なくなります。</string>
-=======
     <string name="preference_enhanced_tracking_protection_standard_description_4" moz:removedIn="114" tools:ignore="UnusedResources">プライバシーと性能をバランスよく。ページが正しく読み込まれます。</string>
     <!-- Preference description for enhanced tracking protection for the standard protection settings -->
     <string name="preference_enhanced_tracking_protection_standard_description_5">ページは正常に読み込まれますが、ブロックされるトラッカーが少なくなります。</string>
->>>>>>> daf88cc5
     <!--  Accessibility text for the Standard protection information icon  -->
     <string name="preference_enhanced_tracking_protection_standard_info_button">標準のトラッキング防止でブロックされるもの</string>
     <!-- Preference for enhanced tracking protection for the strict protection settings -->
     <string name="preference_enhanced_tracking_protection_strict">厳格</string>
     <!-- Preference description for enhanced tracking protection for the strict protection settings -->
-<<<<<<< HEAD
-    <string name="preference_enhanced_tracking_protection_strict_description_3">より多くのトラッカーをブロックするとページの読み込みが速くなりますが、一部のページは正しく機能しなくなる可能性があります。</string>
-    <!-- Preference description for enhanced tracking protection for the strict protection settings -->
-    <string name="preference_enhanced_tracking_protection_strict_description_4" tools:ignore="UnusedResources">トラッキング防止を強力にし、パフォーマンスを高速化します。ただし、一部のサイトが正常に機能しなくなる可能性があります。</string>
-=======
     <string name="preference_enhanced_tracking_protection_strict_description_3" moz:removedIn="114" tools:ignore="UnusedResources">より多くのトラッカーをブロックするとページの読み込みが速くなりますが、一部のページは正しく機能しなくなる可能性があります。</string>
     <!-- Preference description for enhanced tracking protection for the strict protection settings -->
     <string name="preference_enhanced_tracking_protection_strict_description_4">トラッキング防止を強力にし、パフォーマンスを高速化します。ただし、一部のサイトが正常に機能しなくなる可能性があります。</string>
->>>>>>> daf88cc5
     <!--  Accessibility text for the Strict protection information icon  -->
     <string name="preference_enhanced_tracking_protection_strict_info_button">厳格なトラッキング防止でブロックされるもの</string>
     <!-- Preference for enhanced tracking protection for the custom protection settings -->
@@ -1690,7 +1643,7 @@
         The first parameter is number of long clicks left to enable the menu -->
     <string name="about_debug_menu_toast_progress">デバッグメニュー: 有効にするには %1$d 回クリックしてください</string>
     <string name="about_debug_menu_toast_done">デバッグメニューが有効です</string>
-  
+
     <!-- Browser long press popup menu -->
     <!-- Copy the current url -->
     <string name="browser_toolbar_long_press_popup_copy">コピー</string>
@@ -1698,10 +1651,10 @@
     <string name="browser_toolbar_long_press_popup_paste_and_go">貼り付けて移動</string>
     <!-- Paste the text in the clipboard -->
     <string name="browser_toolbar_long_press_popup_paste">貼り付け</string>
-  
+
     <!-- Snackbar message shown after an URL has been copied to clipboard. -->
     <string name="browser_toolbar_url_copied_to_clipboard_snackbar">URL をクリップボードにコピーしました</string>
-  
+
     <!-- Title text for the Add To Homescreen dialog -->
     <string name="add_to_homescreen_title">ホーム画面に追加</string>
 
