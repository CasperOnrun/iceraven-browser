--- conflicted
+++ resolved
@@ -64,7 +64,7 @@
     <string name="recently_saved_show_all_content_description">保存したブックマークをすべて表示するボタン</string>
 
     <!-- About content. The first parameter is the name of the application. (For example: Fenix) -->
-    <string name="about_content">%1$s は @fork-maintainers の製品です。</string>
+    <string name="about_content">%1$s は Mozilla の製品です。</string>
 
     <!-- Private Browsing -->
     <!-- Title for private session option -->
@@ -1666,15 +1666,9 @@
     <string name="credit_cards_card_number">カード番号</string>
     <!-- The header for the expiration date of a credit card -->
     <string name="credit_cards_expiration_date">有効期限</string>
-<<<<<<< HEAD
-    <!-- The label for the expiration date month of a credit card -->
-    <string name="credit_cards_expiration_date_month">有効期限月</string>
-    <!-- The label for the expiration date year of a credit card -->
-=======
     <!-- The label for the expiration date month of a credit card to be used by a11y services-->
     <string name="credit_cards_expiration_date_month">有効期限月</string>
     <!-- The label for the expiration date year of a credit card to be used by a11y services-->
->>>>>>> 637485e2
     <string name="credit_cards_expiration_date_year">有効期限年</string>
     <!-- The header for the name on the credit card -->
     <string name="credit_cards_name_on_card">カード名義</string>
