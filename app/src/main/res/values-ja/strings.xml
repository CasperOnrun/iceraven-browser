<?xml version="1.0" encoding="utf-8"?>
<resources>


    <!-- App name for private browsing mode. The first parameter is the name of the app defined in app_name (for example: Fenix)-->
    <string name="app_name_private_5">%s プライベートモード</string>
    <!-- App name for private browsing mode. The first parameter is the name of the app defined in app_name (for example: Fenix)-->
    <string name="app_name_private_4">%s (プライベート)</string>
    <!-- Home Fragment -->
    <!-- Content description (not visible, for screen readers etc.): "Three dot" menu button. -->
    <string name="content_description_menu">他のオプション</string>
    <!-- Content description (not visible, for screen readers etc.): "Private Browsing" menu button. -->
    <string name="content_description_private_browsing_button">プライベートブラウジングを有効にします</string>
    <!-- Content description (not visible, for screen readers etc.): "Private Browsing" menu button. -->
    <string name="content_description_disable_private_browsing_button">プライベートブラウジングを無効にします</string>
    <!-- Placeholder text shown in the search bar before a user enters text -->
    <string name="search_hint">検索語またはアドレスを入力</string>

    <!-- No Open Tabs Message Description -->
    <string name="no_open_tabs_description">開いているタブがここに表示されます。</string>

    <!-- No Private Tabs Message Description -->
    <string name="no_private_tabs_description">プライベートタブがここに表示されます。</string>

    <!-- Message announced to the user when tab tray is selected with 1 tab -->
    <string name="open_tab_tray_single">開いているタブ 1 個。タップしてタブを切り替えます。</string>
    <!-- Message announced to the user when tab tray is selected with 0 or 2+ tabs -->
    <string name="open_tab_tray_plural">開いているタブ %1$s 個。タップしてタブを切り替えます。</string>

    <!-- Tab tray multi select title in app bar. The first parameter is the number of tabs selected -->
    <string name="tab_tray_multi_select_title">%1$d 個選択</string>
    <!-- Label of button in create collection dialog for creating a new collection  -->
    <string name="tab_tray_add_new_collection">新しいコレクションを追加</string>
    <!-- Label of editable text in create collection dialog for naming a new collection  -->
    <string name="tab_tray_add_new_collection_name">コレクション名</string>
    <!-- Label of button in save to collection dialog for selecting a current collection  -->
    <string name="tab_tray_select_collection">コレクションを選択</string>
    <!-- Content description for close button while in multiselect mode in tab tray -->
    <string name="tab_tray_close_multiselect_content_description">複数選択モードを終了</string>
    <!-- Content description for save to collection button while in multiselect mode in tab tray -->
    <string name="tab_tray_collection_button_multiselect_content_description">選択したタブをコレクションに保存</string>
    <!-- Content description for checkmark while tab is selected while in multiselect mode in tab tray. The first parameter is the title of the tab selected -->
    <string name="tab_tray_item_selected_multiselect_content_description">選択 %1$s 個</string>
    <!-- Content description when tab is unselected while in multiselect mode in tab tray. The first parameter is the title of the tab unselected -->
    <string name="tab_tray_item_unselected_multiselect_content_description">未選択 %1$s 個</string>
    <!-- Content description announcement when exiting multiselect mode in tab tray -->
    <string name="tab_tray_exit_multiselect_content_description">複数選択モードを終了しました</string>

    <!-- Content description announcement when entering multiselect mode in tab tray -->
    <string name="tab_tray_enter_multiselect_content_description">複数選択モードです。コレクションの保存するタブを選択してください</string>
    <!-- Content description on checkmark while tab is selected in multiselect mode in tab tray -->
    <string name="tab_tray_multiselect_selected_content_description">選択</string>

    <!-- About content. The first parameter is the name of the application. (For example: Fenix) -->
    <string name="about_content">%1$s は Mozilla の製品です。</string>

    <!-- Private Browsing -->
    <!-- Title for private session option -->
    <string name="private_browsing_title">プライベートセッションです</string>
    <!-- Explanation for private browsing displayed to users on home view when they first enable private mode
        The first parameter is the name of the app defined in app_name (for example: Fenix) -->
    <string name="private_browsing_placeholder_description_2">%1$s のプライベートタブを閉じるかアプリを終了すると、その検索履歴と閲覧履歴が消去されます。これは、ウェブサイトやインターネットサービスプロバイダーに対して匿名でアクセスしているわけではありません。この機能は、この端末を使用する他者に対してオンライン上のプライベートな行動を隠すものです。</string>
    <string name="private_browsing_common_myths">
       プライベートブラウジングについての誤解
    </string>
    <!-- Delete session button to erase your history in a private session -->
    <string name="private_browsing_delete_session">セッションを削除</string>

    <!-- Private mode shortcut "contextual feature recommendation" (CFR) -->
    <!-- Text for the main message -->
    <string name="cfr_message">プライベートタブを開くショートカットをホーム画面に追加します。</string>
    <!-- Text for the positive button -->
    <string name="cfr_pos_button_text">ショートカットを追加</string>
    <!-- Text for the negative button -->
    <string name="cfr_neg_button_text">追加しない</string>

    <!-- Open in App "contextual feature recommendation" (CFR) -->
    <!-- Text for the info message. 'Firefox' intentionally hardcoded here.-->
    <string name="open_in_app_cfr_info_message">アプリ内のリンクを Firefox で自動的に開くように設定できます。</string>
    <!-- Text for the positive action button -->
    <string name="open_in_app_cfr_positive_button_text">設定を開く</string>
    <!-- Text for the negative action button -->
    <string name="open_in_app_cfr_negative_button_text">閉じる</string>

    <!-- Text for the info dialog when camera permissions have been denied but user tries to access a camera feature. -->
    <string name="camera_permissions_needed_message">カメラへのアクセスが必要です。Android の設定から、権限をタップし、許可をタップしてください。</string>
    <!-- Text for the positive action button to go to Android Settings to grant permissions. -->
    <string name="camera_permissions_needed_positive_button_text">設定を開く</string>
    <!-- Text for the negative action button to dismiss the dialog. -->
    <string name="camera_permissions_needed_negative_button_text">閉じる</string>

    <!-- Text for the banner message to tell users about our auto close feature. -->
    <string name="tab_tray_close_tabs_banner_message">開いたタブのうち、過去の一定期間表示されていないものを自動的に閉じるように設定します。</string>
    <!-- Text for the positive action button to go to Settings for auto close tabs. -->
    <string name="tab_tray_close_tabs_banner_positive_button_text">オプションを表示</string>
    <!-- Text for the negative action button to dismiss the Close Tabs Banner. -->
    <string name="tab_tray_close_tabs_banner_negative_button_text">閉じる</string>

    <!-- Text for the banner message to tell users about our grid view feature. -->
    <string name="tab_tray_grid_view_banner_message">開いたタブのレイアウトを変更します。設定画面を開き、タブビューの下のグリッドを選択してください。</string>
    <!-- Text for the positive action button to go to Settings for auto close tabs. -->
    <string name="tab_tray_grid_view_banner_positive_button_text">設定を開く</string>
    <!-- Text for the negative action button to dismiss the Close Tabs Banner. -->
    <string name="tab_tray_grid_view_banner_negative_button_text">閉じる</string>

    <!-- Home screen icons - Long press shortcuts -->
    <!-- Shortcut action to open new tab -->
    <string name="home_screen_shortcut_open_new_tab_2">新しいタブ</string>
    <!-- Shortcut action to open new private tab -->
    <string name="home_screen_shortcut_open_new_private_tab_2">新しいプライベートタブ</string>

    <!-- Heading for the Top Sites block -->
    <string name="home_screen_top_sites_heading">よく見るサイト</string>

    <!-- Browser Fragment -->
    <!-- Content description (not visible, for screen readers etc.): Navigate to open tabs -->
    <string name="browser_tabs_button">タブを開きます</string>
    <!-- Content description (not visible, for screen readers etc.): Navigate backward (browsing history) -->
    <string name="browser_menu_back">戻る</string>
    <!-- Content description (not visible, for screen readers etc.): Navigate forward (browsing history) -->
    <string name="browser_menu_forward">進む</string>
    <!-- Content description (not visible, for screen readers etc.): Refresh current website -->
    <string name="browser_menu_refresh">更新</string>
    <!-- Content description (not visible, for screen readers etc.): Stop loading current website -->
    <string name="browser_menu_stop">中止</string>
    <!-- Content description (not visible, for screen readers etc.): Bookmark the current page -->
    <string name="browser_menu_bookmark">ブックマーク</string>
    <!-- Content description (not visible, for screen readers etc.): Un-bookmark the current page -->
    <string name="browser_menu_edit_bookmark">ブックマークを編集</string>
    <!-- Browser menu button that opens the addon manager -->
    <string name="browser_menu_add_ons">アドオン</string>
    <!-- Browser menu button that opens the addon extensions manager -->
    <string name="browser_menu_extensions">拡張機能</string>
    <!-- Text displayed when there are no add-ons to be shown -->
    <string name="no_add_ons">アドオンがありません</string>
    <!-- Browser menu button that sends a user to help articles -->
    <string name="browser_menu_help">ヘルプ</string>
    <!-- Browser menu button that sends a to a the what's new article -->
    <string name="browser_menu_whats_new">新着情報</string>
    <!-- Browser menu button that opens the settings menu -->
    <string name="browser_menu_settings">設定</string>
    <!-- Browser menu button that opens a user's library -->
    <string name="browser_menu_library">ライブラリー</string>
    <!-- Browser menu toggle that requests a desktop site -->
    <string name="browser_menu_desktop_site">デスクトップサイト</string>
    <!-- Browser menu toggle that adds a shortcut to the site on the device home screen. -->
    <string name="browser_menu_add_to_homescreen">ホーム画面に追加</string>
    <!-- Browser menu toggle that installs a Progressive Web App shortcut to the site on the device home screen. -->
    <string name="browser_menu_install_on_homescreen">インストール</string>
    <!-- Menu option on the toolbar that takes you to synced tabs page-->
    <string name="synced_tabs">同期したタブ</string>
    <!-- Content description (not visible, for screen readers etc.) for the Resync tabs button -->
    <string name="resync_button_content_description">再同期</string>
    <!-- Browser menu button that opens the find in page menu -->
    <string name="browser_menu_find_in_page">ページ内検索</string>
    <!-- Browser menu button that creates a private tab -->
    <string name="browser_menu_private_tab">プライベートタブ</string>
    <!-- Browser menu button that saves the current tab to a collection -->
    <string name="browser_menu_save_to_collection_2">コレクションに保存</string>
    <!-- Browser menu button that open a share menu to share the current site -->
    <string name="browser_menu_share">共有</string>
    <!-- Share menu title, displayed when a user is sharing their current site -->
    <string name="menu_share_with">共有先…</string>
    <!-- Browser menu button shown in custom tabs that opens the current tab in Fenix
        The first parameter is the name of the app defined in app_name (for example: Fenix) -->
    <string name="browser_menu_open_in_fenix">%1$s で開く</string>
    <!-- Browser menu text shown in custom tabs to indicate this is a Fenix tab
        The first parameter is the name of the app defined in app_name (for example: Fenix) -->
    <string name="browser_menu_powered_by">POWERED BY %1$s</string>

    <!-- Browser menu text shown in custom tabs to indicate this is a Fenix tab
        The first parameter is the name of the app defined in app_name (for example: Fenix) -->
    <string name="browser_menu_powered_by2">Powered by %1$s</string>

    <!-- Browser menu button to put the current page in reader mode -->
    <string name="browser_menu_read">リーダービュー</string>
    <!-- Browser menu button content description to close reader mode and return the user to the regular browser -->
    <string name="browser_menu_read_close">リーダービューを閉じる</string>
    <!-- Browser menu button to open the current page in an external app -->
    <string name="browser_menu_open_app_link">アプリで開く</string>
    <!-- Browser menu button to configure reader mode appearance e.g. the used font type and size -->
    <string name="browser_menu_read_appearance">外観</string>

    <!-- Browser menu button to show reader view appearance controls e.g. the used font type and size -->
    <string name="browser_menu_customize_reader_view">リーダービューをカスタマイズ</string>
    <!-- Browser menu label for adding a bookmark -->
    <string name="browser_menu_add">追加</string>
    <!-- Browser menu label for editing a bookmark -->
    <string name="browser_menu_edit">編集</string>

    <!-- Error message to show when the user tries to access a scheme not
        handled by the app (Ex: blob, tel etc) -->
    <string name="unknown_scheme_error_message">接続できません。認識できない URL スキームです。</string>

    <!-- Locale Settings Fragment -->
    <!-- Content description for tick mark on selected language -->
    <string name="a11y_selected_locale_content_description">選択した言語</string>
    <!-- Content description for search icon -->
    <string name="a11y_search_icon_content_description">検索</string>
    <!-- Text for default locale item -->
    <string name="default_locale_text">端末の言語設定に従う</string>
    <!-- Placeholder text shown in the search bar before a user enters text -->
    <string name="locale_search_hint">言語を検索</string>

    <!-- Search Fragment -->
    <!-- Button in the search view that lets a user search by scanning a QR code -->
    <string name="search_scan_button">スキャン</string>
    <!-- Button in the search view that lets a user change their search engine -->
    <string name="search_engine_button">検索エンジン</string>
    <!-- Button in the search view when shortcuts are displayed that takes a user to the search engine settings -->
    <string name="search_shortcuts_engine_settings">検索エンジンの設定</string>
    <!-- Header displayed when selecting a shortcut search engine -->
    <string name="search_engines_search_with">今回だけ使う検索エンジン:</string>
    <!-- Button in the search view that lets a user navigate to the site in their clipboard -->
    <string name="awesomebar_clipboard_title">クリップボードからリンクを入力</string>

    <!-- Button in the search suggestions onboarding that allows search suggestions in private sessions -->
    <string name="search_suggestions_onboarding_allow_button">許可する</string>
    <!-- Button in the search suggestions onboarding that does not allow search suggestions in private sessions -->
    <string name="search_suggestions_onboarding_do_not_allow_button">許可しない</string>
    <!-- Search suggestion onboarding hint title text -->
    <string name="search_suggestions_onboarding_title">プライベートセッションで検索候補を表示しますか？</string>
    <!-- Search suggestion onboarding hint description text, first parameter is the name of the app defined in app_name (for example: Fenix)-->
    <string name="search_suggestions_onboarding_text">%s のアドレスバーに入力したすべての語句が既定の検索エンジンと共有されます。</string>
    <!-- Search suggestion onboarding hint Learn more link text -->
    <string name="search_suggestions_onboarding_learn_more_link">詳細情報</string>

    <!-- Search engine suggestion title text. The first parameter is the name of teh suggested engine-->
    <string name="search_engine_suggestions_title">%s で検索</string>
    <!-- Search engine suggestion description text -->
    <string name="search_engine_suggestions_description">アドレスバーから直接検索します</string>

    <!-- Search Widget -->
    <!-- Content description for searching with a widget. Firefox is intentionally hardcoded.-->
    <string name="search_widget_content_description">新しい Firefox タブを開く</string>
    <!-- Text preview for smaller sized widgets -->
    <string name="search_widget_text_short">検索</string>
    <!-- Text preview for larger sized widgets -->
    <string name="search_widget_text_long">ウェブ検索</string>

    <!-- Content description (not visible, for screen readers etc.): Voice search -->
    <string name="search_widget_voice">音声検索</string>

    <!-- Preferences -->
    <!-- Title for the settings page-->
    <string name="settings">設定</string>

    <!-- Preference category for basic settings -->
    <string name="preferences_category_basics">基本設定</string>

    <!-- Preference category for general settings -->
    <string name="preferences_category_general">一般</string>
    <!-- Preference category for all links about Fenix -->
    <string name="preferences_category_about">製品情報</string>
    <!-- Preference for settings related to changing the default search engine -->
    <string name="preferences_default_search_engine">既定の検索エンジン</string>
    <!-- Preference for settings related to Search -->
    <string name="preferences_search">検索</string>
    <!-- Preference for settings related to Search address bar -->
    <string name="preferences_search_address_bar">アドレスバー</string>
    <!-- Preference linking to help about Fenix -->
    <string name="preferences_help">ヘルプ</string>
    <!-- Preference link to rating Fenix on the Play Store -->
    <string name="preferences_rate">Google Play で評価する</string>
    <!-- Preference for giving feedback about Fenix -->
    <string name="preferences_feedback">フィードバック提供</string>
    <!-- Preference linking to about page for Fenix
        The first parameter is the name of the app defined in app_name (for example: Fenix) -->
    <string name="preferences_about">%1$s について</string>
    <!-- Preference linking to the your rights SUMO page -->
    <string name="preferences_your_rights">あなたの権利</string>
    <!-- Preference for settings related to saved passwords -->
    <string name="preferences_passwords">パスワード</string>
    <!-- Preference for settings related to saved credit cards and addresses -->
    <string name="preferences_credit_cards_addresses">クレジットカードと住所</string>
    <!-- Preference for settings related to changing the default browser -->
    <string name="preferences_set_as_default_browser">既定のブラウザーに設定</string>
    <!-- Preference category for advanced settings -->
    <string name="preferences_category_advanced">詳細設定</string>
    <!-- Preference category for privacy settings -->
    <string name="preferences_category_privacy">プライバシー</string>
    <!-- Preference category for privacy and security settings -->
    <string name="preferences_category_privacy_security">プライバシーとセキュリティ</string>
    <!-- Preference for advanced site permissions -->
    <string name="preferences_site_permissions">サイトの許可設定</string>
    <!-- Preference for private browsing options -->
    <string name="preferences_private_browsing_options">プライベートブラウジング</string>
    <!-- Preference for opening links in a private tab-->
    <string name="preferences_open_links_in_a_private_tab">リンクをプライベートタブで開く</string>
    <!-- Preference for allowing screenshots to be taken while in a private tab-->
    <string name="preferences_allow_screenshots_in_private_mode">プライベートブラウジングモードでスクリーンショットの撮影を許可する</string>
    <!-- Will inform the user of the risk of activating Allow screenshots in private browsing option -->
    <string name="preferences_screenshots_in_private_mode_disclaimer">許可すると、複数のアプリを開いているときにプライベートタブも表示されます</string>
    <!-- Preference for adding private browsing shortcut -->
    <string name="preferences_add_private_browsing_shortcut">プライベートブラウジングショートカットを追加する</string>
    <!-- Preference for accessibility -->
    <string name="preferences_accessibility">アクセシビリティ</string>
    <!-- Preference to override the Firefox Account server -->
    <string name="preferences_override_fxa_server">カスタム Firefox アカウントサーバー</string>
    <!-- Preference to override the Sync token server -->
    <string name="preferences_override_sync_tokenserver">カスタム Sync サーバー</string>
    <!-- Toast shown after updating the FxA/Sync server override preferences -->
    <string name="toast_override_fxa_sync_server_done">Firefox アカウント/Sync サーバーが変更されました。変更を適用するためにアプリケーションを終了しています…</string>
    <!-- Preference category for account information -->
    <string name="preferences_category_account">アカウント</string>
    <!-- Preference shown on banner to sign into account -->
    <string name="preferences_sign_in">ログイン</string>
    <!-- Preference for changing where the toolbar is positioned -->
    <string name="preferences_toolbar">ツールバー</string>
    <!-- Preference for changing default theme to dark or light mode -->
    <string name="preferences_theme">テーマ</string>
    <!-- Preference for customizing the home screen -->
    <string name="preferences_home">ホーム画面</string>
    <!-- Preference for gestures based actions -->
    <string name="preferences_gestures">ジェスチャー</string>
    <!-- Preference for settings related to visual options -->
    <string name="preferences_customize">カスタマイズ</string>
    <!-- Preference description for banner about signing in -->
    <string name="preferences_sign_in_description">ブックマーク、履歴などを Firefox アカウントと同期します</string>
    <!-- Preference shown instead of account display name while account profile information isn't available yet. -->
    <string name="preferences_account_default_name">Firefox アカウント</string>
    <!-- Preference text for account title when there was an error syncing FxA -->
    <string name="preferences_account_sync_error">再接続して同期を再開</string>
    <!-- Preference for language -->
    <string name="preferences_language">言語</string>
    <!-- Preference for data choices -->
    <string name="preferences_data_choices">データの選択</string>
    <!-- Preference for data collection -->
    <string name="preferences_data_collection">データ収集</string>
    <!-- Preference linking to the privacy notice -->
    <string name="preferences_privacy_link">プライバシー通知</string>
    <!-- Preference category for developer tools -->
    <string name="developer_tools_category">開発者ツール</string>
    <!-- Preference for developers -->
    <string name="preferences_remote_debugging">USB 経由でリモートデバッグする</string>
    <!-- Preference title for switch preference to show search engines -->
    <string name="preferences_show_search_engines">検索エンジンを表示する</string>
    <!-- Preference title for switch preference to show search suggestions -->
    <string name="preferences_show_search_suggestions">検索語句の候補を表示する</string>
    <!-- Preference title for switch preference to show voice search button -->
    <string name="preferences_show_voice_search">音声検索を表示する</string>
    <!-- Preference title for switch preference to show search suggestions also in private mode -->
    <string name="preferences_show_search_suggestions_in_private">プライベートセッションで表示する</string>
    <!-- Preference title for switch preference to show a clipboard suggestion when searching -->
    <string name="preferences_show_clipboard_suggestions">クリップボードから検索候補を表示する</string>
    <!-- Preference title for switch preference to suggest browsing history when searching -->
    <string name="preferences_search_browsing_history">閲覧履歴を検索する</string>
    <!-- Preference title for switch preference to suggest bookmarks when searching -->
    <string name="preferences_search_bookmarks">ブックマークを検索する</string>
    <!-- Preference title for switch preference to suggest synced tabs when searching -->
    <string name="preferences_search_synced_tabs">同期したタブを検索</string>
    <!-- Preference for account settings -->
    <string name="preferences_account_settings">アカウント設定</string>

    <!-- Preference for enabling url autocomplete-->
    <string name="preferences_enable_autocomplete_urls">自動補完 URL</string>
    <!-- Preference for open links in third party apps -->
    <string name="preferences_open_links_in_apps">アプリ内のリンクを開く</string>

    <!-- Preference for open download with an external download manager app -->
    <string name="preferences_external_download_manager">外部のダウンロードマネージャー</string>
    <!-- Preference for add_ons -->
    <string name="preferences_addons">アドオン</string>

    <!-- Preference for notifications -->
    <string name="preferences_notifications">通知</string>

    <!-- Add-on Preferences -->
    <!-- Preference to customize the configured AMO (addons.mozilla.org) collection -->
    <string name="preferences_customize_amo_collection">カスタムアドオンコレクション</string>
    <!-- Button caption to confirm the add-on collection configuration -->
    <string name="customize_addon_collection_ok">OK</string>
    <!-- Button caption to abort the add-on collection configuration -->
    <string name="customize_addon_collection_cancel">キャンセル</string>
    <!-- Hint displayed on input field for custom collection name -->
    <string name="customize_addon_collection_hint">コレクション名</string>
    <!-- Hint displayed on input field for custom collection user ID-->
    <string name="customize_addon_collection_user_hint">コレクションの所有者 (ユーザーID)</string>
    <!-- Toast shown after confirming the custom add-on collection configuration -->
    <string name="toast_customize_addon_collection_done">アドオンコレクションが変更されました。変更を適用するためにアプリケーションを終了しています…</string>

    <!-- Add-on Installation from AMO-->
    <!-- Error displayed when user attempts to install an add-on from AMO (addons.mozilla.org) that is not supported -->
    <string name="addon_not_supported_error">サポートされていないアドオンです</string>
    <!-- Error displayed when user attempts to install an add-on from AMO (addons.mozilla.org) that is already installed -->
    <string name="addon_already_installed">アドオンはすでにインストールされています。</string>

    <!-- Account Preferences -->
    <!-- Preference for triggering sync -->
    <string name="preferences_sync_now">今すぐ同期</string>
    <!-- Preference category for sync -->
    <string name="preferences_sync_category">同期するデータの選択</string>
    <!-- Preference for syncing history -->
    <string name="preferences_sync_history">履歴</string>
    <!-- Preference for syncing bookmarks -->
    <string name="preferences_sync_bookmarks">ブックマーク</string>
    <!-- Preference for syncing logins -->
    <string name="preferences_sync_logins">ログイン情報</string>
    <!-- Preference for syncing tabs -->
    <string name="preferences_sync_tabs_2">開いているタブ</string>
    <!-- Preference for signing out -->
    <string name="preferences_sign_out">ログアウト</string>
    <!-- Preference displays and allows changing current FxA device name -->
    <string name="preferences_sync_device_name">端末名</string>
    <!-- Text shown when user enters empty device name -->
    <string name="empty_device_name_error">端末名を空欄にすることはできません。</string>
    <!-- Label indicating that sync is in progress -->
    <string name="sync_syncing_in_progress">同期中…</string>
    <!-- Label summary indicating that sync failed. The first parameter is the date stamp showing last time it succeeded -->
    <string name="sync_failed_summary">同期に失敗しました。最終同期日時: %s</string>
    <!-- Label summary showing never synced -->
    <string name="sync_failed_never_synced_summary">同期に失敗しました。最終同期日時: なし</string>
    <!-- Label summary the date we last synced. The first parameter is date stamp showing last time synced -->
    <string name="sync_last_synced_summary">最終同期日時: %s</string>
    <!-- Label summary showing never synced -->
    <string name="sync_never_synced_summary">最終同期日時: なし</string>

    <!-- Text for displaying the default device name.
        The first parameter is the application name, the second is the device manufacturer name
        and the third is the device model. -->
    <string name="default_device_name_2">%2$s %3$s 上の %1$s</string>

    <!-- Preference for syncing credit cards -->
    <string name="preferences_sync_credit_cards">クレジットカード情報</string>
    <!-- Preference for syncing addresses -->
    <string name="preferences_sync_address">住所</string>

    <!-- Send Tab -->
    <!-- Name of the "receive tabs" notification channel. Displayed in the "App notifications" system settings for the app -->
    <string name="fxa_received_tab_channel_name">受信したタブ</string>
    <!-- Description of the "receive tabs" notification channel. Displayed in the "App notifications" system settings for the app -->
    <string name="fxa_received_tab_channel_description">他の Firefox 端末から受信したタブの通知。</string>

    <!--  The body for these is the URL of the tab received  -->
    <string name="fxa_tab_received_notification_name">受信したタブ</string>
    <!-- When multiple tabs have been received -->
    <string name="fxa_tabs_received_notification_name">受信したタブ</string>
    <!-- %s is the device name -->
    <string name="fxa_tab_received_from_notification_name">%s からのタブ</string>

    <!-- Advanced Preferences -->
    <!-- Preference for tracking protection settings -->
    <string name="preferences_tracking_protection_settings">トラッキング防止</string>
    <!-- Preference switch for tracking protection -->
    <string name="preferences_tracking_protection">トラッキング防止</string>
    <!-- Preference switch description for tracking protection -->
    <string name="preferences_tracking_protection_description">オンラインでユーザーを追跡するコンテンツとスクリプトをブロックします</string>
    <!-- Preference for tracking protection exceptions -->
    <string name="preferences_tracking_protection_exceptions">例外</string>

    <!-- Preference description for tracking protection exceptions -->
    <string name="preferences_tracking_protection_exceptions_description">これらのウェブサイトではトラッキング防止が無効になります</string>
    <!-- Button in Exceptions Preference to turn on tracking protection for all sites (remove all exceptions) -->
    <string name="preferences_tracking_protection_exceptions_turn_on_for_all">すべてのサイトで有効化</string>

    <!-- Text displayed when there are no exceptions -->
    <string name="exceptions_empty_message_description">例外に追加したサイトはトラッキング防止が無効になります。</string>
    <!-- Text displayed when there are no exceptions, with learn more link that brings users to a tracking protection SUMO page -->
    <string name="exceptions_empty_message_learn_more_link">詳細情報</string>

    <!-- Preference switch for Telemetry -->
    <string name="preferences_telemetry">Telemetry</string>
    <!-- Preference switch for usage and technical data collection -->
    <string name="preference_usage_data">使用状況と技術データ</string>
    <!-- Preference description for usage and technical data collection -->
    <string name="preferences_usage_data_description">パフォーマンス情報、使用状況、ハードウェア情報、設定を Mozilla に送信して %1$s の改善に役立てます</string>
    <!-- Preference switch for marketing data collection -->
    <string name="preferences_marketing_data">マーケティングデータ</string>
    <!-- Preference description for marketing data collection, parameter is the app name (e.g. Firefox) -->
    <string name="preferences_marketing_data_description">%1$s で使用した機能に関するデータをモバイルマーケティングベンダーの Leanplum と共有します。</string>
    <!-- Preference description for marketing data collection -->
    <string name="preferences_marketing_data_description2">基本的な使用状況データをモバイルマーケティングベンダーの Adjust と共有します</string>
    <!-- Title for studies preferences -->
    <string name="preference_experiments_2">調査</string>
    <!-- Summary for studies preferences -->
    <string name="preference_experiments_summary_2">調査機能のインストールと実行を Mozilla に許可する</string>
    <!-- Title for experiments preferences -->
    <string name="preference_experiments">実験的な機能</string>
    <!-- Summary for experiments preferences -->
    <string name="preference_experiments_summary">実験的な機能のインストールとデータ収集を Mozilla に許可します</string>
    <!-- Preference switch for crash reporter -->
    <string name="preferences_crash_reporter">クラッシュレポーター</string>
    <!-- Preference switch for Mozilla location service -->
    <string name="preferences_mozilla_location_service">Mozilla 位置情報サービス</string>
    <!-- Preference switch for app health report. The first parameter is the name of the application (For example: Fenix) -->
    <string name="preferences_fenix_health_report">%s ヘルスレポート</string>

    <!-- Turn On Sync Preferences -->
    <!-- Header of the Turn on Sync preference view -->
    <string name="preferences_sync">Sync を有効化</string>
    <!-- Preference for pairing -->
    <string name="preferences_sync_pair">デスクトップ版 Firefox のペアリングコードをスキャン</string>
    <!-- Preference for account login -->
    <string name="preferences_sync_sign_in">ログイン</string>

    <!-- Preference for reconnecting to FxA sync -->
    <string name="preferences_sync_sign_in_to_reconnect">ログインして再接続</string>
    <!-- Preference for removing FxA account -->
    <string name="preferences_sync_remove_account">アカウントを削除</string>

    <!-- Pairing Feature strings -->
    <!-- Instructions on how to access pairing -->
    <string name="pair_instructions_2"><![CDATA[<b>firefox.com/pair</b> で表示された QR コードをスキャンしてください]]></string>
    <!-- Button to open camera for pairing -->
    <string name="pair_open_camera">カメラを開く</string>
    <!-- Button to cancel pairing -->
    <string name="pair_cancel">キャンセル</string>

    <!-- Toolbar Preferences -->
    <!-- Preference for using top toolbar -->
    <string name="preference_top_toolbar">画面上部</string>
    <!-- Preference for using bottom toolbar -->
    <string name="preference_bottom_toolbar">画面下部</string>

    <!-- Theme Preferences -->
    <!-- Preference for using light theme -->
    <string name="preference_light_theme">Light</string>
    <!-- Preference for using dark theme -->
    <string name="preference_dark_theme">Dark</string>
    <!-- Preference for using using dark or light theme automatically set by battery -->
    <string name="preference_auto_battery_theme">バッテリーセーバーで設定</string>
    <!-- Preference for using following device theme -->
    <string name="preference_follow_device_theme">端末のテーマに従う</string>

    <!-- Gestures Preferences-->
    <!-- Preferences for using pull to refresh in a webpage -->
    <string name="preference_gestures_website_pull_to_refresh">プルダウンで更新</string>
    <!-- Preference for using the dynamic toolbar -->
    <string name="preference_gestures_dynamic_toolbar">スクロール時にツールバーを隠す</string>
    <!-- Preference for switching tabs by swiping horizontally on the toolbar -->
    <string name="preference_gestures_swipe_toolbar_switch_tabs">ツールバーの横スワイプでタブ切り替え</string>
    <!-- Preference for showing the opened tabs by swiping up on the toolbar-->
    <string name="preference_gestures_swipe_toolbar_show_tabs">ツールバーの上スワイプでタブ表示</string>

    <!-- Library -->
    <!-- Option in Library to open Sessions page -->
    <string name="library_sessions">セッション</string>
    <!-- Option in Library to open Screenshots page -->
    <string name="library_screenshots">スクリーンショット</string>
    <!-- Option in Library to open Downloads page -->
    <string name="library_downloads">ダウンロード一覧</string>
    <!-- Option in library to open Bookmarks page -->
    <string name="library_bookmarks">ブックマーク</string>
    <!-- Option in library to open Desktop Bookmarks root page -->
    <string name="library_desktop_bookmarks_root">デスクトップブックマーク</string>
    <!-- Option in library to open Desktop Bookmarks "menu" page -->
    <string name="library_desktop_bookmarks_menu">ブックマークメニュー</string>
    <!-- Option in library to open Desktop Bookmarks "toolbar" page -->
    <string name="library_desktop_bookmarks_toolbar">ブックマークツールバー</string>
    <!-- Option in library to open Desktop Bookmarks "unfiled" page -->
    <string name="library_desktop_bookmarks_unfiled">他のブックマーク</string>
    <!-- Option in Library to open History page -->
    <string name="library_history">履歴</string>
    <!-- Option in Library to open a new tab -->
    <string name="library_new_tab">新しいタブ</string>
    <!-- Option in Library to find text in page -->
    <string name="library_find_in_page">ページ内検索</string>
    <!-- Option in Library to open Synced Tabs page -->
    <string name="library_synced_tabs">同期したタブ</string>
    <!-- Option in Library to open Reading List -->
    <string name="library_reading_list">リーディングリスト</string>
    <!-- Menu Item Label for Search in Library -->
    <string name="library_search">検索</string>
    <!-- Settings Page Title -->
    <string name="settings_title">設定</string>
    <!-- Content description (not visible, for screen readers etc.): "Menu icon for items on a history item" -->
    <string name="content_description_history_menu">履歴項目メニュー</string>
    <!-- Content description (not visible, for screen readers etc.): "Close button for library settings" -->
    <string name="content_description_close_button">閉じる</string>

    <!-- Option in library for Recently Closed Tabs -->
    <string name="library_recently_closed_tabs">最近閉じたタブ</string>
    <!-- Option in library to open Recently Closed Tabs page -->
    <string name="recently_closed_show_full_history">すべての履歴を表示</string>
    <!-- Text to show users they have multiple tabs saved in the Recently Closed Tabs section of history.
    %d is a placeholder for the number of tabs selected. -->
    <string name="recently_closed_tabs">%d 個のタブ</string>
    <!-- Text to show users they have one tab saved in the Recently Closed Tabs section of history.
    %d is a placeholder for the number of tabs selected. -->
    <string name="recently_closed_tab">%d 個のタブ</string>
    <!-- Recently closed tabs screen message when there are no recently closed tabs -->
    <string name="recently_closed_empty_message">最近閉じたタブはありません</string>

    <!-- Tab Management -->
    <!-- Title of preference for tabs management -->
    <string name="preferences_tabs">タブ</string>
    <!-- Title of preference that allows a user to specify the tab view -->
    <string name="preferences_tab_view">タブ表示</string>
    <!-- Option for a list tab view -->
    <string name="tab_view_list">リスト</string>
    <!-- Option for a grid tab view -->
    <string name="tab_view_grid">グリッド</string>
    <!-- Title of preference that allows a user to auto close tabs after a specified amount of time -->
    <string name="preferences_close_tabs">タブを閉じる期間</string>
    <!-- Option for auto closing tabs that will never auto close tabs, always allows user to manually close tabs -->
    <string name="close_tabs_manually">手動</string>
    <!-- Option for auto closing tabs that will auto close tabs after one day -->
    <string name="close_tabs_after_one_day">1 日後</string>
    <!-- Option for auto closing tabs that will auto close tabs after one week -->
    <string name="close_tabs_after_one_week">1 週間後</string>
    <!-- Option for auto closing tabs that will auto close tabs after one month -->
    <string name="close_tabs_after_one_month">1 か月後</string>

    <!-- Summary for tabs preference when auto closing tabs setting is set to manual close-->
    <string name="close_tabs_manually_summary">手動で閉じる</string>
    <!-- Summary for tabs preference when auto closing tabs setting is set to auto close tabs after one day-->
    <string name="close_tabs_after_one_day_summary">1 日後に閉じる</string>
    <!-- Summary for tabs preference when auto closing tabs setting is set to auto close tabs after one week-->
    <string name="close_tabs_after_one_week_summary">1 週間後に閉じる</string>
    <!-- Summary for tabs preference when auto closing tabs setting is set to auto close tabs after one month-->
    <string name="close_tabs_after_one_month_summary">1 か月後に閉じる</string>

    <!-- Sessions -->
    <!-- Title for the list of tabs -->
    <string name="tab_header_label">タブを開く</string>
    <!-- Title for the list of tabs in the current private session -->
    <string name="tabs_header_private_title">プライベートセッション</string>
    <!-- Title for the list of tabs in the current private session -->
    <string name="tabs_header_private_tabs_title">プライベートタブ</string>
    <!-- Title for the list of tabs in the synced tabs -->
    <string name="tabs_header_synced_tabs_title">同期したタブ</string>
    <!-- Content description (not visible, for screen readers etc.): Add tab button. Adds a news tab when pressed -->
    <string name="add_tab">タブを追加</string>
    <!-- Content description (not visible, for screen readers etc.): Add tab button. Adds a news tab when pressed -->
    <string name="add_private_tab">プライベートタブを追加</string>
    <!-- Text for the new tab button to indicate adding a new private tab in the tab -->
    <string name="tab_drawer_fab_content">プライベート</string>
    <!-- Text for the new tab button to indicate syncing command on the synced tabs page -->
    <string name="tab_drawer_fab_sync">同期</string>
    <!-- Text shown as the title of the open tab tray -->
    <string name="tab_tray_title">開いているタブ</string>
    <!-- Text shown in the menu for saving tabs to a collection -->
    <string name="tab_tray_menu_item_save">コレクションに保存</string>
    <!-- Text shown in the menu for the collection selector -->
    <string name="tab_tray_menu_select">選択</string>
    <!-- Text shown in the menu for sharing all tabs -->
    <string name="tab_tray_menu_item_share">すべてのタブを共有</string>
    <!-- Text shown in the menu to view recently closed tabs -->
    <string name="tab_tray_menu_recently_closed">最近閉じたタブ</string>
    <!-- Text shown in the menu to view account settings -->
    <string name="tab_tray_menu_account_settings">アカウント設定</string>
    <!-- Text shown in the menu to view tab settings -->
    <string name="tab_tray_menu_tab_settings">タブ設定</string>
    <!-- Text shown in the menu for closing all tabs -->
    <string name="tab_tray_menu_item_close">すべてのタブを閉じる</string>
    <!-- Shortcut action to open new tab -->
    <string name="tab_tray_menu_open_new_tab">新しいタブ</string>
    <!-- Shortcut action to open the home screen -->
    <string name="tab_tray_menu_home">ホーム画面を開く</string>
    <!-- Shortcut action to toggle private mode -->
    <string name="tab_tray_menu_toggle">タブモードを切り替え</string>
    <!-- Text shown in the multiselect menu for bookmarking selected tabs. -->
    <string name="tab_tray_multiselect_menu_item_bookmark">ブックマーク</string>
    <!-- Text shown in the multiselect menu for closing selected tabs. -->
    <string name="tab_tray_multiselect_menu_item_close">閉じる</string>
    <!-- Content description for tabs tray multiselect share button -->
    <string name="tab_tray_multiselect_share_content_description">選択したタブを共有</string>
    <!-- Content description for tabs tray multiselect menu -->
    <string name="tab_tray_multiselect_menu_content_description">選択したタブのメニュー</string>
    <!-- Content description (not visible, for screen readers etc.): Removes tab from collection button. Removes the selected tab from collection when pressed -->
    <string name="remove_tab_from_collection">タブをコレクションから削除</string>
    <!-- Text for button to enter multiselect mode in tabs tray -->
    <string name="tabs_tray_select_tabs">タブを選択</string>
    <!-- Content description (not visible, for screen readers etc.): Close tab button. Closes the current session when pressed -->
    <string name="close_tab">タブを閉じる</string>
    <!-- Content description (not visible, for screen readers etc.): Close tab <title> button. First parameter is tab title  -->
    <string name="close_tab_title">%s のタブを閉じる</string>
    <!-- Content description (not visible, for screen readers etc.): Opens the open tabs menu when pressed -->
    <string name="open_tabs_menu">タブメニューを開く</string>
    <!-- Open tabs menu item to close all tabs -->
    <string name="tabs_menu_close_all_tabs">すべてのタブを閉じる</string>
    <!-- Open tabs menu item to share all tabs -->
    <string name="tabs_menu_share_tabs">タブを共有</string>
    <!-- Open tabs menu item to save tabs to collection -->
    <string name="tabs_menu_save_to_collection1">タブをコレクションに保存</string>
    <!-- Content description (not visible, for screen readers etc.): Opens the tab menu when pressed -->
    <string name="tab_menu">タブメニュー</string>
    <!-- Tab menu item to share the tab -->
    <string name="tab_share">タブを共有</string>
    <!-- Button in the current session menu. Deletes the session when pressed -->
    <string name="current_session_delete">削除</string>
    <!-- Button in the current session menu. Saves the session when pressed -->
    <string name="current_session_save">保存</string>
    <!-- Button in the current session menu. Opens the share menu when pressed -->
    <string name="current_session_share">共有</string>

    <!-- Content description (not visible, for screen readers etc.): Title icon for current session menu -->
    <string name="current_session_image">現在のセッションイメージ</string>
    <!-- Button to save the current set of tabs into a collection -->
    <string name="save_to_collection">コレクションに保存</string>
    <!-- Text for the menu button to delete a collection -->
    <string name="collection_delete">コレクションを削除</string>
    <!-- Text for the menu button to rename a collection -->
    <string name="collection_rename">コレクションの名前を変更</string>
    <!-- Text for the button to open tabs of the selected collection -->
    <string name="collection_open_tabs">タブを開く</string>


    <!-- Hint for adding name of a collection -->
    <string name="collection_name_hint">コレクション名</string>
    <!-- Text for the menu button to rename a top site -->
	<string name="rename_top_site">タイトル変更</string>
	<!-- Text for the menu button to remove a top site -->
	<string name="remove_top_site">削除</string>

    <!-- Text for the menu button to delete a top site from history -->
    <string name="delete_from_history">履歴から削除</string>
    <!-- Postfix for private WebApp titles, placeholder is replaced with app name -->
    <string name="pwa_site_controls_title_private">%1$s (プライベートモード)</string>

    <!-- Button in the current tab tray header in multiselect mode. Saved the selected tabs to a collection when pressed. -->
    <string name="tab_tray_save_to_collection">保存</string>

    <!-- History -->
    <!-- Text for the button to clear all history -->
    <string name="history_delete_all">履歴を削除</string>
    <!-- Text for the dialog to confirm clearing all history -->
    <string name="history_delete_all_dialog">本当に履歴を消去してもよろしいですか？</string>
    <!-- Text for the snackbar to confirm that multiple browsing history items has been deleted -->
    <string name="history_delete_multiple_items_snackbar">履歴が削除されました</string>
    <!-- Text for the snackbar to confirm that a single browsing history item has been deleted. The first parameter is the shortened URL of the deleted history item. -->
    <string name="history_delete_single_item_snackbar">%1$s を履歴から削除しました</string>
    <!-- Text for positive action to delete history in deleting history dialog -->
    <string name="history_clear_dialog">消去</string>
    <!-- History overflow menu copy button -->
    <string name="history_menu_copy_button">コピー</string>
    <!-- History overflow menu share button -->
    <string name="history_menu_share_button">共有</string>
    <!-- History overflow menu open in new tab button -->
    <string name="history_menu_open_in_new_tab_button">新しいタブで開く</string>
    <!-- History overflow menu open in private tab button -->
    <string name="history_menu_open_in_private_tab_button">プライベートタブで開く</string>
    <!-- Text for the button to delete a single history item -->
    <string name="history_delete_item">削除</string>
    <!-- History multi select title in app bar
    The first parameter is the number of bookmarks selected -->
    <string name="history_multi_select_title">%1$d 件選択</string>
    <!-- Text for the button to clear selected history items. The first parameter
        is a digit showing the number of items you have selected -->
    <string name="history_delete_some">%1$d 項目を削除</string>
    <!-- Text for the header that groups the history for today -->
    <string name="history_today">今日</string>
    <!-- Text for the header that groups the history for yesterday -->
    <string name="history_yesterday">昨日</string>
    <!-- Text for the header that groups the history for last 24 hours -->
    <string name="history_24_hours">24 時間以内</string>
    <!-- Text for the header that groups the history the past 7 days -->
    <string name="history_7_days">7 日以内</string>
    <!-- Text for the header that groups the history the past 30 days -->
    <string name="history_30_days">30 日以内</string>
    <!-- Text for the header that groups the history older than the last month -->
    <string name="history_older">古い</string>

    <!-- Text shown when no history exists -->
    <string name="history_empty_message">履歴はありません</string>

    <!-- Downloads -->
    <!-- Text for the button to clear all downloads -->
    <string name="download_delete_all">ダウンロード履歴を消去</string>
    <!-- Text for the dialog to confirm clearing all downloads -->
    <string name="download_delete_all_dialog">本当にダウンロード履歴を消去しますか？</string>
    <!-- Text for the snackbar to confirm that multiple downloads items have been removed -->
    <string name="download_delete_multiple_items_snackbar_1">ダウンロード履歴を削除しました</string>
    <!-- Text for the snackbar to confirm that a single download item has been removed. The first parameter is the name of the download item. -->
    <string name="download_delete_single_item_snackbar">%1$s を削除しました</string>
    <!-- Text shown when no download exists -->
    <string name="download_empty_message_1">ダウンロード済みのファイルはありません</string>
    <!-- History multi select title in app bar
    The first parameter is the number of downloads selected -->
    <string name="download_multi_select_title">%1$d 件選択</string>

    <!-- History overflow menu open in new tab button -->
    <string name="download_menu_open">開く</string>


    <!-- Text for the button to remove a single download item -->
    <string name="download_delete_item_1">削除</string>


    <!-- Crashes -->
    <!-- Title text displayed on the tab crash page. This first parameter is the name of the application (For example: Fenix) -->
    <string name="tab_crash_title_2">申し訳ありません。%1$s はそのページを読み込めません。</string>
    <!-- Description text displayed on the tab crash page -->
    <string name="tab_crash_description">以下でタブの復元を試みるか、このタブを閉じてください。</string>
    <!-- Send crash report checkbox text on the tab crash page -->
    <string name="tab_crash_send_report">クラッシュレポートを Mozilla に送信する</string>
    <!-- Close tab button text on the tab crash page -->
    <string name="tab_crash_close">タブを閉じる</string>
    <!-- Restore tab button text on the tab crash page -->
    <string name="tab_crash_restore">タブを復元</string>

    <!-- Content Description for session item menu button -->
    <string name="content_description_session_menu">セッションのオプション</string>

    <!-- Content Description for session item share button -->
    <string name="content_description_session_share">セッションを共有</string>

    <!-- Bookmarks -->
    <!-- Content description for bookmarks library menu -->
    <string name="bookmark_menu_content_description">ブックマークメニュー</string>
    <!-- Screen title for editing bookmarks -->
    <string name="bookmark_edit">ブックマークを編集</string>
    <!-- Screen title for selecting a bookmarks folder -->
    <string name="bookmark_select_folder">フォルダー選択</string>
    <!-- Confirmation message for a dialog confirming if the user wants to delete the selected folder -->
    <string name="bookmark_delete_folder_confirmation_dialog">このフォルダーを削除してもよろしいですか？</string>
    <!-- Confirmation message for a dialog confirming if the user wants to delete multiple items including folders. Parameter will be replaced by app name. -->
    <string name="bookmark_delete_multiple_folders_confirmation_dialog">選択したアイテムを %s から削除します</string>
    <!-- Snackbar title shown after a folder has been deleted. This first parameter is the name of the deleted folder -->
    <string name="bookmark_delete_folder_snackbar">%1$s フォルダーを削除しました</string>
    <!-- Screen title for adding a bookmarks folder -->
    <string name="bookmark_add_folder">フォルダー追加</string>
    <!-- Snackbar title shown after a bookmark has been created. -->
    <string name="bookmark_saved_snackbar">ブックマークを保存しました!</string>
    <!-- Snackbar edit button shown after a bookmark has been created. -->
    <string name="edit_bookmark_snackbar_action">編集</string>

    <!-- Bookmark overflow menu edit button -->
    <string name="bookmark_menu_edit_button">編集</string>
    <!-- Bookmark overflow menu select button -->
    <string name="bookmark_menu_select_button">選択</string>
    <!-- Bookmark overflow menu copy button -->
    <string name="bookmark_menu_copy_button">コピー</string>
    <!-- Bookmark overflow menu share button -->
    <string name="bookmark_menu_share_button">共有</string>
    <!-- Bookmark overflow menu open in new tab button -->
    <string name="bookmark_menu_open_in_new_tab_button">新しいタブで開く</string>
    <!-- Bookmark overflow menu open in private tab button -->
    <string name="bookmark_menu_open_in_private_tab_button">プライベートタブで開く</string>
    <!-- Bookmark overflow menu delete button -->
    <string name="bookmark_menu_delete_button">削除</string>
    <!--Bookmark overflow menu save button -->
    <string name="bookmark_menu_save_button">保存</string>
    <!-- Bookmark multi select title in app bar
     The first parameter is the number of bookmarks selected -->
    <string name="bookmarks_multi_select_title">%1$d 件選択</string>
    <!-- Bookmark editing screen title -->
    <string name="edit_bookmark_fragment_title">ブックマークを編集</string>
    <!-- Bookmark folder editing screen title -->
    <string name="edit_bookmark_folder_fragment_title">フォルダー編集</string>
    <!-- Bookmark sign in button message -->
    <string name="bookmark_sign_in_button">同期したブックマークを見るにはログインしてください</string>
    <!-- Bookmark URL editing field label -->
    <string name="bookmark_url_label">URL</string>
    <!-- Bookmark FOLDER editing field label -->
    <string name="bookmark_folder_label">フォルダー</string>
    <!-- Bookmark NAME editing field label -->
    <string name="bookmark_name_label">名前</string>
    <!-- Bookmark add folder screen title -->
    <string name="bookmark_add_folder_fragment_label">フォルダー追加</string>
    <!-- Bookmark select folder screen title -->
    <string name="bookmark_select_folder_fragment_label">フォルダー選択</string>
    <!-- Bookmark editing error missing title -->
    <string name="bookmark_empty_title_error">タイトルが必要です</string>
    <!-- Bookmark editing error missing or improper URL -->
    <string name="bookmark_invalid_url_error">不正な URL</string>
    <!-- Bookmark screen message for empty bookmarks folder -->
    <string name="bookmarks_empty_message">ブックマークがありません</string>
    <!-- Bookmark snackbar message on deletion
     The first parameter is the host part of the URL of the bookmark deleted, if any -->
    <string name="bookmark_deletion_snackbar_message"> %1$s を削除しました</string>


    <!-- Bookmark snackbar message on deleting multiple bookmarks not including folders-->
    <string name="bookmark_deletion_multiple_snackbar_message_2">ブックマークを削除しました</string>
    <!-- Bookmark snackbar message on deleting multiple bookmarks including folders-->
    <string name="bookmark_deletion_multiple_snackbar_message_3">選択したフォルダーを削除します</string>
    <!-- Bookmark undo button for deletion snackbar action -->
    <string name="bookmark_undo_deletion">元に戻す</string>

    <!-- Site Permissions -->
    <!-- Site permissions preferences header -->
    <string name="permissions_header">サイトの許可設定</string>
    <!-- Button label that take the user to the Android App setting -->
    <string name="phone_feature_go_to_settings">設定に移動</string>

    <!-- Content description (not visible, for screen readers etc.): Quick settings sheet
        to give users access to site specific information / settings. For example:
        Secure settings status and a button to modify site permissions -->
    <string name="quick_settings_sheet">クイック設定シート</string>
    <!-- Label that indicates that this option it the recommended one -->
    <string name="phone_feature_recommended">おすすめ</string>
    <!-- button that allows editing site permissions settings -->
    <string name="quick_settings_sheet_manage_site_permissions">サイトの許可設定を管理</string>
    <!-- Button label for clearing all the information of site permissions-->
    <string name="clear_permissions">許可設定を消去</string>
    <!-- Button label for clearing a site permission-->
    <string name="clear_permission">許可設定を消去</string>
    <!-- Button label for clearing all the information on all sites-->
    <string name="clear_permissions_on_all_sites">全サイトの許可設定を消去</string>
    <!-- Preference for altering video and audio autoplay for all websites -->
    <string name="preference_browser_feature_autoplay">自動再生</string>
    <!-- Preference for altering the camera access for all websites -->
    <string name="preference_phone_feature_camera">カメラ</string>
    <!-- Preference for altering the microphone access for all websites -->
    <string name="preference_phone_feature_microphone">マイク</string>
    <!-- Preference for altering the location access for all websites -->
    <string name="preference_phone_feature_location">位置情報</string>
    <!-- Preference for altering the notification access for all websites -->
    <string name="preference_phone_feature_notification">通知</string>
    <!-- Preference for altering the persistent storage access for all websites -->
    <string name="preference_phone_feature_persistent_storage">永続ストレージ</string>
    <!-- Preference for altering the EME access for all websites -->
    <string name="preference_phone_feature_media_key_system_access">DRM 制御されたコンテンツ</string>
    <!-- Label that indicates that a permission must be asked always -->
    <string name="preference_option_phone_feature_ask_to_allow">許可を求める</string>
    <!-- Label that indicates that a permission must be blocked -->
    <string name="preference_option_phone_feature_blocked">ブロック</string>
    <!-- Label that indicates that a permission must be allowed -->
    <string name="preference_option_phone_feature_allowed">許可</string>
    <!--Label that indicates a permission is by the Android OS-->
    <string name="phone_feature_blocked_by_android">Android によってブロック</string>
    <!-- Preference for showing a list of websites that the default configurations won't apply to them -->
    <string name="preference_exceptions">例外設定</string>
    <!-- Summary of tracking protection preference if tracking protection is set to on -->
    <string name="tracking_protection_on">オン</string>
    <!-- Summary of tracking protection preference if tracking protection is set to off -->
    <string name="tracking_protection_off">オフ</string>

    <!-- Label for global setting that indicates that all video and audio autoplay is allowed -->
    <string name="preference_option_autoplay_allowed2">音声と動画の再生を許可</string>
    <!-- Label for site specific setting that indicates that all video and audio autoplay is allowed -->
    <string name="quick_setting_option_autoplay_allowed">音声と動画の再生を許可</string>
    <!-- Label that indicates that video and audio autoplay is only allowed over Wi-Fi -->
    <string name="preference_option_autoplay_allowed_wifi_only2">データ通信時のみ音声と動画をブロック</string>
    <!-- Subtext that explains 'autoplay on Wi-Fi only' option -->
    <string name="preference_option_autoplay_allowed_wifi_subtext">Wi-Fi 接続時は音声と動画を再生します</string>
    <!-- Label for global setting that indicates that video autoplay is allowed, but audio autoplay is blocked -->
    <string name="preference_option_autoplay_block_audio2">音声のみブロック</string>
    <!-- Label for site specific setting that indicates that video autoplay is allowed, but audio autoplay is blocked -->
    <string name="quick_setting_option_autoplay_block_audio">音声のみブロック</string>
    <!-- Label for global setting that indicates that all video and audio autoplay is blocked -->
    <string name="preference_option_autoplay_blocked3">音声と動画をブロック</string>
    <!-- Label for site specific setting that indicates that all video and audio autoplay is blocked -->
    <string name="quick_setting_option_autoplay_blocked">音声と動画をブロック</string>
    <!-- Summary of delete browsing data on quit preference if it is set to on -->
    <string name="delete_browsing_data_quit_on">オン</string>
    <!-- Summary of delete browsing data on quit preference if it is set to off -->
    <string name="delete_browsing_data_quit_off">オフ</string>

    <!-- Collections -->
    <!-- Collections header on home fragment -->
    <string name="collections_header">コレクション</string>
    <!-- Content description (not visible, for screen readers etc.): Opens the collection menu when pressed -->
    <string name="collection_menu_button_content_description">コレクションメニュー</string>

    <!-- Label to describe what collections are to a new user without any collections -->
    <string name="no_collections_description2">ページを集めてグループ化しましょう。\n類似の検索、ウェブサイト、タブに後ですばやくアクセスできます。</string>
    <!-- Title for the "select tabs" step of the collection creator -->
    <string name="create_collection_select_tabs">タブの選択</string>
    <!-- Title for the "select collection" step of the collection creator -->
    <string name="create_collection_select_collection">コレクションの選択</string>
    <!-- Title for the "name collection" step of the collection creator -->
    <string name="create_collection_name_collection">コレクションの名前</string>
    <!-- Button to add new collection for the "select collection" step of the collection creator -->
    <string name="create_collection_add_new_collection">新しいコレクションを追加</string>
    <!-- Button to select all tabs in the "select tabs" step of the collection creator -->
    <string name="create_collection_select_all">すべて選択</string>
    <!-- Button to deselect all tabs in the "select tabs" step of the collection creator -->
    <string name="create_collection_deselect_all">全選択を解除</string>
    <!-- Text to prompt users to select the tabs to save in the "select tabs" step of the collection creator -->
    <string name="create_collection_save_to_collection_empty">保存するタブを選択してください</string>
    <!-- Text to show users how many tabs they have selected in the "select tabs" step of the collection creator.
     %d is a placeholder for the number of tabs selected. -->
    <string name="create_collection_save_to_collection_tabs_selected">%d 個のタブを選択しました</string>
    <!-- Text to show users they have one tab selected in the "select tabs" step of the collection creator.
    %d is a placeholder for the number of tabs selected. -->
    <string name="create_collection_save_to_collection_tab_selected">%d 個のタブを選択しました</string>
    <!-- Text shown in snackbar when multiple tabs have been saved in a collection -->
    <string name="create_collection_tabs_saved">タブが保存されました！</string>
    <!-- Text shown in snackbar when one or multiple tabs have been saved in a new collection -->
    <string name="create_collection_tabs_saved_new_collection">コレクションを保存しました</string>
    <!-- Text shown in snackbar when one tab has been saved in a collection -->
    <string name="create_collection_tab_saved">タブが保存されました！</string>
    <!-- Content description (not visible, for screen readers etc.): button to close the collection creator -->
    <string name="create_collection_close">閉じる</string>
    <!-- Button to save currently selected tabs in the "select tabs" step of the collection creator-->
    <string name="create_collection_save">保存</string>

    <!-- Snackbar action to view the collection the user just created or updated -->
    <string name="create_collection_view">表示</string>

    <!-- Default name for a new collection in "name new collection" step of the collection creator. %d is a placeholder for the number of collections-->
    <string name="create_collection_default_name">コレクション %d</string>

    <!-- Share -->
    <!-- Share screen header -->
    <string name="share_header">送信して共有</string>
    <!-- Share screen header -->
    <string name="share_header_2">共有</string>
    <!-- Content description (not visible, for screen readers etc.):
        "Share" button. Opens the share menu when pressed. -->
    <string name="share_button_content_description">共有</string>
    <!-- Sub-header in the dialog to share a link to another app -->
    <string name="share_link_subheader">リンクを共有</string>
    <!-- Sub-header in the dialog to share a link to another sync device -->
    <string name="share_device_subheader">端末へ送信</string>
    <!-- Sub-header in the dialog to share a link to an app from the full list -->
    <string name="share_link_all_apps_subheader">すべての操作</string>
    <!-- Sub-header in the dialog to share a link to an app from the most-recent sorted list -->
    <string name="share_link_recent_apps_subheader">最近使用</string>
<<<<<<< HEAD
    <!-- An string shown when an account is signed in where %1$s is a placeholder for the email-->
    <string name="sync_signed_as">%1$s としてログイン</string>
=======
>>>>>>> edea181c
    <!-- An option from the three dot menu to into sync -->
    <string name="sync_menu_sign_in">ログインして同期</string>
    <!-- An option from the share dialog to sign into sync -->
    <string name="sync_sign_in">Sync にログイン</string>
    <!-- An option from the share dialog to send link to all other sync devices -->
    <string name="sync_send_to_all">すべての端末へ送信</string>
    <!-- An option from the share dialog to reconnect to sync -->
    <string name="sync_reconnect">Sync へ再接続</string>
    <!-- Text displayed when sync is offline and cannot be accessed -->
    <string name="sync_offline">オフライン</string>
    <!-- An option to connect additional devices -->
    <string name="sync_connect_device">別の端末を接続</string>
    <!-- The dialog text shown when additional devices are not available -->
    <string name="sync_connect_device_dialog">タブを送信するには、少なくとも 1 台の他の端末で Firefox にログインしてください。</string>
    <!-- Confirmation dialog button -->
    <string name="sync_confirmation_button">OK</string>

    <!-- Share error message -->
    <string name="share_error_snackbar">このアプリとは共有できません</string>
    <!-- Add new device screen title -->
    <string name="sync_add_new_device_title">端末へ送信</string>

    <!-- Text for the warning message on the Add new device screen -->
    <string name="sync_add_new_device_message">接続された端末がありません</string>
    <!-- Text for the button to learn about sending tabs -->
    <string name="sync_add_new_device_learn_button">タブの送信について...</string>
    <!-- Text for the button to connect another device -->
    <string name="sync_add_new_device_connect_button">別の端末を接続...</string>

    <!-- Notifications -->
    <!-- The user visible name of the "notification channel" (Android 8+ feature) for the ongoing notification shown while a browsing session is active. -->
    <string name="notification_pbm_channel_name">プライベートブラウジングセッション</string>
    <!-- Text shown in the notification that pops up to remind the user that a private browsing session is active. -->
    <string name="notification_pbm_delete_text">プライベートタブを削除します</string>
    <!-- Text shown in the notification that pops up to remind the user that a private browsing session is active. -->
    <string name="notification_pbm_delete_text_2">プライベートタブを閉じる</string>
    <!-- Notification action to open Fenix and resume the current browsing session. -->
    <string name="notification_pbm_action_open">開く</string>
    <!-- Notification action to delete all current private browsing sessions AND switch to Fenix (bring it to the foreground) -->
    <string name="notification_pbm_action_delete_and_open">削除して開く</string>
    <!-- Name of the "Powered by Fenix" notification channel. Displayed in the "App notifications" system settings for the app -->
    <string name="notification_powered_by_channel_name">Powered By</string>
    <!-- Text shown in snackbar when user deletes a collection -->
    <string name="snackbar_collection_deleted">コレクションを削除しました</string>
    <!-- Text shown in snackbar when user renames a collection -->
    <string name="snackbar_collection_renamed">コレクションの名前を変更しました</string>
    <!-- Text shown in snackbar when user deletes a tab -->
    <string name="snackbar_tab_deleted">タブを削除しました</string>
    <!-- Text shown in snackbar when user deletes all tabs -->
    <string name="snackbar_tabs_deleted">タブを削除しました</string>
    <!-- Text shown in snackbar when user closes a tab -->
    <string name="snackbar_tab_closed">タブを閉じました</string>
    <!-- Text shown in snackbar when user closes all tabs -->
    <string name="snackbar_tabs_closed">すべてのタブを閉じました</string>
    <!-- Text shown in snackbar when user closes tabs -->
    <string name="snackbar_message_tabs_closed">タブを閉じました</string>
    <!-- Text shown in snackbar when user bookmarks a list of tabs -->
    <string name="snackbar_message_bookmarks_saved">ブックマークを保存しました</string>
    <!-- Text shown in snackbar action for viewing bookmarks -->
    <string name="snackbar_message_bookmarks_view">表示</string>
    <!-- Text shown in snackbar when user adds a site to top sites -->
    <string name="snackbar_added_to_top_sites">トップサイトに追加しました。</string>
    <!-- Text shown in snackbar when user closes a private tab -->
    <string name="snackbar_private_tab_closed">プライベートタブを閉じました</string>
    <!-- Text shown in snackbar when user closes all private tabs -->
    <string name="snackbar_private_tabs_closed">すべてのプライベートタブを閉じました</string>
    <!-- Text shown in snackbar when user deletes all private tabs -->
    <string name="snackbar_private_tabs_deleted">プライベートタブを削除しました</string>
    <!-- Text shown in snackbar to undo deleting a tab, top site or collection -->
    <string name="snackbar_deleted_undo">元に戻す</string>
    <!-- Text shown in snackbar when user removes a top site -->
    <string name="snackbar_top_site_removed">サイトを削除しました</string>
    <!-- Text for action to undo deleting a tab or collection shown in a11y dialog -->
    <string name="a11y_dialog_deleted_undo">元に戻す</string>
    <!-- Text for action to confirm deleting a tab or collection shown in a11y dialog -->
    <string name="a11y_dialog_deleted_confirm">確認</string>
    <!-- QR code scanner prompt which appears after scanning a code, but before navigating to it
        First parameter is the name of the app, second parameter is the URL or text scanned-->
    <string name="qr_scanner_confirmation_dialog_message">%2$s を開くことを %1$s に許可する</string>
    <!-- QR code scanner prompt dialog positive option to allow navigation to scanned link -->
    <string name="qr_scanner_dialog_positive">許可</string>
    <!-- QR code scanner prompt dialog positive option to deny navigation to scanned link -->
    <string name="qr_scanner_dialog_negative">拒否</string>
    <!-- Tab collection deletion prompt dialog message. Placeholder will be replaced with the collection name -->
    <string name="tab_collection_dialog_message">本当に %1$s を削除してもよろしいですか？</string>
    <!-- Collection and tab deletion prompt dialog message. This will show when the last tab from a collection is deleted -->
    <string name="delete_tab_and_collection_dialog_message">このタブを削除するとコレクション全体が削除されます。新しいコレクションはいつでも作成できます。</string>
    <!-- Collection and tab deletion prompt dialog title. Placeholder will be replaced with the collection name. This will show when the last tab from a collection is deleted -->
    <string name="delete_tab_and_collection_dialog_title">%1$s のコレクションを削除しますか？</string>
    <!-- Tab collection deletion prompt dialog option to delete the collection -->
    <string name="tab_collection_dialog_positive">削除</string>
    <!-- Tab collection deletion prompt dialog option to cancel deleting the collection -->
    <string name="tab_collection_dialog_negative">キャンセル</string>
    <!-- Text displayed in a notification when the user enters full screen mode -->
    <string name="full_screen_notification">全画面表示モードです</string>

    <!-- Message for copying the URL via long press on the toolbar -->
    <string name="url_copied">URL をコピーしました</string>


    <!-- Sample text for accessibility font size -->
    <string name="accessibility_text_size_sample_text_1">これはサンプルテキストです。この設定でテキストサイズを変更したときに、テキストがどのように表示されるかを示します。</string>
    <!-- Summary for Accessibility Text Size Scaling Preference -->
    <string name="preference_accessibility_text_size_summary">ウェブサイト上のテキストを拡大または縮小します</string>
    <!-- Title for Accessibility Text Size Scaling Preference -->
    <string name="preference_accessibility_font_size_title">フォントサイズ</string>

    <!-- Title for Accessibility Text Automatic Size Scaling Preference -->
    <string name="preference_accessibility_auto_size_2">フォントサイズを自動調整</string>
    <!-- Summary for Accessibility Text Automatic Size Scaling Preference -->
    <string name="preference_accessibility_auto_size_summary">フォントサイズは Android の設定に従います。ここでフォントサイズを管理するには無効化してください。</string>

    <!-- Title for the Delete browsing data preference -->
    <string name="preferences_delete_browsing_data">閲覧データを削除</string>
    <!-- Title for the tabs item in Delete browsing data -->
    <string name="preferences_delete_browsing_data_tabs_title_2">開いているタブ</string>
    <!-- Subtitle for the tabs item in Delete browsing data, parameter will be replaced with the number of open tabs -->
    <string name="preferences_delete_browsing_data_tabs_subtitle">%d 個のタブ</string>
    <!-- Title for the data and history items in Delete browsing data -->
    <string name="preferences_delete_browsing_data_browsing_data_title">閲覧履歴とサイトデータ</string>
    <!-- Subtitle for the data and history items in delete browsing data, parameter will be replaced with the
        number of history items the user has -->
    <string name="preferences_delete_browsing_data_browsing_data_subtitle">%d 件のアドレス</string>
    <!-- Title for history items in Delete browsing data -->
    <string name="preferences_delete_browsing_data_browsing_history_title">履歴</string>
    <!-- Subtitle for the history items in delete browsing data, parameter will be replaced with the
        number of history pages the user has -->
    <string name="preferences_delete_browsing_data_browsing_history_subtitle">%d ページ</string>
    <!-- Title for the cookies item in Delete browsing data -->
    <string name="preferences_delete_browsing_data_cookies">Cookie</string>
    <!-- Subtitle for the cookies item in Delete browsing data -->
    <string name="preferences_delete_browsing_data_cookies_subtitle">ログイン状態がリセットされます</string>
    <!-- Title for the cached images and files item in Delete browsing data -->
    <string name="preferences_delete_browsing_data_cached_files">画像とファイルのキャッシュ</string>
    <!-- Subtitle for the cached images and files item in Delete browsing data -->
    <string name="preferences_delete_browsing_data_cached_files_subtitle">ストレージ領域を空けます</string>
    <!-- Title for the site permissions item in Delete browsing data -->
    <string name="preferences_delete_browsing_data_site_permissions">サイトの許可設定</string>
    <!-- Title for the downloads item in Delete browsing data -->
    <string name="preferences_delete_browsing_data_downloads">ダウンロード一覧</string>
    <!-- Text for the button to delete browsing data -->
    <string name="preferences_delete_browsing_data_button">閲覧データを削除</string>

    <!-- Title for the Delete browsing data on quit preference -->
    <string name="preferences_delete_browsing_data_on_quit">終了時に閲覧データを削除</string>
    <!-- Summary for the Delete browsing data on quit preference. "Quit" translation should match delete_browsing_data_on_quit_action translation. -->
    <string name="preference_summary_delete_browsing_data_on_quit">メインメニューから [終了] を選択すると、閲覧データが自動的に削除されます</string>
    <!-- Summary for the Delete browsing data on quit preference. "Quit" translation should match delete_browsing_data_on_quit_action translation. -->
    <string name="preference_summary_delete_browsing_data_on_quit_2">メインメニューから [終了] を選択すると、閲覧データが自動的に削除されます</string>
    <!-- Action item in menu for the Delete browsing data on quit feature -->
    <string name="delete_browsing_data_on_quit_action">終了</string>

    <!-- Dialog message to the user asking to delete browsing data. -->
    <string name="delete_browsing_data_prompt_message">この操作はすべての閲覧データを削除します。</string>
    <!-- Dialog message to the user asking to delete browsing data. Parameter will be replaced by app name. -->
    <string name="delete_browsing_data_prompt_message_3">選択した閲覧データを %s から削除します。</string>
    <!-- Text for the cancel button for the data deletion dialog -->
    <string name="delete_browsing_data_prompt_cancel">キャンセル</string>
    <!-- Text for the allow button for the data deletion dialog -->
    <string name="delete_browsing_data_prompt_allow">削除</string>
    <!-- Text for the snackbar confirmation that the data was deleted -->
    <string name="preferences_delete_browsing_data_snackbar">閲覧データを削除しました</string>

    <!-- Text for the snackbar to show the user that the deletion of browsing data is in progress -->
    <string name="deleting_browsing_data_in_progress">閲覧データを削除しています...</string>

    <!-- Tips -->
    <!-- text for firefox preview moving tip header "Firefox Preview" and "Firefox Nightly" are intentionally hardcoded -->
    <string name="tip_firefox_preview_moved_header">Firefox Preview が Firefox Nightly になりました</string>
    <!-- text for firefox preview moving tip description -->
    <string name="tip_firefox_preview_moved_description">Firefox Nightly は毎晩更新され、実験的な新しい機能がテストされています。
        しかし、これは安定性に欠けるため、より安定したバージョンを使用したい場合はベータ版のダウンロードをおすすめします。</string>

    <!-- text for firefox preview moving tip button. "Firefox for Android Beta" is intentionally hardcoded -->
    <string name="tip_firefox_preview_moved_button_2">Android 版 Firefox Beta をダウンロード</string>

    <!-- text for firefox preview moving tip header. "Firefox Nightly" is intentionally hardcoded -->
    <string name="tip_firefox_preview_moved_header_preview_installed">Firefox Nightly は移転しました</string>
    <!-- text for firefox preview moving tip description -->
    <string name="tip_firefox_preview_moved_description_preview_installed">このアプリはセキュリティ更新の提供を終了しました。このアプリの使用を中止し、新しい Nightly に切り替えてください。
        \n\nブックマークやログイン情報、履歴を別の Firefox へ転送するには、Firefox アカウントを作成してください。</string>
    <!-- text for firefox preview moving tip button  -->
    <string name="tip_firefox_preview_moved_button_preview_installed">新しい Nightly に切り替える</string>

    <!-- text for firefox preview moving tip header. "Firefox Nightly" is intentionally hardcoded -->
    <string name="tip_firefox_preview_moved_header_preview_not_installed">Firefox Nightly は移転しました</string>
    <!-- text for firefox preview moving tip description -->
    <string name="tip_firefox_preview_moved_description_preview_not_installed">このアプリはセキュリティ更新の提供を終了しました。新しい Nightly を入手し、このアプリの使用を中止してください。
        \n\nブックマークやログイン情報、履歴を別の Firefox へ転送するには、Firefox アカウントを作成してください。</string>
    <!-- text for firefox preview moving tip button  -->
    <string name="tip_firefox_preview_moved_button_preview_not_installed">新しい Nightly を入手</string>

    <!-- Onboarding -->
    <!-- Text for onboarding welcome message
    The first parameter is the name of the app (e.g. Firefox Preview) -->
    <string name="onboarding_header">%s へようこそ！</string>
    <!-- text for the Firefox Accounts section header -->
    <string name="onboarding_fxa_section_header">アカウントをお持ちですか？</string>
    <!-- text for the "What's New" onboarding card header -->
    <string name="onboarding_whats_new_header1">新機能の紹介</string>
    <!-- text for the "what's new" onboarding card description
    The first parameter is the short name of the app (e.g. Firefox) -->
    <string name="onboarding_whats_new_description">再設計された %s について、どこが新しくなったのか知りたいですか？</string>
    <!-- text for underlined clickable link that is part of "what's new" onboarding card description that links to an FAQ -->
    <string name="onboarding_whats_new_description_linktext">その答えはこちらにあります</string>
    <!-- text for the Firefox account onboarding sign in card header. The word "Firefox" should not be translated -->
    <string name="onboarding_account_sign_in_header_1">端末間で Firefox を同期</string>
    <!-- Text for the button to learn more about signing in to your Firefox account -->
    <string name="onboarding_manual_sign_in_description">この端末の Firefox とブックマーク、履歴、パスワードを同期します</string>
    <!-- text for the firefox account onboarding card header when we detect you're already signed in to
        another Firefox browser. (The word `Firefox` should not be translated)
        The first parameter is the email of the detected user's account -->
    <string name="onboarding_firefox_account_auto_signin_header_3">この端末の別の Firefox ブラウザーで %s としてログインしています。このアカウントでログインしますか？</string>
    <!-- text for the button to confirm automatic sign-in -->
    <string name="onboarding_firefox_account_auto_signin_confirm">はい、ログインします</string>
    <!-- text for the automatic sign-in button while signing in is in process -->
    <string name="onboarding_firefox_account_signing_in">ログイン中...</string>
    <!-- text for the button to manually sign into Firefox account. -->
    <string name="onboarding_firefox_account_sign_in_1">アカウント登録</string>
    <!-- text for the button to stay signed out when presented with an option to automatically sign-in. -->
    <string name="onboarding_firefox_account_stay_signed_out">ログアウトする</string>
    <!-- text to display in the snackbar once account is signed-in -->
    <string name="onboarding_firefox_account_sync_is_on">Sync が有効です</string>
    <!-- text to display in the snackbar if automatic sign-in fails. user may try again -->
    <string name="onboarding_firefox_account_automatic_signin_failed">ログインに失敗しました</string>
    <!-- text for the tracking protection onboarding card header -->
    <string name="onboarding_tracking_protection_header_3">プライバシー重視</string>
    <!-- text for the tracking protection card description. 'Firefox' intentionally hardcoded here -->
    <string name="onboarding_tracking_protection_description_3">Firefox はウェブ上であなたを密かに追跡する組織を自動的に遮断します。</string>
    <!-- text for tracking protection radio button option for standard level of blocking -->
    <string name="onboarding_tracking_protection_standard_button_2">標準 (既定)</string>
    <!-- text for standard blocking option button description -->
    <string name="onboarding_tracking_protection_standard_button_description_3">プライバシーと性能をバランスよく。ページが正しく読み込まれます。</string>
    <!-- text for tracking protection radio button option for strict level of blocking -->
    <string name="onboarding_tracking_protection_strict_button">厳格 (推奨)</string>
    <!-- text for tracking protection radio button option for strict level of blocking -->
    <string name="onboarding_tracking_protection_strict_option">厳格</string>
    <!-- text for strict blocking option button description -->
    <string name="onboarding_tracking_protection_strict_button_description_3">より多くのトラッカーをブロックするとページの読み込みが速くなりますが、一部のページは正しく機能しなくなる可能性があります。</string>
    <!-- text for the toolbar position card header  -->
    <string name="onboarding_toolbar_placement_header_1">ツールバーの配置を選べます</string>
    <!-- text for the toolbar position card description -->
    <string name="onboarding_toolbar_placement_description_1">ツールバーを簡単に手の届く位置に置きましょう。画面下または上に移動できます。</string>
    <!-- text for the private browsing onboarding card header -->
    <string name="onboarding_private_browsing_header">プライベートなブラウジング</string>
    <!-- text for the private browsing onboarding card description
    The first parameter is an icon that represents private browsing -->
    <string name="onboarding_private_browsing_description1">プライベートタブを今回のみ開く: %s アイコンをタップします。</string>
    <!-- text for the private browsing onboarding card description, explaining how to always using private browsing -->
    <string name="onboarding_private_browsing_always_description">プライベートタブを毎回開く: プライベートブラウジング設定を変更してください。</string>
    <!-- text for the private browsing onbording card button, that launches settings -->
    <string name="onboarding_private_browsing_button">設定を開く</string>
    <!-- text for the privacy notice onboarding card header -->
    <string name="onboarding_privacy_notice_header">あなたのプライバシー</string>
    <!-- text for the privacy notice onboarding card description
    The first parameter is the name of the app (e.g. Firefox Preview) Substitute %s for long browser name. -->
    <string name="onboarding_privacy_notice_description2">%s は、あなたがオンラインで共有するものと、私たちと共有するものをコントロールできるように設計されています。</string>
    <!-- Text for the button to read the privacy notice -->
    <string name="onboarding_privacy_notice_read_button">個人情報保護方針を読む</string>

    <!-- Content description (not visible, for screen readers etc.): Close onboarding screen -->
    <string name="onboarding_close">閉じる</string>

    <!-- text for the button to finish onboarding -->
    <string name="onboarding_finish">ブラウジングを始める</string>

    <!-- Onboarding theme -->
    <!-- text for the theme picker onboarding card header -->
    <string name="onboarding_theme_picker_header">テーマを選んでください</string>
    <!-- text for the theme picker onboarding card description -->
    <string name="onboarding_theme_picker_description_2">ダークモードでバッテリーを節約し、目に優しい配色にします。</string>
    <!-- Automatic theme setting (will follow device setting) -->
    <string name="onboarding_theme_automatic_title">自動設定</string>
    <!-- Summary of automatic theme setting (will follow device setting) -->
    <string name="onboarding_theme_automatic_summary">端末の設定に従います</string>
    <!-- Theme setting for dark mode -->
    <string name="onboarding_theme_dark_title">ダークテーマ</string>
    <!-- Theme setting for light mode -->
    <string name="onboarding_theme_light_title">ライトテーマ</string>

    <!-- Text shown in snackbar when multiple tabs have been sent to device -->
    <string name="sync_sent_tabs_snackbar">複数のタブを送信しました！</string>
    <!-- Text shown in snackbar when one tab has been sent to device  -->
    <string name="sync_sent_tab_snackbar">タブを送信しました！</string>
    <!-- Text shown in snackbar when sharing tabs failed  -->
    <string name="sync_sent_tab_error_snackbar">送信できません</string>
    <!-- Text shown in snackbar for the "retry" action that the user has after sharing tabs failed -->
    <string name="sync_sent_tab_error_snackbar_action">再試行</string>
    <!-- Title of QR Pairing Fragment -->
    <string name="sync_scan_code">QR コードのスキャン</string>
    <!-- Instructions on how to access pairing -->
    <string name="sign_in_instructions"><![CDATA[コンピューターの Firefox で <b>https://firefox.com/pair</b> を開いてください]]></string>
    <!-- Text shown for sign in pairing when ready -->
    <string name="sign_in_ready_for_scan">スキャンの準備ができました</string>
    <!-- Text shown for settings option for sign with pairing -->
    <string name="sign_in_with_camera">カメラを使ってログイン</string>
    <!-- Text shown for settings option for sign with email -->
    <string name="sign_in_with_email">代わりにメールアドレスを使う</string>
    <!-- Text shown for settings option for create new account text.'Firefox' intentionally hardcoded here.-->
    <string name="sign_in_create_account_text"><![CDATA[アカウントをお持ちでない方は、<u>アカウントを作成</u>して Firefox を端末間で同期しましょう。]]></string>
    <!-- Text shown in confirmation dialog to sign out of account -->
    <string name="sign_out_confirmation_message">Firefox はアカウントとの同期を停止しますが、この端末上の閲覧データは削除されません。</string>
    <!-- Text shown in confirmation dialog to sign out of account. The first parameter is the name of the app (e.g. Firefox Preview) -->
    <string name="sign_out_confirmation_message_2">%s はあなたのアカウントとの同期を中止しますが、この端末上の閲覧履歴は削除されません。</string>
    <!-- Option to continue signing out of account shown in confirmation dialog to sign out of account -->
    <string name="sign_out_disconnect">接続を解除</string>
    <!-- Option to cancel signing out shown in confirmation dialog to sign out of account -->
    <string name="sign_out_cancel">キャンセル</string>
    <!-- Error message snackbar shown after the user tried to select a default folder which cannot be altered -->
    <string name="bookmark_cannot_edit_root">既定のフォルダーは編集できません</string>

    <!-- Enhanced Tracking Protection -->
    <!-- Link displayed in enhanced tracking protection panel to access tracking protection settings -->
    <string name="etp_settings">追跡防止の設定</string>
    <!-- Preference title for enhanced tracking protection settings -->
    <string name="preference_enhanced_tracking_protection">強化されたトラッキング防止</string>
    <!-- Title for the description of enhanced tracking protection -->
    <string name="preference_enhanced_tracking_protection_explanation_title">閲覧中のプライバシーを保護します</string>
    <!-- Description of enhanced tracking protection. The first parameter is the name of the application (For example: Fenix) -->
    <string name="preference_enhanced_tracking_protection_explanation">個人データの収集を防止します。%s はオンラインでのあなたの行動を追跡するよく知られた数多くのトラッカーからあなたを守ります。</string>
    <!-- Text displayed that links to website about enhanced tracking protection -->
    <string name="preference_enhanced_tracking_protection_explanation_learn_more">詳細情報</string>
    <!-- Preference for enhanced tracking protection for the standard protection settings -->
    <string name="preference_enhanced_tracking_protection_standard_default_1">標準 (既定)</string>
    <!-- Preference description for enhanced tracking protection for the standard protection settings -->
    <string name="preference_enhanced_tracking_protection_standard_description_4">プライバシーと性能をバランスよく。ページが正しく読み込まれます。</string>
    <!--  Accessibility text for the Standard protection information icon  -->
    <string name="preference_enhanced_tracking_protection_standard_info_button">標準のトラッキング防止でブロックされるもの</string>
    <!-- Preference for enhanced tracking protection for the strict protection settings -->
    <string name="preference_enhanced_tracking_protection_strict">厳格</string>
    <!-- Preference description for enhanced tracking protection for the strict protection settings -->
    <string name="preference_enhanced_tracking_protection_strict_description_3">より多くのトラッカーをブロックするとページの読み込みが速くなりますが、一部のページは正しく機能しなくなる可能性があります。</string>
    <!--  Accessibility text for the Strict protection information icon  -->
    <string name="preference_enhanced_tracking_protection_strict_info_button">厳格なトラッキング防止でブロックされるもの</string>
    <!-- Preference for enhanced tracking protection for the custom protection settings -->
    <string name="preference_enhanced_tracking_protection_custom">カスタム</string>
    <!-- Preference description for enhanced tracking protection for the strict protection settings -->
    <string name="preference_enhanced_tracking_protection_custom_description_2">ブロックするトラッカーとスクリプトを選択します。</string>
    <!--  Accessibility text for the Strict protection information icon  -->
    <string name="preference_enhanced_tracking_protection_custom_info_button">カスタム設定のトラッキング防止でブロックされるもの</string>
    <!-- Header for categories that are being blocked by current Enhanced Tracking Protection settings -->
    <!-- Preference for enhanced tracking protection for the custom protection settings for cookies-->
    <string name="preference_enhanced_tracking_protection_custom_cookies">Cookie</string>
    <!-- Option for enhanced tracking protection for the custom protection settings for cookies-->
    <string name="preference_enhanced_tracking_protection_custom_cookies_1">クロスサイトトラッカーとソーシャルメディアトラッカー</string>
    <!-- Option for enhanced tracking protection for the custom protection settings for cookies-->
    <string name="preference_enhanced_tracking_protection_custom_cookies_2">未訪問のサイトの Cookie</string>
    <!-- Option for enhanced tracking protection for the custom protection settings for cookies-->
    <string name="preference_enhanced_tracking_protection_custom_cookies_3">すべてのサードパーティ Cookie (ウェブサイトが動作しない可能性があります)</string>
    <!-- Option for enhanced tracking protection for the custom protection settings for cookies-->
    <string name="preference_enhanced_tracking_protection_custom_cookies_4">すべての Cookie (ウェブサイトが動作しない可能性があります)</string>
    <!-- Preference for enhanced tracking protection for the custom protection settings for tracking content -->
    <string name="preference_enhanced_tracking_protection_custom_tracking_content">トラッキングコンテンツ</string>
    <!-- Option for enhanced tracking protection for the custom protection settings for tracking content-->
    <string name="preference_enhanced_tracking_protection_custom_tracking_content_1">すべてのタブに適用</string>
    <!-- Option for enhanced tracking protection for the custom protection settings for tracking content-->
    <string name="preference_enhanced_tracking_protection_custom_tracking_content_2">プライベートタブのみ適用</string>
    <!-- Option for enhanced tracking protection for the custom protection settings for tracking content-->
    <string name="preference_enhanced_tracking_protection_custom_tracking_content_3">カスタムタブのみ適用</string>
    <!-- Preference for enhanced tracking protection for the custom protection settings -->
    <string name="preference_enhanced_tracking_protection_custom_cryptominers">暗号通貨マイニング</string>
    <!-- Preference for enhanced tracking protection for the custom protection settings -->
    <string name="preference_enhanced_tracking_protection_custom_fingerprinters">フィンガープリント採取</string>
    <string name="enhanced_tracking_protection_blocked">ブロック済み</string>
    <!-- Header for categories that are being not being blocked by current Enhanced Tracking Protection settings -->
    <string name="enhanced_tracking_protection_allowed">許可済み</string>
    <!-- Category of trackers (social media trackers) that can be blocked by Enhanced Tracking Protection -->
    <string name="etp_social_media_trackers_title">SNS メディアトラッカー</string>
    <!-- Description of social media trackers that can be blocked by Enhanced Tracking Protection -->
    <string name="etp_social_media_trackers_description">ソーシャルネットワークによるウェブ上の行動追跡を制限します。</string>
    <!-- Category of trackers (cross-site tracking cookies) that can be blocked by Enhanced Tracking Protection -->
    <string name="etp_cookies_title">クロスサイトトラッキング Cookie</string>
    <!-- Description of cross-site tracking cookies that can be blocked by Enhanced Tracking Protection -->
    <string name="etp_cookies_description">広告ネットワークやアクセス解析サービスが様々なサイトから閲覧データを収集するための Cookie をブロックします。</string>
    <!-- Category of trackers (cryptominers) that can be blocked by Enhanced Tracking Protection -->
    <string name="etp_cryptominers_title">暗号通貨マイニング</string>
    <!-- Description of cryptominers that can be blocked by Enhanced Tracking Protection -->
    <string name="etp_cryptominers_description">悪意のあるスクリプトによる暗号通貨マイニングを防止します。</string>
    <!-- Category of trackers (fingerprinters) that can be blocked by Enhanced Tracking Protection -->
    <string name="etp_fingerprinters_title">フィンガープリント採取</string>
    <!-- Description of fingerprinters that can be blocked by Enhanced Tracking Protection -->
    <string name="etp_fingerprinters_description">端末を一意に識別できるデータがユーザーを追跡する目的で収集されるのを防止します。</string>
    <!-- Category of trackers (tracking content) that can be blocked by Enhanced Tracking Protection -->
    <string name="etp_tracking_content_title">トラッキングコンテンツ</string>
    <!-- Description of tracking content that can be blocked by Enhanced Tracking Protection -->
    <string name="etp_tracking_content_description">追跡コードを含む外部の広告、動画、その他のコンテンツの読み込みを停止します。一部のウェブサイトの機能に影響する場合があります。</string>
    <!-- Enhanced Tracking Protection Onboarding Message shown in a dialog above the toolbar. The first parameter is the name of the application (For example: Fenix) -->
    <string name="etp_onboarding_cfr_message">盾アイコンが紫色になるたびに、%s がサイトのトラッカーをブロックしています。詳細情報はタップしてください。</string>
    <!-- Enhanced Tracking Protection message that protection is currently on for this site -->
    <string name="etp_panel_on">このサイトでは保護が有効になっています</string>
    <!-- Enhanced Tracking Protection message that protection is currently off for this site -->
    <string name="etp_panel_off">このサイトでは保護が無効になっています</string>
    <!-- Header for exceptions list for which sites enhanced tracking protection is always off -->
    <string name="enhanced_tracking_protection_exceptions">これらのウェブサイトでは強化されたトラッキング防止が無効になります</string>
    <!-- Content description (not visible, for screen readers etc.): Navigate
    back from ETP details (Ex: Tracking content) -->
    <string name="etp_back_button_content_description">前のページへ戻る</string>
    <!-- About page Your rights link text -->
    <string name="about_your_rights">あなたの権利</string>
    <!-- About page link text to open open source licenses screen -->
    <string name="about_open_source_licenses">使用しているオープンソースライブラリー</string>
    <!-- About page link text to open what's new link -->
    <string name="about_whats_new">%s の新機能</string>
    <!-- Open source licenses page title
    The first parameter is the app name -->
    <string name="open_source_licenses_title">%s | OSS ライブラリー</string>

    <!-- Category of trackers (redirect trackers) that can be blocked by Enhanced Tracking Protection -->
    <string name="etp_redirect_trackers_title">リダイレクトトラッカー</string>
    <!-- Description of redirect tracker cookies that can be blocked by Enhanced Tracking Protection -->
    <string name="etp_redirect_trackers_description">既知のトラッキングウェブサイトへのリダイレクトにより設定された Cookie を消去します。</string>

    <!-- About page link text to open support link -->
    <string name="about_support">サポート</string>
    <!-- About page link text to list of past crashes (like about:crashes on desktop) -->
    <string name="about_crashes">クラッシュ</string>
    <!-- About page link text to open privacy notice link -->
    <string name="about_privacy_notice">個人情報保護方針</string>
    <!-- About page link text to open know your rights link -->
    <string name="about_know_your_rights">あなたの権利について</string>
    <!-- About page link text to open licensing information link -->
    <string name="about_licensing_information">ライセンス情報</string>
    <!-- About page link text to open a screen with libraries that are used -->
    <string name="about_other_open_source_libraries">利用しているライブラリー</string>

    <!-- Toast shown to the user when they are activating the secret dev menu
        The first parameter is number of long clicks left to enable the menu -->
    <string name="about_debug_menu_toast_progress">デバッグメニュー: 有効にするには %1$d 回クリックしてください</string>
    <string name="about_debug_menu_toast_done">デバッグメニューが有効です</string>

    <!-- Content description of the tab counter toolbar button when one tab is open -->
    <string name="tab_counter_content_description_one_tab">タブ 1 個</string>
    <!-- Content description of the tab counter toolbar button when multiple tabs are open. First parameter will be replaced with the number of tabs (always more than one) -->
    <string name="tab_counter_content_description_multi_tab">タブ %d 個</string>
  
    <!-- Browser long press popup menu -->
    <!-- Copy the current url -->
    <string name="browser_toolbar_long_press_popup_copy">コピー</string>
    <!-- Paste & go the text in the clipboard. '&amp;' is replaced with the ampersand symbol: & -->
    <string name="browser_toolbar_long_press_popup_paste_and_go">貼り付けて移動</string>
    <!-- Paste the text in the clipboard -->
    <string name="browser_toolbar_long_press_popup_paste">貼り付け</string>
  
    <!-- Snackbar message shown after an URL has been copied to clipboard. -->
    <string name="browser_toolbar_url_copied_to_clipboard_snackbar">URL をクリップボードにコピーしました</string>
  
    <!-- Title text for the Add To Homescreen dialog -->
    <string name="add_to_homescreen_title">ホーム画面に追加</string>

    <!-- Cancel button text for the Add to Homescreen dialog -->
    <string name="add_to_homescreen_cancel">キャンセル</string>
    <!-- Add button text for the Add to Homescreen dialog -->
    <string name="add_to_homescreen_add">追加</string>
    <!-- Continue to website button text for the first-time Add to Homescreen dialog -->
    <string name="add_to_homescreen_continue">ウェブサイトを開く</string>
    <!-- Placeholder text for the TextView in the Add to Homescreen dialog -->
    <string name="add_to_homescreen_text_placeholder">ショートカット名</string>

    <!-- Describes the add to homescreen functionality -->
    <string name="add_to_homescreen_description_2">このウェブサイトを端末のホーム画面に簡単な操作で追加できます。アプリのような感覚で素早くアクセスして閲覧しましょう。</string>

    <!-- Preference for managing the settings for logins and passwords in Fenix -->
    <string name="preferences_passwords_logins_and_passwords">ログイン情報とパスワード</string>
    <!-- Preference for managing the saving of logins and passwords in Fenix -->
    <string name="preferences_passwords_save_logins">ログイン情報を保存する</string>
    <!-- Preference option for asking to save passwords in Fenix -->
    <string name="preferences_passwords_save_logins_ask_to_save">保存するか確認する</string>
    <!-- Preference option for never saving passwords in Fenix -->
    <string name="preferences_passwords_save_logins_never_save">保存しない</string>
    <!-- Preference for autofilling saved logins in Fenix -->
    <string name="preferences_passwords_autofill">自動補完</string>
    <!-- Preference for syncing saved logins in Fenix -->
    <string name="preferences_passwords_sync_logins">ログイン情報を同期</string>
    <!-- Preference for syncing saved logins in Fenix, when not signed in-->
    <string name="preferences_passwords_sync_logins_across_devices">端末間でログイン情報を同期します</string>
    <!-- Syncing saved logins in Fenix needs reconnect to sync -->
    <string name="preferences_passwords_sync_logins_reconnect">再接続</string>
    <!-- Syncing saved logins in Fenix needs login -->
    <string name="preferences_passwords_sync_logins_sign_in">Sync にログイン</string>
    <!-- Preference to access list of saved logins -->
    <string name="preferences_passwords_saved_logins">保存されたログイン情報</string>
    <!-- Description of empty list of saved passwords. Placeholder is replaced with app name.  -->
    <string name="preferences_passwords_saved_logins_description_empty_text">端末に保存または %s と同期したログイン情報がここに表示されます。</string>
    <!-- Preference to access list of saved logins -->
    <string name="preferences_passwords_saved_logins_description_empty_learn_more_link">Sync についての詳細情報。</string>
    <!-- Preference to access list of login exceptions that we never save logins for -->
    <string name="preferences_passwords_exceptions">例外</string>
    <!-- Empty description of list of login exceptions that we never save logins for -->
    <string name="preferences_passwords_exceptions_description_empty">ログイン情報が保存されないサイトがここに表示されます。</string>
    <!-- Description of list of login exceptions that we never save logins for -->
    <string name="preferences_passwords_exceptions_description">これらのサイトではログイン情報が保存されません。</string>
    <!-- Text on button to remove all saved login exceptions -->
    <string name="preferences_passwords_exceptions_remove_all">すべての例外を削除</string>
    <!-- Hint for search box in logins list -->
    <string name="preferences_passwords_saved_logins_search">ログイン情報を検索</string>
    <!-- Option to sort logins list A-Z, alphabetically -->
    <string name="preferences_passwords_saved_logins_alphabetically">アルファベット順</string>
    <!-- Option to sort logins list by most recently used -->
    <string name="preferences_passwords_saved_logins_recently_used">最近使用</string>
    <!-- The header for the site that a login is for -->
    <string name="preferences_passwords_saved_logins_site">サイト</string>
    <!-- The header for the username for a login -->
    <string name="preferences_passwords_saved_logins_username">ユーザー名</string>
    <!-- The header for the password for a login -->
    <string name="preferences_passwords_saved_logins_password">パスワード</string>
    <!-- Message displayed in security prompt to reenter a secret pin to access saved logins -->
    <string name="preferences_passwords_saved_logins_enter_pin">PIN を再入力してください</string>
    <!-- Message displayed in security prompt to access saved logins -->
    <string name="preferences_passwords_saved_logins_enter_pin_description">ロック解除して保存されたログイン情報を表示します</string>
    <!-- Message displayed when a connection is insecure and we detect the user is entering a password -->
    <string name="logins_insecure_connection_warning">この接続は安全ではありません。ここに入力したログイン情報は漏洩する可能性があります。</string>
    <!-- Learn more link that will link to a page with more information displayed when a connection is insecure and we detect the user is entering a password -->
    <string name="logins_insecure_connection_warning_learn_more">詳細情報</string>
    <!-- Prompt message displayed when Fenix detects a user has entered a password and user decides if Fenix should save it. The first parameter is the name of the application (For example: Fenix)  -->
    <string name="logins_doorhanger_save">このログイン情報を %s に保存しますか？</string>
    <!-- Positive confirmation that Fenix should save the new or updated login -->
    <string name="logins_doorhanger_save_confirmation">保存する</string>
    <!-- Negative confirmation that Fenix should not save the new or updated login -->
    <string name="logins_doorhanger_save_dont_save">保存しない</string>
    <!-- Shown in snackbar to tell user that the password has been copied -->
    <string name="logins_password_copied">パスワードをクリップボードにコピーしました</string>
    <!-- Shown in snackbar to tell user that the username has been copied -->
    <string name="logins_username_copied">ユーザー名をクリップボードにコピーしました</string>
    <!-- Shown in snackbar to tell user that the site has been copied -->
    <string name="logins_site_copied">サイトをクリップボードにコピーしました</string>
    <!-- Content Description (for screenreaders etc) read for the button to copy a password in logins-->
    <string name="saved_logins_copy_password">パスワードをコピー</string>
    <!-- Content Description (for screenreaders etc) read for the button to clear a password while editing a login-->
    <string name="saved_logins_clear_password">パスワードを消去</string>
    <!-- Content Description (for screenreaders etc) read for the button to copy a username in logins -->
    <string name="saved_login_copy_username">ユーザー名をコピー</string>
    <!-- Content Description (for screenreaders etc) read for the button to clear a username while editing a login -->
    <string name="saved_login_clear_username">ユーザー名を消去</string>
    <!-- Content Description (for screenreaders etc) read for the button to copy a site in logins -->
    <string name="saved_login_copy_site">サイトをコピー</string>
    <!-- Content Description (for screenreaders etc) read for the button to open a site in logins -->
    <string name="saved_login_open_site">サイトをブラウザーで開く</string>
    <!-- Content Description (for screenreaders etc) read for the button to reveal a password in logins -->
    <string name="saved_login_reveal_password">パスワードを表示</string>
    <!-- Content Description (for screenreaders etc) read for the button to hide a password in logins -->
    <string name="saved_login_hide_password">パスワードを隠す</string>
    <!-- Message displayed in biometric prompt displayed for authentication before allowing users to view their logins -->
    <string name="logins_biometric_prompt_message">ロック解除して保存されたログイン情報を表示します</string>
    <!-- Title of warning dialog if users have no device authentication set up -->
    <string name="logins_warning_dialog_title">ログイン情報とパスワードの保護</string>
    <!-- Message of warning dialog if users have no device authentication set up -->
    <string name="logins_warning_dialog_message">端末のロックパターンや PIN、パスワードを設定して、保存されたログイン情報とパスワードを他人の不正なアクセスから保護しましょう。</string>
    <!-- Negative button to ignore warning dialog if users have no device authentication set up -->
    <string name="logins_warning_dialog_later">後で</string>
    <!-- Positive button to send users to set up a pin of warning dialog if users have no device authentication set up -->
    <string name="logins_warning_dialog_set_up_now">今すぐ設定</string>
    <!-- Title of PIN verification dialog to direct users to re-enter their device credentials to access their logins -->
    <string name="logins_biometric_prompt_message_pin">端末のロック解除</string>

    <!-- Title for Accessibility Force Enable Zoom Preference -->
    <string name="preference_accessibility_force_enable_zoom">すべてのウェブサイトでズーム</string>
    <!-- Summary for Accessibility Force Enable Zoom Preference -->
    <string name="preference_accessibility_force_enable_zoom_summary">ピンチとズームを有効にします。このジェスチャーが止められているウェブサイトでも有効です。</string>

    <!-- Saved logins sorting strategy menu item -by name- (if selected, it will sort saved logins alphabetically) -->
    <string name="saved_logins_sort_strategy_alphabetically">名前 (昇順)</string>
    <!-- Saved logins sorting strategy menu item -by last used- (if selected, it will sort saved logins by last used) -->
    <string name="saved_logins_sort_strategy_last_used">最終使用日時</string>
    <!-- Content description (not visible, for screen readers etc.): Sort saved logins dropdown menu chevron icon -->
    <string name="saved_logins_menu_dropdown_chevron_icon_content_description">ログイン情報メニューの並べ替え</string>

    <!-- Credit Cards Autofill -->
    <!-- Preference and title for managing the settings for credit cards -->
    <string name="preferences_credit_cards">クレジットカード</string>

    <!-- Preference for saving and autofilling credit cards -->
    <string name="preferences_credit_cards_save_and_autofill_cards">カード情報を保存して自動入力する</string>
    <!-- Preference summary for saving and autofilling credit card data -->
    <string name="preferences_credit_cards_save_and_autofill_cards_summary">データは暗号化されています</string>
    <!-- Preference option for syncing credit cards across devices. This is displayed when the user is not signed into sync -->
    <string name="preferences_credit_cards_sync_cards_across_devices">端末間でカード情報を同期する</string>
<<<<<<< HEAD
    <!-- Preference option for adding a credit card -->
    <string name="preferences_credit_cards_add_credit_card">クレジットカードを追加</string>
    <!-- Title of the "Add card" screen -->
    <string name="credit_cards_add_card">カードの追加</string>

=======
    <!-- Preference option for syncing credit cards across devices. This is displayed when the user is signed into sync -->
    <string name="preferences_credit_cards_sync_cards">クレジットカード情報を同期</string>
    <!-- Preference option for adding a credit card -->
    <string name="preferences_credit_cards_add_credit_card">クレジットカードを追加</string>
    <!-- Preference option for managing saved credit cards -->
    <string name="preferences_credit_cards_manage_saved_cards">保存したカードを管理</string>
    <!-- Title of the "Add card" screen -->
    <string name="credit_cards_add_card">カードの追加</string>

    <!-- Title of the "Edit card" screen -->
    <string name="credit_cards_edit_card">カードの編集</string>
>>>>>>> edea181c
    <!-- The header for the card number of a credit card -->
    <string name="credit_cards_card_number">カード番号</string>
    <!-- The header for the expiration date of a credit card -->
    <string name="credit_cards_expiration_date">有効期限</string>
    <!-- The header for the name on the credit card -->
    <string name="credit_cards_name_on_card">カード名義</string>
    <!-- The header for the nickname for a credit card -->
    <string name="credit_cards_card_nickname">カードのニックネーム</string>
<<<<<<< HEAD
=======
    <!-- The text for the "Delete card" menu item for deleting a credit card -->
    <string name="credit_cards_menu_delete_card">カードを削除</string>
>>>>>>> edea181c
    <!-- The text for the "Delete card" button for deleting a credit card -->
    <string name="credit_cards_delete_card_button">カードを削除</string>
    <!-- The title for the "Save" menu item for saving a credit card -->
    <string name="credit_cards_menu_save">保存</string>
    <!-- The text for the "Save" button for saving a credit card -->
    <string name="credit_cards_save_button">保存</string>
    <!-- The text for the "Cancel" button for cancelling adding or updating a credit card -->
    <string name="credit_cards_cancel_button">キャンセル</string>

<<<<<<< HEAD
=======
    <!-- Title of the "Saved cards" screen -->
    <string name="credit_cards_saved_cards">保存したカード</string>

    <!-- Error message for credit card number validation -->
    <string name="credit_cards_number_validation_error_message">有効なクレジットカード番号を入力してください</string>

>>>>>>> edea181c
    <!-- Title of the Add search engine screen -->
    <string name="search_engine_add_custom_search_engine_title">検索エンジンの追加</string>
    <!-- Title of the Edit search engine screen -->
    <string name="search_engine_edit_custom_search_engine_title">検索エンジンの編集</string>
    <!-- Content description (not visible, for screen readers etc.): Title for the button to add a search engine in the action bar -->
    <string name="search_engine_add_button_content_description">追加</string>
    <!-- Content description (not visible, for screen readers etc.): Title for the button to save a search engine in the action bar -->
    <string name="search_engine_add_custom_search_engine_edit_button_content_description">保存</string>
    <!-- Text for the menu button to edit a search engine -->
    <string name="search_engine_edit">編集</string>
    <!-- Text for the menu button to delete a search engine -->
    <string name="search_engine_delete">削除</string>

    <!-- Text for the button to create a custom search engine on the Add search engine screen -->
    <string name="search_add_custom_engine_label_other">その他</string>
    <!-- Placeholder text shown in the Search Engine Name TextField before a user enters text -->
    <string name="search_add_custom_engine_name_hint">検索エンジン名</string>
    <!-- Placeholder text shown in the Search String TextField before a user enters text -->
    <string name="search_add_custom_engine_search_string_hint">検索クエリー文字列</string>
    <!-- Description text for the Search String TextField. The %s is part of the string -->
    <string name="search_add_custom_engine_search_string_example">クエリーを “%s” に置き換えます。例:\nhttps://www.google.com/search?q=%s</string>
    <!-- Text for the button to learn more about adding a custom search engine -->
    <string name="search_add_custom_engine_learn_more_label">詳細情報</string>

    <!-- Accessibility description for the form in which details about the custom search engine are entered -->
    <string name="search_add_custom_engine_form_description">カスタム検索エンジンの詳細</string>
    <!-- Accessibility description for the 'Learn more' link -->
    <string name="search_add_custom_engine_learn_more_description">詳細情報へのリンク</string>

    <!-- Text shown when a user leaves the name field empty -->
    <string name="search_add_custom_engine_error_empty_name">検索エンジン名を入力してください</string>
    <!-- Text shown when a user tries to add a search engine that already exists -->
    <string name="search_add_custom_engine_error_existing_name">“%s” という名前の検索エンジンは既に存在します。</string>
    <!-- Text shown when a user leaves the search string field empty -->
    <string name="search_add_custom_engine_error_empty_search_string">検索クエリーを入力してください</string>
    <!-- Text shown when a user leaves out the required template string -->
    <string name="search_add_custom_engine_error_missing_template">検索クエリーが入力例の書式と一致しているか確認してください</string>
    <!-- Text shown when we aren't able to validate the custom search query. The first parameter is the url of the custom search engine -->
    <string name="search_add_custom_engine_error_cannot_reach">“%s” への接続でエラーが発生しました</string>
    <!-- Text shown when a user creates a new search engine -->
    <string name="search_add_custom_engine_success_message">%s を追加しました</string>
    <!-- Text shown when a user successfully edits a custom search engine -->
    <string name="search_edit_custom_engine_success_message">%s を保存しました</string>
    <!-- Text shown when a user successfully deletes a custom search engine -->
    <string name="search_delete_search_engine_success_message">%s を削除しました</string>

    <!-- Title text shown for the migration screen to the new browser. Placeholder replaced with app name -->
    <string name="migration_title">%s のすべてが新しくなりました</string>
    <!-- Description text followed by a list of things migrating (e.g. Bookmarks, History). Placeholder replaced with app name-->
    <string name="migration_description">完全に再設計されたブラウザーがあなたを待っています。パフォーマンスと機能が改善され、オンラインでさらに多くのことができるようになりました。\n\nしばらくお待ちください。%s を更新して次のデータを移行しています:</string>
    <!-- Text on the disabled button while in progress. Placeholder replaced with app name -->
    <string name="migration_updating_app_button_text">%s を更新しています…</string>
    <!-- Text on the enabled button. Placeholder replaced with app name-->
    <string name="migration_update_app_button">%s を起動</string>
    <!-- Accessibility description text for a completed migration item -->
    <string name="migration_icon_description">移行が完了しました</string>
    <!--Text on list of migrated items (e.g. Settings, History, etc.)-->
    <string name="migration_text_passwords">パスワード</string>

    <!-- Heading for the instructions to allow a permission -->
    <string name="phone_feature_blocked_intro">許可するには:</string>
    <!-- First step for the allowing a permission -->
    <string name="phone_feature_blocked_step_settings">1. Android の設定を開きます</string>
    <!-- Second step for the allowing a permission -->
    <string name="phone_feature_blocked_step_permissions"><![CDATA[2. <b>権限</b> をタップします]]></string>
    <!-- Third step for the allowing a permission (Fore example: Camera) -->
    <string name="phone_feature_blocked_step_feature"><![CDATA[3. <b>%1$s</b> をオンに切り替えます]]></string>

    <!-- Label that indicates a site is using a secure connection -->
    <string name="quick_settings_sheet_secure_connection">安全な接続</string>
    <!-- Label that indicates a site is using a insecure connection -->
    <string name="quick_settings_sheet_insecure_connection">安全でない接続</string>
    <!-- Confirmation message for a dialog confirming if the user wants to delete all the permissions for all sites-->
    <string name="confirm_clear_permissions_on_all_sites">すべてのサイトの許可設定を消去してもよろしいですか？</string>
    <!-- Confirmation message for a dialog confirming if the user wants to delete all the permissions for a site-->
    <string name="confirm_clear_permissions_site">このサイトの許可設定を消去してもよろしいですか？</string>
    <!-- Confirmation message for a dialog confirming if the user wants to set default value a permission for a site-->
    <string name="confirm_clear_permission_site">このサイトのこの許可設定を削除してもよろしいですか？</string>
    <!-- label shown when there are not site exceptions to show in the site exception settings -->
    <string name="no_site_exceptions">例外サイトなし</string>
    <!-- Label for the Pocket default top site -->
    <string name="pocket_top_articles">トップ記事</string>
    <!-- Bookmark deletion confirmation -->
    <string name="bookmark_deletion_confirmation">本当にこのブックマークを削除してもよろしいですか？</string>
    <!-- Browser menu button that adds a top site to the home fragment -->
    <string name="browser_menu_add_to_top_sites">トップサイトに追加</string>
    <!-- text shown before the issuer name to indicate who its verified by, parameter is the name of
     the certificate authority that verified the ticket-->
    <string name="certificate_info_verified_by">認証局: %1$s</string>
    <!-- Login overflow menu delete button -->
    <string name="login_menu_delete_button">削除</string>
    <!-- Login overflow menu edit button -->
    <string name="login_menu_edit_button">編集</string>
    <!-- Message in delete confirmation dialog for logins -->
    <string name="login_deletion_confirmation">このログイン情報を削除してもよろしいですか？</string>
    <!-- Positive action of a dialog asking to delete  -->
    <string name="dialog_delete_positive">削除</string>

    <!--  The saved login options menu description. -->
    <string name="login_options_menu">ログインオプション</string>
    <!--  The editable text field for a login's web address. -->
    <string name="saved_login_hostname_description">ログイン情報のウェブアドレスの編集可能なテキストフィールド。</string>
    <!--  The editable text field for a login's username. -->
    <string name="saved_login_username_description">ログイン情報のユーザー名の編集可能なテキストフィールド。</string>
    <!--  The editable text field for a login's password. -->
    <string name="saved_login_password_description">ログイン情報のパスワードの編集可能なテキストフィールド。</string>
    <!--  The button description to save changes to an edited login. -->
    <string name="save_changes_to_login">変更を保存してログインします。</string>
    <!--  The button description to discard changes to an edited login. -->
    <string name="discard_changes">変更を破棄</string>
    <!--  The page title for editing a saved login. -->
    <string name="edit">編集</string>
    <!--  The error message in edit login view when password field is blank. -->
    <string name="saved_login_password_required">パスワードが必要です</string>
    <!-- Voice search button content description  -->
    <string name="voice_search_content_description">音声検索</string>
    <!-- Voice search prompt description displayed after the user presses the voice search button -->
    <string name="voice_search_explainer">話してください</string>

    <!--  The error message in edit login view when a duplicate username exists. -->
    <string name="saved_login_duplicate">このユーザー名を持つログイン情報がすでに存在します。</string>

    <!-- Synced Tabs -->
    <!-- Text displayed to ask user to connect another device as no devices found with account -->
    <string name="synced_tabs_connect_another_device">他の端末を接続してください。</string>
    <!-- Text displayed asking user to re-authenticate -->
    <string name="synced_tabs_reauth">再認証してください。</string>

    <!-- Text displayed when user has disabled tab syncing in Firefox Sync Account -->
    <string name="synced_tabs_enable_tab_syncing">タブの同期を有効にしてください。</string>
    <!-- Text displayed when user has no tabs that have been synced -->
    <string name="synced_tabs_no_tabs">他の端末の Firefox で開いているタブはありません。</string>
    <!-- Text displayed in the synced tabs screen when a user is not signed in to Firefox Sync describing Synced Tabs -->
    <string name="synced_tabs_sign_in_message">他の端末のタブの一覧を表示できます。</string>
    <!-- Text displayed on a button in the synced tabs screen to link users to sign in when a user is not signed in to Firefox Sync -->
    <string name="synced_tabs_sign_in_button">Sync にログイン</string>

    <!-- The text displayed when a synced device has no tabs to show in the list of Synced Tabs. -->
    <string name="synced_tabs_no_open_tabs">開いたタブはありません</string>

    <!-- Top Sites -->
    <!-- Title text displayed in the dialog when top sites limit is reached. -->
    <string name="top_sites_max_limit_title">トップサイトの上限に達しました</string>
    <!-- Content description text displayed in the dialog when top sites limit is reached. -->
    <string name="top_sites_max_limit_content_2">新しいトップサイトを追加するには、いずれかを削除してください。サイトを長押しして削除を選択します。</string>
    <!-- Confirmation dialog button text when top sites limit is reached. -->
    <string name="top_sites_max_limit_confirmation_button">OK</string>

    <!-- Label for the show most visited sites preference -->
    <string name="top_sites_toggle_top_frecent_sites">よく訪れるサイトを表示</string>

    <!-- Title text displayed in the rename top site dialog. -->
	<string name="top_sites_rename_dialog_title">タイトル</string>
	<!-- Hint for renaming title of a top site -->
	<string name="top_site_name_hint">トップサイトのタイトル</string>
	<!-- Button caption to confirm the renaming of the top site. -->
	<string name="top_sites_rename_dialog_ok">OK</string>
	<!-- Dialog button text for canceling the rename top site prompt. -->
	<string name="top_sites_rename_dialog_cancel">キャンセル</string>

    <!-- Default browser experiment -->
    <string name="default_browser_experiment_card_text">ウェブサイトやメール、メッセージのリンクを自動的に Firefox で開きます。</string>

    <!-- Content description for close button in collection placeholder. -->
    <string name="remove_home_collection_placeholder_content_description">削除</string>

    <!-- Content description radio buttons with a link to more information -->
    <string name="radio_preference_info_content_description">詳細はこちら</string>

    <!-- Content description for the action bar "up" button -->
    <string name="action_bar_up_description">上へ移動します</string>

    <!-- Content description for privacy content close button -->
    <string name="privacy_content_close_button_content_description">閉じる</string>

</resources><|MERGE_RESOLUTION|>--- conflicted
+++ resolved
@@ -999,11 +999,6 @@
     <string name="share_link_all_apps_subheader">すべての操作</string>
     <!-- Sub-header in the dialog to share a link to an app from the most-recent sorted list -->
     <string name="share_link_recent_apps_subheader">最近使用</string>
-<<<<<<< HEAD
-    <!-- An string shown when an account is signed in where %1$s is a placeholder for the email-->
-    <string name="sync_signed_as">%1$s としてログイン</string>
-=======
->>>>>>> edea181c
     <!-- An option from the three dot menu to into sync -->
     <string name="sync_menu_sign_in">ログインして同期</string>
     <!-- An option from the share dialog to sign into sync -->
@@ -1580,13 +1575,6 @@
     <string name="preferences_credit_cards_save_and_autofill_cards_summary">データは暗号化されています</string>
     <!-- Preference option for syncing credit cards across devices. This is displayed when the user is not signed into sync -->
     <string name="preferences_credit_cards_sync_cards_across_devices">端末間でカード情報を同期する</string>
-<<<<<<< HEAD
-    <!-- Preference option for adding a credit card -->
-    <string name="preferences_credit_cards_add_credit_card">クレジットカードを追加</string>
-    <!-- Title of the "Add card" screen -->
-    <string name="credit_cards_add_card">カードの追加</string>
-
-=======
     <!-- Preference option for syncing credit cards across devices. This is displayed when the user is signed into sync -->
     <string name="preferences_credit_cards_sync_cards">クレジットカード情報を同期</string>
     <!-- Preference option for adding a credit card -->
@@ -1598,7 +1586,6 @@
 
     <!-- Title of the "Edit card" screen -->
     <string name="credit_cards_edit_card">カードの編集</string>
->>>>>>> edea181c
     <!-- The header for the card number of a credit card -->
     <string name="credit_cards_card_number">カード番号</string>
     <!-- The header for the expiration date of a credit card -->
@@ -1607,11 +1594,8 @@
     <string name="credit_cards_name_on_card">カード名義</string>
     <!-- The header for the nickname for a credit card -->
     <string name="credit_cards_card_nickname">カードのニックネーム</string>
-<<<<<<< HEAD
-=======
     <!-- The text for the "Delete card" menu item for deleting a credit card -->
     <string name="credit_cards_menu_delete_card">カードを削除</string>
->>>>>>> edea181c
     <!-- The text for the "Delete card" button for deleting a credit card -->
     <string name="credit_cards_delete_card_button">カードを削除</string>
     <!-- The title for the "Save" menu item for saving a credit card -->
@@ -1621,15 +1605,12 @@
     <!-- The text for the "Cancel" button for cancelling adding or updating a credit card -->
     <string name="credit_cards_cancel_button">キャンセル</string>
 
-<<<<<<< HEAD
-=======
     <!-- Title of the "Saved cards" screen -->
     <string name="credit_cards_saved_cards">保存したカード</string>
 
     <!-- Error message for credit card number validation -->
     <string name="credit_cards_number_validation_error_message">有効なクレジットカード番号を入力してください</string>
 
->>>>>>> edea181c
     <!-- Title of the Add search engine screen -->
     <string name="search_engine_add_custom_search_engine_title">検索エンジンの追加</string>
     <!-- Title of the Edit search engine screen -->
