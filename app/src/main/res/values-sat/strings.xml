--- conflicted
+++ resolved
@@ -4,10 +4,7 @@
     <string name="app_name_private_5">ᱯᱨᱟᱭᱣᱮᱴ %s</string>
     <!-- App name for private browsing mode. The first parameter is the name of the app defined in app_name (for example: Fenix)-->
     <string name="app_name_private_4">%s (ᱯᱨᱟᱭᱣᱮᱴ)</string>
-<<<<<<< HEAD
-=======
-
->>>>>>> 3dc8ef80
+
     <!-- Home Fragment -->
     <!-- Content description (not visible, for screen readers etc.): "Three dot" menu button. -->
     <string name="content_description_menu">ᱰᱷᱮᱨ ᱮᱴᱟᱜᱟᱜ</string>
@@ -104,16 +101,6 @@
     <!-- Text for the negative action button to dismiss the Close Tabs Banner. -->
     <string name="tab_tray_close_tabs_banner_negative_button_text">ᱵᱟᱹᱰ</string>
 
-<<<<<<< HEAD
-    <!-- Text for the banner message to tell users about our grid view feature. -->
-    <string name="tab_tray_grid_view_banner_message">ᱠᱷᱩᱞᱟᱹ ᱴᱮᱵ ᱞᱮᱭᱟᱩᱴ ᱠᱚ ᱵᱚᱫᱚᱞ ᱢᱮ ᱾ ᱥᱟᱡᱟᱣ ᱴᱷᱮᱱ ᱪᱟᱞᱟᱣ ᱠᱟᱛᱮᱫᱽ ᱴᱮᱵᱽ ᱣᱤᱣ ᱞᱟᱛᱟᱨ ᱨᱮ ᱜᱨᱤᱰ ᱵᱟᱪᱷᱟᱣ ᱢᱮ ᱾ </string>
-    <!-- Text for the positive action button to go to Settings for auto close tabs. -->
-    <string name="tab_tray_grid_view_banner_positive_button_text">ᱥᱟᱡᱟᱣ ᱛᱮ ᱪᱟᱞᱟᱜᱽ ᱢᱮ</string>
-    <!-- Text for the negative action button to dismiss the Close Tabs Banner. -->
-    <string name="tab_tray_grid_view_banner_negative_button_text">ᱵᱚᱸᱫᱽ</string>
-
-=======
->>>>>>> 3dc8ef80
     <!-- Home screen icons - Long press shortcuts -->
     <!-- Shortcut action to open new tab -->
     <string name="home_screen_shortcut_open_new_tab_2">ᱱᱟᱶᱟ ᱴᱮᱵᱽ</string>
@@ -545,11 +532,6 @@
     <string name="library_desktop_bookmarks_unfiled">ᱮᱴᱟᱜᱟ ᱵᱩᱠᱢᱟᱨᱠ ᱠᱚ</string>
     <!-- Option in Library to open History page -->
     <string name="library_history">ᱱᱟᱜᱟᱢ</string>
-<<<<<<< HEAD
-    <!-- Option in Library to open Synced Tabs page -->
-    <string name="library_synced_tabs">ᱥᱭᱸᱠᱼᱰ ᱴᱮᱵᱽ ᱠᱚ</string>
-=======
->>>>>>> 3dc8ef80
     <!-- Option in Library to open Reading List -->
     <string name="library_reading_list">ᱯᱟᱲᱦᱟᱣ ᱞᱤᱥᱴᱤ</string>
     <!-- Menu Item Label for Search in Library -->
