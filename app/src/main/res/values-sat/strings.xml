--- conflicted
+++ resolved
@@ -266,11 +266,7 @@
     <!-- Preference for private browsing options -->
     <string name="preferences_private_browsing_options">ᱱᱤᱡᱮᱨᱟᱜ ᱵᱨᱟᱩᱡᱤᱝ</string>
     <!-- Preference for opening links in a private tab-->
-<<<<<<< HEAD
-    <string name="preferences_open_links_in_a_private_tab">ᱞᱤᱸᱠ ᱠᱚ ᱱᱤᱡᱮᱨᱟᱜ ᱴᱮᱵ ᱨᱮ ᱡᱷᱤᱡ ᱢᱮ</string>
-=======
     <string name="preferences_open_links_in_a_private_tab">ᱞᱤᱸᱠ ᱠᱚ ᱱᱤᱡᱮᱨᱟᱜ ᱴᱮᱵ ᱨᱮ ᱡᱷᱤᱡᱽ ᱢᱮ</string>
->>>>>>> 064f42b6
     <!-- Preference for allowing screenshots to be taken while in a private tab-->
     <string name="preferences_allow_screenshots_in_private_mode">ᱱᱤᱡᱮᱨᱟᱜ ᱵᱨᱟᱩᱡᱤᱝ ᱨᱮ ᱥᱠᱨᱤᱱᱥᱚᱴ ᱠᱚ ᱦᱮᱥᱟᱨᱤᱭᱟᱹ ᱢᱮ</string>
     <!-- Will inform the user of the risk of activating Allow screenshots in private browsing option -->
@@ -624,11 +620,8 @@
     <string name="tab_tray_multiselect_menu_content_description">ᱪᱚᱭᱚᱱ ᱟᱠᱟᱱ ᱴᱮᱵ ᱢᱮᱱᱭᱩ ᱠᱚ</string>
     <!-- Content description (not visible, for screen readers etc.): Removes tab from collection button. Removes the selected tab from collection when pressed -->
     <string name="remove_tab_from_collection">ᱴᱮᱵ ᱛᱩᱢᱟᱹᱞ ᱠᱷᱚᱱ ᱚᱪᱚᱜ ᱢᱮ</string>
-<<<<<<< HEAD
-=======
     <!-- Text for button to enter multiselect mode in tabs tray -->
     <string name="tabs_tray_select_tabs">ᱴᱮᱵ ᱠᱚ ᱪᱚᱭᱚᱱ ᱢᱮ</string>
->>>>>>> 064f42b6
     <!-- Content description (not visible, for screen readers etc.): Close tab button. Closes the current session when pressed -->
     <string name="close_tab">ᱴᱮᱵ ᱵᱚᱸᱫᱚᱭ ᱢᱮ</string>
     <!-- Content description (not visible, for screen readers etc.): Close tab <title> button. First parameter is tab title  -->
@@ -734,15 +727,10 @@
 
     <!-- History overflow menu open in new tab button -->
     <string name="download_menu_open">ᱠᱷᱩᱞᱟᱹ</string>
-<<<<<<< HEAD
-    <!-- Text for the button to delete a single history item -->
-    <string name="download_delete_item">ᱢᱮᱴᱟᱣ ᱢᱮ</string>
-=======
 
 
     <!-- Text for the button to remove a single download item -->
     <string name="download_delete_item_1">ᱚᱪᱚᱜ</string>
->>>>>>> 064f42b6
 
 
     <!-- Crashes -->
@@ -1010,11 +998,8 @@
     <string name="snackbar_tab_closed">ᱴᱮᱵ ᱵᱚᱸᱫᱚᱭᱮᱱᱟ</string>
     <!-- Text shown in snackbar when user closes all tabs -->
     <string name="snackbar_tabs_closed">ᱴᱮᱵ ᱠᱚ ᱵᱚᱸᱫᱚᱭᱮᱱᱟ</string>
-<<<<<<< HEAD
-=======
     <!-- Text shown in snackbar when user closes tabs -->
     <string name="snackbar_message_tabs_closed">ᱴᱮᱵ ᱠᱚ ᱵᱚᱸᱫᱽ ᱮᱱᱟ!</string>
->>>>>>> 064f42b6
     <!-- Text shown in snackbar when user bookmarks a list of tabs -->
     <string name="snackbar_message_bookmarks_saved">ᱵᱩᱻᱠᱢᱟᱨᱠ ᱠᱚ ᱥᱟᱺᱪᱟᱣ ᱮᱱᱟ!</string>
     <!-- Text shown in snackbar action for viewing bookmarks -->
