<?xml version="1.0" encoding="utf-8"?>
<resources>
    <!-- App name for private browsing mode. The first parameter is the name of the app defined in app_name (for example: Fenix)-->
    <string name="app_name_private_5">%s ᱱᱤᱡᱮᱨᱟᱜ</string>
    <!-- App name for private browsing mode. The first parameter is the name of the app defined in app_name (for example: Fenix)-->
    <string name="app_name_private_4">%s (ᱱᱤᱡᱮᱨᱟᱜ)</string>
    <!-- Home Fragment -->
    <!-- Content description (not visible, for screen readers etc.): "Three dot" menu button. -->
    <string name="content_description_menu">ᱰᱷᱮᱨ ᱮᱴᱟᱜᱟᱜ</string>
    <!-- Content description (not visible, for screen readers etc.): "Private Browsing" menu button. -->
    <string name="content_description_private_browsing_button">ᱱᱤᱡᱮᱨᱟᱜ ᱵᱽᱨᱳᱣᱡᱤᱝ ᱦᱩᱭ ᱦᱚᱪᱚᱭ ᱢᱮ</string>
    <!-- Content description (not visible, for screen readers etc.): "Private Browsing" menu button. -->
    <string name="content_description_disable_private_browsing_button">ᱱᱤᱡᱮᱨᱟᱜ ᱵᱽᱨᱳᱣᱡᱤᱝ ᱵᱟᱝ ᱦᱩᱭ ᱦᱚᱪᱚᱜ ᱢᱮ</string>
    <!-- Placeholder text shown in the search bar before a user enters text -->
    <string name="search_hint">ᱥᱮᱸᱫᱽᱨᱟ ᱵᱟᱝᱠᱷᱟᱱ ᱴᱷᱤᱠᱟᱹᱬᱟ ᱟᱫᱮᱨ</string>
    <!-- No Open Tabs Message Description -->
    <string name="no_open_tabs_description">ᱟᱢᱟᱜ ᱠᱷᱩᱞᱟᱹ ᱟᱠᱟᱱ ᱴᱮᱵ ᱠᱚ ᱫᱚ ᱱᱚᱰᱮ ᱫᱮᱠᱷᱟᱣᱜᱼᱟ ᱾</string>
    <!-- No Private Tabs Message Description -->
    <string name="no_private_tabs_description">ᱟᱢᱟᱜ ᱱᱤᱡᱚᱨᱟᱜ ᱴᱮᱵᱽ ᱠᱚ ᱫᱚ ᱱᱚᱰᱮ ᱩᱫᱩᱜ ᱦᱩᱭᱩᱜ-ᱟ ᱾</string>
    <!-- Default title for pinned Baidu top site that links to Baidu home page  -->
    <string name="default_top_site_baidu">ᱵᱟᱭᱰᱩ</string>
    <!-- Default title for pinned JD top site that links to JD home page  -->
    <string name="default_top_site_jd">JD</string>
    <!-- Message announced to the user when tab tray is selected with 1 tab -->
    <string name="open_tab_tray_single">1 ᱴᱮᱵᱽ ᱠᱷᱩᱞᱟᱹᱭ ᱢᱮ ᱾ ᱴᱮᱵᱽ ᱵᱚᱫᱚᱞ ᱞᱟᱹᱜᱤᱫ ᱴᱤᱯᱟᱹᱣ ᱢᱮ ᱾</string>
    <!-- Message announced to the user when tab tray is selected with 0 or 2+ tabs -->
    <string name="open_tab_tray_plural">%1$s ᱴᱮᱵ ᱠᱚ ᱠᱷᱩᱞᱟᱹᱭ ᱢᱮ ᱾ ᱴᱮᱵ ᱵᱚᱫᱚᱞ ᱞᱟᱹᱜᱤᱫ ᱴᱤᱯᱟᱹᱣ ᱢᱮ ᱾</string>
    <!-- Tab tray multi select title in app bar. The first parameter is the number of tabs selected -->
    <string name="tab_tray_multi_select_title">%1$d ᱵᱟᱪᱷᱟᱣᱮᱱᱟ</string>
    <!-- Label of button in create collection dialog for creating a new collection  -->
    <string name="tab_tray_add_new_collection">ᱱᱟᱶᱟ ᱛᱩᱢᱟᱹᱞ ᱥᱮᱞᱮᱫᱽ ᱢᱮ</string>
    <!-- Label of editable text in create collection dialog for naming a new collection  -->
    <string name="tab_tray_add_new_collection_name">ᱧᱩᱛᱩᱢ</string>
    <!-- Label of button in save to collection dialog for selecting a current collection  -->
    <string name="tab_tray_select_collection">ᱛᱩᱢᱟᱹᱞ ᱵᱟᱪᱷᱟᱣ ᱢᱮ</string>
    <!-- Content description for close button while in multiselect mode in tab tray -->
    <string name="tab_tray_close_multiselect_content_description">ᱢᱟᱹᱞᱴᱤᱥᱤᱞᱮᱠᱼᱴ ᱢᱳᱰ ᱵᱟᱹᱰ</string>
    <!-- Content description for save to collection button while in multiselect mode in tab tray -->
    <string name="tab_tray_collection_button_multiselect_content_description">ᱵᱟᱪᱷᱟᱣᱠᱟᱱ ᱴᱮᱵ ᱠᱚ ᱛᱩᱢᱟᱹᱞ ᱥᱟᱸᱪᱟᱣ ᱢᱮ</string>
    <!-- Content description for checkmark while tab is selected while in multiselect mode in tab tray. The first parameter is the title of the tab selected -->
    <string name="tab_tray_item_selected_multiselect_content_description">ᱵᱟᱪᱷᱟᱣᱮᱱᱟ %1$s</string>
    <!-- Content description when tab is unselected while in multiselect mode in tab tray. The first parameter is the title of the tab unselected -->
    <string name="tab_tray_item_unselected_multiselect_content_description">ᱵᱟᱝ ᱵᱟᱪᱷᱟᱣᱟᱜ%1$s</string>
    <!-- Content description announcement when exiting multiselect mode in tab tray -->
    <string name="tab_tray_exit_multiselect_content_description">ᱵᱟᱹᱰ ᱟᱠᱟᱱᱟ ᱢᱟᱹᱴᱤᱥᱤᱞᱮᱼᱴ ᱢᱳᱰ</string>
    <!-- Content description announcement when entering multiselect mode in tab tray -->
    <string name="tab_tray_enter_multiselect_content_description">ᱢᱟᱹᱞᱴᱤᱥᱤᱞᱮᱠᱼᱴ ᱢᱳᱰ ᱵᱚᱞᱚ ᱮᱱᱟᱢ, ᱛᱩᱢᱟᱹᱞ ᱥᱟᱸᱪᱟᱣ ᱞᱟᱹᱜᱤᱫ ᱨᱮᱵ ᱠᱚ ᱵᱟᱪᱷᱟᱣ ᱢᱮ </string>
    <!-- Content description on checkmark while tab is selected in multiselect mode in tab tray -->
    <string name="tab_tray_multiselect_selected_content_description">ᱵᱟᱪᱷᱟᱣᱮᱱᱟ</string>

    <!-- About content. The first parameter is the name of the application. (For example: Fenix) -->
    <string name="about_content">%1$s ᱛᱮᱭᱟᱨ ᱦᱩᱭ ᱠᱟᱱᱟ Mozilla ᱫᱟᱨᱟᱭᱛᱮ ᱾</string>

    <!-- Private Browsing -->
    <!-- Title for private session option -->
    <string name="private_browsing_title">ᱟᱢ ᱱᱤᱡᱚᱨᱟᱜ ᱚᱠᱛᱚ ᱨᱮ ᱢᱮᱱᱟᱢ-ᱟ</string>
    <!-- Explanation for private browsing displayed to users on home view when they first enable private mode
        The first parameter is the name of the app defined in app_name (for example: Fenix) -->
    <string name="private_browsing_placeholder_description_2">%1$s ᱟᱢᱟᱜ ᱥᱮᱸᱫᱽᱨᱟ ᱟᱨ ᱯᱟᱱᱛᱮᱭᱟᱜ ᱦᱤᱛᱟᱹᱞ ᱱᱤᱡᱮᱨᱟᱜ ᱴᱮᱵ ᱠᱷᱚᱱ ᱯᱷᱟᱨᱪᱟ ᱭᱟᱭ ᱡᱚᱠᱷᱚᱱ ᱟᱢ ᱩᱱᱠᱩ ᱵᱚᱸᱫᱚ ᱠᱚᱣᱟᱢ ᱟᱨ ᱮᱯ ᱟᱲᱟᱹᱜ ᱟᱢ. ᱱᱚᱶᱟ ᱫᱚ ᱵᱟᱝ ᱵᱟᱰᱟᱭ ᱵᱟᱝ ᱵᱮᱱᱟᱣ ᱢᱤᱭᱟᱭ ᱣᱮᱵᱥᱟᱭᱤᱴ ᱟᱨ ᱤᱱᱴᱚᱨᱱᱮᱴ ᱮᱢᱚᱜᱤᱪ ᱠᱷᱚᱱ, ᱱᱚᱶᱟ ᱫᱚ ᱟᱞᱜᱟ ᱵᱮᱱᱟᱣ ᱟᱭ ᱫᱚᱦᱚ ᱞᱟᱹᱜᱤᱛ ᱪᱷᱤ ᱠᱚ ᱟᱢ ᱚᱱᱞᱟᱭᱤᱱ ᱠᱚᱨᱟᱣ ᱫᱟᱢ ᱩᱱᱠᱩ ᱠᱷᱚᱱ ᱡᱟ ᱱᱚᱶᱟ ᱥᱟᱫᱷᱚᱱ ᱵᱮᱵᱷᱟᱨ ᱟᱠᱚ ᱾</string>
    <string name="private_browsing_common_myths">ᱱᱤᱡᱚᱨᱟᱜ ᱵᱨᱟᱣᱡᱤᱝ ᱨᱮᱭᱟᱜ ᱥᱚᱢᱟᱱ ᱮᱰᱮ ᱠᱚ</string>
    <!-- Delete session button to erase your history in a private session -->
    <string name="private_browsing_delete_session">ᱚᱠᱛᱚ ᱢᱮᱴᱟᱣ ᱢᱮ</string>

    <!-- Private mode shortcut "contextual feature recommendation" (CFR) -->
    <!-- Text for the main message -->
    <string name="cfr_message">ᱟᱢᱟᱜ ᱚᱲᱟᱜ ᱤᱥᱠᱨᱤᱱ ᱠᱷᱚᱱ ᱱᱤᱡᱮᱨᱟᱜ ᱴᱮᱵᱽ ᱡᱷᱤᱡ ᱞᱟᱹᱜᱤᱫ ᱛᱮ ᱢᱤᱫᱴᱟᱹᱝ ᱠᱷᱟᱴᱚᱢᱟᱪᱷᱟ ᱥᱮᱞᱮᱫᱽ ᱛᱟᱞᱟᱝ ᱢᱮ ᱾</string>
    <!-- Text for the positive button -->
    <string name="cfr_pos_button_text">ᱠᱷᱟᱴᱚᱢᱟᱪᱷᱟ ᱥᱮᱞᱮᱫᱽ ᱢᱮ</string>

    <!-- Text for the negative button -->
    <string name="cfr_neg_button_text">ᱵᱟᱝᱟ ᱥᱟᱨᱦᱟᱣ</string>

    <!-- Open in App "contextual feature recommendation" (CFR) -->
    <!-- Text for the info message. 'Firefox' intentionally hardcoded here.-->
    <string name="open_in_app_cfr_info_message">ᱟᱢ ᱮᱯᱯ ᱠᱚ ᱮᱢᱟᱱ ᱨᱮ ᱟᱡ ᱛᱮᱜᱮ ᱞᱤᱸᱠ ᱠᱚ ᱮᱢᱟᱱ ᱚᱰᱚᱠ ᱨᱮᱭᱟᱜ Firefox ᱨᱮ ᱥᱮᱴ ᱫᱟᱲᱮᱟᱜᱼᱟᱢ ᱾</string>
    <!-- Text for the positive action button -->
    <string name="open_in_app_cfr_positive_button_text">ᱥᱟᱡᱟᱣ ᱠᱚ ᱨᱮ ᱪᱟᱞᱟᱜ ᱢᱮ</string>

    <!-- Text for the negative action button -->
    <string name="open_in_app_cfr_negative_button_text">ᱵᱟᱹᱰ</string>

    <!-- Text for the info dialog when camera permissions have been denied but user tries to access a camera feature. -->
    <string name="camera_permissions_needed_message">ᱠᱚᱢᱨᱟ ᱵᱮᱵᱷᱟᱨ ᱫᱚᱨᱠᱟᱨ ᱾ ᱮᱸᱰᱨᱚᱭᱮᱰ ᱥᱟᱡᱟᱣ ᱛᱮ ᱪᱟᱹᱞᱟᱜ ᱢᱮ, ᱪᱷᱟᱹᱲ ᱨᱮ ᱚᱛᱟᱭ ᱢᱮ , ᱟᱨ ᱮᱞᱞᱟᱣ ᱨᱮ ᱚᱛᱟᱭ ᱢᱮ ᱾</string>
    <!-- Text for the positive action button to go to Android Settings to grant permissions. -->
    <string name="camera_permissions_needed_positive_button_text">ᱥᱟᱡᱟᱣ ᱠᱚ ᱨᱮ ᱪᱟᱞᱟᱜ ᱢᱮ</string>

    <!-- Text for the negative action button to dismiss the dialog. -->
    <string name="camera_permissions_needed_negative_button_text">ᱵᱟᱦᱨᱮ ᱚᱰᱚᱠ</string>

    <!-- Text for the banner message to tell users about our auto close feature. -->
    <string name="tab_tray_close_tabs_banner_message">ᱚᱠᱟ ᱠᱚ ᱫᱚ ᱢᱟᱲᱟᱝ ᱫᱤᱱ, ᱦᱟᱴ, ᱟᱨ ᱵᱟᱝ ᱢᱟᱦᱟ ᱠᱚᱨᱮ ᱵᱟᱝ ᱧᱮᱞ ᱟᱠᱟᱱᱟ ᱚᱱᱟ ᱠᱚ ᱫᱚ ᱠᱷᱭᱞᱟᱹ ᱴᱮᱵ ᱠᱚ ᱨᱮ ᱟᱡ ᱛᱮᱜᱮ ᱵᱚᱸᱫᱚᱜ ᱢᱟ ᱾</string>
    <!-- Text for the positive action button to go to Settings for auto close tabs. -->
    <string name="tab_tray_close_tabs_banner_positive_button_text">ᱮᱴᱟᱜᱟ ᱚᱯᱥᱚᱱ ᱠᱚ ᱫᱮᱠᱷᱟᱣᱢᱮ</string>
    <!-- Text for the negative action button to dismiss the Close Tabs Banner. -->
    <string name="tab_tray_close_tabs_banner_negative_button_text">ᱵᱟᱹᱰ</string>

    <!-- Text for the banner message to tell users about our grid view feature. -->
    <string name="tab_tray_grid_view_banner_message">ᱠᱷᱩᱞᱟᱹ ᱴᱮᱵ ᱞᱮᱭᱟᱩᱴ ᱠᱚ ᱵᱚᱫᱚᱞ ᱢᱮ ᱾ ᱥᱟᱡᱟᱣ ᱴᱷᱮᱱ ᱪᱟᱞᱟᱣ ᱠᱟᱛᱮᱫᱽ ᱴᱮᱵ ᱣᱤᱣ ᱞᱟᱛᱟᱨ ᱨᱮ ᱜᱨᱤᱰ ᱵᱟᱪᱷᱟᱣ ᱢᱮ ᱾ </string>
    <!-- Text for the positive action button to go to Settings for auto close tabs. -->
    <string name="tab_tray_grid_view_banner_positive_button_text">ᱥᱟᱡᱟᱣ ᱛᱮ ᱪᱟᱞᱟᱜᱽ ᱢᱮ</string>
    <!-- Text for the negative action button to dismiss the Close Tabs Banner. -->
    <string name="tab_tray_grid_view_banner_negative_button_text">ᱵᱚᱸᱫᱽ</string>

    <!-- Home screen icons - Long press shortcuts -->
    <!-- Shortcut action to open new tab -->
    <string name="home_screen_shortcut_open_new_tab_2">ᱱᱟᱶᱟ ᱴᱮᱵᱽ</string>
    <!-- Shortcut action to open new private tab -->
    <string name="home_screen_shortcut_open_new_private_tab_2">ᱱᱟᱶᱟ ᱱᱤᱡᱮᱨᱟᱜ ᱴᱮᱵᱽ</string>

    <!-- Heading for the Top Sites block -->
    <string name="home_screen_top_sites_heading">ᱪᱮᱛᱟᱱ ᱨᱤᱱ ᱥᱟᱭᱤᱴ ᱠᱚ</string>

    <!-- Browser Fragment -->
    <!-- Content description (not visible, for screen readers etc.): Navigate to open tabs -->
    <string name="browser_tabs_button">ᱡᱷᱤᱡᱽ ᱟᱠᱟᱱ ᱴᱮᱵ ᱠᱚ</string>
    <!-- Content description (not visible, for screen readers etc.): Navigate backward (browsing history) -->
    <string name="browser_menu_back">ᱛᱟᱭᱚᱢ</string>
    <!-- Content description (not visible, for screen readers etc.): Navigate forward (browsing history) -->
    <string name="browser_menu_forward">ᱞᱟᱦᱟ</string>
    <!-- Content description (not visible, for screen readers etc.): Refresh current website -->
    <string name="browser_menu_refresh">ᱨᱤᱯᱷᱨᱮᱥ</string>
    <!-- Content description (not visible, for screen readers etc.): Stop loading current website -->
    <string name="browser_menu_stop">ᱛᱤᱸᱜᱩ</string>
    <!-- Content description (not visible, for screen readers etc.): Bookmark the current page -->
    <string name="browser_menu_bookmark">ᱵᱩᱠᱢᱟᱨᱠ</string>
    <!-- Content description (not visible, for screen readers etc.): Un-bookmark the current page -->
    <string name="browser_menu_edit_bookmark">ᱵᱩᱠᱢᱟᱨᱠ ᱥᱟᱯᱲᱟᱣ ᱢᱮ</string>
    <!-- Browser menu button that opens the addon manager -->
    <string name="browser_menu_add_ons">ᱮᱰ-ᱟᱸᱱᱥ</string>
    <!-- Text displayed when there are no add-ons to be shown -->
    <string name="no_add_ons">ᱱᱚᱰᱮ ᱮᱰ-ᱟᱸᱱᱥ ᱠᱚ ᱵᱟᱹᱱᱩᱜᱼᱟ</string>
    <!-- Browser menu button that sends a user to help articles -->
    <string name="browser_menu_help">ᱜᱚᱲᱚ</string>
    <!-- Browser menu button that sends a to a the what's new article -->
    <string name="browser_menu_whats_new">ᱪᱮᱫ ᱱᱟᱶᱟ ᱢᱮᱱᱟᱜ-ᱟ</string>
    <!-- Browser menu button that opens the settings menu -->
    <string name="browser_menu_settings">ᱥᱟᱡᱟᱣ ᱠᱚ</string>
    <!-- Browser menu button that opens a user's library -->
    <string name="browser_menu_library">ᱯᱩᱛᱷᱤ ᱚᱲᱟᱜ</string>
    <!-- Browser menu toggle that requests a desktop site -->
    <string name="browser_menu_desktop_site">ᱰᱮᱥᱠᱴᱟᱹᱯ ᱥᱟᱭᱤᱴ</string>
    <!-- Browser menu toggle that adds a shortcut to the site on the device home screen. -->
    <string name="browser_menu_add_to_homescreen">ᱚᱲᱟᱜ ᱥᱠᱨᱤᱱ ᱨᱮ ᱥᱮᱞᱮᱫᱽ ᱢᱮ</string>
    <!-- Browser menu toggle that installs a Progressive Web App shortcut to the site on the device home screen. -->
    <string name="browser_menu_install_on_homescreen">ᱵᱚᱦᱟᱞ ᱢᱮ</string>
    <!-- Menu option on the toolbar that takes you to synced tabs page-->
    <string name="synced_tabs">ᱥᱤᱸᱠᱼᱰ ᱴᱮᱵ ᱠᱚ </string>
    <!-- Content description (not visible, for screen readers etc.) for the Resync tabs button -->
    <string name="resync_button_content_description">ᱨᱤᱥᱤᱸᱠ</string>
    <!-- Browser menu button that opens the find in page menu -->
    <string name="browser_menu_find_in_page">ᱥᱟᱦᱴᱟ ᱨᱮ ᱥᱮᱸᱫᱽᱨᱟᱭ ᱢᱮ</string>
    <!-- Browser menu button that creates a private tab -->
    <string name="browser_menu_private_tab">ᱱᱤᱡᱚᱨᱟᱜ ᱴᱮᱵᱽ᱿</string>
    <!-- Browser menu button that saves the current tab to a collection -->
    <string name="browser_menu_save_to_collection_2">ᱛᱩᱢᱟᱹᱞ ᱨᱮ ᱥᱟᱸᱪᱟᱣ ᱢᱮ</string>
    <!-- Browser menu button that open a share menu to share the current site -->
    <string name="browser_menu_share">ᱦᱟᱹᱴᱤᱧ</string>
    <!-- Share menu title, displayed when a user is sharing their current site -->
    <string name="menu_share_with">ᱱᱚᱶᱟ ᱛᱮ ᱦᱟᱹᱴᱤᱧ ᱢᱮ...</string>
    <!-- Browser menu button shown in custom tabs that opens the current tab in Fenix
        The first parameter is the name of the app defined in app_name (for example: Fenix) -->
    <string name="browser_menu_open_in_fenix">%1$s ᱨᱮ ᱡᱷᱤᱡ ᱢᱮ</string>
    <!-- Browser menu text shown in custom tabs to indicate this is a Fenix tab
        The first parameter is the name of the app defined in app_name (for example: Fenix) -->
    <string name="browser_menu_powered_by">%1$s ᱫᱟᱨᱟᱭ ᱛᱮ ᱫᱟᱲᱮ ᱮᱢ</string>
    <!-- Browser menu text shown in custom tabs to indicate this is a Fenix tab
        The first parameter is the name of the app defined in app_name (for example: Fenix) -->
    <string name="browser_menu_powered_by2">%1$s ᱫᱟᱨᱟᱭ ᱛᱮ ᱫᱟᱲᱮ ᱮᱢ</string>
    <!-- Browser menu button to put the current page in reader mode -->
    <string name="browser_menu_read">ᱨᱤᱰᱚᱨ ᱵᱷᱭᱩ</string>
    <!-- Browser menu button content description to close reader mode and return the user to the regular browser -->
    <string name="browser_menu_read_close">ᱨᱤᱰᱚᱨ ᱵᱷᱭᱩ ᱵᱚᱸᱫᱚᱭ ᱢᱮ</string>
    <!-- Browser menu button to open the current page in an external app -->
    <string name="browser_menu_open_app_link">ᱮᱯᱯ ᱨᱮ ᱡᱷᱤᱡ ᱢᱮ</string>

    <!-- Browser menu button to configure reader mode appearance e.g. the used font type and size -->
    <string name="browser_menu_read_appearance">ᱧᱮᱞ ᱵᱤᱰᱟᱹᱣ</string>

    <!-- Error message to show when the user tries to access a scheme not
        handled by the app (Ex: blob, tel etc) -->
    <string name="unknown_scheme_error_message">ᱵᱟᱝ ᱡᱩᱲᱟᱹᱣ ᱫᱟᱲᱮᱭᱟᱜ ᱠᱟᱱᱟ ᱾ URL ᱥᱠᱤᱢ ᱵᱟᱝ ᱪᱤᱱᱦᱟᱹᱣ ᱫᱟᱲᱮᱞᱟᱱᱟ ᱾</string>

    <!-- Locale Settings Fragment -->
    <!-- Content description for tick mark on selected language -->
    <string name="a11y_selected_locale_content_description">ᱵᱟᱪᱷᱟᱣᱟᱠᱟᱱ ᱯᱟᱹᱨᱥᱤ</string>
    <!-- Content description for search icon -->
    <string name="a11y_search_icon_content_description">ᱥᱮᱸᱫᱽᱨᱟ</string>
    <!-- Text for default locale item -->
    <string name="default_locale_text">ᱥᱟᱫᱷᱚᱱ ᱨᱮᱭᱟᱜ ᱯᱟᱹᱨᱥᱤ ᱯᱟᱸᱡᱟᱭ ᱢᱮ</string>
    <!-- Placeholder text shown in the search bar before a user enters text -->
    <string name="locale_search_hint">ᱯᱟᱹᱨᱥᱤ ᱥᱮᱸᱫᱽᱨᱟᱭ ᱢᱮ</string>

    <!-- Search Fragment -->
    <!-- Button in the search view that lets a user search by scanning a QR code -->
    <string name="search_scan_button">ᱥᱠᱮᱱ</string>
    <!-- Button in the search view that lets a user change their search engine -->
    <string name="search_engine_button">ᱥᱮᱸᱫᱽᱨᱟ ᱤᱱᱡᱤᱱ</string>
    <!-- Button in the search view when shortcuts are displayed that takes a user to the search engine settings -->
    <string name="search_shortcuts_engine_settings">ᱥᱮᱸᱫᱽᱨᱟᱭ ᱤᱱᱡᱤᱱ ᱥᱟᱡᱟᱣ ᱠᱚ</string>
    <!-- Header displayed when selecting a shortcut search engine -->
    <string name="search_engines_search_with">ᱱᱤᱭᱟᱹ ᱫᱷᱟᱣ, ᱱᱚᱶᱟ ᱛᱮ ᱥᱮᱸᱫᱽᱨᱟᱭ ᱢᱮᱺ</string>
    <!-- Button in the search view that lets a user navigate to the site in their clipboard -->
    <string name="awesomebar_clipboard_title">ᱠᱞᱤᱯᱷᱵᱚᱰ ᱠᱷᱚᱱ ᱞᱤᱸᱠ ᱯᱮᱨᱮᱡ ᱢᱮ</string>

    <!-- Button in the search suggestions onboarding that allows search suggestions in private sessions -->
    <string name="search_suggestions_onboarding_allow_button">ᱦᱮᱥᱟᱨᱤᱭᱟᱹ</string>
    <!-- Button in the search suggestions onboarding that does not allow search suggestions in private sessions -->
    <string name="search_suggestions_onboarding_do_not_allow_button">ᱟᱞᱚ ᱢᱟᱸᱡᱩᱨᱮᱭᱟᱢ</string>
    <!-- Search suggestion onboarding hint title text -->
    <string name="search_suggestions_onboarding_title">ᱥᱮᱸᱫᱽᱨᱟ ᱥᱚᱞᱦᱟ ᱱᱤᱡᱮᱨᱟᱜ ᱚᱠᱛᱚ ᱨᱮ ᱵᱟᱛᱟᱣ ᱮᱢᱟᱢ ᱥᱮ?</string>
    <!-- Search suggestion onboarding hint description text, first parameter is the name of the app defined in app_name (for example: Fenix)-->
    <string name="search_suggestions_onboarding_text">ᱟᱢᱟᱜ ᱢᱩᱞ ᱥᱟᱸᱽᱨᱟ ᱤᱱᱡᱤᱱ ᱨᱮᱭᱟᱜ ᱴᱷᱤᱠᱬᱟ ᱵᱟᱨ ᱨᱮ ᱡᱟᱦᱟᱸ ᱜᱮ ᱚᱞᱟᱢ ᱚᱱᱟ ᱠᱚ %s ᱡᱷᱚᱛᱚ ᱦᱟᱹᱴᱤᱧᱟᱭ ᱾</string>
    <!-- Search suggestion onboarding hint Learn more link text -->
    <string name="search_suggestions_onboarding_learn_more_link">ᱰᱷᱮᱨ ᱥᱮᱬᱟᱭ ᱢᱮ</string>

    <!-- Search Widget -->
    <!-- Content description for searching with a widget. Firefox is intentionally hardcoded.-->
    <string name="search_widget_content_description">ᱱᱟᱶᱟ Firefox ᱴᱮᱵ ᱠᱷᱩᱞᱟᱹᱭ ᱢᱮ</string>
    <!-- Text preview for smaller sized widgets -->
    <string name="search_widget_text_short">ᱥᱮᱸᱫᱽᱨᱟ</string>
    <!-- Text preview for larger sized widgets -->
    <string name="search_widget_text_long">ᱣᱮᱵ ᱨᱮ ᱥᱮᱸᱫᱽᱨᱟᱭ ᱢᱮ</string>
    <!-- Content description (not visible, for screen readers etc.): Voice search -->
    <string name="search_widget_voice">ᱨᱚᱲ ᱥᱮᱸᱫᱽᱨᱟ</string>

    <!-- Preferences -->
    <!-- Title for the settings page-->
    <string name="settings">ᱥᱟᱡᱟᱣ ᱠᱚ</string>
    <!-- Preference category for basic settings -->
    <string name="preferences_category_basics">ᱥᱟᱫᱷᱟᱨᱚᱬ</string>
    <!-- Preference category for general settings -->
    <string name="preferences_category_general">ᱥᱟᱫᱷᱟᱨᱚᱬ</string>
    <!-- Preference category for all links about Fenix -->
    <string name="preferences_category_about">ᱵᱟᱵᱚᱛ</string>
    <!-- Preference for settings related to changing the default search engine -->
    <string name="preferences_default_search_engine">ᱢᱩᱞ ᱥᱮᱸᱫᱽᱨᱟ ᱤᱱᱡᱤᱱ</string>
    <!-- Preference for settings related to Search -->
    <string name="preferences_search">ᱥᱮᱸᱫᱽᱨᱟ</string>
    <!-- Preference for settings related to Search address bar -->
    <string name="preferences_search_address_bar">ᱴᱷᱤᱠᱟᱹᱱᱟ ᱦᱩᱨᱠᱟᱹᱬ</string>
    <!-- Preference linking to help about Fenix -->
    <string name="preferences_help">ᱜᱚᱲᱚ</string>
    <!-- Preference link to rating Fenix on the Play Store -->
    <string name="preferences_rate">Google Play ᱨᱮ ᱫᱚᱨ ᱢᱮ</string>
    <!-- Preference for giving feedback about Fenix -->
    <string name="preferences_feedback">ᱯᱩᱥᱴᱟᱹᱣ ᱮᱢ ᱢᱮ</string>
    <!-- Preference linking to about page for Fenix
        The first parameter is the name of the app defined in app_name (for example: Fenix) -->
    <string name="preferences_about">%1$s ᱨᱮᱭᱟᱜ ᱵᱟᱵᱚᱛ</string>
    <!-- Preference linking to the your rights SUMO page -->
    <string name="preferences_your_rights">ᱟᱢᱟᱜ ᱦᱚᱠ ᱠᱚ</string>
    <!-- Preference for settings related to saved passwords -->
    <string name="preferences_passwords">ᱫᱟᱱᱟᱝ ᱥᱟᱵᱟᱫ ᱠᱚ</string>
    <!-- Preference for settings related to saved credit cards and addresses -->
    <string name="preferences_credit_cards_addresses">ᱠᱨᱮᱰᱤᱴ ᱠᱟᱰ ᱠᱚ ᱟᱨ ᱴᱷᱤᱠᱚᱬᱟᱹ ᱠᱚ</string>
    <!-- Preference for settings related to changing the default browser -->
    <string name="preferences_set_as_default_browser">ᱢᱩᱞ ᱵᱨᱟᱩᱡᱟᱹᱨ ᱞᱮᱠᱷᱟ ᱥᱟᱡᱟᱣ ᱢᱮ</string>
    <!-- Preference category for advanced settings -->
    <string name="preferences_category_advanced">ᱞᱟᱦᱟᱱᱛᱤ</string>
    <!-- Preference category for privacy settings -->
    <string name="preferences_category_privacy">ᱱᱤᱥᱚᱱ</string>
    <!-- Preference category for privacy and security settings -->
    <string name="preferences_category_privacy_security">ᱱᱤᱥᱚᱱ ᱟᱨ ᱡᱟᱹᱯᱛᱤ</string>
    <!-- Preference for advanced site permissions -->
    <string name="preferences_site_permissions">ᱥᱟᱭᱤᱴ ᱨᱮᱭᱟᱜ ᱪᱷᱟᱹᱲ ᱠᱚ</string>
    <!-- Preference for private browsing options -->
    <string name="preferences_private_browsing_options">ᱱᱤᱡᱮᱨᱟᱜ ᱵᱨᱟᱩᱡᱤᱝ</string>
    <!-- Preference for opening links in a private tab-->
    <string name="preferences_open_links_in_a_private_tab">ᱞᱤᱸᱠ ᱠᱚ ᱱᱤᱡᱮᱨᱟᱜ ᱴᱮᱵ ᱨᱮ ᱡᱷᱤᱡᱽ ᱢᱮ</string>
    <!-- Preference for allowing screenshots to be taken while in a private tab-->
    <string name="preferences_allow_screenshots_in_private_mode">ᱱᱤᱡᱮᱨᱟᱜ ᱵᱨᱟᱩᱡᱤᱝ ᱨᱮ ᱥᱠᱨᱤᱱᱥᱚᱴ ᱠᱚ ᱦᱮᱥᱟᱨᱤᱭᱟᱹ ᱢᱮ</string>
    <!-- Will inform the user of the risk of activating Allow screenshots in private browsing option -->
    <string name="preferences_screenshots_in_private_mode_disclaimer">ᱡᱩᱫᱤ ᱢᱟᱸᱡᱩᱨ ᱮᱱᱟ, ᱯᱨᱟᱭᱣᱮᱴ ᱴᱮᱵ ᱠᱚ ᱫᱚ ᱧᱮᱞᱚᱜ ᱜᱮᱭᱟ ᱡᱩᱫᱤ ᱢᱟᱹᱞᱴᱤᱯᱟᱹᱞ ᱮᱯᱯ ᱠᱚ ᱠᱷᱩᱞᱟᱹ ᱛᱟᱦᱮᱸᱱᱟ</string>
    <!-- Preference for adding private browsing shortcut -->
    <string name="preferences_add_private_browsing_shortcut">ᱱᱤᱡᱮᱨᱟᱜ ᱵᱨᱟᱩᱡᱤᱝ ᱠᱷᱟᱴᱚᱢᱟᱪᱷᱟ ᱥᱮᱞᱮᱫᱽ ᱢᱮ</string>
    <!-- Preference for accessibility -->
    <string name="preferences_accessibility">ᱟᱹᱛᱩᱨ ᱫᱟᱲᱮᱭᱟᱜ</string>
    <!-- Preference to override the Firefox Account server -->
    <string name="preferences_override_fxa_server">ᱠᱟᱹᱥᱴᱚᱢ Firefox  ᱠᱷᱟᱛᱟ ᱥᱟᱹᱨᱣᱟᱹᱨ</string>
    <!-- Preference to override the Sync token server -->
    <string name="preferences_override_sync_tokenserver">ᱠᱩᱥᱤᱭᱟᱜ ᱥᱤᱸᱠ ᱥᱟᱹᱨᱣᱟᱹᱨ</string>
    <!-- Toast shown after updating the FxA/Sync server override preferences -->
    <string name="toast_override_fxa_sync_server_done">Firefox ᱠᱷᱟᱛᱟ/ ᱥᱭᱸᱠ ᱠᱟᱹᱨᱣᱟᱹᱨ ᱵᱚᱫᱚᱞᱮᱱᱟ ᱾ ᱵᱚᱫᱚᱞ ᱠᱚ ᱫᱚᱦᱚ ᱞᱟᱹᱜᱤᱫ ᱮᱯᱯᱞᱤᱠᱮᱥᱚᱱ ᱵᱚᱸᱫᱚᱜ ᱠᱟᱱᱟ…</string>
    <!-- Preference category for account information -->
    <string name="preferences_category_account">ᱠᱷᱟᱛᱟ</string>
    <!-- Preference shown on banner to sign into account -->
    <string name="preferences_sign_in">ᱵᱚᱞᱚᱱ ᱥᱩᱦᱤ</string>
    <!-- Preference for changing where the toolbar is positioned -->
    <string name="preferences_toolbar">ᱴᱩᱞᱵᱟᱨ</string>
    <!-- Preference for changing default theme to dark or light mode -->
    <string name="preferences_theme">ᱩᱭᱦᱟᱹᱨ</string>
    <!-- Preference for customizing the home screen -->
    <string name="preferences_home">ᱚᱲᱟᱜ</string>
    <!-- Preference for gestures based actions -->
    <string name="preferences_gestures">ᱪᱤᱱᱦᱟᱹ ᱠᱚ</string>
    <!-- Preference for settings related to visual options -->
    <string name="preferences_customize">ᱠᱩᱥᱤᱭᱟᱜ ᱛᱮᱭᱟᱨ</string>
    <!-- Preference description for banner about signing in -->
    <string name="preferences_sign_in_description">ᱵᱩᱠᱢᱟᱨᱠ, ᱦᱤᱛᱟᱹᱞ ᱟᱨ ᱵᱟᱹᱲᱛᱤ ᱠᱚ ᱟᱢᱟᱜ Firefox ᱠᱷᱟᱛᱟ ᱥᱟᱶ ᱛᱮ ᱥᱭᱸᱠ ᱢᱮ</string>
    <!-- Preference shown instead of account display name while account profile information isn't available yet. -->
    <string name="preferences_account_default_name">Firefox ᱠᱷᱟᱛᱟ</string>
    <!-- Preference text for account title when there was an error syncing FxA -->
    <string name="preferences_account_sync_error">ᱥᱭᱸᱠ ᱠᱚ ᱪᱟᱹᱞᱩ ᱫᱚᱦᱚ ᱞᱟᱹᱜᱤᱫ ᱫᱩᱦᱲᱟᱹ ᱡᱩᱰᱟᱹᱣ</string>
    <!-- Preference for language -->
    <string name="preferences_language">ᱯᱟᱹᱨᱥᱤ</string>
    <!-- Preference for data choices -->
    <string name="preferences_data_choices">ᱥᱟᱹᱠᱷᱤᱭᱟᱹᱛ ᱠᱩᱥᱤᱭᱟᱜ ᱠᱚ</string>
    <!-- Preference for data collection -->
    <string name="preferences_data_collection">ᱟᱸᱠᱲᱟ ᱛᱩᱢᱟᱹᱞ</string>
    <!-- Preference linking to the privacy notice -->
    <string name="preferences_privacy_link">ᱱᱤᱥᱚᱱ ᱨᱮᱭᱟᱜ ᱱᱚᱴᱤᱥ</string>
    <!-- Preference category for developer tools -->
    <string name="developer_tools_category">ᱵᱟᱲᱦᱟᱣᱟᱜ ᱦᱟᱹᱛᱤᱭᱟᱹᱨ</string>
    <!-- Preference for developers -->
    <string name="preferences_remote_debugging">ᱥᱟᱸᱜᱤᱧ ᱫᱚᱥ ᱥᱟᱦᱟᱭ USB ᱥᱟᱶ ᱛᱮ</string>
    <!-- Preference title for switch preference to show search engines -->
    <string name="preferences_show_search_engines">ᱥᱮᱸᱫᱽᱨᱟ ᱤᱱᱡᱤᱱ ᱠᱚ ᱩᱫᱩᱜ ᱢᱮ</string>
    <!-- Preference title for switch preference to show search suggestions -->
    <string name="preferences_show_search_suggestions">ᱥᱮᱸᱫᱽᱨᱟ ᱦᱩᱫᱤᱥ ᱠᱚ ᱩᱫᱩᱜ</string>
    <!-- Preference title for switch preference to show voice search button -->
    <string name="preferences_show_voice_search">ᱨᱚᱲ ᱥᱮᱸᱫᱽᱨᱟ ᱩᱫᱩᱜ</string>
    <!-- Preference title for switch preference to show search suggestions also in private mode -->
    <string name="preferences_show_search_suggestions_in_private">ᱱᱤᱡᱮᱨᱟᱜ ᱚᱠᱛᱚ ᱨᱮ ᱩᱫᱩᱜ ᱢᱮ</string>
    <!-- Preference title for switch preference to show a clipboard suggestion when searching -->
    <string name="preferences_show_clipboard_suggestions">ᱨᱮᱴᱚᱯᱵᱚᱰ ᱦᱩᱫᱤᱥ ᱠᱚ ᱩᱫᱩᱜ</string>
    <!-- Preference title for switch preference to suggest browsing history when searching -->
    <string name="preferences_search_browsing_history">ᱵᱨᱟᱩᱡᱤᱝ ᱦᱤᱛᱟᱹᱞ ᱥᱮᱸᱫᱽᱨᱟᱭ ᱢᱮ</string>
    <!-- Preference title for switch preference to suggest bookmarks when searching -->
    <string name="preferences_search_bookmarks">ᱵᱩᱠᱢᱟᱨᱠ ᱠᱚ ᱥᱮᱸᱫᱽᱨᱟᱭ ᱢᱮ</string>
    <!-- Preference title for switch preference to suggest synced tabs when searching -->
    <string name="preferences_search_synced_tabs">ᱥᱭᱸᱠ ᱟᱠᱟᱱ ᱴᱮᱵ ᱠᱚ ᱥᱮᱸᱫᱽᱨᱟᱭ ᱢᱮ</string>
    <!-- Preference for account settings -->
    <string name="preferences_account_settings">ᱠᱷᱟᱛᱟ ᱨᱮᱭᱟᱜ ᱥᱟᱡᱟᱣ ᱠᱚ</string>
    <!-- Preference for enabling url autocomplete-->
    <string name="preferences_enable_autocomplete_urls">URLs ᱟᱪᱛᱮ ᱯᱩᱨᱟᱹᱣᱼᱜ ᱢᱟ</string>
    <!-- Preference for open links in third party apps -->
    <string name="preferences_open_links_in_apps">ᱞᱤᱸᱠ ᱠᱚ ᱮᱯ ᱨᱮ ᱡᱷᱤᱡ ᱢᱮ</string>

    <!-- Preference for open download with an external download manager app -->
    <string name="preferences_external_download_manager">ᱵᱟᱦᱨᱮ ᱨᱮᱭᱟᱜ ᱰᱟᱣᱱᱞᱳᱰ ᱢᱮᱱᱮᱡᱟᱹᱨ</string>
    <!-- Preference for add_ons -->
    <string name="preferences_addons">ᱮᱰ-ᱟᱸᱱᱥ</string>
    <!-- Preference for notifications -->
    <string name="preferences_notifications">ᱤᱛᱞᱟᱭ ᱠᱚ</string>

    <!-- Add-on Preferences -->
    <!-- Preference to customize the configured AMO (addons.mozilla.org) collection -->
    <string name="preferences_customize_amo_collection">ᱠᱟᱹᱥᱴᱚᱢ ᱮᱰᱰᱼᱚᱱ ᱛᱩᱢᱟᱹᱞ</string>
    <!-- Button caption to confirm the add-on collection configuration -->
    <string name="customize_addon_collection_ok">ᱴᱷᱤᱠ</string>
    <!-- Button caption to abort the add-on collection configuration -->
    <string name="customize_addon_collection_cancel">ᱵᱟᱹᱰᱨᱟᱹ</string>
    <!-- Hint displayed on input field for custom collection name -->
    <string name="customize_addon_collection_hint">ᱛᱩᱢᱟᱹᱞ ᱧᱩᱛᱩᱢ</string>
    <!-- Hint displayed on input field for custom collection user ID-->
    <string name="customize_addon_collection_user_hint">ᱛᱩᱢᱟᱹᱞ ᱢᱟᱞᱤᱠ (ᱵᱮᱵᱷᱟᱨᱤᱭᱟᱹ ID)</string>
    <!-- Toast shown after confirming the custom add-on collection configuration -->
    <string name="toast_customize_addon_collection_done">ᱥᱮᱞᱮᱫᱽ ᱮᱦᱚᱵᱽ ᱛᱩᱢᱟᱹᱞ ᱵᱚᱫᱚᱞᱮᱱᱟ ᱾ ᱵᱚᱫᱚᱞ ᱠᱚ ᱫᱚᱦᱚ ᱞᱟᱹᱜᱤᱫ ᱮᱯᱯᱞᱤᱠᱮᱥᱚᱱ ᱵᱚᱸᱫᱚᱜ ᱠᱟᱱᱟ…</string>

    <!-- Account Preferences -->
    <!-- Preference for triggering sync -->
    <string name="preferences_sync_now">ᱱᱤᱛᱚᱜ ᱥᱭᱸᱠ ᱢᱮ</string>
    <!-- Preference category for sync -->
    <string name="preferences_sync_category">ᱚᱠᱟ ᱥᱭᱸᱠ ᱨᱮᱭᱟᱜ ᱛᱟᱦᱮᱸᱱᱟ ᱵᱟᱪᱷᱟᱣ ᱢᱮ </string>
    <!-- Preference for syncing history -->
    <string name="preferences_sync_history">ᱦᱤᱛᱟᱹᱞ</string>
    <!-- Preference for syncing bookmarks -->
    <string name="preferences_sync_bookmarks">ᱵᱩᱠᱢᱟᱨᱠ ᱠᱚ</string>
    <!-- Preference for syncing logins -->
    <string name="preferences_sync_logins">ᱵᱚᱞᱚᱱ ᱠᱚ</string>
    <!-- Preference for syncing tabs -->
    <string name="preferences_sync_tabs_2">ᱡᱷᱤᱡ ᱴᱮᱵ ᱠᱚ</string>
    <!-- Preference for signing out -->
    <string name="preferences_sign_out">ᱵᱟᱦᱨᱮ ᱚᱰᱚᱠ</string>
    <!-- Preference displays and allows changing current FxA device name -->
    <string name="preferences_sync_device_name">ᱥᱟᱫᱷᱚᱱ ᱧᱩᱛᱩᱢ</string>
    <!-- Text shown when user enters empty device name -->
    <string name="empty_device_name_error">ᱥᱟᱫᱷᱚᱱ ᱧᱩᱛᱩᱢ ᱠᱷᱟᱹᱞᱤ ᱵᱟᱝ ᱦᱩᱭ ᱫᱟᱰᱮᱜ-ᱟ ᱾</string>
    <!-- Label indicating that sync is in progress -->
    <string name="sync_syncing_in_progress">ᱥᱤᱸᱠ ᱦᱩᱭᱩ ᱠᱟᱱᱟ...</string>
    <!-- Label summary indicating that sync failed. The first parameter is the date stamp showing last time it succeeded -->
    <string name="sync_failed_summary">ᱥᱭᱸᱠ ᱰᱤᱜᱟᱹᱣ ᱾ ᱢᱟᱲᱟᱝ ᱨᱟᱹᱥ ᱞᱮᱠᱟᱛᱮ ᱪᱟᱵᱟ:%s</string>
    <!-- Label summary showing never synced -->
    <string name="sync_failed_never_synced_summary">ᱥᱭᱸᱠ ᱰᱤᱜᱟᱹᱣ ᱾ ᱢᱟᱲᱟᱝ ᱥᱭᱸᱠᱼᱰ:ᱛᱤᱥ ᱦᱚᱸ ᱵᱟᱝᱼᱟ</string>
    <!-- Label summary the date we last synced. The first parameter is date stamp showing last time synced -->
    <string name="sync_last_synced_summary">ᱢᱟᱲᱟᱝ ᱥᱭᱸᱠ ᱠᱚᱺ %s</string>
    <!-- Label summary showing never synced -->
    <string name="sync_never_synced_summary">ᱢᱟᱲᱟᱝ ᱥᱭᱸᱠ ᱠᱚᱺ ᱛᱤᱥ ᱦᱚᱸ ᱵᱟᱝᱟ</string>
    <!-- Text for displaying the default device name.
        The first parameter is the application name, the second is the device manufacturer name
        and the third is the device model. -->
    <string name="default_device_name_2">%1$s on %2$s %3$s</string>

    <!-- Send Tab -->
    <!-- Name of the "receive tabs" notification channel. Displayed in the "App notifications" system settings for the app -->
    <string name="fxa_received_tab_channel_name">ᱧᱟᱢᱟᱠᱟᱱ ᱴᱮᱵ ᱠᱚ</string>

    <!-- Description of the "receive tabs" notification channel. Displayed in the "App notifications" system settings for the app -->
    <string name="fxa_received_tab_channel_description">ᱚᱞᱜᱟ Firefox ᱥᱟᱫᱷᱚᱱ ᱠᱷᱚᱱ ᱴᱮᱵ ᱠᱚ ᱨᱮᱭᱟᱜ ᱠᱷᱚᱵᱚᱨ ᱧᱟᱢᱮᱱᱟ ᱾</string>
    <!--  The body for these is the URL of the tab received  -->
    <string name="fxa_tab_received_notification_name">ᱴᱮᱵ ᱧᱟᱢᱮᱱᱟ</string>
    <!-- When multiple tabs have been received -->
    <string name="fxa_tabs_received_notification_name">ᱴᱮᱵ ᱠᱚ ᱧᱟᱢᱮᱱᱟ</string>
    <!-- %s is the device name -->
    <string name="fxa_tab_received_from_notification_name">%s ᱠᱷᱚᱱ ᱴᱮᱵ</string>

    <!-- Advanced Preferences -->
    <!-- Preference for tracking protection settings -->
    <string name="preferences_tracking_protection_settings">ᱯᱟᱸᱡᱟ ᱨᱚᱯᱷᱟ</string>
    <!-- Preference switch for tracking protection -->
    <string name="preferences_tracking_protection">ᱯᱟᱸᱡᱟ ᱨᱚᱯᱷᱟ</string>
    <!-- Preference switch description for tracking protection -->
    <string name="preferences_tracking_protection_description">ᱠᱚᱱᱴᱮᱸᱱᱴ ᱟᱨ ᱥᱠᱨᱭᱤᱯᱴ ᱠᱚ ᱟᱴᱠᱟᱣ ᱢᱮ ᱡᱟ ᱟᱢ ᱯᱟᱸᱡᱟ ᱢᱮᱭᱟᱹ ᱠᱚ</string>
    <!-- Preference for tracking protection exceptions -->
    <string name="preferences_tracking_protection_exceptions">ᱪᱷᱟᱰᱟ ᱠᱚ</string>

    <!-- Preference description for tracking protection exceptions -->
    <string name="preferences_tracking_protection_exceptions_description">ᱯᱟᱸᱡᱟ ᱨᱚᱯᱷᱟ ᱱᱚᱶᱟ ᱠᱚ ᱣᱮᱵᱥᱟᱭᱤᱴ ᱞᱟᱹᱜᱤᱛ ᱛᱮ ᱵᱚᱸᱫᱚ ᱢᱮᱱᱟᱜ-ᱟ</string>
    <!-- Button in Exceptions Preference to turn on tracking protection for all sites (remove all exceptions) -->
    <string name="preferences_tracking_protection_exceptions_turn_on_for_all">ᱡᱷᱚᱛᱚ ᱠᱚ ᱥᱟᱭᱤᱴ ᱞᱟᱹᱜᱤᱛ ᱛᱮ ᱚᱱ ᱢᱮ</string>
    <!-- Text displayed when there are no exceptions -->
    <string name="exceptions_empty_message_description">ᱵᱟᱪᱷᱟᱣᱟᱠᱟᱱ ᱫᱟᱭᱤᱴ ᱠᱚᱨᱮ ᱟᱢ ᱤᱪᱷᱟᱹ ᱚᱱᱩᱥᱟᱨ ᱜᱷᱮᱨ ᱮᱥᱮᱫ ᱵᱚᱸᱫᱚ ᱫᱟᱲᱮᱭᱟᱜᱼᱟᱢ ᱾</string>
    <!-- Text displayed when there are no exceptions, with learn more link that brings users to a tracking protection SUMO page -->
    <string name="exceptions_empty_message_learn_more_link">ᱰᱷᱮᱨ ᱥᱮᱬᱟᱭ ᱢᱮ</string>

    <!-- Description in Quick Settings that tells user tracking protection is off globally for all sites, and links to Settings to turn it on -->
    <string name="preferences_tracking_protection_turned_off_globally">ᱡᱮᱜᱮᱛ ᱨᱮ ᱵᱚᱸᱫᱚ ᱦᱩᱭ ᱠᱟᱱᱟ, ᱪᱟᱹᱞᱩ ᱞᱟᱹᱜᱤᱫ ᱛᱮ ᱥᱟᱡᱟᱣ ᱨᱮ ᱪᱟᱹᱞᱩᱭ ᱢᱮ ᱾</string>

    <!-- Preference switch for Telemetry -->
    <string name="preferences_telemetry">ᱴᱮᱞᱭᱢᱮᱴᱨᱭ</string>
    <!-- Preference switch for usage and technical data collection -->
    <string name="preference_usage_data">ᱵᱮᱵᱷᱟᱨ ᱟᱨ ᱴᱮᱠᱱᱤᱠᱚᱞ ᱰᱟᱴᱟ ᱠᱚ</string>
    <!-- Preference description for usage and technical data collection -->
    <string name="preferences_usage_data_description">ᱟᱢᱟᱜ ᱵᱨᱟᱣᱡᱟᱚᱨ ᱨᱮᱭᱟᱜ ᱠᱟᱹᱢᱤ, ᱭᱩᱥᱮᱡ, ᱦᱟᱰᱣᱮᱨ ᱟᱨ ᱠᱟᱹᱥᱴᱚᱢᱟᱭᱡᱮᱥᱚᱱ ᱰᱟᱴᱟ ᱠᱚ Mozilla ᱥᱟᱞᱟᱜ ᱦᱟᱹᱴᱤᱧᱚᱜ ᱠᱟᱱᱟ ᱚᱠᱟ ᱫᱚ %1$s ᱵᱮᱥ ᱛᱮᱭᱟᱜ ᱨᱮ ᱜᱚᱲᱚ ᱮᱢᱟᱭ</string>
    <!-- Preference switch for marketing data collection -->
    <string name="preferences_marketing_data">ᱢᱟᱨᱠᱮᱴᱤᱝ ᱰᱟᱴᱟ</string>
    <!-- Preference description for marketing data collection, parameter is the app name (e.g. Firefox) -->
    <string name="preferences_marketing_data_description">Leanplum ᱚᱠᱚᱭ ᱫᱚ ᱟᱞᱮᱭᱤᱡ ᱢᱚᱵᱟᱭᱤᱞ ᱢᱟᱨᱠᱮᱴᱤᱝ ᱣᱮᱱᱰᱚᱨ ᱠᱟᱱᱟᱭ ᱩᱱᱤ ᱥᱟᱞᱟᱜ %1$s ᱨᱮ ᱯᱷᱤᱪᱚᱨ ᱵᱟᱵᱚᱛ ᱵᱮᱵᱷᱟᱨᱚᱜ ᱠᱟᱱ ᱰᱟᱴᱟ ᱦᱟᱹᱴᱤᱧᱚᱜᱼᱟ ᱾</string>
    <!-- Title for studies preferences -->
    <string name="preference_experiments_2">ᱯᱟᱲᱦᱟᱣ ᱠᱚ</string>
    <!-- Summary for studies preferences -->
    <string name="preference_experiments_summary_2">Mozilla ᱥᱚᱫᱽᱷ ᱞᱚ ᱟᱹᱛᱩᱨ ᱟᱨ ᱫᱟᱹᱲ ᱪᱷᱚ ᱞᱟᱹᱤᱫᱽ ᱢᱮᱛᱟᱭ ᱢᱮ</string>
    <!-- Title for experiments preferences -->
    <string name="preference_experiments">ᱵᱤᱰᱟᱣ</string>
    <!-- Summary for experiments preferences -->
    <string name="preference_experiments_summary">ᱮᱠᱥᱯᱮᱨᱤᱢᱮᱱᱴᱟᱞ ᱯᱷᱤᱪᱚᱨ ᱞᱟᱹᱜᱤᱫ Mozilla ᱟᱹᱛᱩᱨ ᱟᱨ ᱰᱟᱴᱟ ᱡᱟᱣᱨᱟ ᱪᱷᱚᱭᱮᱢ</string>
    <!-- Preference switch for crash reporter -->
    <string name="preferences_crash_reporter">ᱨᱟᱹᱯᱩᱫ ᱞᱟᱭ-ᱟᱜ</string>
    <!-- Preference switch for Mozilla location service -->
    <string name="preferences_mozilla_location_service">Mozilla ᱨᱮᱭᱟᱜ ᱡᱟᱭᱜᱟ ᱠᱟᱹᱢᱤ</string>

    <!-- Preference switch for app health report. The first parameter is the name of the application (For example: Fenix) -->
    <string name="preferences_fenix_health_report">%s ᱦᱚᱲᱢᱚ ᱠᱷᱚᱵᱚᱨ</string>

    <!-- Turn On Sync Preferences -->
    <!-- Header of the Turn on Sync preference view -->
    <string name="preferences_sync">ᱥᱭᱸᱠ ᱪᱟᱹᱞᱩᱭ ᱢᱮ</string>
    <!-- Preference for pairing -->
    <string name="preferences_sync_pair">ᱡᱚᱲᱟᱣ ᱠᱳᱰ ᱥᱠᱮᱱ ᱢᱮ ᱰᱮᱥᱠᱴᱚᱯ Firefox ᱨᱮ</string>
    <!-- Preference for account login -->
    <string name="preferences_sync_sign_in">ᱵᱚᱞᱚᱱ ᱥᱩᱦᱤ</string>
    <!-- Preference for reconnecting to FxA sync -->
    <string name="preferences_sync_sign_in_to_reconnect">ᱫᱩᱲᱟᱹ ᱡᱚᱲᱟᱣ ᱞᱟᱹᱜᱤᱛ ᱛᱮ ᱵᱚᱞᱚᱱ ᱥᱩᱦᱤ ᱢᱮ</string>
    <!-- Preference for removing FxA account -->
    <string name="preferences_sync_remove_account">ᱠᱷᱟᱛᱟ ᱚᱪᱚᱜ ᱢᱮ</string>

    <!-- Pairing Feature strings -->
    <!-- Instructions on how to access pairing -->
    <string name="pair_instructions_2"><![CDATA[QR ᱠᱳᱰ ᱥᱠᱮᱱ ᱢᱮ ᱡᱟ <b>firefox.com/pair</b> ᱨᱮ ᱩᱫᱩᱠ ᱠᱟᱫᱟ ᱠᱚ]]></string>
    <!-- Button to open camera for pairing -->
    <string name="pair_open_camera">ᱠᱮᱢᱨᱟ ᱡᱷᱤᱜ ᱢᱮ</string>
    <!-- Button to cancel pairing -->
    <string name="pair_cancel">ᱵᱟᱹᱰᱨᱟᱹ</string>

    <!-- Toolbar Preferences -->
    <!-- Preference for using top toolbar -->
    <string name="preference_top_toolbar">ᱪᱮᱛᱟᱱ</string>
    <!-- Preference for using bottom toolbar -->
    <string name="preference_bottom_toolbar">ᱞᱟᱛᱟᱨ</string>

    <!-- Theme Preferences -->
    <!-- Preference for using light theme -->
    <string name="preference_light_theme">ᱢᱟᱨᱥᱟᱞ</string>
    <!-- Preference for using dark theme -->
    <string name="preference_dark_theme">ᱧᱩᱛ</string>

    <!-- Preference for using using dark or light theme automatically set by battery -->
    <string name="preference_auto_battery_theme">ᱵᱮᱴᱨᱭ ᱥᱮᱣᱟᱹᱨ ᱛᱮ ᱥᱮᱴ ᱢᱮ</string>
    <!-- Preference for using following device theme -->
    <string name="preference_follow_device_theme">ᱥᱟᱫᱷᱚᱱ ᱩᱭᱦᱟᱹᱨ ᱯᱟᱸᱡᱟᱭ ᱢᱮ</string>

    <!-- Gestures Preferences-->
    <!-- Preferences for using pull to refresh in a webpage -->
    <string name="preference_gestures_website_pull_to_refresh">ᱱᱟᱶᱟ ᱟᱹᱨᱩ ᱞᱟᱹᱜᱤᱛ ᱛᱮ ᱚᱨ ᱢᱮ</string>
    <!-- Preference for using the dynamic toolbar -->
    <string name="preference_gestures_dynamic_toolbar">ᱦᱟᱹᱛᱤᱭᱟᱹᱨ ᱩᱠᱩ ᱞᱟᱹᱜᱤᱛ ᱛᱮ ᱛᱚᱛᱨᱚᱭ ᱢᱮ</string>

    <!-- Preference for switching tabs by swiping horizontally on the toolbar -->
    <string name="preference_gestures_swipe_toolbar_switch_tabs">ᱴᱮᱵ ᱠᱚ ᱵᱚᱫᱚᱞ‌ ᱞᱟᱹᱜᱤᱫ ᱥᱟᱭᱤᱰ ᱛᱮᱴᱩᱞᱵᱟᱨ ᱠᱷᱚᱥᱨᱚᱫ ᱢᱮ</string>
    <!-- Preference for showing the opened tabs by swiping up on the toolbar-->
    <string name="preference_gestures_swipe_toolbar_show_tabs">ᱴᱮᱵ ᱠᱚ ᱠᱷᱩᱞᱟᱹ ᱞᱟᱹᱜᱤᱫ ᱴᱩᱞᱵᱟᱨ ᱥᱣᱟᱭᱤᱯ ᱢᱮ</string>

    <!-- Library -->
    <!-- Option in Library to open Sessions page -->
    <string name="library_sessions">ᱚᱠᱛᱚ ᱠᱚ</string>
    <!-- Option in Library to open Screenshots page -->
    <string name="library_screenshots">ᱤᱥᱠᱨᱤᱱᱥᱚᱴ ᱠᱚ</string>
    <!-- Option in Library to open Downloads page -->
    <string name="library_downloads">ᱰᱟᱩᱱᱞᱚᱰ ᱠᱚ</string>
    <!-- Option in library to open Bookmarks page -->
    <string name="library_bookmarks">ᱵᱩᱠᱢᱟᱨᱠ ᱠᱚ</string>
    <!-- Option in library to open Desktop Bookmarks root page -->
    <string name="library_desktop_bookmarks_root">ᱰᱮᱥᱠᱴᱚᱯ ᱵᱩᱠᱢᱟᱨᱠ ᱠᱚ</string>
    <!-- Option in library to open Desktop Bookmarks "menu" page -->
    <string name="library_desktop_bookmarks_menu">ᱵᱩᱠᱢᱟᱨᱠ ᱢᱮᱱᱩ</string>
    <!-- Option in library to open Desktop Bookmarks "toolbar" page -->
    <string name="library_desktop_bookmarks_toolbar">ᱵᱩᱠᱢᱟᱨᱠ ᱦᱚᱛᱷᱤᱭᱟᱨ</string>
    <!-- Option in library to open Desktop Bookmarks "unfiled" page -->
    <string name="library_desktop_bookmarks_unfiled">ᱮᱴᱟᱜᱟ ᱵᱩᱠᱢᱟᱨᱠ ᱠᱚ</string>
    <!-- Option in Library to open History page -->
    <string name="library_history">ᱦᱤᱛᱟᱹᱞ</string>
    <!-- Option in Library to open Synced Tabs page -->
    <string name="library_synced_tabs">ᱥᱭᱸᱠᱼᱰ ᱴᱮᱵ ᱠᱚ</string>
    <!-- Option in Library to open Reading List -->
    <string name="library_reading_list">ᱯᱟᱲᱦᱟᱣ ᱞᱤᱥᱴᱤ</string>
    <!-- Menu Item Label for Search in Library -->
    <string name="library_search">ᱥᱮᱸᱫᱽᱨᱟ</string>
    <!-- Settings Page Title -->
    <string name="settings_title">ᱥᱟᱡᱟᱣ ᱠᱚ</string>
    <!-- Content description (not visible, for screen readers etc.): "Menu icon for items on a history item" -->
    <string name="content_description_history_menu">ᱦᱤᱛᱟᱹᱞ ᱡᱤᱱᱤᱥ ᱢᱮᱱᱩ</string>
    <!-- Content description (not visible, for screen readers etc.): "Close button for library settings" -->
    <string name="content_description_close_button">ᱵᱚᱸᱫᱚᱭ ᱢᱮ</string>

    <!-- Option in library for Recently Closed Tabs -->
    <string name="library_recently_closed_tabs">ᱱᱤᱛᱚᱜᱽᱼᱟᱜ ᱵᱚᱸᱫᱚᱼᱟᱜ ᱴᱮᱵ ᱠᱚ</string>
    <!-- Option in library to open Recently Closed Tabs page -->
    <string name="recently_closed_show_full_history">ᱥᱟᱱᱟᱢ ᱦᱤᱛᱟᱹᱞ ᱫᱮᱠᱷᱟᱣᱢᱮ</string>
    <!-- Text to show users they have multiple tabs saved in the Recently Closed Tabs section of history.
    %d is a placeholder for the number of tabs selected. -->
    <string name="recently_closed_tabs">%d ᱴᱮᱵ ᱠᱚ</string>
    <!-- Text to show users they have one tab saved in the Recently Closed Tabs section of history.
    %d is a placeholder for the number of tabs selected. -->
    <string name="recently_closed_tab">%d ᱴᱮᱵ</string>

    <!-- Recently closed tabs screen message when there are no recently closed tabs -->
    <string name="recently_closed_empty_message">ᱱᱤᱛᱚᱜᱽᱼᱟᱜ ᱵᱚᱸᱫᱚᱼᱟᱜ ᱴᱮᱵ ᱠᱚ ᱵᱟᱹᱱᱩᱜᱼᱟ</string>

    <!-- Tab Management -->
    <!-- Title of preference for tabs management -->
    <string name="preferences_tabs">ᱴᱮᱵ ᱠᱚ</string>
    <!-- Title of preference that allows a user to specify the tab view -->
    <string name="preferences_tab_view">ᱴᱮᱵ ᱧᱮᱞ</string>
    <!-- Option for a list tab view -->
    <string name="tab_view_list">ᱞᱤᱥᱴᱭ</string>
    <!-- Option for a grid tab view -->
    <string name="tab_view_grid">ᱡᱟᱹᱞᱤ</string>
    <!-- Title of preference that allows a user to auto close tabs after a specified amount of time -->
    <string name="preferences_close_tabs">ᱴᱮᱵ ᱠᱚ ᱵᱚᱸᱫᱚᱭ ᱢᱮ</string>
    <!-- Option for auto closing tabs that will never auto close tabs, always allows user to manually close tabs -->
    <string name="close_tabs_manually">ᱛᱤ ᱛᱮᱭᱟᱜ</string>

    <!-- Option for auto closing tabs that will auto close tabs after one day -->
    <string name="close_tabs_after_one_day">ᱢᱤᱫ ᱢᱟᱦᱟ ᱛᱟᱭᱚᱢ</string>
    <!-- Option for auto closing tabs that will auto close tabs after one week -->
    <string name="close_tabs_after_one_week">ᱢᱤᱫ ᱦᱟᱴ ᱛᱟᱭᱚᱢ</string>
    <!-- Option for auto closing tabs that will auto close tabs after one month -->
    <string name="close_tabs_after_one_month">ᱢᱤᱫ ᱪᱟᱸᱫᱚ ᱛᱟᱭᱚᱢ</string>

    <!-- Summary for tabs preference when auto closing tabs setting is set to manual close-->
    <string name="close_tabs_manually_summary">ᱱᱤᱡᱮ ᱛᱮ ᱵᱚᱸᱫᱽ ᱢᱮ
</string>
    <!-- Summary for tabs preference when auto closing tabs setting is set to auto close tabs after one day-->
    <string name="close_tabs_after_one_day_summary">ᱢᱤᱫᱽ ᱫᱤᱱ ᱯᱚᱨᱮ ᱵᱚᱸᱫᱚᱭ ᱢᱮ</string>
    <!-- Summary for tabs preference when auto closing tabs setting is set to auto close tabs after one week-->
    <string name="close_tabs_after_one_week_summary">ᱢᱤᱫᱽ ᱦᱟᱴ ᱯᱚᱨᱮ ᱵᱚᱸᱫ ᱢᱮ</string>
    <!-- Summary for tabs preference when auto closing tabs setting is set to auto close tabs after one month-->
    <string name="close_tabs_after_one_month_summary">ᱢᱤᱫ ᱪᱟᱸᱫᱚ ᱯᱚᱨᱮ ᱵᱚᱸᱫᱽ ᱢᱮ</string>

    <!-- Sessions -->
    <!-- Title for the list of tabs -->
    <string name="tab_header_label">ᱡᱷᱤᱡᱽ ᱟᱠᱟᱱ ᱴᱮᱵ ᱠᱚ</string>
    <!-- Title for the list of tabs in the current private session -->
    <string name="tabs_header_private_title">ᱯᱨᱭᱣᱮᱴ ᱯᱟᱲᱤ</string>
    <!-- Title for the list of tabs in the current private session -->
    <string name="tabs_header_private_tabs_title">ᱯᱨᱭᱣᱮᱴ ᱴᱮᱵ ᱠᱚ</string>
    <!-- Content description (not visible, for screen readers etc.): Add tab button. Adds a news tab when pressed -->
    <string name="add_tab">ᱴᱮᱵ ᱥᱮᱞᱮᱫᱽ ᱢᱮ</string>
    <!-- Content description (not visible, for screen readers etc.): Add tab button. Adds a news tab when pressed -->
    <string name="add_private_tab">ᱱᱤᱡᱮᱨᱟᱜ ᱴᱮᱵ ᱥᱮᱞᱮᱫᱽ ᱢᱮ</string>
    <!-- Text for the new tab button to indicate adding a new private tab in the tab -->
    <string name="tab_drawer_fab_content">ᱯᱨᱭᱣᱮᱴ</string>
    <!-- Text shown as the title of the open tab tray -->
    <string name="tab_tray_title">ᱡᱷᱤᱡᱽ ᱟᱠᱟᱱ ᱴᱮᱵ ᱠᱚ</string>
    <!-- Text shown in the menu for saving tabs to a collection -->
    <string name="tab_tray_menu_item_save">ᱛᱩᱢᱟᱹᱞ ᱨᱮ ᱥᱟᱸᱪᱟᱣ ᱢᱮ</string>
    <!-- Text shown in the menu for the collection selector -->
    <string name="tab_tray_menu_select">ᱵᱟᱪᱷᱟᱣ</string>
    <!-- Text shown in the menu for sharing all tabs -->
    <string name="tab_tray_menu_item_share">ᱡᱷᱚᱛᱚ ᱴᱮᱵ ᱠᱚ ᱦᱟᱹᱴᱧ ᱢᱮ</string>
    <!-- Text shown in the menu to view recently closed tabs -->
    <string name="tab_tray_menu_recently_closed">ᱱᱤᱛᱚᱜᱽᱼᱟᱜ ᱵᱚᱸᱫᱚᱼᱟᱜ ᱴᱮᱵ ᱠᱚ</string>
    <!-- Text shown in the menu to view tab settings -->
    <string name="tab_tray_menu_tab_settings">ᱴᱮᱵ ᱨᱮᱭᱟᱜ ᱥᱟᱡᱟᱣ ᱠᱚ</string>
    <!-- Text shown in the menu for closing all tabs -->
    <string name="tab_tray_menu_item_close">ᱡᱷᱚᱛᱚ ᱴᱮᱵ ᱠᱚ ᱵᱚᱸᱫᱚᱭ ᱢᱮ</string>
    <!-- Shortcut action to open new tab -->
    <string name="tab_tray_menu_open_new_tab">ᱱᱟᱶᱟ ᱴᱮᱵ</string>
    <!-- Shortcut action to open the home screen -->
    <string name="tab_tray_menu_home">ᱚᱲᱟᱜ ᱪᱟᱞᱟᱜ ᱢᱮ</string>
    <!-- Shortcut action to toggle private mode -->
    <string name="tab_tray_menu_toggle">ᱴᱮᱵ ᱢᱳᱰ ᱛᱚᱞᱟᱜ ᱢᱮ</string>
    <!-- Text shown in the multiselect menu for bookmarking selected tabs. -->
    <string name="tab_tray_multiselect_menu_item_bookmark">ᱵᱩᱻᱠᱢᱟᱨᱠ</string>
    <!-- Text shown in the multiselect menu for closing selected tabs. -->
    <string name="tab_tray_multiselect_menu_item_close">ᱵᱚᱸᱫᱽ</string>
    <!-- Content description for tabs tray multiselect share button -->
    <string name="tab_tray_multiselect_share_content_description">ᱵᱟᱪᱷᱟᱣ ᱟᱠᱟᱱ ᱴᱮᱵᱽ ᱠᱚ ᱦᱟᱹᱴᱤᱧ ᱢᱮ</string>
    <!-- Content description for tabs tray multiselect menu -->
    <string name="tab_tray_multiselect_menu_content_description">ᱵᱟᱪᱷᱟᱣ ᱟᱠᱟᱱ ᱴᱮᱵ ᱢᱮᱱᱭᱩ ᱠᱚ</string>
    <!-- Content description (not visible, for screen readers etc.): Removes tab from collection button. Removes the selected tab from collection when pressed -->
    <string name="remove_tab_from_collection">ᱴᱮᱵ ᱛᱩᱢᱟᱹᱞ ᱠᱷᱚᱱ ᱚᱪᱚᱜ ᱢᱮ</string>
    <!-- Text for button to enter multiselect mode in tabs tray -->
<<<<<<< HEAD
    <string name="tabs_tray_select_tabs">ᱴᱮᱵ ᱠᱚ ᱪᱚᱭᱚᱱ ᱢᱮ</string>
=======
    <string name="tabs_tray_select_tabs">ᱴᱮᱵ ᱠᱚ ᱵᱟᱪᱷᱟᱣ ᱢᱮ</string>
>>>>>>> 565a86ae
    <!-- Content description (not visible, for screen readers etc.): Close tab button. Closes the current session when pressed -->
    <string name="close_tab">ᱴᱮᱵ ᱵᱚᱸᱫᱚᱭ ᱢᱮ</string>
    <!-- Content description (not visible, for screen readers etc.): Close tab <title> button. First parameter is tab title  -->
    <string name="close_tab_title">%s ᱴᱮᱵ ᱵᱚᱸᱫᱚᱭ ᱢᱮ</string>
    <!-- Content description (not visible, for screen readers etc.): Opens the open tabs menu when pressed -->
    <string name="open_tabs_menu">ᱴᱮᱵ ᱢᱮᱱᱩ ᱡᱷᱤᱜ ᱢᱮ</string>
    <!-- Open tabs menu item to close all tabs -->
    <string name="tabs_menu_close_all_tabs">ᱡᱷᱚᱛᱚ ᱴᱮᱵ ᱠᱚ ᱵᱚᱸᱫᱚᱭ ᱢᱮ</string>
    <!-- Open tabs menu item to share all tabs -->
    <string name="tabs_menu_share_tabs">ᱴᱮᱵ ᱠᱚ ᱦᱟᱹᱴᱤᱧ ᱢᱮ</string>
    <!-- Open tabs menu item to save tabs to collection -->
    <string name="tabs_menu_save_to_collection1">ᱴᱮᱵ ᱠᱚ ᱛᱩᱢᱟᱹᱞ ᱨᱮ ᱥᱟᱸᱪᱟᱣ ᱢᱮ</string>
    <!-- Content description (not visible, for screen readers etc.): Opens the tab menu when pressed -->
    <string name="tab_menu">ᱴᱮᱵ ᱢᱮᱱᱭᱩ</string>
    <!-- Tab menu item to share the tab -->
    <string name="tab_share">ᱴᱮᱵ ᱦᱟᱹᱴᱤᱸᱧ ᱢᱮ</string>
    <!-- Button in the current session menu. Deletes the session when pressed -->
    <string name="current_session_delete">ᱢᱮᱴᱟᱣ ᱢᱮ</string>
    <!-- Button in the current session menu. Saves the session when pressed -->
    <string name="current_session_save">ᱥᱟᱸᱪᱟᱣ ᱢᱮ</string>
    <!-- Button in the current session menu. Opens the share menu when pressed -->
    <string name="current_session_share">ᱦᱟᱹᱴᱤᱝ ᱢᱮ</string>
    <!-- Content description (not visible, for screen readers etc.): Title icon for current session menu -->
    <string name="current_session_image">Current session image</string>
    <!-- Button to save the current set of tabs into a collection -->
    <string name="save_to_collection">ᱛᱩᱢᱟᱹᱞ ᱨᱮ ᱥᱟᱸᱪᱟᱣ ᱢᱮ</string>
    <!-- Text for the menu button to delete a collection -->
    <string name="collection_delete">ᱛᱩᱢᱟᱹᱞ ᱢᱮᱴᱟᱣ ᱢᱮ</string>
    <!-- Text for the menu button to rename a collection -->
    <string name="collection_rename">ᱛᱩᱢᱟᱹᱞ ᱫᱚᱦᱲᱟ ᱧᱩᱛᱩᱢ ᱢᱮ</string>
    <!-- Text for the button to open tabs of the selected collection -->
    <string name="collection_open_tabs">ᱡᱷᱤᱡᱽ ᱟᱠᱟᱱ ᱴᱮᱵ ᱠᱚ</string>
    <!-- Hint for adding name of a collection -->
    <string name="collection_name_hint">ᱛᱩᱢᱟᱹᱞ ᱧᱩᱛᱩᱢ</string>
    <!-- Text for the menu button to rename a top site -->
	<string name="rename_top_site">ᱨᱤᱱᱮᱢ</string>
	<!-- Text for the menu button to remove a top site -->
	<string name="remove_top_site">ᱚᱪᱚᱜ ᱢᱮ</string>
    <!-- Text for the menu button to delete a top site from history -->
    <string name="delete_from_history">ᱦᱤᱛᱟᱹᱞ ᱠᱷᱚᱱ ᱢᱮᱴᱟᱣ ᱢᱮ</string>
    <!-- Postfix for private WebApp titles, placeholder is replaced with app name -->
    <string name="pwa_site_controls_title_private">%1$s (ᱯᱨᱭᱣᱮᱴ ᱢᱳᱰ)</string>
    <!-- Button in the current tab tray header in multiselect mode. Saved the selected tabs to a collection when pressed. -->
    <string name="tab_tray_save_to_collection">ᱥᱟᱸᱪᱟᱣ</string>

    <!-- History -->
    <!-- Text for the button to clear all history -->
    <string name="history_delete_all">ᱦᱤᱛᱟᱹᱞ ᱢᱮᱴᱟᱣ ᱢᱮ</string>
    <!-- Text for the dialog to confirm clearing all history -->
    <string name="history_delete_all_dialog">ᱪᱮᱫ ᱟᱢ ᱜᱚᱴᱟ ᱛᱮ ᱢᱮᱱᱟᱢᱼᱟ ᱟᱢᱟᱜ ᱦᱤᱛᱟᱹᱞ ᱢᱮᱴᱟᱣ ᱞᱟᱹᱜᱤᱛ ᱛᱮ?</string>
    <!-- Text for the snackbar to confirm that multiple browsing history items has been deleted -->
    <string name="history_delete_multiple_items_snackbar">ᱦᱤᱛᱟᱹᱞ ᱢᱮᱴᱟᱣᱮᱱᱟ</string>
    <!-- Text for the snackbar to confirm that a single browsing history item has been deleted. The first parameter is the shortened URL of the deleted history item. -->
    <string name="history_delete_single_item_snackbar">%1$s ᱢᱮᱴᱟᱣᱮᱱᱟ</string>
    <!-- Text for positive action to delete history in deleting history dialog -->
    <string name="history_clear_dialog">ᱯᱷᱟᱨᱪᱟ</string>
    <!-- History overflow menu copy button -->
    <string name="history_menu_copy_button">ᱱᱚᱠᱚᱞ ᱢᱮ</string>
    <!-- History overflow menu share button -->
    <string name="history_menu_share_button">ᱦᱟᱹᱴᱤᱝ ᱢᱮ</string>
    <!-- History overflow menu open in new tab button -->
    <string name="history_menu_open_in_new_tab_button">ᱱᱟᱶᱟ ᱴᱮᱵ ᱨᱮ ᱡᱷᱤᱡ ᱢᱮ</string>
    <!-- History overflow menu open in private tab button -->
    <string name="history_menu_open_in_private_tab_button">ᱱᱤᱡᱮᱨᱟᱜ ᱴᱮᱵ ᱨᱮ ᱡᱷᱤᱡ ᱢᱮ</string>
    <!-- Text for the button to delete a single history item -->
    <string name="history_delete_item">ᱢᱮᱴᱟᱣ ᱢᱮ</string>
    <!-- History multi select title in app bar
    The first parameter is the number of bookmarks selected -->
    <string name="history_multi_select_title">%1$d ᱵᱟᱪᱷᱟᱣᱮᱱᱟ</string>
    <!-- Text for the button to clear selected history items. The first parameter
        is a digit showing the number of items you have selected -->
    <string name="history_delete_some">%1$d ᱡᱤᱱᱤᱥ ᱠᱚ ᱢᱮᱴᱟᱣ</string>
    <!-- Text for the header that groups the history for today -->
    <string name="history_today">ᱛᱮᱦᱮᱸᱧ</string>
    <!-- Text for the header that groups the history for yesterday -->
    <string name="history_yesterday">ᱦᱚᱞᱟ</string>
    <!-- Text for the header that groups the history for last 24 hours -->
    <string name="history_24_hours">24 ᱴᱟᱲᱟᱝ ᱢᱟᱲᱟᱝ</string>
    <!-- Text for the header that groups the history the past 7 days -->
    <string name="history_7_days">7 ᱫᱤᱱ ᱢᱟᱲᱟᱝ</string>
    <!-- Text for the header that groups the history the past 30 days -->
    <string name="history_30_days">30 ᱫᱤᱱ ᱢᱟᱲᱟᱝ</string>
    <!-- Text for the header that groups the history older than the last month -->
    <string name="history_older">ᱢᱟᱨᱮᱭᱟᱜ</string>
    <!-- Text shown when no history exists -->
    <string name="history_empty_message">ᱱᱚᱰᱮ ᱦᱤᱛᱟᱹᱞ ᱵᱚᱱᱩᱜ-ᱟ</string>

    <!-- Downloads -->
    <!-- Text for the button to clear all downloads -->
    <string name="download_delete_all">ᱰᱟᱩᱱᱞᱳᱰ ᱠᱚ ᱢᱮᱴᱟᱣ ᱢᱮ</string>
    <!-- Text for the dialog to confirm clearing all downloads -->
    <string name="download_delete_all_dialog">ᱟᱢ ᱡᱷᱚᱛᱚ ᱞᱮᱠᱷᱟ ᱛᱮ ᱟᱢᱟᱜ ᱰᱟᱩᱱᱞᱳᱰ ᱠᱚ ᱢᱮᱴᱟᱣ ᱥᱟᱱᱟᱢ ᱠᱟᱱᱟ ᱥᱮ?</string>
    <!-- Text for the snackbar to confirm that multiple downloads items have been removed -->
    <string name="download_delete_multiple_items_snackbar_1">ᱰᱟᱩᱱᱞᱳᱰᱠᱚ ᱚᱪᱚᱜᱮᱱᱟ</string>
    <!-- Text for the snackbar to confirm that a single download item has been removed. The first parameter is the name of the download item. -->
    <string name="download_delete_single_item_snackbar">%1$s ᱚᱪᱚᱜᱮᱱᱟ</string>
    <!-- Text shown when no download exists -->
    <string name="download_empty_message_1">ᱱᱚᱰᱮ ᱰᱟᱩᱱᱞᱳᱰ ᱟᱠᱟᱱ ᱨᱮᱫ ᱠᱚ ᱵᱚᱱᱩᱜ-ᱟ</string>
    <!-- History multi select title in app bar
    The first parameter is the number of downloads selected -->
    <string name="download_multi_select_title">%1$d ᱵᱟᱪᱷᱟᱣᱮᱱᱟ</string>


    <!-- History overflow menu open in new tab button -->
    <string name="download_menu_open">ᱠᱷᱩᱞᱟᱹ</string>


    <!-- Text for the button to remove a single download item -->
    <string name="download_delete_item_1">ᱚᱪᱚᱜ</string>


    <!-- Crashes -->
    <!-- Title text displayed on the tab crash page. This first parameter is the name of the application (For example: Fenix) -->
    <string name="tab_crash_title_2">ᱤᱠᱟ. %1$s ᱚᱱᱟ ᱥᱟᱦᱴᱟ ᱵᱟᱭ ᱞᱟᱫᱮ ᱫᱟᱲᱮᱼᱜ ᱠᱟᱱᱟ ᱾</string>
    <!-- Description text displayed on the tab crash page -->
    <string name="tab_crash_description">ᱟᱢ ᱞᱟᱛᱟᱨ ᱨᱮ ᱢᱮᱱᱟᱜ ᱴᱮᱵ ᱫᱩᱦᱲᱟᱹ ᱫᱚᱦᱚ ᱟᱨ ᱵᱟᱝ ᱵᱚᱸᱫᱚᱭ ᱫᱟᱲᱮᱭᱟᱜᱼᱟᱢ ᱾</string>
    <!-- Send crash report checkbox text on the tab crash page -->
    <string name="tab_crash_send_report">ᱨᱟᱹᱯᱩᱫ ᱨᱤᱯᱚᱴ Mozilla ᱴᱷᱮᱱ ᱠᱩᱞ ᱢᱮ</string>
    <!-- Close tab button text on the tab crash page -->
    <string name="tab_crash_close">ᱴᱮᱵ ᱵᱚᱸᱫᱚᱭ ᱢᱮ</string>

    <!-- Restore tab button text on the tab crash page -->
    <string name="tab_crash_restore">ᱴᱮᱵ ᱫᱩᱦᱲᱟᱹ ᱡᱚᱜᱟᱣ ᱢᱮ</string>

    <!-- Content Description for session item menu button -->
    <string name="content_description_session_menu">ᱚᱠᱛᱚ ᱨᱮᱭᱟᱜ ᱚᱯᱥᱚᱱ</string>

    <!-- Content Description for session item share button -->
    <string name="content_description_session_share">ᱚᱠᱛᱚ ᱦᱟᱹᱴᱤᱧ ᱢᱮ</string>

    <!-- Bookmarks -->
    <!-- Content description for bookmarks library menu -->
    <string name="bookmark_menu_content_description">ᱵᱩᱠᱢᱟᱨᱠ ᱢᱮᱱᱩ</string>
    <!-- Screen title for editing bookmarks -->
    <string name="bookmark_edit">ᱵᱩᱠᱢᱟᱨᱠ ᱥᱟᱯᱲᱣ ᱢᱮ</string>
    <!-- Screen title for selecting a bookmarks folder -->
    <string name="bookmark_select_folder">ᱯᱚᱴᱚᱢ ᱵᱟᱪᱷᱟᱣ ᱢᱮ</string>
    <!-- Confirmation message for a dialog confirming if the user wants to delete the selected folder -->
    <string name="bookmark_delete_folder_confirmation_dialog">ᱪᱮᱫ ᱟᱢ ᱜᱚᱴᱟ ᱛᱮ ᱢᱮᱱᱟᱢᱼᱟ ᱱᱚᱶᱟ ᱯᱚᱴᱚᱢ ᱢᱮᱴᱟᱣ ᱞᱟ.ᱜᱤᱛ ᱛᱮ?</string>
    <!-- Confirmation message for a dialog confirming if the user wants to delete multiple items including folders. Parameter will be replaced by app name. -->
    <string name="bookmark_delete_multiple_folders_confirmation_dialog">%s ᱵᱟᱪᱷᱟᱣᱠᱟᱱ ᱡᱤᱱᱤᱥ ᱠᱚ ᱢᱮᱴᱟᱣ ᱟᱭ ᱾</string>
    <!-- Snackbar title shown after a folder has been deleted. This first parameter is the name of the deleted folder -->
    <string name="bookmark_delete_folder_snackbar">%1$s ᱢᱮᱴᱟᱣᱮᱱᱟ</string>
    <!-- Screen title for adding a bookmarks folder -->
    <string name="bookmark_add_folder">ᱯᱚᱴᱚᱢ ᱥᱮᱞᱮᱫᱽ ᱢᱮ</string>
    <!-- deprecated: Snackbar title shown after a bookmark has been created. -->
    <string name="bookmark_created_snackbar">ᱵᱩᱠᱢᱟᱨᱠ ᱵᱮᱱᱟᱣᱱᱟ ᱾</string>
    <!-- Snackbar title shown after a bookmark has been created. -->
    <string name="bookmark_saved_snackbar">ᱵᱩᱠᱢᱟᱨᱠ ᱥᱟᱸᱪᱟᱣᱮᱱᱟ!</string>
    <!-- Snackbar edit button shown after a bookmark has been created. -->
    <string name="edit_bookmark_snackbar_action">ᱥᱟᱯᱲᱣ ᱢᱮ</string>
    <!-- Bookmark overflow menu edit button -->
    <string name="bookmark_menu_edit_button">ᱥᱟᱯᱲᱟᱣ</string>
    <!-- Bookmark overflow menu select button -->
    <string name="bookmark_menu_select_button">ᱵᱟᱪᱷᱟᱣ ᱢᱮ</string>
    <!-- Bookmark overflow menu copy button -->
    <string name="bookmark_menu_copy_button">ᱱᱚᱠᱚᱞ ᱢᱮ</string>
    <!-- Bookmark overflow menu share button -->
    <string name="bookmark_menu_share_button">ᱦᱟᱹᱴᱤᱧ ᱢᱮ</string>
    <!-- Bookmark overflow menu open in new tab button -->
    <string name="bookmark_menu_open_in_new_tab_button">ᱱᱟᱶᱟ ᱴᱮᱵ ᱨᱮ ᱡᱷᱤᱡ ᱢᱮ</string>
    <!-- Bookmark overflow menu open in private tab button -->
    <string name="bookmark_menu_open_in_private_tab_button">ᱱᱤᱡᱮᱨᱟᱜ ᱴᱮᱵ ᱨᱮ ᱡᱷᱤᱡ ᱢᱮ</string>
    <!-- Bookmark overflow menu delete button -->
    <string name="bookmark_menu_delete_button">ᱢᱮᱴᱟᱣ ᱢᱮ</string>
    <!--Bookmark overflow menu save button -->
    <string name="bookmark_menu_save_button">ᱥᱟᱸᱪᱟᱣ ᱢᱮ</string>
    <!-- Bookmark multi select title in app bar
     The first parameter is the number of bookmarks selected -->
    <string name="bookmarks_multi_select_title">%1$d ᱵᱟᱪᱷᱟᱣᱮᱱᱟ</string>
    <!-- Bookmark editing screen title -->
    <string name="edit_bookmark_fragment_title">ᱵᱩᱠᱢᱟᱨᱠ ᱥᱟᱯᱲᱣ ᱢᱮ</string>
    <!-- Bookmark folder editing screen title -->
    <string name="edit_bookmark_folder_fragment_title">ᱯᱚᱴᱚᱢ ᱥᱮᱞᱮᱫᱽ ᱢᱮ</string>
    <!-- Bookmark sign in button message -->
    <string name="bookmark_sign_in_button">ᱥᱭᱸᱠᱼᱰ ᱵᱩᱠᱢᱟᱨᱠ ᱠᱚ ᱧᱮᱞ ᱞᱟᱹᱜᱤᱫ ᱛᱮ ᱵᱚᱞᱚᱱ ᱥᱩᱦᱤ ᱢᱮ</string>
    <!-- Bookmark URL editing field label -->
    <string name="bookmark_url_label">URL</string>
    <!-- Bookmark FOLDER editing field label -->
    <string name="bookmark_folder_label">ᱯᱚᱴᱚᱢ</string>
    <!-- Bookmark NAME editing field label -->
    <string name="bookmark_name_label">ᱧᱩᱛᱩᱢ</string>
    <!-- Bookmark add folder screen title -->
    <string name="bookmark_add_folder_fragment_label">ᱯᱚᱴᱚᱢ ᱥᱮᱞᱮᱫᱽ ᱢᱮ</string>
    <!-- Bookmark select folder screen title -->
    <string name="bookmark_select_folder_fragment_label">ᱯᱚᱴᱚᱢ ᱵᱟᱪᱷᱟᱣ ᱢᱮ</string>
    <!-- Bookmark editing error missing title -->
    <string name="bookmark_empty_title_error">ᱧᱩᱛᱩᱢ ᱦᱩᱭ ᱫᱚᱨᱠᱟᱨ ᱠᱟᱱᱟ</string>
    <!-- Bookmark editing error missing or improper URL -->
    <string name="bookmark_invalid_url_error">ᱵᱟᱝ ᱵᱟᱛᱟᱣ URL</string>
    <!-- Bookmark screen message for empty bookmarks folder -->
    <string name="bookmarks_empty_message">ᱵᱩᱠᱢᱟᱨᱠ ᱠᱚ ᱱᱚᱰᱮ ᱵᱚᱱᱩᱜ-ᱟ</string>
    <!-- Bookmark snackbar message on deletion
     The first parameter is the host part of the URL of the bookmark deleted, if any -->
    <string name="bookmark_deletion_snackbar_message">%1$s ᱢᱮᱴᱟᱣᱮᱱᱟ</string>
    <!-- Bookmark snackbar message on deleting multiple bookmarks not including folders-->
    <string name="bookmark_deletion_multiple_snackbar_message_2">ᱵᱩᱠᱢᱟᱨᱠ ᱠᱚ ᱢᱮᱴᱟᱣᱮᱱᱟ</string>
    <!-- Bookmark snackbar message on deleting multiple bookmarks including folders-->
    <string name="bookmark_deletion_multiple_snackbar_message_3">ᱵᱟᱪᱷᱟᱣᱠᱟᱱ ᱯᱚᱴᱚᱢ ᱠᱚ ᱢᱮᱴᱟᱣ ᱦᱩᱭᱩ ᱠᱟᱱᱟ</string>
    <!-- Bookmark undo button for deletion snackbar action -->
    <string name="bookmark_undo_deletion">ᱚᱱᱰᱩ</string>

    <!-- Site Permissions -->
    <!-- Site permissions preferences header -->
    <string name="permissions_header">ᱪᱷᱟᱹᱲ ᱠᱚ</string>
    <!-- Button label that take the user to the Android App setting -->
    <string name="phone_feature_go_to_settings">ᱥᱟᱡᱟᱣ ᱠᱚ ᱨᱮ ᱪᱟᱞᱟᱜ ᱢᱮ</string>
    <!-- Content description (not visible, for screen readers etc.): Quick settings sheet
        to give users access to site specific information / settings. For example:
        Secure settings status and a button to modify site permissions -->
    <string name="quick_settings_sheet">ᱞᱚᱜᱚᱱ ᱥᱟᱡᱟᱣ ᱥᱤᱤᱴ</string>
    <!-- Label that indicates that this option it the recommended one -->
    <string name="phone_feature_recommended">ᱵᱟᱛᱟᱣᱟᱜ</string>
    <!-- button that allows editing site permissions settings -->
    <string name="quick_settings_sheet_manage_site_permissions">ᱥᱟᱭᱤᱴ ᱨᱮᱭᱟᱜ ᱪᱷᱟᱹᱲ ᱠᱚ ᱢᱮᱱᱮᱡ ᱢᱮ</string>
    <!-- Button label for clearing all the information of site permissions-->
    <string name="clear_permissions">ᱪᱷᱟᱹᱲ ᱠᱚ ᱯᱷᱟᱨᱪᱟᱭ ᱢᱮ</string>
    <!-- Button label for clearing a site permission-->
    <string name="clear_permission">ᱪᱷᱟᱹᱲ ᱯᱷᱟᱨᱪᱟᱭ ᱢᱮ</string>
    <!-- Button label for clearing all the information on all sites-->
    <string name="clear_permissions_on_all_sites">ᱥᱟᱱᱟᱢ ᱥᱟᱭᱤᱴ ᱨᱮ ᱪᱷᱟᱹᱲ ᱠᱚ ᱯᱷᱟᱨᱪᱟᱭ ᱢᱮ</string>
    <!-- Preference for altering video and audio autoplay for all websites -->
    <string name="preference_browser_feature_autoplay">ᱟᱪᱛᱮ ᱮᱱᱮᱡ</string>
    <!-- Preference for altering the camera access for all websites -->
    <string name="preference_phone_feature_camera">ᱠᱮᱢᱨᱟ</string>
    <!-- Preference for altering the microphone access for all websites -->
    <string name="preference_phone_feature_microphone">ᱢᱟᱭᱠᱨᱚᱯᱷᱚᱱ</string>
    <!-- Preference for altering the location access for all websites -->
    <string name="preference_phone_feature_location">ᱡᱟᱭᱜᱟ</string>
    <!-- Preference for altering the notification access for all websites -->
    <string name="preference_phone_feature_notification">ᱤᱛᱞᱟᱭ</string>
    <!-- Preference for altering the persistent storage access for all websites -->
    <string name="preference_phone_feature_persistent_storage">ᱛᱟᱦᱮᱸᱱᱠᱟᱱ ᱡᱟᱭᱜᱟ</string>
    <!-- Preference for altering the EME access for all websites -->
    <string name="preference_phone_feature_media_key_system_access">DRM-ᱠᱚᱵᱽᱡᱟ ᱡᱤᱱᱤᱥ</string>
    <!-- Label that indicates that a permission must be asked always -->
    <string name="preference_option_phone_feature_ask_to_allow">ᱦᱮᱥᱟᱨᱤᱭᱟᱹ ᱞᱟᱹᱜᱤᱫ ᱠᱩᱠᱞᱤ ᱢᱮ</string>
    <!-- Label that indicates that a permission must be blocked -->
    <string name="preference_option_phone_feature_blocked">ᱟᱠᱚᱴ ᱠᱟᱱᱟ</string>
    <!-- Label that indicates that a permission must be allowed -->
    <string name="preference_option_phone_feature_allowed">ᱵᱟᱛᱟᱣ ᱮᱢᱟᱠᱟᱱᱟ</string>
    <!--Label that indicates a permission is by the Android OS-->
    <string name="phone_feature_blocked_by_android">Android ᱫᱟᱨᱟᱭ ᱛᱮ ᱟᱠᱚᱴ ᱦᱩᱭ ᱟᱠᱟᱱᱟ</string>
    <!-- Preference for showing a list of websites that the default configurations won't apply to them -->
    <string name="preference_exceptions">ᱪᱷᱟᱰᱟ ᱠᱚ</string>
    <!-- Summary of tracking protection preference if tracking protection is set to on -->
    <string name="tracking_protection_on">ᱪᱟᱹᱞᱩ</string>
    <!-- Summary of tracking protection preference if tracking protection is set to off -->
    <string name="tracking_protection_off">ᱵᱚᱸᱫᱚ</string>
    <!-- Label that indicates that all video and audio autoplay is allowed -->
    <string name="preference_option_autoplay_allowed2">ᱟᱰᱤᱭᱳ ᱟᱨ ᱣᱤᱰᱤᱭᱳ ᱦᱮᱥᱟᱨᱤᱭᱟᱹ ᱢᱮ</string>
    <!-- Label that indicates that video and audio autoplay is only allowed over Wi-Fi -->
    <string name="preference_option_autoplay_allowed_wifi_only2">ᱥᱮᱞᱩᱞᱟᱹᱨ ᱰᱟᱴᱟ ᱨᱮᱜᱤ ᱟᱰᱤᱭᱳ ᱟᱨ ᱣᱤᱰᱤᱭᱳ ᱟᱴᱠᱟᱣ ᱢᱮ</string>
    <!-- Subtext that explains 'autoplay on Wi-Fi only' option -->
    <string name="preference_option_autoplay_allowed_wifi_subtext">ᱟᱰᱤᱭᱳ ᱟᱨ ᱣᱤᱰᱤᱭᱳ Wi-Fi ᱨᱮ ᱮᱱᱮᱡᱚᱣᱟ</string>
    <!-- Label that indicates that video autoplay is allowed, but audio autoplay is blocked -->
    <string name="preference_option_autoplay_block_audio2">ᱟᱰᱤᱭᱳ ᱜᱤ ᱟᱴᱠᱟᱣ ᱢᱮ</string>
    <!-- Label that indicates that all video and audio autoplay is blocked -->
    <string name="preference_option_autoplay_blocked3">ᱟᱰᱤᱭᱳ ᱟᱨ ᱣᱤᱰᱤᱭᱳ ᱟᱴᱠᱟᱣ ᱢᱮ</string>
    <!-- Summary of delete browsing data on quit preference if it is set to on -->
    <string name="delete_browsing_data_quit_on">ᱪᱚᱞᱩ</string>

    <!-- Summary of delete browsing data on quit preference if it is set to off -->
    <string name="delete_browsing_data_quit_off">ᱵᱚᱸᱫᱚ</string>

    <!-- Collections -->
    <!-- Collections header on home fragment -->
    <string name="collections_header">ᱛᱩᱢᱟᱹᱞ ᱠᱚ</string>
    <!-- Content description (not visible, for screen readers etc.): Opens the collection menu when pressed -->
    <string name="collection_menu_button_content_description">ᱛᱩᱢᱟᱹᱞ ᱢᱮᱱᱭᱩ</string>
    <!-- Label to describe what collections are to a new user without any collections -->
    <string name="no_collections_description2">ᱡᱤᱱᱤᱥ ᱠᱚ ᱡᱟᱣᱨᱟᱭ ᱢᱮ ᱚᱠᱟ ᱟᱢ ᱞᱟᱹᱜᱤᱫ ᱴᱷᱤᱠ ᱟ ᱾ \nᱞᱚᱜᱚᱱ ᱧᱟᱢ ᱞᱟᱹᱜᱤᱫ ᱥᱚᱢᱟᱱ ᱥᱮᱸᱫᱽᱨᱟ, ᱥᱟᱭᱤᱴ ᱟᱨ ᱴᱮᱵ ᱠᱚ ᱫᱳᱞ ᱠᱟᱜ ᱢᱮ ᱾</string>
    <!-- Title for the "select tabs" step of the collection creator -->
    <string name="create_collection_select_tabs">ᱴᱮᱵ ᱠᱚ ᱵᱟᱪᱷᱟᱣ ᱢᱮ</string>
    <!-- Title for the "select collection" step of the collection creator -->
    <string name="create_collection_select_collection">ᱛᱩᱢᱟᱹᱞ ᱵᱟᱪᱷᱟᱣ ᱢᱮ</string>
    <!-- Title for the "name collection" step of the collection creator -->
    <string name="create_collection_name_collection">ᱛᱩᱢᱟᱹᱞ ᱧᱩᱛᱩᱢᱼᱟᱜ ᱢᱮ</string>
    <!-- Button to add new collection for the "select collection" step of the collection creator -->
    <string name="create_collection_add_new_collection">ᱱᱟᱶᱟ ᱛᱩᱢᱟᱹᱞ ᱥᱮᱞᱮᱫᱽ ᱢᱮ</string>
    <!-- Button to select all tabs in the "select tabs" step of the collection creator -->
    <string name="create_collection_select_all">ᱡᱚᱛᱚ ᱠᱚ ᱵᱟᱪᱷᱟᱣ ᱢᱮ</string>
    <!-- Button to deselect all tabs in the "select tabs" step of the collection creator -->
    <string name="create_collection_deselect_all">ᱡᱚᱛᱚ ᱠᱚ ᱵᱟᱝ ᱵᱟᱪᱷᱟᱣ ᱢᱮ</string>
    <!-- Text to prompt users to select the tabs to save in the "select tabs" step of the collection creator -->
    <string name="create_collection_save_to_collection_empty">ᱥᱟᱸᱪᱟᱣ ᱞᱟᱹᱜᱤᱛ ᱛᱮ ᱴᱮᱵ ᱠᱚ ᱵᱟᱪᱷᱟᱣ ᱢᱮ</string>
    <!-- Text to show users how many tabs they have selected in the "select tabs" step of the collection creator.
     %d is a placeholder for the number of tabs selected. -->
    <string name="create_collection_save_to_collection_tabs_selected">%d ᱴᱮᱵ ᱠᱚ ᱵᱟᱪᱷᱟᱣ ᱟᱠᱟᱱᱟ</string>
    <!-- Text to show users they have one tab selected in the "select tabs" step of the collection creator.
    %d is a placeholder for the number of tabs selected. -->
    <string name="create_collection_save_to_collection_tab_selected">%d ᱴᱮᱵ ᱵᱟᱪᱷᱟᱣ ᱟᱠᱟᱱᱟ</string>
    <!-- Text shown in snackbar when multiple tabs have been saved in a collection -->
    <string name="create_collection_tabs_saved">ᱴᱮᱵ ᱠᱚ ᱥᱟᱸᱪᱟᱣᱮᱱᱟ!</string>
    <!-- Text shown in snackbar when one or multiple tabs have been saved in a new collection -->
    <string name="create_collection_tabs_saved_new_collection">ᱛᱩᱢᱟᱹᱞ ᱥᱟᱸᱪᱟᱣᱮᱱᱟ!</string>
    <!-- Text shown in snackbar when one tab has been saved in a collection -->
    <string name="create_collection_tab_saved">ᱴᱮᱵ ᱥᱟᱸᱪᱟᱣᱮᱱᱟ!</string>
    <!-- Content description (not visible, for screen readers etc.): button to close the collection creator -->
    <string name="create_collection_close">ᱵᱚᱸᱫᱚᱭ ᱢᱮ</string>
    <!-- Button to save currently selected tabs in the "select tabs" step of the collection creator-->
    <string name="create_collection_save">ᱥᱟᱸᱪᱟᱣ ᱢᱮ</string>
    <!-- Snackbar action to view the collection the user just created or updated -->
    <string name="create_collection_view">ᱵᱷᱤᱭᱩ</string>

    <!-- Default name for a new collection in "name new collection" step of the collection creator. %d is a placeholder for the number of collections-->
    <string name="create_collection_default_name">%d ᱛᱩᱢᱟᱹᱞ</string>

    <!-- Share -->
    <!-- Share screen header -->
    <string name="share_header">ᱠᱩᱞᱢᱮ ᱟᱨ ᱦᱟᱹᱴᱤᱧ ᱢᱮ</string>
    <!-- Share screen header -->
    <string name="share_header_2">ᱦᱟᱹᱴᱤᱧ ᱢᱮ</string>
    <!-- Content description (not visible, for screen readers etc.):
        "Share" button. Opens the share menu when pressed. -->
    <string name="share_button_content_description">ᱦᱟᱹᱴᱤᱧ ᱢᱮ</string>

    <!-- Sub-header in the dialog to share a link to another app -->
    <string name="share_link_subheader">ᱢᱤᱫ ᱴᱟᱝ ᱞᱤᱸᱠ ᱦᱟᱹᱴᱤᱧ ᱢᱮ</string>
    <!-- Sub-header in the dialog to share a link to another sync device -->
    <string name="share_device_subheader">ᱥᱟᱫᱷᱚᱱ ᱨᱮ ᱠᱩᱞ ᱢᱮ</string>
    <!-- Sub-header in the dialog to share a link to an app from the full list -->
    <string name="share_link_all_apps_subheader">ᱡᱚᱛᱚ ᱠᱟᱹᱢᱤᱠᱚ</string>
    <!-- Sub-header in the dialog to share a link to an app from the most-recent sorted list -->
    <string name="share_link_recent_apps_subheader">ᱱᱤᱛᱚᱜ ᱵᱮᱵᱷᱟᱨᱟᱜ</string>
    <!-- An option from the share dialog to sign into sync -->
    <string name="sync_sign_in">ᱥᱭᱸᱠ ᱞᱟᱹᱜᱤᱫ ᱛᱮ ᱵᱚᱞᱚᱱ ᱥᱩᱦᱤ ᱢᱮ</string>
    <!-- An option from the share dialog to send link to all other sync devices -->
    <string name="sync_send_to_all">ᱡᱚᱛᱚ ᱥᱟᱫᱷᱚᱱ ᱛᱮ ᱵᱷᱮᱡᱟᱭᱢᱮ</string>
    <!-- An option from the share dialog to reconnect to sync -->
    <string name="sync_reconnect">ᱥᱭᱸᱠ ᱞᱟᱹᱜᱤᱫ ᱫᱩᱦᱲᱟᱹ ᱡᱩᱲᱟᱹᱣ</string>
    <!-- Text displayed when sync is offline and cannot be accessed -->
    <string name="sync_offline">ᱟᱸᱯᱷᱞᱟᱭᱤᱱ</string>
    <!-- An option to connect additional devices -->
    <string name="sync_connect_device">ᱚᱞᱜᱟ ᱥᱟᱫᱷᱚᱱ ᱡᱩᱰᱟᱹᱣ ᱢᱮ</string>
    <!-- The dialog text shown when additional devices are not available -->
    <string name="sync_connect_device_dialog">ᱴᱮᱵ ᱵᱷᱮᱡᱟ ᱞᱟᱹᱜᱤᱫ, ᱢᱤᱫ ᱠᱷᱚᱱ ᱡᱟᱹᱥᱛᱤ ᱥᱟᱫᱷᱚᱱ ᱛᱮ Firefox ᱨᱮ ᱵᱚᱞᱚᱱ ᱢᱮ ᱾</string>
    <!-- Confirmation dialog button -->
    <string name="sync_confirmation_button">ᱵᱩᱡᱷᱟᱹᱣ ᱠᱮᱫᱟ</string>
    <!-- Share error message -->
    <string name="share_error_snackbar">ᱱᱚᱶᱟ ᱮᱯᱯ ᱵᱷᱮᱡᱟ ᱵᱟᱝ ᱜᱟᱱᱚᱜᱼᱟ</string>
    <!-- Add new device screen title -->
    <string name="sync_add_new_device_title">ᱥᱟᱫᱷᱚᱱ ᱨᱮ ᱠᱩᱞ ᱢᱮ</string>

    <!-- Text for the warning message on the Add new device screen -->
    <string name="sync_add_new_device_message">ᱥᱟᱫᱷᱚᱱ ᱠᱚ ᱡᱚᱲᱟᱣ ᱵᱚᱱᱩᱜ-ᱟ</string>
    <!-- Text for the button to learn about sending tabs -->
    <string name="sync_add_new_device_learn_button">ᱴᱮᱵ ᱠᱚ ᱮᱢᱟᱱ ᱵᱷᱮᱡᱟ ᱵᱟᱵᱚᱛ ᱵᱟᱰᱟᱭ ᱢᱮ…</string>
    <!-- Text for the button to connect another device -->
    <string name="sync_add_new_device_connect_button">ᱚᱞᱜᱟ ᱥᱟᱫᱷᱚᱱ ᱡᱩᱰᱟᱹᱣ ᱢᱮ…</string>

    <!-- Notifications -->
    <!-- The user visible name of the "notification channel" (Android 8+ feature) for the ongoing notification shown while a browsing session is active. -->
    <string name="notification_pbm_channel_name">ᱱᱤᱡᱮᱨᱟᱜ ᱵᱨᱟᱩᱡᱤᱝ ᱚᱠᱛᱚ</string>
    <!-- Text shown in the notification that pops up to remind the user that a private browsing session is active. -->
    <string name="notification_pbm_delete_text">ᱯᱨᱭᱣᱮᱴ ᱴᱮᱵ ᱠᱚ ᱢᱮᱴᱟᱣ ᱢᱮ</string>
    <!-- Text shown in the notification that pops up to remind the user that a private browsing session is active. -->
    <string name="notification_pbm_delete_text_2">ᱯᱨᱭᱣᱮᱴ ᱴᱮᱵ ᱠᱚ ᱵᱚᱸᱫᱚᱭ ᱢᱮ</string>
    <!-- Notification action to open Fenix and resume the current browsing session. -->
    <string name="notification_pbm_action_open">ᱡᱷᱤᱡ ᱢᱮ</string>
    <!-- Notification action to delete all current private browsing sessions AND switch to Fenix (bring it to the foreground) -->
    <string name="notification_pbm_action_delete_and_open">ᱢᱮᱴᱟᱣ ᱢᱮ ᱟᱨ ᱡᱷᱤᱡ ᱢᱮ</string>
    <!-- Name of the "Powered by Fenix" notification channel. Displayed in the "App notifications" system settings for the app -->
    <string name="notification_powered_by_channel_name">ᱦᱚᱛᱮ ᱛᱮ ᱫᱟᱲᱮ ᱮᱢ</string>
    <!-- Text shown in snackbar when user deletes a collection -->
    <string name="snackbar_collection_deleted">ᱛᱩᱢᱟᱹᱞ ᱢᱮᱴᱟᱣᱮᱱᱟ</string>
    <!-- Text shown in snackbar when user renames a collection -->
    <string name="snackbar_collection_renamed">ᱛᱩᱢᱟᱹᱞ ᱫᱚᱦᱲᱟ ᱧᱩᱛᱩᱢ ᱮᱢ ᱦᱩᱭᱮᱱᱟ</string>
    <!-- Text shown in snackbar when user deletes a tab -->
    <string name="snackbar_tab_deleted">ᱴᱮᱵ ᱢᱮᱴᱟᱣᱮᱱᱟ</string>
    <!-- Text shown in snackbar when user deletes all tabs -->
    <string name="snackbar_tabs_deleted">ᱴᱮᱵ ᱠᱚ ᱢᱮᱴᱟᱣᱮᱱᱟ</string>
    <!-- Text shown in snackbar when user closes a tab -->
    <string name="snackbar_tab_closed">ᱴᱮᱵ ᱵᱚᱸᱫᱚᱭᱮᱱᱟ</string>
    <!-- Text shown in snackbar when user closes all tabs -->
    <string name="snackbar_tabs_closed">ᱴᱮᱵ ᱠᱚ ᱵᱚᱸᱫᱚᱭᱮᱱᱟ</string>
    <!-- Text shown in snackbar when user closes tabs -->
    <string name="snackbar_message_tabs_closed">ᱴᱮᱵ ᱠᱚ ᱵᱚᱸᱫᱽ ᱮᱱᱟ!</string>
    <!-- Text shown in snackbar when user bookmarks a list of tabs -->
    <string name="snackbar_message_bookmarks_saved">ᱵᱩᱻᱠᱢᱟᱨᱠ ᱠᱚ ᱥᱟᱺᱪᱟᱣ ᱮᱱᱟ!</string>
    <!-- Text shown in snackbar action for viewing bookmarks -->
    <string name="snackbar_message_bookmarks_view">ᱧᱮᱞ</string>
    <!-- Text shown in snackbar when user adds a site to top sites -->
    <string name="snackbar_added_to_top_sites">ᱪᱮᱛᱟᱱ ᱥᱟᱭᱤᱴ ᱨᱮ ᱥᱮᱞᱮᱫᱽ ᱮᱱᱥ!</string>
    <!-- Text shown in snackbar when user closes a private tab -->
    <string name="snackbar_private_tab_closed">ᱱᱤᱡᱮᱨᱟᱜ ᱴᱮᱵ ᱵᱚᱸᱫᱚᱭᱮᱱᱟ</string>
    <!-- Text shown in snackbar when user closes all private tabs -->
    <string name="snackbar_private_tabs_closed">ᱱᱤᱡᱮᱨᱟᱜ ᱴᱮᱵ ᱠᱚ ᱵᱚᱸᱫᱚᱭᱮᱱᱟ</string>
    <!-- Text shown in snackbar when user deletes all private tabs -->
    <string name="snackbar_private_tabs_deleted">ᱱᱤᱡᱮᱨᱟᱜ ᱴᱮᱵ ᱠᱚ ᱢᱮᱴᱟᱣᱮᱱᱟ</string>
    <!-- Text shown in snackbar to undo deleting a tab, top site or collection -->
    <string name="snackbar_deleted_undo">ᱚᱱᱰᱩ</string>
    <!-- Text shown in snackbar when user removes a top site -->
    <string name="snackbar_top_site_removed">ᱥᱟᱭᱤᱴ ᱚᱪᱚᱜ ᱦᱩᱭ ᱮᱱᱟ</string>
    <!-- Text for action to undo deleting a tab or collection shown in a11y dialog -->
    <string name="a11y_dialog_deleted_undo">ᱚᱱᱰᱩ</string>
    <!-- Text for action to confirm deleting a tab or collection shown in a11y dialog -->
    <string name="a11y_dialog_deleted_confirm">ᱜᱚᱴᱟ</string>
    <!-- QR code scanner prompt which appears after scanning a code, but before navigating to it
        First parameter is the name of the app, second parameter is the URL or text scanned-->
    <string name="qr_scanner_confirmation_dialog_message">%1$s ᱵᱟᱛᱟᱣ ᱮᱢᱟᱭ ᱢᱮ %2$s ᱡᱷᱤᱡ ᱞᱟᱹᱜᱤᱛ ᱛᱮ</string>
    <!-- QR code scanner prompt dialog positive option to allow navigation to scanned link -->
    <string name="qr_scanner_dialog_positive">ᱢᱟᱹᱱᱡᱩᱨ</string>
    <!-- QR code scanner prompt dialog positive option to deny navigation to scanned link -->
    <string name="qr_scanner_dialog_negative">ᱵᱟᱹᱰ</string>
    <!-- Tab collection deletion prompt dialog message. Placeholder will be replaced with the collection name -->
    <string name="tab_collection_dialog_message">%1$s ᱢᱮᱴᱟᱣ ᱞᱟᱹᱜᱤᱛ ᱛᱮ ᱪᱮᱫ ᱟᱢ ᱜᱚᱴᱟ ᱛᱮ ᱢᱮᱱᱟᱢ-ᱟ?</string>
    <!-- Collection and tab deletion prompt dialog message. This will show when the last tab from a collection is deleted -->
    <string name="delete_tab_and_collection_dialog_message">ᱱᱚᱶᱟ ᱴᱮᱵ ᱢᱮᱴᱟᱣ ᱞᱮᱠᱷᱟᱭ ᱥᱟᱱᱟᱢ ᱛᱩᱢᱟᱹᱞ ᱢᱮᱴᱟᱣ ᱪᱟᱵᱟᱜ-ᱟ ᱾ ᱚᱠᱟ ᱥᱚᱢᱚᱭ ᱨᱮ ᱦᱚᱸ ᱟᱢ ᱱᱟᱶᱟ ᱛᱩᱢᱟᱹᱞ ᱠᱚ ᱛᱮᱭᱟᱨ ᱫᱟᱲᱮᱼᱟᱜ ᱟᱢ ᱾</string>
    <!-- Collection and tab deletion prompt dialog title. Placeholder will be replaced with the collection name. This will show when the last tab from a collection is deleted -->
    <string name="delete_tab_and_collection_dialog_title">%1$s ᱢᱮᱴᱟᱣᱟ ᱥᱮ?</string>
    <!-- Tab collection deletion prompt dialog option to delete the collection -->
    <string name="tab_collection_dialog_positive">ᱢᱮᱴᱟᱣ ᱢᱮ</string>
    <!-- Tab collection deletion prompt dialog option to cancel deleting the collection -->
    <string name="tab_collection_dialog_negative">ᱵᱟᱹᱰᱨᱟᱹ</string>

    <!-- Text displayed in a notification when the user enters full screen mode -->
    <string name="full_screen_notification">ᱯᱩᱨᱟᱹ ᱠᱨᱤᱱ ᱢᱳᱰ ᱵᱚᱞᱚᱱ ᱠᱟᱱᱟᱢ</string>
    <!-- Message for copying the URL via long press on the toolbar -->
    <string name="url_copied">URL ᱱᱚᱠᱚᱞ ᱮᱱᱟ</string>
    <!-- Sample text for accessibility font size -->
    <string name="accessibility_text_size_sample_text_1">ᱱᱚᱶᱟ ᱫᱚ ᱡᱮᱢᱚᱱ ᱟᱲᱟ ᱠᱟᱱᱟ ᱾ ᱱᱚᱶᱟ ᱫᱚ ᱥᱟᱡᱟᱣ ᱵᱚᱫᱚᱞ ᱠᱚ ᱫᱮᱠᱷᱟᱣ ᱞᱟᱹᱜᱤᱫ ᱠᱟᱱᱟ ᱚᱠᱟᱞᱠᱟᱛᱮ ᱟᱲᱟ ᱞᱚ ᱢᱟᱨᱟᱝ ᱟᱨ ᱵᱟᱝ ᱠᱟᱹᱴᱤᱡ ᱞᱮᱠᱷᱟᱱ ᱚᱠᱟᱞᱠᱟ ᱧᱮᱞᱚᱜᱼᱟ ᱾</string>
    <!-- Summary for Accessibility Text Size Scaling Preference -->
    <string name="preference_accessibility_text_size_summary">ᱣᱮᱵᱥᱟᱭᱤᱴ ᱨᱮ ᱚᱱᱚᱞ ᱠᱚ ᱢᱟᱨᱟᱝ ᱵᱟᱝᱠᱷᱟᱱ ᱦᱩᱰᱤᱧ ᱠᱚᱨᱟᱣ ᱢᱮ</string>
    <!-- Title for Accessibility Text Size Scaling Preference -->
    <string name="preference_accessibility_font_size_title">ᱪᱤᱠᱤ ᱨᱮᱭᱟᱜ ᱢᱟᱯ</string>

    <!-- Title for Accessibility Text Automatic Size Scaling Preference -->
    <string name="preference_accessibility_auto_size_2">ᱟᱪᱛᱮ ᱪᱤᱠᱤ ᱥᱟᱡᱟᱣ</string>

    <!-- Summary for Accessibility Text Automatic Size Scaling Preference -->
    <string name="preference_accessibility_auto_size_summary">ᱪᱤᱠᱤ ᱢᱟᱞ ᱫᱚ ᱮᱱᱰᱨᱚᱭᱮᱰ ᱥᱟᱡᱟᱣ ᱥᱟᱞᱟᱜ ᱥᱚᱢᱟᱱᱚᱜᱼᱟ ᱾ ᱪᱤᱠᱤ ᱢᱟᱯ ᱵᱚᱸᱫᱚ ᱞᱟᱹᱜᱤᱫ ᱱᱚᱰᱮ ᱢᱮᱱᱮᱡ ᱢᱮ ᱾</string>

    <!-- Title for the Delete browsing data preference -->
    <string name="preferences_delete_browsing_data">ᱵᱨᱟᱩᱡᱤᱝ ᱰᱟᱴᱟ ᱢᱮᱴᱟᱣ</string>
    <!-- Title for the tabs item in Delete browsing data -->
    <string name="preferences_delete_browsing_data_tabs_title_2">ᱡᱷᱤᱡ ᱴᱮᱵ ᱠᱚ</string>
    <!-- Subtitle for the tabs item in Delete browsing data, parameter will be replaced with the number of open tabs -->
    <string name="preferences_delete_browsing_data_tabs_subtitle">%d ᱴᱮᱵ ᱠᱚ</string>
    <!-- Title for the data and history items in Delete browsing data -->
    <string name="preferences_delete_browsing_data_browsing_data_title">ᱵᱨᱟᱩᱡᱤᱝ ᱦᱤᱛᱟᱹᱞ ᱟᱨ ᱥᱟᱭᱤᱴ ᱰᱟᱴᱟ</string>
    <!-- Subtitle for the data and history items in delete browsing data, parameter will be replaced with the
        number of history items the user has -->
    <string name="preferences_delete_browsing_data_browsing_data_subtitle">%d ᱴᱷᱤᱠᱬᱟᱹ ᱠᱚ</string>
    <!-- Title for history items in Delete browsing data -->
    <string name="preferences_delete_browsing_data_browsing_history_title">ᱦᱤᱛᱟᱹᱞ</string>
    <!-- Subtitle for the history items in delete browsing data, parameter will be replaced with the
        number of history pages the user has -->
    <string name="preferences_delete_browsing_data_browsing_history_subtitle">%d ᱥᱟᱦᱴᱟ ᱠᱚ</string>
    <!-- Title for the cookies item in Delete browsing data -->
    <string name="preferences_delete_browsing_data_cookies">ᱠᱩᱠᱤᱡ ᱠᱚ</string>
    <!-- Subtitle for the cookies item in Delete browsing data -->
    <string name="preferences_delete_browsing_data_cookies_subtitle">ᱟᱢ ᱫᱚ ᱰᱷᱮᱨ ᱜᱟᱱ ᱥᱟᱭᱤᱴ ᱠᱷᱚᱱ ᱵᱟᱦᱨᱮ ᱩᱲᱩᱠ ᱢᱤᱭᱟ ᱠᱚ</string>
    <!-- Title for the cached images and files item in Delete browsing data -->
    <string name="preferences_delete_browsing_data_cached_files">ᱥᱟᱯ ᱦᱚᱭᱠᱟᱱ ᱪᱤᱛᱟᱹᱨ ᱟᱨ ᱨᱮᱫ ᱠᱚ</string>
    <!-- Subtitle for the cached images and files item in Delete browsing data -->
    <string name="preferences_delete_browsing_data_cached_files_subtitle">ᱡᱚᱜᱟᱣ ᱡᱟᱭᱜᱟ ᱠᱷᱚᱞᱤ ᱛᱟᱦᱮᱱ ᱟᱭ</string>
    <!-- Title for the site permissions item in Delete browsing data -->
    <string name="preferences_delete_browsing_data_site_permissions">ᱥᱟᱭᱤᱴ ᱨᱮᱭᱟᱜ ᱪᱷᱟᱹᱲ ᱠᱚ</string>
    <!-- Text for the button to delete browsing data -->
    <string name="preferences_delete_browsing_data_button">ᱵᱨᱟᱩᱡᱤᱝ ᱰᱟᱴᱟ ᱢᱮᱴᱟᱣ ᱢᱮ</string>
    <!-- Title for the Delete browsing data on quit preference -->
    <string name="preferences_delete_browsing_data_on_quit">ᱵᱨᱟᱩᱡᱤᱝ ᱰᱟᱴᱟ ᱢᱮᱴᱟᱣ ᱢᱮ ᱟᱲᱟᱜ ᱜᱷᱚᱲᱤ</string>
    <!-- Summary for the Delete browsing data on quit preference. "Quit" translation should match delete_browsing_data_on_quit_action translation. -->
    <string name="preference_summary_delete_browsing_data_on_quit">ᱵᱨᱟᱩᱡᱤᱝ ᱰᱟᱴᱟ ᱟᱪᱛᱮ ᱢᱮᱴᱟᱣ ᱛᱟᱦᱮᱱᱟᱭ ᱡᱚᱠᱷᱚᱱ ᱟᱢ \&quot;ᱟᱲᱟᱹᱜ\&quot; ᱵᱟᱪᱷᱟᱣ ᱛᱟᱦᱮᱱᱟᱢ ᱢᱩᱞ ᱢᱮᱱᱩ ᱠᱷᱚᱱ</string>
    <!-- Summary for the Delete browsing data on quit preference. "Quit" translation should match delete_browsing_data_on_quit_action translation. -->
    <string name="preference_summary_delete_browsing_data_on_quit_2">ᱵᱨᱟᱩᱡᱤᱝ ᱰᱟᱴᱟ ᱟᱪᱛᱮ ᱢᱮᱴᱟᱣ ᱛᱟᱦᱮᱱᱟᱭ ᱡᱚᱠᱷᱚᱱ ᱟᱢ \&quot;ᱟᱲᱟᱹᱜ\&quot; ᱵᱟᱪᱷᱟᱣ ᱛᱟᱦᱮᱱᱟᱢ ᱢᱩᱞ ᱢᱮᱱᱩ ᱠᱷᱚᱱ</string>
    <!-- Action item in menu for the Delete browsing data on quit feature -->
    <string name="delete_browsing_data_on_quit_action">ᱟᱲᱟᱹᱜ ᱢᱮ</string>

    <!-- Dialog message to the user asking to delete browsing data. -->
    <string name="delete_browsing_data_prompt_message">ᱱᱚᱶᱟ ᱫᱚ ᱟᱢᱟᱜ ᱥᱟᱱᱟᱢ ᱵᱨᱟᱩᱡᱤᱝ ᱰᱟᱴᱟ ᱢᱮᱴᱟᱣ ᱛᱟᱢᱟᱭ ᱾</string>
    <!-- Dialog message to the user asking to delete browsing data. Parameter will be replaced by app name. -->
    <string name="delete_browsing_data_prompt_message_3">%s ᱵᱟᱪᱷᱟᱣᱟᱜ ᱵᱨᱟᱩᱡᱤᱝ ᱰᱟᱴᱟ ᱢᱮᱴᱟᱣ ᱟᱭ ᱾</string>
    <!-- Text for the cancel button for the data deletion dialog -->
    <string name="delete_browsing_data_prompt_cancel">ᱵᱟᱹᱰᱨᱟᱹ</string>
    <!-- Text for the allow button for the data deletion dialog -->
    <string name="delete_browsing_data_prompt_allow">ᱢᱮᱴᱟᱣ ᱢᱮ</string>
    <!-- Text for the snackbar confirmation that the data was deleted -->
    <string name="preferences_delete_browsing_data_snackbar">ᱵᱨᱟᱩᱡᱤᱝ ᱰᱟᱴᱟ ᱢᱮᱴᱟᱣᱮᱱᱟ</string>
    <!-- Text for the snackbar to show the user that the deletion of browsing data is in progress -->
    <string name="deleting_browsing_data_in_progress">ᱵᱨᱟᱩᱡᱤᱝ ᱰᱟᱴᱟ ᱢᱮᱴᱟᱣ ᱦᱩᱭᱩ ᱠᱟᱱᱟ…</string>

    <!-- Tips -->
    <!-- text for firefox preview moving tip header "Firefox Preview" and "Firefox Nightly" are intentionally hardcoded -->
    <string name="tip_firefox_preview_moved_header">Firefox Preview ᱱᱤᱛᱚᱜ ᱫᱚ Firefox Nightly ᱦᱩᱭ ᱮᱱᱟ</string>

    <!-- text for firefox preview moving tip description -->
    <string name="tip_firefox_preview_moved_description">
        Firefox Nightly ᱫᱚ ᱡᱷᱚᱛᱚ ᱟᱹᱭᱩᱵᱽ ᱟᱹᱯᱰᱮᱴᱚᱜ ᱠᱟᱱᱟ ᱟᱨ ᱚᱱᱟ ᱨᱮ ᱮᱠᱥᱯᱮᱨᱤᱢᱮᱱᱴᱟᱞ ᱯᱷᱤᱪᱚᱨ ᱠᱚ ᱢᱮᱱᱟᱜᱼᱟ ᱾
        ᱦᱮᱞᱮ ᱚᱱᱟ ᱫᱚ ᱠᱚᱢ ᱥᱴᱮᱵᱚᱞ ᱛᱟᱦᱮᱸᱱᱟ ᱾ ᱵᱮᱥ ᱥᱴᱮᱵᱟᱹᱞ ᱮᱠᱥᱯᱤᱨᱤᱭᱮᱸᱥ ᱞᱟᱹᱜᱤᱫᱽ ᱟᱞᱮᱭᱟᱜ ᱵᱮᱴᱟ ᱵᱨᱟᱣᱡᱟᱹᱨ ᱰᱟᱩᱱᱞᱳᱰ ᱯᱮ ᱾</string>
    <!-- text for firefox preview moving tip button. "Firefox for Android Beta" is intentionally hardcoded -->
    <string name="tip_firefox_preview_moved_button_2">Firefox ᱧᱟᱢ ᱢᱮ Android Beta ᱞᱟᱹᱜᱤᱫ ᱛᱮ</string>

    <!-- text for firefox preview moving tip header. "Firefox Nightly" is intentionally hardcoded -->
    <string name="tip_firefox_preview_moved_header_preview_installed">Firefox Nightly ᱩᱪᱟᱹᱰ ᱟᱠᱟᱱᱟ</string>
    <!-- text for firefox preview moving tip description -->
    <string name="tip_firefox_preview_moved_description_preview_installed">
        ᱱᱚᱶᱟ ᱮᱯᱯ ᱫᱟ ᱥᱮᱠᱭᱚᱨᱤᱴᱭ ᱟᱹᱯᱰᱮᱴᱠᱚ ᱵᱟᱭ ᱧᱟᱢᱟᱭ ᱾ ᱮᱯᱯ ᱵᱮᱵᱷᱟᱨ ᱵᱚᱸᱫᱚᱭ ᱯᱮ ᱟᱨ ᱱᱟᱶᱟ Nighty ᱛᱮ ᱪᱟᱞᱟᱜ ᱢᱮ ᱾
        \n\nᱟᱢᱟᱜᱽ ᱵᱩᱻᱠᱢᱟᱨᱠᱠᱚ, ᱵᱚᱞᱚᱠᱚ, ᱟᱨ ᱱᱟᱜᱟᱢ ᱚᱠᱜᱟ ᱮᱯᱯ ᱛᱮ ᱩᱪᱟᱹᱲ ᱞᱟᱹᱜᱤᱫᱽ, ᱱᱟᱶᱟ Firefox ᱠᱷᱟᱛᱟ ᱛᱮᱭᱟᱨ ᱢᱮ ᱾</string>
    <!-- text for firefox preview moving tip button  -->
    <string name="tip_firefox_preview_moved_button_preview_installed">ᱱᱟᱶᱟ Nightly ᱛᱮ ᱩᱪᱟᱹᱰᱼᱚᱜ ᱢᱮ</string>

    <!-- text for firefox preview moving tip header. "Firefox Nightly" is intentionally hardcoded -->
    <string name="tip_firefox_preview_moved_header_preview_not_installed">Firefox Nightly ᱩᱪᱟᱹᱰ ᱟᱠᱟᱱᱟ</string>
    <!-- text for firefox preview moving tip description -->
    <string name="tip_firefox_preview_moved_description_preview_not_installed">
        ᱱᱚᱶᱟ ᱮᱯᱯ ᱫᱚ ᱟᱨ ᱨᱩᱠᱷᱤᱭᱟᱹ ᱟᱹᱯᱰᱮᱴ ᱵᱟᱭ ᱧᱟᱢᱟᱭ ᱾ ᱱᱟᱶᱟ Nightly ᱵᱮᱵᱷᱟᱨ ᱢᱮ ᱟᱨ ᱮᱯᱯ ᱵᱮᱵᱷᱟᱨ ᱵᱚᱸᱫᱽᱚᱭ ᱢᱮ ᱾
        \n\nᱵᱩᱻᱠᱢᱟᱨᱠ, ᱞᱚᱜᱤᱱ ᱟᱨ ᱱᱟᱜᱟᱢ ᱠᱚ ᱚᱞᱜᱟ ᱮᱯᱯ ᱛᱮ ᱩᱪᱟᱹᱲ ᱞᱟᱹᱜᱤᱫᱽ ᱱᱟᱶᱟ Firefox ᱠᱷᱟᱛᱟ ᱛᱮᱭᱟᱨ ᱢᱮ ᱾</string>
    <!-- text for firefox preview moving tip button  -->
    <string name="tip_firefox_preview_moved_button_preview_not_installed">ᱱᱟᱶᱟ Nightly ᱧᱟᱢ ᱢᱮ</string>

    <!-- Onboarding -->
    <!-- Text for onboarding welcome message
    The first parameter is the name of the app (e.g. Firefox Preview) -->
    <string name="onboarding_header">%s ᱨᱮ ᱥᱟᱹᱜᱩᱱ ᱫᱟᱨᱟᱢ!</string>
    <!-- text for the Firefox Accounts section header -->
    <string name="onboarding_fxa_section_header">ᱞᱟᱦᱟ ᱠᱷᱚᱱ ᱠᱷᱟᱛᱟ ᱢᱮᱱᱟᱜ ᱛᱟᱢᱟ?</string>
    <!-- text for the Firefox Preview feature section header
    The first parameter is the name of the app (e.g. Firefox Preview) -->
    <string name="onboarding_feature_section_header">%s ᱵᱟᱵᱚᱛ ᱵᱟᱲᱟᱭ ᱢᱮ</string>
    <!-- text for the "What's New" onboarding card header -->
    <string name="onboarding_whats_new_header1">ᱧᱮᱞ ᱢᱮ ᱪᱮᱫ ᱱᱟᱶᱟ ᱢᱮᱱᱟᱜ-ᱟ</string>
    <!-- text for the "what's new" onboarding card description
    The first parameter is the short name of the app (e.g. Firefox) -->
    <string name="onboarding_whats_new_description">ᱨᱤᱰᱤᱡᱟᱭᱤᱱ %s ᱵᱟᱵᱚᱛ ᱠᱩᱞᱤ ᱢᱮᱱᱟᱜᱼᱟ? ᱵᱚᱫᱚᱞ ᱠᱚ ᱵᱟᱰᱟᱭ ᱥᱟᱱᱟᱢ ᱠᱟᱱᱟ ᱥᱮ?</string>
    <!-- text for underlined clickable link that is part of "what's new" onboarding card description that links to an FAQ -->
    <string name="onboarding_whats_new_description_linktext">ᱱᱚᱰᱮ ᱛᱮᱞᱟ ᱠᱚ ᱧᱟᱢ ᱟᱢ</string>
    <!-- text for the Firefox account onboarding sign in card header -->
    <string name="onboarding_account_sign_in_header">ᱵᱩᱠᱢᱟᱨᱠ, ᱫᱟᱱᱟᱝ ᱥᱟᱵᱟᱫ ᱟᱨ ᱵᱟᱹᱲᱛᱤ ᱠᱚ ᱞᱟᱹᱜᱤᱛ ᱟᱢᱟᱜ Firefox ᱠᱷᱟᱛᱟ ᱨᱮ ᱥᱭᱸᱠ ᱮᱦᱚᱵᱽ ᱢᱮ ᱾</string>
    <!-- Text for the button to learn more about signing in to your Firefox account -->
    <string name="onboarding_manual_sign_in_learn_more">ᱰᱷᱮᱨ ᱥᱮᱬᱟᱭ ᱢᱮ</string>
    <!-- text for the firefox account onboarding card header when we detect you're already signed in to
        another Firefox browser. (The word `Firefox` should not be translated)
        The first parameter is the email of the detected user's account -->
    <string name="onboarding_firefox_account_auto_signin_header_3">ᱟᱢ %s ᱞᱮᱠᱷᱟᱛᱮ ᱚᱞᱜᱟ Firefox ᱵᱨᱟᱩᱡᱟᱹᱨ ᱨᱮ ᱟᱢᱟᱜ ᱥᱟᱫᱷᱚᱱ ᱛᱮ ᱵᱚᱞᱚ ᱟᱠᱟᱱᱟᱢ ᱾ ᱟᱢ ᱪᱮᱫ ᱱᱚᱶᱟ ᱠᱷᱟᱛᱟ ᱨᱮ ᱵᱚᱞᱚ ᱥᱟᱱᱟᱢ ᱠᱟᱱᱟ?</string>
    <!-- text for the button to confirm automatic sign-in -->
    <string name="onboarding_firefox_account_auto_signin_confirm">ᱦᱮᱸ, ᱵᱚᱞᱚ ᱪᱷᱚᱭᱤᱧ ᱢᱮ</string>
    <!-- text for the automatic sign-in button while signing in is in process -->
    <string name="onboarding_firefox_account_signing_in">ᱵᱚᱞᱚᱱᱟ ᱠᱟᱹᱱᱟᱹᱧ…</string>
    <!-- text for the button to manually sign into Firefox account. The word "Firefox" should not be translated -->
    <string name="onboarding_firefox_account_sign_in">Firefox ᱨᱮ ᱵᱚᱞᱚᱱ ᱥᱩᱦᱤ ᱢᱮ</string>
    <!-- text for the button to stay signed out when presented with an option to automatically sign-in. -->
    <string name="onboarding_firefox_account_stay_signed_out">ᱵᱟᱦᱨᱮ ᱨᱮᱜᱮ ᱛᱟᱦᱮᱸ ᱠᱚᱜ ᱢᱮ</string>
    <!-- text to display in the snackbar once account is signed-in -->
    <string name="onboarding_firefox_account_sync_is_on">ᱥᱭᱸᱠ ᱪᱟᱹᱞᱩ ᱢᱮᱱᱟᱜ-ᱟ</string>
    <!-- text to display in the snackbar if automatic sign-in fails. user may try again -->
    <string name="onboarding_firefox_account_automatic_signin_failed">ᱵᱚᱞᱚᱱ ᱥᱩᱦᱤ ᱰᱤᱜᱟᱹᱣᱮᱱᱟ</string>
    <!-- text for the tracking protection onboarding card header -->
    <string name="onboarding_tracking_protection_header_2">ᱟᱡ ᱛᱮᱭᱟᱜ ᱱᱤᱥᱚᱱ</string>
    <!-- text for the tracking protection card description
    The first parameter is the name of the app (e.g. Firefox Preview) -->
    <string name="onboarding_tracking_protection_description_2">ᱯᱨᱭᱣᱮᱥᱭ ᱟᱨ ᱨᱩᱠᱷᱤᱭᱟᱹ ᱥᱟᱡᱟᱣ ᱯᱟᱧᱡᱟ ᱫᱟᱱᱟᱲ, ᱢᱟᱞᱣᱮᱨ ᱟᱨ ᱠᱚᱢᱯᱟᱭ ᱠᱚ ᱮᱢᱟᱱ ᱵᱞᱚᱠ ᱠᱚᱣᱟ ᱠᱚ ᱚᱠᱚᱭ ᱫᱚ ᱟᱢ ᱯᱟᱧᱡᱟ ᱠᱟᱫ ᱢᱮᱭᱟ ᱾</string>
    <!-- text for tracking protection radio button option for standard level of blocking -->
    <string name="onboarding_tracking_protection_standard_button_2">ᱵᱮᱥᱟᱜ (ᱢᱩᱞ ᱯᱷᱮᱲᱟᱛ)</string>
    <!-- text for standard blocking option button description -->
    <string name="onboarding_tracking_protection_standard_button_description_2">ᱯᱟᱧᱡᱟ ᱫᱟᱱᱟᱲ ᱠᱚ ᱵᱞᱚᱠ ᱠᱚᱣᱟᱭ ᱾ ᱥᱟᱦᱴᱟ ᱫᱚ ᱢᱟᱲᱟᱝ ᱞᱮᱠᱷᱟ ᱜᱮ ᱞᱟᱫᱮᱜᱼᱟ ᱾</string>
    <!-- text for tracking protection radio button option for strict level of blocking -->
    <string name="onboarding_tracking_protection_strict_button">ᱱᱤᱦᱟᱹᱛ (ᱵᱟᱛᱟᱣᱮᱢᱠᱟᱱᱟ)</string>
    <!-- text for tracking protection radio button option for strict level of blocking -->
    <string name="onboarding_tracking_protection_strict_option">ᱱᱤᱦᱟᱹᱛ</string>
    <!-- text for strict blocking option button description -->
    <string name="onboarding_tracking_protection_strict_button_description_2">ᱡᱟᱹᱥᱛᱤ ᱯᱟᱧᱡᱟ ᱫᱟᱱᱟᱲ, ᱰᱷᱟᱣᱨᱟ ᱟᱨ ᱴᱟᱴᱠᱟ ᱚᱰᱚᱠ ᱠᱚ ᱟᱴᱠᱟᱣ ᱟᱭ , ᱥᱟᱠᱟᱢ ᱞᱚᱜᱚᱱ ᱞᱚᱰᱚᱜᱼᱟ ᱦᱮᱞᱮ ᱠᱤᱪᱷᱤ ᱡᱤᱱᱤᱥ ᱴᱷᱤᱠ ᱥᱮ ᱵᱟᱭ ᱠᱟᱹᱢᱤᱟᱭ ᱾</string>
    <!-- text for the toolbar position card header
        In English this is an idiom for "choose a side as in an argument or fight"
        but it is ok to make this more literally about "choosing a position in a physical space -->
    <string name="onboarding_toolbar_position_header">ᱡᱟᱭᱜᱟ ᱦᱟᱛᱟᱣ ᱢᱮ</string>
    <!-- text for the toolbar position card description -->
    <string name="onboarding_toolbar_position_description">ᱞᱟᱛᱟᱨ ᱴᱩᱞᱵᱟᱨ ᱥᱟᱞᱟᱜ ᱢᱤᱫ ᱛᱤ ᱵᱨᱟᱣᱡᱤᱝ ᱥᱟᱞᱟᱜ ᱪᱮᱛᱟᱱ ᱥᱮᱱ ᱨᱟᱠᱟᱵ ᱨᱮᱭᱟᱜ ᱪᱮᱥᱴᱟᱭ ᱢᱮ ᱾</string>
    <!-- text for the private browsing onboarding card header -->
    <string name="onboarding_private_browsing_header">ᱱᱤᱡᱮᱨᱟᱜ ᱨᱮ ᱵᱨᱟᱩᱡ ᱢᱮ</string>
    <!-- text for the private browsing onboarding card description
    The first parameter is an icon that represents private browsing -->
    <string name="onboarding_private_browsing_description1">ᱢᱤᱫ ᱡᱮᱠᱷᱟ ᱯᱨᱭᱣᱮᱴ ᱴᱮᱵ ᱠᱷᱩᱞᱟᱹᱭ ᱢᱮ: %s ᱟᱭᱠᱚᱱ ᱨᱮ ᱴᱤᱯᱟᱹᱣ ᱢᱮ ᱾</string>
    <!-- text for the private browsing onboarding card description, explaining how to always using private browsing -->
    <string name="onboarding_private_browsing_always_description">ᱡᱷᱚᱛᱚ ᱵᱮᱲᱟ ᱱᱤᱡᱚᱨᱟᱜ ᱴᱮᱵᱠᱚ ᱠᱷᱩᱞᱟ ᱠᱟᱜᱼᱢᱮ: ᱱᱤᱡᱚᱴᱨᱟᱜ ᱵᱨᱟᱣᱡᱤᱝ ᱥᱟᱡᱟᱣ ᱠᱚ ᱟᱹᱯᱰᱮᱴ ᱢᱮ ᱾</string>
    <!-- text for the private browsing onbording card button, that launches settings -->
    <string name="onboarding_private_browsing_button">ᱥᱟᱡᱟᱣ ᱠᱚ ᱡᱷᱤᱡ ᱢᱮ</string>

    <!-- text for the privacy notice onboarding card header -->
    <string name="onboarding_privacy_notice_header">ᱟᱢᱟᱜ ᱱᱤᱥᱚᱱ</string>
    <!-- Text for the button to read the privacy notice -->
    <string name="onboarding_privacy_notice_read_button">ᱟᱞᱮᱭᱟᱜ ᱱᱤᱥᱚᱱ ᱱᱚᱴᱤᱥ ᱯᱟᱲᱦᱟᱣ ᱯᱮ</string>
    <!-- Content description (not visible, for screen readers etc.): Close onboarding screen -->
    <string name="onboarding_close">ᱵᱚᱸᱫᱚᱭ</string>

    <!-- text for the button to finish onboarding -->
    <string name="onboarding_finish">ᱵᱨᱟᱩᱡᱤᱝ ᱮᱦᱚᱵᱽ ᱢᱮ</string>

    <!-- Onboarding theme -->
    <!-- text for the theme picker onboarding card header -->
    <string name="onboarding_theme_picker_header">ᱩᱭᱦᱟᱹᱨ ᱵᱟᱪᱷᱟᱣ ᱛᱟᱢ</string>
    <!-- text for the theme picker onboarding card description -->
    <string name="onboarding_theme_picker_description1">ᱛᱤᱱᱟᱹᱜ ᱜᱟᱱ ᱵᱮᱴᱨᱭ ᱵᱚᱪᱚᱛ ᱢᱮ ᱟᱨ ᱟᱢᱟᱜ ᱢᱮᱫ ᱵᱟᱸᱪᱟᱣ ᱛᱟᱢ ᱧᱩᱛ ᱩᱭᱦᱟᱹᱨ ᱪᱟᱹᱞᱩ ᱠᱟᱛᱮ ᱾</string>
    <!-- Automatic theme setting (will follow device setting) -->
    <string name="onboarding_theme_automatic_title">ᱟᱪᱛᱮ</string>
    <!-- Summary of automatic theme setting (will follow device setting) -->
    <string name="onboarding_theme_automatic_summary">ᱟᱢᱟᱜ ᱥᱟᱫᱷᱚᱱ ᱨᱮᱭᱟᱜ ᱥᱟᱡᱟᱣ ᱦᱟᱛᱟᱣ ᱟᱭ</string>
    <!-- Theme setting for dark mode -->
    <string name="onboarding_theme_dark_title">ᱧᱩᱛ ᱩᱭᱦᱟᱹᱨ</string>
    <!-- Theme setting for light mode -->
    <string name="onboarding_theme_light_title">ᱢᱟᱨᱥᱟᱞ ᱩᱭᱦᱟᱹᱨ</string>

    <!-- Text shown in snackbar when multiple tabs have been sent to device -->
    <string name="sync_sent_tabs_snackbar">ᱴᱮᱵ ᱠᱚ ᱠᱩᱞ ᱦᱩᱭᱮᱱᱟ!</string>
    <!-- Text shown in snackbar when one tab has been sent to device  -->
    <string name="sync_sent_tab_snackbar">ᱴᱮᱵ ᱠᱩᱞ ᱦᱩᱭᱮᱱᱟ!</string>
    <!-- Text shown in snackbar when sharing tabs failed  -->
    <string name="sync_sent_tab_error_snackbar">ᱵᱟᱝ ᱠᱩᱞ ᱫᱟᱲᱮᱞᱟᱱᱟ</string>
    <!-- Text shown in snackbar for the "retry" action that the user has after sharing tabs failed -->
    <string name="sync_sent_tab_error_snackbar_action">ᱨᱤᱴᱨᱭ</string>
    <!-- Title of QR Pairing Fragment -->
    <string name="sync_scan_code">ᱠᱳᱰ ᱥᱠᱮᱱ ᱢᱮ</string>
    <!-- Instructions on how to access pairing -->
    <string name="sign_in_instructions"><![CDATA[ᱟᱢᱟᱜ ᱠᱚᱢᱯᱤᱭᱩᱴᱚᱨ ᱨᱮ Firefox ᱡᱷᱤᱜ ᱢᱮ ᱟᱨ<b>https://firefox.com/pair</b> ᱨᱮ ᱪᱟᱞᱟ ᱢᱮ]]></string>
    <!-- Text shown for sign in pairing when ready -->
    <string name="sign_in_ready_for_scan">ᱥᱠᱮᱱ ᱞᱚᱜᱤᱛ ᱛᱮ ᱛᱮᱭᱟᱨ ᱢᱮᱱᱟᱢ-ᱟ</string>
    <!-- Text shown for settings option for sign with pairing -->
    <string name="sign_in_with_camera">ᱟᱢᱟᱜ ᱠᱮᱢᱨᱟ ᱛᱮ ᱵᱚᱞᱚᱱ ᱥᱩᱦᱤ ᱢᱮ</string>
    <!-- Text shown for settings option for sign with email -->
    <string name="sign_in_with_email">ᱵᱟᱹᱫᱟᱹᱞ ᱛᱮ ᱮᱢᱮᱞ ᱵᱮᱵᱷᱟᱨ ᱢᱮ</string>
    <!-- Text shown for settings option for create new account text.'Firefox' intentionally hardcoded here.-->
    <string name="sign_in_create_account_text"><![CDATA[ᱠᱷᱟᱛᱟ ᱵᱟᱹᱱᱩᱜᱼᱟ? <u>ᱢᱤᱫᱴᱟᱹᱝ ᱛᱮᱭᱟᱨ ᱢᱮ</u> ᱰᱥᱫᱷᱚᱱ ᱠᱚ ᱵᱷᱤᱛᱨᱭ ᱨᱮ Firefox ᱥᱭᱸᱠ ᱞᱟᱹᱜᱤᱫ ᱾]]></string>
    <!-- Text shown in confirmation dialog to sign out of account -->
    <string name="sign_out_confirmation_message">Firefox ᱟᱢᱟᱜ ᱠᱷᱟᱛᱟ ᱥᱟᱞᱟᱜ ᱟᱭᱩᱨ ᱢᱤᱫ ᱵᱚᱸᱫᱭ ᱟᱭ, ᱦᱮᱞᱮ ᱟᱢᱟᱜ ᱥᱟᱫᱷᱚᱱ ᱠᱷᱚᱱ ᱪᱮᱫ ᱦᱚᱸ ᱵᱟᱭ ᱢᱮᱴᱟᱣᱟᱭ ᱾</string>
    <!-- Text shown in confirmation dialog to sign out of account. The first parameter is the name of the app (e.g. Firefox Preview) -->
    <string name="sign_out_confirmation_message_2">%s ᱫᱚ ᱟᱢᱟᱜ ᱠᱷᱟᱛᱟ ᱥᱟᱞᱟᱜ ᱥᱭᱸᱠ ᱵᱚᱸᱫᱽᱚᱭ ᱟ , ᱦᱮᱞᱮ ᱟᱢᱟᱜ ᱚᱠᱟ ᱵᱨᱟᱩᱡᱤᱸᱝ ᱰᱟᱴᱟ ᱦᱚᱸ ᱟᱢᱟᱜ ᱥᱟᱫᱷᱚᱱ ᱨᱮ ᱵᱟᱭ ᱢᱮᱴᱟᱣᱜᱼᱟ ᱾</string>
    <!-- Option to continue signing out of account shown in confirmation dialog to sign out of account -->
    <string name="sign_out_disconnect">ᱡᱚᱱᱚᱲᱟᱣ ᱚᱪᱚᱜ</string>
    <!-- Option to cancel signing out shown in confirmation dialog to sign out of account -->
    <string name="sign_out_cancel">ᱵᱟᱹᱰᱨᱟᱹ</string>
    <!-- Error message snackbar shown after the user tried to select a default folder which cannot be altered -->
    <string name="bookmark_cannot_edit_root">ᱢᱩᱞ ᱯᱚᱴᱚᱢ ᱵᱟᱞᱮ ᱥᱟᱯᱲᱟᱣ ᱫᱟᱰᱮᱟ</string>

    <!-- Enhanced Tracking Protection -->
    <!-- Link displayed in enhanced tracking protection panel to access tracking protection settings -->
    <string name="etp_settings">ᱨᱚᱯᱷᱟ ᱥᱟᱡᱟᱣ ᱠᱚ</string>
    <!-- Preference title for enhanced tracking protection settings -->
    <string name="preference_enhanced_tracking_protection">ᱵᱟᱲᱦᱟᱣᱟᱠᱟᱱ ᱯᱟᱸᱡᱟ ᱨᱚᱯᱷᱟ</string>
    <!-- Title for the description of enhanced tracking protection -->
    <string name="preference_enhanced_tracking_protection_explanation_title">ᱯᱟᱸᱡᱟ ᱵᱮᱜᱚᱨ ᱵᱨᱟᱩᱡ ᱢᱮ</string>
    <!-- Description of enhanced tracking protection. The first parameter is the name of the application (For example: Fenix) -->
    <string name="preference_enhanced_tracking_protection_explanation">ᱟᱢᱟᱜᱽ ᱰᱟᱴᱟ ᱟᱢ ᱴᱷᱮᱱ ᱜᱮ ᱫᱚᱦᱚᱭ ᱢᱮ ᱾ %s ᱫᱚ ᱟᱭᱢ ᱟᱭᱢᱟ ᱯᱟᱧᱡᱟ ᱫᱟᱱᱟᱲ ᱠᱚ ᱴᱷᱮᱱ ᱠᱷᱚᱱ ᱚᱱᱞᱟᱭᱤᱱ ᱨᱩᱠᱷᱤᱭᱟᱹᱭ ᱢᱮᱟᱭ ᱾</string>
    <!-- Text displayed that links to website about enhanced tracking protection -->
    <string name="preference_enhanced_tracking_protection_explanation_learn_more">ᱰᱷᱮᱨ ᱥᱮᱬᱟᱭ ᱢᱮ</string>
    <!-- Preference for enhanced tracking protection for the standard protection settings -->
    <string name="preference_enhanced_tracking_protection_standard_default_1">ᱱᱟᱯ (ᱢᱩᱞ ᱯᱷᱮᱲᱟᱛ)</string>
    <!-- Preference description for enhanced tracking protection for the standard protection settings -->
    <string name="preference_enhanced_tracking_protection_standard_description_3">ᱠᱚᱢ ᱯᱟᱧᱡᱟ ᱫᱟᱱᱟᱲ ᱠᱚ ᱵᱚᱸᱫᱚᱭᱮᱟ ᱾ ᱥᱟᱦᱴᱟ ᱢᱟᱲᱟᱝ ᱞᱮᱠᱷᱟ ᱞᱟᱫᱮᱜᱼᱟ ᱾</string>
    <!--  Accessibility text for the Standard protection information icon  -->
    <string name="preference_enhanced_tracking_protection_standard_info_button">ᱢᱩᱞ ᱜᱷᱮᱨ ᱮᱥᱮᱫ ᱨᱚᱠᱷᱭᱟ ᱫᱚ ᱪᱮᱫ ᱮ ᱵᱞᱚᱠ ᱪᱷᱚ ᱠᱮᱜᱼᱟᱭ</string>
    <!-- Preference for enhanced tracking protection for the strict protection settings -->
    <string name="preference_enhanced_tracking_protection_strict">ᱱᱤᱦᱟᱹᱛ</string>
    <!-- Preference description for enhanced tracking protection for the strict protection settings -->
    <string name="preference_enhanced_tracking_protection_strict_description_2">ᱡᱟᱹᱥᱛᱤ ᱯᱟᱧᱡᱟ ᱫᱟᱱᱟᱲ, ᱰᱷᱟᱣᱨᱟ ᱟᱨ ᱴᱟᱴᱠᱟ ᱚᱰᱚᱠ ᱠᱚ ᱟᱴᱠᱟᱣ ᱟᱭ , ᱥᱟᱠᱟᱢ ᱞᱚᱜᱚᱱ ᱞᱚᱰᱚᱜᱼᱟ ᱦᱮᱞᱮ ᱠᱤᱪᱷᱤ ᱡᱤᱱᱤᱥ ᱴᱷᱤᱠ ᱥᱮ ᱵᱟᱭ ᱠᱟᱹᱢᱤᱟᱭ ᱾</string>
    <!--  Accessibility text for the Strict protection information icon  -->
    <string name="preference_enhanced_tracking_protection_strict_info_button">ᱴᱷᱤᱴ ᱜᱷᱮᱨ ᱮᱥᱮᱫ ᱨᱩᱠᱷᱭᱟ ᱫᱚ ᱪᱮᱫ ᱵᱞᱚᱠ ᱠᱮᱜᱼᱟᱭ</string>
    <!-- Preference for enhanced tracking protection for the custom protection settings -->
    <string name="preference_enhanced_tracking_protection_custom">ᱠᱩᱥᱤᱭᱟᱜ</string>
    <!-- Preference description for enhanced tracking protection for the strict protection settings -->
    <string name="preference_enhanced_tracking_protection_custom_description_2">ᱵᱟᱪᱷᱟᱣ ᱢᱮ ᱚᱠᱟ ᱯᱟᱧᱡᱟ ᱫᱟᱱᱟᱲ ᱠᱚ ᱟᱨ ᱥᱠᱨᱤᱯᱴ ᱞᱚ ᱵᱞᱚᱠ ᱠᱚᱣᱟ ᱾</string>
    <!--  Accessibility text for the Strict protection information icon  -->
    <string name="preference_enhanced_tracking_protection_custom_info_button">ᱠᱚᱥᱴᱚᱢ ᱜᱷᱮᱨ ᱮᱥᱮᱫ ᱯᱨᱚᱴᱮᱠᱥᱚᱱ ᱛᱮ ᱪᱮᱫ ᱵᱞᱚᱠ ᱟᱹᱠᱟᱱᱟ </string>
    <!-- Header for categories that are being blocked by current Enhanced Tracking Protection settings -->
    <!-- Preference for enhanced tracking protection for the custom protection settings for cookies-->
    <string name="preference_enhanced_tracking_protection_custom_cookies">ᱠᱩᱠᱤᱡ ᱠᱚ</string>
    <!-- Option for enhanced tracking protection for the custom protection settings for cookies-->
    <string name="preference_enhanced_tracking_protection_custom_cookies_1">ᱠᱨᱚᱥᱼᱥᱟᱭᱤᱴ ᱟᱨ ᱥᱳᱥᱤᱭᱟᱞ ᱢᱤᱰᱤᱭᱟ ᱯᱟᱧᱡᱟ ᱫᱟᱱᱟᱲ ᱠᱚ</string>
    <!-- Option for enhanced tracking protection for the custom protection settings for cookies-->
    <string name="preference_enhanced_tracking_protection_custom_cookies_2">ᱵᱟᱝ ᱦᱤᱨᱤᱠᱟᱱ ᱥᱟᱭᱤᱴ ᱠᱚ ᱠᱷᱚᱱ ᱠᱩᱩᱠᱤ ᱠᱚ</string>
    <!-- Option for enhanced tracking protection for the custom protection settings for cookies-->
    <string name="preference_enhanced_tracking_protection_custom_cookies_3">ᱡᱷᱚᱛᱚ ᱯᱮᱼᱯᱟᱨᱴᱭ ᱠᱩᱩᱠᱤ ᱠᱚ (ᱱᱚᱶᱟ ᱫᱚ ᱣᱮᱵᱥᱟᱭᱤᱴ ᱠᱚ ᱨᱟᱹᱯᱩᱫ ᱫᱟᱲᱮᱭᱟᱜᱼᱟᱭ)</string>
    <!-- Option for enhanced tracking protection for the custom protection settings for cookies-->
    <string name="preference_enhanced_tracking_protection_custom_cookies_4">ᱠᱷᱚᱛᱚ ᱠᱩᱩᱠᱤ ᱠᱚ (ᱱᱚᱶᱟ ᱫᱚ ᱣᱮᱵᱥᱟᱭᱤᱴ ᱠᱚ ᱨᱟᱹᱯᱩᱫᱟᱭ)</string>
    <!-- Preference for enhanced tracking protection for the custom protection settings for tracking content -->
    <string name="preference_enhanced_tracking_protection_custom_tracking_content">ᱯᱟᱧᱡᱟ ᱫᱟᱱᱟᱲ ᱡᱤᱱᱤᱥ</string>
    <!-- Option for enhanced tracking protection for the custom protection settings for tracking content-->
    <string name="preference_enhanced_tracking_protection_custom_tracking_content_1">ᱡᱷᱚᱛᱚ ᱛᱮᱵ ᱠᱚᱨᱮ ᱠᱚ</string>
    <!-- Option for enhanced tracking protection for the custom protection settings for tracking content-->
    <string name="preference_enhanced_tracking_protection_custom_tracking_content_2">ᱠᱷᱟᱹᱞᱤ ᱱᱤᱡᱮᱨᱟᱜ ᱴᱮᱵ ᱠᱚᱨᱮ ᱜᱮ</string>
    <!-- Option for enhanced tracking protection for the custom protection settings for tracking content-->
    <string name="preference_enhanced_tracking_protection_custom_tracking_content_3">ᱠᱷᱟᱹᱞᱤ ᱠᱩᱥᱤᱭᱟᱜ ᱴᱮᱵ ᱠᱚᱨᱮ</string>
    <!-- Preference for enhanced tracking protection for the custom protection settings -->
    <string name="preference_enhanced_tracking_protection_custom_cryptominers">ᱠᱨᱭᱯᱴᱚᱢᱟᱭᱱᱟᱹᱨ ᱠᱚ</string>
    <!-- Preference for enhanced tracking protection for the custom protection settings -->
    <string name="preference_enhanced_tracking_protection_custom_fingerprinters">ᱠᱟᱹᱴᱩᱵᱪᱷᱟᱯᱟ ᱟᱜ</string>
    <string name="enhanced_tracking_protection_blocked">ᱟᱠᱚᱴ ᱠᱟᱱᱟ</string>
    <!-- Header for categories that are being not being blocked by current Enhanced Tracking Protection settings -->
    <string name="enhanced_tracking_protection_allowed">ᱢᱟᱹᱱᱡᱩᱨ</string>
    <!-- Category of trackers (social media trackers) that can be blocked by Enhanced Tracking Protection -->
    <string name="etp_social_media_trackers_title">ᱥᱟᱸᱣᱛᱟ ᱢᱤᱰᱤᱭᱟ ᱯᱟᱧᱡᱟ ᱫᱟᱱᱟᱲ ᱠᱚ</string>
    <!-- Description of social media trackers that can be blocked by Enhanced Tracking Protection -->
    <string name="etp_social_media_trackers_description">ᱵᱨᱟᱩᱡᱤᱝ ᱠᱟᱹᱢᱤ ᱠᱚ ᱮᱢᱟᱱ ᱥᱚᱥᱤᱭᱟᱹᱢ ᱢᱮᱰᱤᱭᱟ ᱱᱮᱴᱣᱟᱨᱠ ᱨᱮ ᱜᱷᱮᱨ ᱮᱥᱮᱫ ᱠᱚ ᱣᱮᱵᱽ ᱨᱮ ᱞᱤᱢᱤᱴ ᱛᱟᱢᱟᱭ ᱾ </string>
    <!-- Category of trackers (cross-site tracking cookies) that can be blocked by Enhanced Tracking Protection -->
    <string name="etp_cookies_title">ᱠᱨᱚᱥᱼᱥᱟᱭᱤᱴ ᱜᱷᱮᱨ ᱮᱥᱮᱫ ᱠᱩᱠᱤ ᱠᱚ</string>
    <!-- Description of cross-site tracking cookies that can be blocked by Enhanced Tracking Protection -->
    <string name="etp_cookies_description">ᱮᱰ ᱱᱮᱴᱣᱳᱨᱠ ᱠᱚ ᱟᱨ ᱮᱱᱟᱞᱭᱴᱤᱠ ᱠᱚᱢᱯᱟᱱᱤ ᱠᱚ ᱮᱢᱟᱱ ᱠᱩᱻᱠᱤᱡ ᱠᱚ, ᱚᱠᱟ ᱫᱚ ᱟᱭᱢᱟ ᱵᱨᱟᱩᱡᱤᱝ ᱰᱟᱴᱟ ᱠᱚ ᱠᱚᱢᱯᱟᱭᱤᱞ ᱞᱟᱹᱜᱤᱫᱽ ᱵᱮᱵᱷᱟᱨᱚᱜᱼᱟ ᱚᱱᱟ ᱠᱚ ᱵᱞᱚᱠ ᱟᱭ ᱾</string>
    <!-- Category of trackers (cryptominers) that can be blocked by Enhanced Tracking Protection -->
    <string name="etp_cryptominers_title">ᱠᱨᱭᱯᱴᱚᱢᱟᱭᱱᱟᱹᱨ ᱠᱚ</string>
    <!-- Description of cryptominers that can be blocked by Enhanced Tracking Protection -->
    <string name="etp_cryptominers_description">ᱢᱟᱭᱤᱱ ᱰᱤᱡᱤᱴᱟᱞ ᱯᱩᱭᱥᱟᱹ ᱛᱮ ᱟᱢᱟᱜᱽ ᱥᱟᱫᱷᱚᱱ ᱨᱮ ᱢᱤᱞᱟᱠᱭᱩᱞᱟᱹᱥ ᱥᱠᱨᱤᱯᱼᱴ ᱠᱚ ᱟᱫᱮᱨ ᱵᱟᱹᱰ ᱜᱮᱭᱟ ᱾</string>
    <!-- Category of trackers (fingerprinters) that can be blocked by Enhanced Tracking Protection -->
    <string name="etp_fingerprinters_title">ᱠᱟᱹᱴᱩᱵᱪᱷᱟᱯᱟ ᱟᱜ ᱠᱚ</string>
    <!-- Description of fingerprinters that can be blocked by Enhanced Tracking Protection -->
    <string name="etp_fingerprinters_description">ᱜᱷᱮᱨ ᱮᱥᱮᱫ ᱠᱟᱹᱢᱤ ᱠᱚ ᱞᱟᱹᱜᱤᱫᱽ ᱥᱟᱫᱷᱚᱱ ᱨᱮᱭᱟᱜ ᱱᱟᱶᱟ ᱰᱟᱴᱟ ᱠᱚ ᱮᱢᱟᱱ ᱡᱟᱣᱨᱟ ᱠᱚ ᱵᱚᱸᱫᱚᱭᱟ ᱾</string>
    <!-- Category of trackers (tracking content) that can be blocked by Enhanced Tracking Protection -->
    <string name="etp_tracking_content_title">ᱯᱟᱧᱡᱟ ᱫᱟᱱᱟᱲ ᱡᱤᱱᱤᱥ</string>
    <!-- Description of tracking content that can be blocked by Enhanced Tracking Protection -->
    <string name="etp_tracking_content_description">ᱵᱟᱦᱨᱮ ᱮᱰ, ᱣᱤᱰᱤᱭᱚ, ᱟᱨ ᱚᱞᱜᱟ ᱡᱤᱱᱤᱥ ᱠᱚ ᱮᱢᱟᱱ ᱜᱷᱮᱨ ᱮᱥᱮᱫ ᱠᱳᱰ ᱠᱚ ᱞᱟᱹᱜᱤᱫᱽ ᱵᱟᱭ ᱞᱟᱫᱮ ᱪᱷᱚᱭ ᱟ ᱾ ᱚᱞᱜᱟ ᱣᱮᱵᱥᱟᱭᱤᱴ ᱠᱟᱹᱢᱤ ᱠᱚ ᱨᱮᱭᱟᱜ ᱫᱷᱚᱸᱜ ᱠᱚᱫᱚᱞ ᱫᱟᱲᱮᱭᱟᱜᱼᱟᱭ ᱾</string>
    <!-- Enhanced Tracking Protection Onboarding Message shown in a dialog above the toolbar. The first parameter is the name of the application (For example: Fenix) -->
    <string name="etp_onboarding_cfr_message">ᱡᱟᱷᱟᱸ ᱥᱚᱢᱚᱭ ᱨᱮᱜᱮ ᱥᱤᱸᱞᱰ ᱵᱮᱸᱜᱚᱱᱤ ᱛᱟᱦᱮᱸᱱᱟ, %s ᱫᱚ ᱯᱟᱧᱡᱟ ᱫᱟᱱᱟᱲ ᱠᱚ ᱥᱟᱭᱤᱴ ᱠᱚᱨᱮ ᱵᱞᱚᱠ ᱠᱚᱣᱟᱭ ᱾ ᱡᱟᱹᱥᱛᱤ ᱵᱟᱲᱟᱭ ᱞᱟᱹᱜᱤᱫ ᱴᱤᱯᱟᱹᱣ ᱯᱮ ᱾</string>
    <!-- Enhanced Tracking Protection message that protection is currently on for this site -->
    <string name="etp_panel_on">ᱱᱚᱶᱟ ᱥᱟᱭᱤᱴ ᱞᱟᱹᱜᱤᱛ ᱯᱨᱚᱴᱮᱠᱥᱚᱱ ᱠᱚ ᱪᱚᱞᱩ ᱢᱮᱱᱟᱜ-ᱟ</string>
    <!-- Enhanced Tracking Protection message that protection is currently off for this site -->
    <string name="etp_panel_off">ᱱᱚᱶᱟ ᱥᱟᱭᱤᱴ ᱞᱟᱹᱜᱤᱛ ᱯᱨᱚᱴᱮᱠᱥᱚᱱ ᱠᱚ ᱵᱚᱸᱫᱚ ᱢᱮᱱᱟᱜ-ᱟ</string>
    <!-- Header for exceptions list for which sites enhanced tracking protection is always off -->
    <string name="enhanced_tracking_protection_exceptions">ᱱᱚᱶᱟ ᱠᱚ ᱥᱟᱭᱤᱴ ᱞᱟᱹᱜᱤᱛ ᱵᱟᱲᱦᱟᱣᱟᱠᱟᱱ ᱯᱟᱸᱡᱟ ᱨᱚᱯᱷᱟ ᱵᱚᱸᱫᱚ ᱢᱮᱱᱟᱜ-ᱟ</string>
    <!-- Content description (not visible, for screen readers etc.): Navigate
    back from ETP details (Ex: Tracking content) -->
    <string name="etp_back_button_content_description">ᱯᱟᱹᱪᱷᱞᱟᱹᱥᱮᱱ ᱪᱟᱞᱟᱜ ᱢᱮ</string>
    <!-- About page Your rights link text -->
    <string name="about_your_rights">ᱟᱢᱟᱜ ᱦᱚᱠ ᱠᱚ</string>
    <!-- About page link text to open open source licenses screen -->
    <string name="about_open_source_licenses">ᱢᱩᱞ ᱠᱷᱩᱞᱟᱹ ᱞᱟᱭᱵᱨᱮᱨᱤ ᱟᱞᱮ ᱵᱮᱵᱷᱟᱨ ᱮᱫᱟ</string>
    <!-- About page link text to open what's new link -->
    <string name="about_whats_new">%s ᱨᱮ ᱪᱮᱫ ᱱᱟᱶᱟ ᱢᱮᱱᱟᱜᱼᱟ</string>
    <!-- Open source licenses page title
    The first parameter is the app name -->
    <string name="open_source_licenses_title">%s | OSS ᱯᱩᱛᱷᱤ ᱚᱲᱟᱜ</string>

    <!-- Category of trackers (redirect trackers) that can be blocked by Enhanced Tracking Protection -->
    <string name="etp_redirect_trackers_title">ᱨᱤᱰᱭᱨᱮᱠᱼᱴ ᱯᱟᱧᱡᱟ ᱫᱟᱱᱟᱲ ᱠᱚ</string>
    <!-- Description of redirect tracker cookies that can be blocked by Enhanced Tracking Protection -->
    <string name="etp_redirect_trackers_description">ᱠᱩᱩᱠᱤ ᱠᱚ ᱥᱟᱯᱷᱟᱭ ᱟ ᱚᱠᱟ ᱫᱚ ᱵᱟᱰᱟᱭᱠᱟᱱ ᱣᱮᱵᱥᱟᱭᱤᱴ ᱠᱚᱨᱮ ᱨᱤᱰᱟᱭᱨᱮᱠᱴ ᱟ ᱾</string>

    <!-- About page link text to open support link -->
    <string name="about_support">ᱜᱚᱲᱚ</string>
    <!-- About page link text to list of past crashes (like about:crashes on desktop) -->
    <string name="about_crashes">ᱨᱟᱹᱯᱩᱫ ᱠᱚ</string>
    <!-- About page link text to open privacy notice link -->
    <string name="about_privacy_notice">ᱱᱤᱥᱚᱱ ᱨᱮᱭᱟᱜ ᱱᱚᱴᱤᱥ</string>
    <!-- About page link text to open know your rights link -->
    <string name="about_know_your_rights">ᱟᱢᱟᱜ ᱦᱚᱠ ᱠᱚ ᱵᱟᱲᱟᱭ ᱛᱟᱢ</string>
    <!-- About page link text to open licensing information link -->
    <string name="about_licensing_information">ᱞᱟᱭᱥᱮᱸᱱᱥ ᱨᱮᱭᱟᱜ ᱠᱷᱚᱵᱚᱨ</string>
    <!-- About page link text to open a screen with libraries that are used -->
    <string name="about_other_open_source_libraries">ᱯᱩᱛᱷᱤ ᱚᱲᱟᱜ ᱡᱟ ᱟᱞᱮ ᱵᱮᱵᱷᱟᱨ ᱟᱞᱮ</string>

    <!-- Toast shown to the user when they are activating the secret dev menu
        The first parameter is number of long clicks left to enable the menu -->
    <string name="about_debug_menu_toast_progress">ᱫᱚᱥ ᱥᱟᱦᱟ ᱢᱮᱱᱭᱩ:%1$d ᱮᱦᱚᱵᱽ ᱞᱟᱹᱜᱤᱫ ᱞᱮᱸᱜᱟ ᱥᱮᱫ ᱚᱛᱟᱭ ᱢᱮ</string>
    <string name="about_debug_menu_toast_done">ᱫᱚᱥ ᱥᱟᱦᱟ ᱢᱮᱱᱭᱩ ᱮᱢᱮᱱᱟ</string>

    <!-- Content description of the tab counter toolbar button when one tab is open -->
    <string name="tab_counter_content_description_one_tab">1 ᱴᱮᱵ</string>
    <!-- Content description of the tab counter toolbar button when multiple tabs are open. First parameter will be replaced with the number of tabs (always more than one) -->
    <string name="tab_counter_content_description_multi_tab">%d ᱴᱮᱵ ᱠᱚ</string>

    <!-- Browser long press popup menu -->
    <!-- Copy the current url -->
    <string name="browser_toolbar_long_press_popup_copy">ᱱᱚᱠᱚᱞ ᱢᱮ</string>

    <!-- Paste & go the text in the clipboard. '&amp;' is replaced with the ampersand symbol: & -->
    <string name="browser_toolbar_long_press_popup_paste_and_go">ᱞᱟᱴᱷᱟᱭ ᱢᱮ ᱟᱨ ᱪᱟᱞᱟᱜ ᱢᱮ</string>
    <!-- Paste the text in the clipboard -->
    <string name="browser_toolbar_long_press_popup_paste">ᱞᱟᱴᱷᱟ</string>
    <!-- Snackbar message shown after an URL has been copied to clipboard. -->
    <string name="browser_toolbar_url_copied_to_clipboard_snackbar">URL ᱠᱞᱤᱯᱵᱳᱰ ᱨᱮ ᱱᱚᱠᱚᱞᱮᱱᱟ</string>

    <!-- Title text for the Add To Homescreen dialog -->
    <string name="add_to_homescreen_title">ᱚᱲᱟᱜ ᱤᱥᱠᱨᱤᱱ ᱨᱮ ᱥᱮᱞᱮᱫᱽ ᱢᱮ</string>
    <!-- Cancel button text for the Add to Homescreen dialog -->
    <string name="add_to_homescreen_cancel">ᱵᱟᱹᱰᱨᱟᱹ</string>
    <!-- Add button text for the Add to Homescreen dialog -->
    <string name="add_to_homescreen_add">ᱥᱮᱞᱮᱫᱽ ᱢᱮ</string>
    <!-- Continue to website button text for the first-time Add to Homescreen dialog -->
    <string name="add_to_homescreen_continue">ᱣᱮᱵᱥᱟᱭᱤᱴ ᱛᱮ ᱞᱟᱦᱟᱜ ᱢᱮ</string>
    <!-- Placeholder text for the TextView in the Add to Homescreen dialog -->
    <string name="add_to_homescreen_text_placeholder">ᱠᱷᱟᱴᱚᱢᱟᱪᱷᱟ ᱧᱩᱛᱩᱢ</string>

    <!-- Describes the add to homescreen functionality -->
    <string name="add_to_homescreen_description_2">ᱟᱢ ᱞᱚᱜᱚᱱ ᱵᱨᱟᱩᱡ ᱟᱨ ᱮᱯᱯ ᱞᱮᱠᱷᱟᱱ ᱚᱱᱩᱵᱷᱟᱹᱵ ᱤᱫᱤ ᱞᱟᱹᱜᱤᱫ ᱣᱮᱵᱥᱟᱭᱤᱴ ᱫᱚ ᱥᱟᱫᱷᱚᱱ ᱨᱮᱭᱟᱜ ᱚᱲᱟᱜ ᱥᱠᱨᱭᱤᱱ ᱨᱮ ᱥᱮᱞᱮᱫᱽ ᱫᱟᱲᱮᱟᱜᱼᱟᱢ ᱾</string>

    <!-- Preference for managing the settings for logins and passwords in Fenix -->
    <string name="preferences_passwords_logins_and_passwords">ᱵᱚᱞᱚᱱ ᱠᱚ ᱟᱨ ᱫᱟᱱᱟᱝ ᱥᱟᱵᱟᱫ ᱠᱚ</string>
    <!-- Preference for managing the saving of logins and passwords in Fenix -->
    <string name="preferences_passwords_save_logins">ᱞᱚᱜᱤᱱ ᱠᱚ ᱟᱨ ᱫᱟᱱᱟᱝ ᱥᱟᱵᱟᱫ ᱠᱚ ᱥᱟᱸᱪᱟᱣ ᱢᱮ</string>
    <!-- Preference option for asking to save passwords in Fenix -->
    <string name="preferences_passwords_save_logins_ask_to_save">ᱥᱟᱸᱪᱟᱣ ᱞᱟᱹᱜᱤᱫ ᱛᱮ ᱠᱩᱠᱞᱤ</string>
    <!-- Preference option for never saving passwords in Fenix -->
    <string name="preferences_passwords_save_logins_never_save">ᱥᱟᱸᱪᱟᱣ ᱛᱤᱥ ᱦᱚᱸ ᱵᱟᱝ</string>
    <!-- Preference for autofilling saved logins in Fenix -->
    <string name="preferences_passwords_autofill">ᱟᱪᱛᱮ ᱯᱮᱨᱮᱡ</string>
    <!-- Preference for syncing saved logins in Fenix -->
    <string name="preferences_passwords_sync_logins">ᱞᱚᱜᱤᱱ ᱠᱚ ᱥᱤᱸᱠ ᱢᱮ</string>
    <!-- Syncing saved logins in Fenix is on -->
    <string name="preferences_passwords_sync_logins_on">ᱪᱚᱞᱩ</string>
    <!-- Syncing saved logins in Fenix is off -->
    <string name="preferences_passwords_sync_logins_off">ᱵᱚᱸᱫᱚ</string>
    <!-- Syncing saved logins in Fenix needs reconnect to sync -->
    <string name="preferences_passwords_sync_logins_reconnect">ᱨᱤᱠᱚᱱᱮᱠᱼᱴ</string>
    <!-- Syncing saved logins in Fenix needs login -->
    <string name="preferences_passwords_sync_logins_sign_in">ᱛᱷᱟᱨ ᱞᱟᱹᱜᱤᱛ ᱵᱚᱞᱚᱱ ᱥᱩᱦᱤ ᱢᱮ</string>
    <!-- Preference to access list of saved logins -->
    <string name="preferences_passwords_saved_logins">ᱥᱟᱸᱪᱟᱣᱠᱟᱱ ᱞᱚᱜᱤᱱ ᱠᱚ</string>
    <!-- Description of empty list of saved passwords. Placeholder is replaced with app name.  -->
    <string name="preferences_passwords_saved_logins_description_empty_text">ᱞᱚᱜᱤᱱ ᱚᱠᱟ %s ᱨᱮ ᱥᱟᱸᱪᱟᱣ ᱟᱨ ᱥᱭᱸᱠ ᱥᱟᱱᱟᱢ ᱠᱟᱱᱟ ᱚᱱᱟ ᱠᱚ ᱱᱚᱰᱮ ᱫᱮᱠᱷᱟᱣᱜᱼᱟ ᱾</string>
    <!-- Preference to access list of saved logins -->
    <string name="preferences_passwords_saved_logins_description_empty_learn_more_link">ᱥᱭᱸᱠ ᱵᱟᱵᱚᱛ ᱡᱟᱹᱥᱛᱤ ᱵᱟᱰᱟᱭ ᱢᱮ ᱾</string>
    <!-- Preference to access list of login exceptions that we never save logins for -->
    <string name="preferences_passwords_exceptions">ᱪᱷᱟᱰᱟ ᱠᱚ</string>
    <!-- Empty description of list of login exceptions that we never save logins for -->
    <string name="preferences_passwords_exceptions_description_empty">ᱵᱚᱞᱚᱱ ᱥᱩᱦᱤ ᱟᱨ ᱫᱟᱱᱟᱝ ᱥᱟᱵᱟᱫ ᱠᱚ ᱡᱟ ᱵᱟᱝ ᱥᱟᱸᱪᱟᱣ ᱠᱟᱱᱟ ᱚᱱᱟᱠᱩ ᱱᱚᱰᱮ ᱩᱫᱩᱜᱚᱣᱟ ᱾</string>
    <!-- Description of list of login exceptions that we never save logins for -->
    <string name="preferences_passwords_exceptions_description">ᱞᱚᱜᱤᱱᱥ ᱟᱨ ᱫᱟᱱᱟᱝ ᱥᱟᱵᱟᱫ ᱫᱚ ᱱᱚᱶᱟ ᱥᱟᱭᱤᱴ ᱞᱟᱹᱜᱤᱫ ᱵᱟᱝ ᱥᱟᱸᱪᱟᱣᱜᱼᱟ ᱾</string>
    <!-- Text on button to remove all saved login exceptions -->
    <string name="preferences_passwords_exceptions_remove_all">ᱡᱚᱛᱚ ᱪᱷᱟᱰᱟ ᱠᱚ ᱢᱮᱴᱟᱣ ᱢᱮ</string>
    <!-- Hint for search box in logins list -->
    <string name="preferences_passwords_saved_logins_search">ᱞᱚᱜᱤᱱ ᱠᱚ ᱥᱮᱸᱫᱽᱨᱟᱭ ᱢᱮ</string>
    <!-- Option to sort logins list A-Z, alphabetically -->
    <string name="preferences_passwords_saved_logins_alphabetically">ᱟᱠᱷᱚᱨ ᱛᱷᱟᱨ ᱞᱮᱠᱟ ᱛᱮ</string>
    <!-- Option to sort logins list by most recently used -->
    <string name="preferences_passwords_saved_logins_recently_used">ᱱᱤᱛᱚᱜ ᱵᱮᱵᱷᱟᱨᱟᱜ</string>
    <!-- The header for the site that a login is for -->
    <string name="preferences_passwords_saved_logins_site">ᱥᱟᱭᱤᱴ</string>
    <!-- The header for the username for a login -->
    <string name="preferences_passwords_saved_logins_username">ᱵᱮᱵᱷᱟᱨᱤᱡᱟᱠ ᱭᱩᱛᱩᱢ</string>
    <!-- The header for the password for a login -->
    <string name="preferences_passwords_saved_logins_password">ᱫᱟᱱᱟᱝ ᱥᱟᱵᱟᱫ</string>
    <!-- Message displayed in security prompt to reenter a secret pin to access saved logins -->
    <string name="preferences_passwords_saved_logins_enter_pin">PIN ᱫᱩᱦᱲᱟᱹ ᱟᱫᱮᱨ ᱢᱮ</string>
    <!-- Message displayed in security prompt to access saved logins -->
    <string name="preferences_passwords_saved_logins_enter_pin_description">ᱥᱟᱸᱪᱟᱣᱠᱟᱱ ᱵᱚᱞᱚᱱ ᱥᱩᱦᱤ ᱠᱚ ᱧᱮᱞ ᱞᱟᱹᱜᱤᱛ ᱛᱮ ᱚᱱᱞᱚᱠ ᱢᱮ</string>
    <!-- Message displayed when a connection is insecure and we detect the user is entering a password -->
    <string name="logins_insecure_connection_warning">ᱱᱚᱶᱟ ᱡᱩᱲᱟᱹᱣ ᱫᱚ ᱵᱟᱝ ᱴᱷᱤᱠ ᱟ ᱾ ᱞᱚᱜᱤᱱ ᱨᱮ ᱚᱞ ᱮᱢ ᱡᱤᱱᱤᱥ ᱫᱚ ᱠᱚᱢᱯᱨᱚᱢᱟᱭᱤᱡ ᱫᱟᱲᱮᱟᱜᱼᱟ ᱾</string>
    <!-- Learn more link that will link to a page with more information displayed when a connection is insecure and we detect the user is entering a password -->
    <string name="logins_insecure_connection_warning_learn_more">ᱰᱷᱮᱨ ᱥᱮᱬᱟᱭ ᱢᱮ</string>
    <!-- Prompt message displayed when Fenix detects a user has entered a password and user decides if Fenix should save it. The first parameter is the name of the application (For example: Fenix)  -->
    <string name="logins_doorhanger_save">ᱟᱢ ᱪᱮᱫ %s ᱱᱚᱶᱟ ᱞᱚᱜᱤᱱ ᱥᱟᱸᱪᱟᱣ ᱥᱮᱱᱟᱢ ᱠᱟᱱᱟ ᱥᱮ?</string>
    <!-- Positive confirmation that Fenix should save the new or updated login -->
    <string name="logins_doorhanger_save_confirmation">ᱥᱟᱸᱪᱟᱣ</string>
    <!-- Negative confirmation that Fenix should not save the new or updated login -->
    <string name="logins_doorhanger_save_dont_save">ᱟᱞᱚᱢ ᱥᱟᱸᱪᱟᱣ-ᱟ</string>
    <!-- Shown in snackbar to tell user that the password has been copied -->
    <string name="logins_password_copied">ᱫᱟᱱᱟᱝ ᱥᱟᱵᱟᱫ ᱨᱮᱴᱚᱵ-ᱵᱚᱰ ᱨᱮ ᱱᱚᱠᱚᱞᱮᱱᱟ</string>
    <!-- Shown in snackbar to tell user that the username has been copied -->
    <string name="logins_username_copied">ᱵᱮᱵᱷᱟᱨᱭᱤᱡ ᱧᱩᱛᱩᱢ ᱨᱮᱴᱚᱵᱼᱵᱚᱰ ᱨᱮ ᱱᱚᱠᱚᱞᱮᱱᱟ</string>
    <!-- Shown in snackbar to tell user that the site has been copied -->
    <string name="logins_site_copied">ᱥᱟᱭᱤᱴ ᱨᱮᱴᱚᱵᱼᱵᱚᱰ ᱨᱮ ᱱᱚᱠᱚᱞᱮᱱᱟ</string>
    <!-- Content Description (for screenreaders etc) read for the button to copy a password in logins-->
    <string name="saved_logins_copy_password">ᱫᱟᱱᱟᱝ ᱥᱟᱵᱟᱫ ᱱᱚᱠᱚᱞ ᱢᱮ</string>
    <!-- Content Description (for screenreaders etc) read for the button to clear a password while editing a login-->
    <string name="saved_logins_clear_password">ᱫᱟᱱᱟᱝ ᱥᱟᱵᱟᱫ ᱯᱷᱟᱨᱪᱟᱭ ᱢᱮ</string>
    <!-- Content Description (for screenreaders etc) read for the button to copy a username in logins -->
    <string name="saved_login_copy_username">ᱵᱮᱵᱷᱟᱨᱤᱡ ᱧᱩᱛᱩᱢ ᱱᱚᱠᱚᱞ ᱢᱮ</string>
    <!-- Content Description (for screenreaders etc) read for the button to clear a username while editing a login -->
    <string name="saved_login_clear_username">ᱵᱮᱵᱷᱟᱨᱤᱡ ᱧᱩᱛᱩᱢ ᱯᱷᱟᱨᱪᱟᱭ ᱢᱮ</string>
    <!-- Content Description (for screenreaders etc) read for the button to copy a site in logins -->
    <string name="saved_login_copy_site">ᱥᱟᱭᱤᱴ ᱱᱚᱠᱚᱞ ᱢᱮ</string>
    <!-- Content Description (for screenreaders etc) read for the button to open a site in logins -->
    <string name="saved_login_open_site">ᱥᱟᱭᱤᱴ ᱵᱨᱟᱩᱡᱚᱨ ᱨᱮ ᱡᱷᱤᱡ ᱢᱮ</string>
    <!-- Content Description (for screenreaders etc) read for the button to reveal a password in logins -->
    <string name="saved_login_reveal_password">ᱫᱟᱱᱟᱝ ᱥᱟᱵᱟᱫ ᱫᱮᱠᱷᱟᱣ</string>
    <!-- Content Description (for screenreaders etc) read for the button to hide a password in logins -->
    <string name="saved_login_hide_password">ᱫᱟᱱᱟᱝ ᱥᱟᱵᱟᱫ ᱩᱠᱩ</string>
    <!-- Message displayed in biometric prompt displayed for authentication before allowing users to view their logins -->
    <string name="logins_biometric_prompt_message">ᱥᱟᱸᱪᱟᱣᱠᱟᱱ ᱵᱚᱞᱚᱱ ᱥᱩᱦᱤ ᱠᱚ ᱧᱮᱞ ᱞᱟᱹᱜᱤᱛ ᱛᱮ ᱚᱱᱞᱚᱠ ᱢᱮ</string>
    <!-- Title of warning dialog if users have no device authentication set up -->
    <string name="logins_warning_dialog_title">ᱟᱢᱟᱜ ᱞᱚᱜᱤᱱ ᱠᱚ ᱟᱨ ᱫᱟᱱᱟᱝ ᱥᱟᱵᱟᱫ ᱠᱚ ᱡᱟᱯᱛᱤ ᱢᱮ</string>
    <!-- Message of warning dialog if users have no device authentication set up -->
    <string name="logins_warning_dialog_message">ᱥᱟᱫᱷᱚᱱ ᱠᱩᱞᱩᱯ ᱪᱤᱱᱦᱟᱹ, ᱯᱤᱱ, ᱟᱨ ᱵᱟᱝ ᱫᱟᱱᱟᱝ ᱥᱟᱵᱟᱫ ᱞᱟᱜᱟᱣᱢᱮ ᱟᱢᱟᱜ ᱥᱟᱸᱪᱟᱣ ᱞᱚᱜᱤᱱ ᱠᱚ ᱮᱢᱟᱱ ᱨᱩᱠᱷᱭᱟ ᱞᱟᱹᱜᱤᱫ ᱡᱩᱫᱤ ᱚᱞᱜᱟ ᱦᱚᱲ ᱴᱷᱮᱱ ᱟᱢᱟᱜ ᱥᱟᱫᱷᱚᱱ ᱛᱟᱦᱮᱸᱱ ᱠᱷᱟᱱ ᱾</string>
    <!-- Negative button to ignore warning dialog if users have no device authentication set up -->
    <string name="logins_warning_dialog_later">ᱛᱟᱭᱚᱢ ᱛᱮ</string>
    <!-- Positive button to send users to set up a pin of warning dialog if users have no device authentication set up -->
    <string name="logins_warning_dialog_set_up_now">ᱱᱤᱛᱚᱜ ᱥᱟᱡᱟᱣ ᱢᱮ</string>
    <!-- Title of PIN verification dialog to direct users to re-enter their device credentials to access their logins -->
    <string name="logins_biometric_prompt_message_pin">ᱟᱢᱟᱜ ᱥᱟᱫᱷᱚᱱ ᱚᱱᱞᱚᱠ ᱢᱮ</string>
    <!-- Title for Accessibility Force Enable Zoom Preference -->
    <string name="preference_accessibility_force_enable_zoom">ᱥᱟᱱᱟᱢ ᱣᱮᱵᱥᱟᱭᱤᱴ ᱨᱮ ᱦᱩᱰᱩᱧ ᱢᱮ</string>
    <!-- Summary for Accessibility Force Enable Zoom Preference -->
    <string name="preference_accessibility_force_enable_zoom_summary">ᱯᱤᱸᱪ ᱟᱨ ᱡᱩᱻᱢ ᱮᱢ ᱪᱷᱚᱭ ᱢᱮ, ᱣᱮᱵᱥᱟᱭᱤᱴ ᱠᱚ ᱜᱮᱥᱪᱚᱨ ᱢᱟᱱᱟ ᱨᱮᱦᱚᱸ ᱱᱚᱶᱟ ᱮᱢ ᱪᱷᱚᱭ ᱢᱮ᱾</string>
    <!-- Saved logins sorting strategy menu item -by name- (if selected, it will sort saved logins alphabetically) -->
    <string name="saved_logins_sort_strategy_alphabetically">ᱧᱩᱛᱩᱢ (A-Z)</string>

    <!-- Saved logins sorting strategy menu item -by last used- (if selected, it will sort saved logins by last used) -->
    <string name="saved_logins_sort_strategy_last_used">ᱢᱟᱲᱟᱝ ᱵᱮᱵᱷᱟᱨᱟᱜ</string>
    <!-- Content description (not visible, for screen readers etc.): Sort saved logins dropdown menu chevron icon -->
    <string name="saved_logins_menu_dropdown_chevron_icon_content_description">ᱞᱚᱜᱤᱱ ᱢᱮᱱᱭᱩ ᱥᱟᱞᱟᱭ ᱢᱮ</string>

    <!-- Title of the Add search engine screen -->
    <string name="search_engine_add_custom_search_engine_title">ᱥᱮᱸᱫᱽᱨᱟ ᱤᱱᱡᱤᱱ ᱥᱮᱞᱮᱫᱽ ᱢᱮ</string>
    <!-- Title of the Edit search engine screen -->
    <string name="search_engine_edit_custom_search_engine_title">ᱥᱮᱸᱫᱽᱨᱟ ᱤᱧᱡᱤᱱ ᱥᱟᱯᱲᱟᱣ ᱢᱮ</string>
    <!-- Content description (not visible, for screen readers etc.): Title for the button to add a search engine in the action bar -->
    <string name="search_engine_add_button_content_description">ᱥᱮᱞᱮᱫᱽ ᱢᱮ</string>
    <!-- Content description (not visible, for screen readers etc.): Title for the button to save a search engine in the action bar -->
    <string name="search_engine_add_custom_search_engine_edit_button_content_description">ᱥᱟᱸᱪᱟᱣ</string>
    <!-- Text for the menu button to edit a search engine -->
    <string name="search_engine_edit">ᱥᱟᱯᱲᱟᱣ</string>
    <!-- Text for the menu button to delete a search engine -->
    <string name="search_engine_delete">ᱢᱮᱴᱟᱣ ᱢᱮ</string>

    <!-- Text for the button to create a custom search engine on the Add search engine screen -->
    <string name="search_add_custom_engine_label_other">ᱮᱴᱟᱜ-ᱟᱜ</string>
    <!-- Placeholder text shown in the Search Engine Name TextField before a user enters text -->
    <string name="search_add_custom_engine_name_hint">ᱭᱩᱛᱩᱢ</string>

    <!-- Placeholder text shown in the Search String TextField before a user enters text -->
    <string name="search_add_custom_engine_search_string_hint">ᱵᱮᱵᱷᱟᱨ ᱞᱟᱹᱜᱤᱫ ᱥᱴᱨᱭᱸᱜ ᱥᱮᱸᱫᱽᱨᱟᱭ ᱢᱮ</string>
    <!-- Description text for the Search String TextField. The %s is part of the string -->
    <string name="search_add_custom_engine_search_string_example">“%s” ᱥᱟᱞᱟᱜ ᱠᱣᱮᱨᱭ ᱵᱚᱫᱚᱞ ᱢᱮ ᱾ ᱡᱮᱢᱚᱱ:\nhttps://www.google.com/search?q=%s</string>
    <!-- Text for the button to learn more about adding a custom search engine -->
    <string name="search_add_custom_engine_learn_more_label">ᱰᱷᱮᱨ ᱥᱮᱬᱟᱭ ᱢᱮ</string>
    <!-- Accessibility description for the form in which details about the custom search engine are entered -->
    <string name="search_add_custom_engine_form_description">ᱠᱩᱥᱤᱭᱟᱜ ᱥᱮᱸᱫᱽᱨᱟ ᱤᱧᱡᱤᱱ ᱨᱮᱭᱟᱜ ᱵᱤᱵᱨᱚᱬ</string>
    <!-- Accessibility description for the 'Learn more' link -->
    <string name="search_add_custom_engine_learn_more_description">ᱰᱷᱮᱨ ᱥᱮᱬᱟᱭ ᱨᱮᱭᱟᱜ ᱞᱤᱸᱠ</string>

    <!-- Text shown when a user leaves the name field empty -->
    <string name="search_add_custom_engine_error_empty_name">ᱥᱮᱸᱫᱽᱨᱟ ᱤᱧᱡᱤᱱ ᱨᱮᱭᱟᱜ ᱧᱩᱛᱩᱢ ᱟᱫᱮᱨ ᱢᱮ</string>
    <!-- Text shown when a user tries to add a search engine that already exists -->
    <string name="search_add_custom_engine_error_existing_name">“%s” ᱧᱩᱛᱩᱢ ᱛᱮ ᱢᱟᱲᱟᱝ ᱠᱷᱚᱱ ᱥᱮᱸᱫᱽᱨᱟ ᱤᱸᱡᱤᱱ ᱢᱮᱱᱟᱜᱼᱟ ᱾</string>
    <!-- Text shown when a user leaves the search string field empty -->
    <string name="search_add_custom_engine_error_empty_search_string">ᱥᱮᱸᱫᱽᱨᱟ ᱥᱴᱨᱭᱸᱜ ᱟᱫᱮᱨ ᱢᱮ</string>
    <!-- Text shown when a user leaves out the required template string -->
    <string name="search_add_custom_engine_error_missing_template">ᱥᱮᱸᱫᱽᱨᱟ ᱥᱴᱨᱭᱸᱜ ᱢᱮᱪ ᱠᱚ ᱨᱮᱭᱟᱜ ᱡᱮᱢᱚᱱ ᱯᱷᱚᱨᱢᱟᱴ ᱠᱚ ᱧᱮᱞ ᱵᱤᱰᱟᱹᱣ ᱢᱮ</string>
    <!-- Text shown when we aren't able to validate the custom search query. The first parameter is the url of the custom search engine -->
    <string name="search_add_custom_engine_error_cannot_reach">%s ᱨᱮ ᱡᱩᱲᱟᱹᱣ ᱛᱮ ᱵᱷᱩᱞ ᱦᱩᱭᱮᱱᱟ</string>
    <!-- Text shown when a user creates a new search engine -->
    <string name="search_add_custom_engine_success_message">%s ᱛᱮᱭᱟᱨᱮᱱᱟ</string>
    <!-- Text shown when a user successfully edits a custom search engine -->
    <string name="search_edit_custom_engine_success_message">%s ᱥᱟᱸᱪᱟᱣᱮᱱᱟ</string>
    <!-- Text shown when a user successfully deletes a custom search engine -->
    <string name="search_delete_search_engine_success_message">%s ᱢᱮᱴᱟᱣᱮᱱᱟ</string>

    <!-- Title text shown for the migration screen to the new browser. Placeholder replaced with app name -->
    <string name="migration_title">%s ᱡᱷᱚᱛᱚ ᱱᱟᱶᱟ ᱥᱟᱹᱜᱩᱱ ᱫᱟᱨᱟᱢ</string>
    <!-- Description text followed by a list of things migrating (e.g. Bookmarks, History). Placeholder replaced with app name-->
    <string name="migration_description">ᱯᱭᱨᱟ ᱱᱟᱶᱟ ᱨᱤᱰᱤᱭᱟᱭᱤᱸᱰ ᱵᱨᱟᱩᱡᱚᱨ ᱛᱟᱸᱜᱤ ᱟᱠᱟᱫᱟᱭ, ᱵᱮᱥ ᱠᱟᱹᱢᱤ ᱟᱨ ᱯᱷᱤᱪᱚᱨ ᱠᱚ ᱥᱟᱞᱟᱜ ᱛᱮ ᱚᱠᱟ ᱫᱚ ᱟᱨᱦᱚᱸ ᱚᱱᱞᱟᱭᱤᱱ ᱠᱟᱹᱢᱤ ᱠᱚᱨᱟᱣ ᱞᱟᱹᱜᱤᱫ ᱜᱚᱲᱚ ᱢᱮᱟᱭ ᱾ \n\nᱫᱚᱭᱟᱠᱟᱛᱮ ᱛᱟᱸᱜᱤ ᱢᱮ ᱟᱢᱟᱜ %s ᱦᱟᱹᱞᱤᱭᱟᱜ ᱦᱟᱹᱵᱤᱡ</string>
    <!-- Text on the disabled button while in progress. Placeholder replaced with app name -->
    <string name="migration_updating_app_button_text">%s ᱦᱟᱹᱞᱤᱭᱟᱼᱜ ᱠᱟᱱᱟ ...</string>
    <!-- Text on the enabled button. Placeholder replaced with app name-->
    <string name="migration_update_app_button">%s ᱮᱛᱦᱚᱵ ᱢᱮ</string>
    <!-- Accessibility description text for a completed migration item -->
    <string name="migration_icon_description">ᱩᱪᱟᱹᱲ ᱪᱟᱵᱟᱭᱮᱱᱟ</string>
    <!--Text on list of migrated items (e.g. Settings, History, etc.)-->
    <string name="migration_text_passwords">ᱫᱟᱱᱟᱝ ᱥᱟᱵᱟᱫ ᱠᱚ</string>

    <!-- Heading for the instructions to allow a permission -->
    <string name="phone_feature_blocked_intro">ᱦᱮᱥᱟᱨᱤᱭᱟᱹ ᱮᱢ ᱞᱟᱹᱜᱤᱫ ᱛᱮ:</string>
    <!-- First step for the allowing a permission -->
    <string name="phone_feature_blocked_step_settings">᱑. Android ᱥᱟᱡᱟᱣ ᱠᱚ ᱨᱮ ᱪᱟᱞᱟᱜ ᱢᱮ</string>
    <!-- Second step for the allowing a permission -->
    <string name="phone_feature_blocked_step_permissions"><![CDATA[᱒. <b>ᱪᱷᱟᱹᱲ ᱠᱚ</b> ᱚᱛᱟᱭ ᱢᱮ]]></string>
    <!-- Third step for the allowing a permission (Fore example: Camera) -->
    <string name="phone_feature_blocked_step_feature"><![CDATA[᱓. <b>%1$s</b> ᱪᱚᱞᱩᱤ ᱢᱮ]]></string>

    <!-- Label that indicates a site is using a secure connection -->
    <string name="quick_settings_sheet_secure_connection">ᱡᱟᱯᱛᱤ ᱡᱚᱱᱚᱲᱟᱣ</string>
    <!-- Label that indicates a site is using a insecure connection -->
    <string name="quick_settings_sheet_insecure_connection">ᱱᱤᱼᱡᱟᱯᱛᱤ ᱡᱚᱱᱚᱲᱟᱣ</string>
    <!-- Confirmation message for a dialog confirming if the user wants to delete all the permissions for all sites-->
    <string name="confirm_clear_permissions_on_all_sites">ᱟᱢ ᱪᱮᱫ ᱡᱷᱚᱛᱚ ᱞᱮᱠᱷᱟᱛᱮ ᱡᱷᱚᱛᱚ ᱚᱱᱩᱢᱚᱛᱤ ᱡᱷᱚᱛᱚ ᱥᱟᱭᱤᱴ ᱠᱚ ᱞᱟᱹᱜᱤᱫ ᱢᱮᱴᱟᱣ ᱥᱮᱱᱟᱢ ᱠᱟᱱᱟ ᱥᱮ?</string>
    <!-- Confirmation message for a dialog confirming if the user wants to delete all the permissions for a site-->
    <string name="confirm_clear_permissions_site">ᱟᱢ ᱪᱮᱫ ᱡᱷᱚᱛᱚ ᱞᱮᱠᱷᱟᱛᱮ ᱡᱷᱚᱛᱚ ᱚᱱᱩᱢᱚᱛᱤ ᱱᱚᱶᱟ ᱥᱟᱭᱤᱴ ᱞᱟᱹᱜᱤᱫ ᱢᱮᱴᱟᱣ ᱥᱮᱱᱟᱢ ᱠᱟᱱᱟ ᱥᱮ?</string>
    <!-- Confirmation message for a dialog confirming if the user wants to set default value a permission for a site-->
    <string name="confirm_clear_permission_site">ᱟᱢ ᱪᱮᱫ ᱡᱷᱚᱛᱚ ᱞᱮᱠᱷᱟᱛᱮ ᱱᱚᱶᱟ ᱚᱱᱩᱢᱚᱛᱤ ᱱᱚᱶᱟ ᱥᱟᱭᱤᱴ ᱞᱟᱹᱜᱤᱫ ᱢᱮᱴᱟᱣ ᱥᱮᱱᱟᱢ ᱠᱟᱱᱟ ᱥᱮ?</string>
    <!-- label shown when there are not site exceptions to show in the site exception settings -->
    <string name="no_site_exceptions">ᱥᱟᱭᱤᱴ ᱨᱮᱭᱟᱜ ᱪᱷᱟᱰᱟ ᱠᱚ ᱵᱚᱱᱩᱜ-ᱟ</string>
    <!-- Label for the Pocket default top site -->
    <string name="pocket_top_articles">ᱵᱮᱥ ᱚᱱᱚᱞ ᱠᱚ</string>
    <!-- Bookmark deletion confirmation -->
    <string name="bookmark_deletion_confirmation">ᱪᱮᱫ ᱟᱢ ᱜᱚᱴᱟ ᱢᱮᱱᱟᱢᱼᱟ ᱱᱚᱶᱟ ᱵᱩᱠᱢᱟᱨᱠ ᱢᱮᱴᱟᱣ ᱞᱟ.ᱜᱤᱫ ᱛᱮ?</string>
    <!-- Browser menu button that adds a top site to the home fragment -->
    <string name="browser_menu_add_to_top_sites">ᱪᱮᱛᱟᱱ ᱥᱟᱭᱤᱴ ᱨᱮ ᱥᱮᱞᱮᱫᱽ ᱢᱮ</string>
    <!-- text shown before the issuer name to indicate who its verified by, parameter is the name of
     the certificate authority that verified the ticket-->
    <string name="certificate_info_verified_by">ᱯᱚᱨᱢᱟᱱᱤᱡᱺ%1$s</string>
    <!-- Login overflow menu delete button -->
    <string name="login_menu_delete_button">ᱢᱮᱴᱟᱣ ᱢᱮ</string>
    <!-- Login overflow menu edit button -->
    <string name="login_menu_edit_button">ᱥᱟᱯᱲᱟᱣ</string>
    <!-- Message in delete confirmation dialog for logins -->
    <string name="login_deletion_confirmation">ᱪᱮᱫ ᱟᱢ ᱜᱚᱴᱟ ᱢᱮᱱᱟᱢᱼᱟ ᱱᱚᱶᱟ ᱞᱚᱜᱤᱱ ᱢᱮᱴᱟᱣ ᱞᱟ.ᱜᱤᱫ ᱛᱮ?</string>
    <!-- Positive action of a dialog asking to delete  -->
    <string name="dialog_delete_positive">ᱢᱮᱴᱟᱣ ᱢᱮ</string>
    <!--  The saved login options menu description. -->
    <string name="login_options_menu">ᱮᱴᱟᱜᱟᱜ ᱠᱚ ᱞᱚᱜᱤᱱ</string>
    <!--  The editable text field for a login's web address. -->
    <string name="saved_login_hostname_description">ᱣᱤᱵ ᱴᱷᱤᱠᱬᱟᱹ ᱞᱚᱜᱤᱱ ᱵᱚᱞᱚ ᱞᱟᱹᱜᱤᱫ ᱥᱟᱯᱲᱟᱣ ᱚᱞ ᱡᱟᱭᱜᱟ ᱾</string>
    <!--  The editable text field for a login's username. -->
    <string name="saved_login_username_description">ᱵᱮᱵᱷᱟᱨᱤᱭᱟᱹ ᱞᱚᱜᱤᱱ ᱞᱟᱹᱜᱤᱫ ᱥᱟᱯᱲᱟᱣ ᱚᱞ ᱡᱟᱭᱜᱟ ᱾</string>
    <!--  The editable text field for a login's password. -->
    <string name="saved_login_password_description">ᱫᱟᱱᱟᱝ ᱥᱟᱵᱟᱫ ᱞᱚᱜᱤᱱ ᱞᱟᱹᱜᱤᱫ ᱥᱟᱯᱲᱟᱣ ᱚᱞ ᱡᱟᱭᱜᱟ ᱾</string>
    <!--  The button description to save changes to an edited login. -->
    <string name="save_changes_to_login">ᱞᱚᱜᱤᱱ ᱵᱚᱫᱚᱞ ᱠᱚ ᱥᱟᱸᱪᱟᱣ ᱢᱮ ᱾</string>
    <!--  The button description to discard changes to an edited login. -->
    <string name="discard_changes">ᱵᱚᱫᱚᱞ ᱩᱰᱩᱜ ᱜᱤᱰᱤ ᱢᱮ</string>
    <!--  The page title for editing a saved login. -->
    <string name="edit">ᱥᱟᱯᱲᱟᱣ</string>
    <!--  The error message in edit login view when password field is blank. -->
    <string name="saved_login_password_required">ᱫᱟᱱᱟᱝ ᱥᱟᱵᱟᱫ ᱨᱮᱭᱟᱜ ᱫᱚᱨᱠᱟᱨ ᱢᱮᱱᱟᱜ-ᱟ</string>
    <!-- Voice search button content description  -->
    <string name="voice_search_content_description">ᱨᱚᱲ ᱥᱮᱸᱫᱽᱨᱟ</string>

    <!-- Voice search prompt description displayed after the user presses the voice search button -->
    <string name="voice_search_explainer">ᱱᱤᱛᱚᱜ ᱨᱚᱲ ᱢᱮ</string>

    <!--  The error message in edit login view when a duplicate username exists. -->
    <string name="saved_login_duplicate">ᱢᱤᱫᱴᱟᱹᱝ ᱵᱚᱞᱚ ᱵᱮᱵᱷᱟᱨᱤᱭᱟᱹ ᱢᱟᱲᱟᱝ ᱠᱷᱣᱱ ᱢᱮᱱᱟᱭᱟ ᱾</string>

    <!-- Synced Tabs -->
    <!-- Text displayed to ask user to connect another device as no devices found with account -->
    <string name="synced_tabs_connect_another_device">ᱮᱴᱟᱜᱟᱼᱜ ᱥᱟᱫᱷᱚᱱ ᱡᱩᱰᱟᱹᱣ ᱢᱮ ᱾</string>
    <!-- Text displayed asking user to re-authenticate -->
    <string name="synced_tabs_reauth">ᱫᱚᱭᱟᱠᱟᱛᱮ ᱨᱤᱼᱚᱛᱷᱮᱱᱴᱤᱠᱮᱴ ᱢᱮ ᱾</string>
    <!-- Text displayed when user has disabled tab syncing in Firefox Sync Account -->
    <string name="synced_tabs_enable_tab_syncing">ᱫᱚᱭᱟᱠᱟᱛᱮ ᱴᱮᱵ ᱥᱭᱸᱠᱤᱝ ᱮᱢ ᱪᱷᱚᱭ ᱢᱮ ᱾</string>
    <!-- Text displayed when user has no tabs that have been synced -->
    <string name="synced_tabs_no_tabs">ᱟᱢ ᱴᱷᱮᱱ ᱚᱠᱟ ᱦᱚᱸ ᱴᱮᱵ ᱠᱚ ᱚᱞᱜᱟ Firefox ᱢᱮᱱᱟᱜ ᱥᱟᱫᱷᱚᱱ ᱨᱮ ᱵᱟᱝ ᱠᱷᱩᱞᱟᱹ ᱟᱠᱟᱱᱟ ᱾</string>
    <!-- Text displayed in the synced tabs screen when a user is not signed in to Firefox Sync describing Synced Tabs -->
    <string name="synced_tabs_sign_in_message">ᱟᱢᱟᱜ ᱮᱴᱟᱜ ᱥᱟᱫᱷᱚᱱ ᱠᱷᱚᱱ ᱴᱮᱵ ᱞᱤᱥᱴᱤ ᱫᱮᱠᱷᱟᱣ ᱢᱮ ᱾</string>
    <!-- Text displayed on a button in the synced tabs screen to link users to sign in when a user is not signed in to Firefox Sync -->
    <string name="synced_tabs_sign_in_button">ᱛᱷᱟᱨ ᱞᱟᱹᱜᱤᱛ ᱵᱚᱞᱚᱱ ᱥᱩᱦᱤ ᱢᱮ</string>
    <!-- The text displayed when a synced device has no tabs to show in the list of Synced Tabs. -->
    <string name="synced_tabs_no_open_tabs">ᱵᱟᱝᱟ ᱴᱮᱵ ᱠᱚ ᱠᱷᱩᱞᱟᱹᱭ ᱢᱮ</string>

    <!-- Top Sites -->
    <!-- Title text displayed in the dialog when top sites limit is reached. -->
    <string name="top_sites_max_limit_title">ᱴᱚᱯ ᱥᱟᱭᱤᱴ ᱞᱤᱢᱤᱴ ᱥᱮᱴᱮᱨᱮᱱᱟ</string>
    <!-- Content description text displayed in the dialog when top sites limit is reached. -->
    <string name="top_sites_max_limit_content_2">ᱱᱟᱶᱟ ᱴᱟᱹᱯ ᱥᱟᱭᱤᱴ ᱥᱮᱞᱮᱫᱽ ᱞᱟᱹᱜᱤᱫ, ᱢᱤᱫᱴᱟᱹᱝ ᱚᱰᱚᱠ ᱢᱮ ᱾ ᱥᱟᱭᱤᱴ ᱴᱤᱯᱟᱹᱣ ᱟᱨ ᱚᱛᱟ ᱛᱷᱤᱨ ᱠᱟᱛᱮ ᱵᱟᱪᱷᱟᱣ ᱢᱮ ᱟᱨ ᱚᱰᱚᱠ ᱢᱮ ᱾</string>
    <!-- Confirmation dialog button text when top sites limit is reached. -->
    <string name="top_sites_max_limit_confirmation_button">ᱴᱷᱤᱠ, ᱵᱟᱰᱟᱭ ᱠᱮᱜᱼᱟᱹᱧ</string>
    <!-- Label for the show most visited sites preference -->
    <string name="top_sites_toggle_top_frecent_sites">ᱡᱟᱹᱥᱛᱤ ᱦᱤᱨᱤ ᱟᱠᱟᱱ ᱥᱟᱭᱤᱴ ᱫᱮᱠᱷᱟᱣᱢᱮ</string>

    <!-- Title text displayed in the rename top site dialog. -->
	<string name="top_sites_rename_dialog_title">ᱧᱩᱛᱩᱢ</string>
	<!-- Hint for renaming title of a top site -->
	<string name="top_site_name_hint">ᱴᱳᱯ ᱥᱟᱭᱤᱴ ᱧᱩᱛᱩᱢ</string>
	<!-- Button caption to confirm the renaming of the top site. -->
	<string name="top_sites_rename_dialog_ok">ᱴᱷᱤᱠ</string>
	<!-- Dialog button text for canceling the rename top site prompt. -->
	<string name="top_sites_rename_dialog_cancel">ᱵᱟᱹᱰᱨᱟᱹ</string>

    <!-- Content description for close button in collection placeholder. -->
    <string name="remove_home_collection_placeholder_content_description">ᱚᱪᱟᱜ</string>

    <!-- Deprecated: text for the firefox account onboarding card header
    The first parameter is the name of the app (e.g. Firefox Preview) -->
    <string name="onboarding_firefox_account_header">%s ᱠᱷᱚᱱ ᱡᱟᱹᱥᱛᱤ ᱡᱤᱱᱤᱥ ᱵᱟᱰᱟᱭ ᱢᱮ ᱾</string>

    <!-- Content description radio buttons with a link to more information -->
    <string name="radio_preference_info_content_description">ᱟᱨᱦᱚᱸ ᱵᱤᱵᱨᱚᱬ ᱞᱟᱹᱜᱤᱫ ᱱᱚᱰᱮ ᱚᱛᱟᱭ ᱢᱮ</string>

    <!-- Deprecated: No Open Tabs Message Header -->
    <string name="no_collections_header1">ᱚᱱᱟ ᱡᱤᱱᱤᱥ ᱠᱚ ᱡᱟᱨᱣᱟᱭ ᱢᱮ ᱡᱟ ᱟᱢ ᱢᱮᱴᱚᱨ ᱢᱤᱭᱟ</string>
    <!-- Deprecated: Label to describe what collections are to a new user without any collections -->
    <string name="no_collections_description1">ᱥᱚᱢᱟᱱ ᱥᱮᱸᱫᱽᱨᱟ, ᱥᱟᱭᱤᱴ ᱟᱨ ᱴᱮᱵ ᱠᱚ ᱛᱟᱭᱚᱢ ᱛᱮ ᱞᱚᱜᱚᱱ ᱥᱮᱴᱮᱨ ᱞᱟᱹᱜᱤᱫ ᱫᱳᱞ ᱛᱮᱨᱟᱴ ᱠᱟᱜ ᱢᱮ ᱾</string>
    <!-- Deprecated: text for the firefox account onboarding card header when we detect you're already signed in to -->
    <string name="onboarding_firefox_account_auto_signin_header_2">ᱟᱢ %s ᱞᱮᱠᱷᱟᱛᱮ ᱚᱞᱜᱟ Firefox ᱵᱨᱟᱩᱡᱟᱹᱨ ᱨᱮ ᱟᱢᱟᱜ ᱥᱟᱫᱷᱚᱱ ᱛᱮ ᱵᱚᱞᱚ ᱟᱠᱟᱱᱟᱢ ᱾ ᱟᱢ ᱪᱮᱫ ᱱᱚᱶᱟ ᱠᱷᱟᱛᱟ ᱨᱮ ᱵᱚᱞᱚ ᱥᱟᱱᱟᱢ ᱠᱟᱱᱟ?</string>
    <!-- Deprecated: Describes the add to homescreen functionality -->
    <string name="add_to_homescreen_description">ᱟᱢ ᱞᱚᱜᱚᱱ ᱵᱨᱟᱩᱡ ᱟᱨ ᱮᱯᱯ ᱞᱮᱠᱷᱟᱱ ᱚᱱᱩᱵᱷᱟᱹᱵ ᱤᱫᱤ ᱞᱟᱹᱜᱤᱫ ᱣᱮᱵᱥᱟᱭᱤᱴ ᱫᱚ ᱥᱟᱫᱷᱚᱱ ᱨᱮᱭᱟᱜ ᱚᱲᱟᱜ ᱥᱠᱨᱭᱤᱱ ᱨᱮ ᱥᱮᱞᱮᱫᱽ ᱫᱟᱲᱮᱟᱜᱼᱟᱢ ᱾</string>
</resources><|MERGE_RESOLUTION|>--- conflicted
+++ resolved
@@ -621,11 +621,7 @@
     <!-- Content description (not visible, for screen readers etc.): Removes tab from collection button. Removes the selected tab from collection when pressed -->
     <string name="remove_tab_from_collection">ᱴᱮᱵ ᱛᱩᱢᱟᱹᱞ ᱠᱷᱚᱱ ᱚᱪᱚᱜ ᱢᱮ</string>
     <!-- Text for button to enter multiselect mode in tabs tray -->
-<<<<<<< HEAD
-    <string name="tabs_tray_select_tabs">ᱴᱮᱵ ᱠᱚ ᱪᱚᱭᱚᱱ ᱢᱮ</string>
-=======
     <string name="tabs_tray_select_tabs">ᱴᱮᱵ ᱠᱚ ᱵᱟᱪᱷᱟᱣ ᱢᱮ</string>
->>>>>>> 565a86ae
     <!-- Content description (not visible, for screen readers etc.): Close tab button. Closes the current session when pressed -->
     <string name="close_tab">ᱴᱮᱵ ᱵᱚᱸᱫᱚᱭ ᱢᱮ</string>
     <!-- Content description (not visible, for screen readers etc.): Close tab <title> button. First parameter is tab title  -->
