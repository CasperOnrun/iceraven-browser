--- conflicted
+++ resolved
@@ -604,8 +604,6 @@
     <!-- Option for auto closing tabs that will auto close tabs after one month -->
     <string name="close_tabs_after_one_month">Após um mês sem uso</string>
 
-<<<<<<< HEAD
-=======
     <!-- Start on Home -->
     <!-- Title of a preference that allows a user to indicate after a specified amount of time when the app should start on the home screen -->
     <string name="preferences_start_on_home">Iniciar na tela inicial</string>
@@ -615,7 +613,6 @@
     <string name="start_on_home_always">Sempre</string>
     <!-- Option for never starting on the home screen -->
     <string name="start_on_home_never">Nunca</string>
->>>>>>> 3dc8ef80
     <!-- Summary for tabs preference when auto closing tabs setting is set to manual close-->
     <string name="close_tabs_manually_summary">Fechar manualmente</string>
     <!-- Summary for tabs preference when auto closing tabs setting is set to auto close tabs after one day-->
@@ -1622,8 +1619,6 @@
     <!-- Error message for credit card number validation -->
     <string name="credit_cards_number_validation_error_message">Digite um número de cartão de crédito válido</string>
 
-<<<<<<< HEAD
-=======
     <!-- Error message for credit card name on card validation -->
     <string name="credit_cards_name_on_card_validation_error_message">Preencha este campo</string>
     <!-- Message displayed in biometric prompt displayed for authentication before allowing users to view their saved credit cards -->
@@ -1642,7 +1637,6 @@
     <!-- Message displayed in biometric prompt for authentication, before allowing users to use their stored credit card information -->
     <string name="credit_cards_biometric_prompt_unlock_message">Desbloqueie para usar informações armazenadas de cartões de crédito</string>
 
->>>>>>> 3dc8ef80
     <!-- Title of the Add search engine screen -->
     <string name="search_engine_add_custom_search_engine_title">Adicionar mecanismo de pesquisa</string>
     <!-- Title of the Edit search engine screen -->
