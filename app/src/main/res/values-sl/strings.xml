<?xml version="1.0" encoding="utf-8"?>
<resources>
    <!-- App name for private browsing mode. The first parameter is the name of the app defined in app_name (for example: Fenix)-->
    <string name="app_name_private_5">Zasebni %s</string>
    <!-- App name for private browsing mode. The first parameter is the name of the app defined in app_name (for example: Fenix)-->
    <string name="app_name_private_4">%s (zasebno)</string>
    <!-- Home Fragment -->
    <!-- Content description (not visible, for screen readers etc.): "Three dot" menu button. -->
    <string name="content_description_menu">Več možnosti</string>
    <!-- Content description (not visible, for screen readers etc.): "Private Browsing" menu button. -->
    <string name="content_description_private_browsing_button">Omogoči zasebno brskanje</string>
    <!-- Content description (not visible, for screen readers etc.): "Private Browsing" menu button. -->
    <string name="content_description_disable_private_browsing_button">Onemogoči zasebno brskanje</string>
    <!-- Placeholder text shown in the search bar before a user enters text -->
    <string name="search_hint">Iskanje ali naslov strani</string>

    <!-- No Open Tabs Message Description -->
    <string name="no_open_tabs_description">Tu bodo prikazani vaši odprti zavihki.</string>

    <!-- No Private Tabs Message Description -->
    <string name="no_private_tabs_description">Tu bodo prikazani vaši zasebni zavihki.</string>

    <!-- Default title for pinned Baidu top site that links to Baidu home page  -->
    <string name="default_top_site_baidu">Baidu</string>
    <!-- Default title for pinned JD top site that links to JD home page  -->
    <string name="default_top_site_jd">JD</string>
    <!-- Message announced to the user when tab tray is selected with 1 tab -->
    <string name="open_tab_tray_single">1 odprt zavihek. Tapnite za preklop zavihkov.</string>
    <!-- Message announced to the user when tab tray is selected with 0 or 2+ tabs -->
    <string name="open_tab_tray_plural">Odprtih zavihkov: %1$s. Tapnite za preklop zavihkov.</string>

    <!-- Tab tray multi select title in app bar. The first parameter is the number of tabs selected -->
    <string name="tab_tray_multi_select_title">%1$d izbranih</string>
    <!-- Label of button in create collection dialog for creating a new collection  -->
    <string name="tab_tray_add_new_collection">Dodaj novo zbirko</string>
    <!-- Label of editable text in create collection dialog for naming a new collection  -->
    <string name="tab_tray_add_new_collection_name">Ime</string>
    <!-- Label of button in save to collection dialog for selecting a current collection  -->
    <string name="tab_tray_select_collection">Izberi zbirko</string>
    <!-- Content description for close button while in multiselect mode in tab tray -->
    <string name="tab_tray_close_multiselect_content_description">Izhod iz večizbirnega načina</string>
    <!-- Content description for save to collection button while in multiselect mode in tab tray -->
    <string name="tab_tray_collection_button_multiselect_content_description">Shrani izbrane zavihke v zbirko</string>

    <!-- Content description for checkmark while tab is selected while in multiselect mode in tab tray. The first parameter is the title of the tab selected -->
    <string name="tab_tray_item_selected_multiselect_content_description">Izbran %1$s</string>
    <!-- Content description when tab is unselected while in multiselect mode in tab tray. The first parameter is the title of the tab unselected -->
    <string name="tab_tray_item_unselected_multiselect_content_description">Neizbran %1$s</string>
    <!-- Content description announcement when exiting multiselect mode in tab tray -->
    <string name="tab_tray_exit_multiselect_content_description">Večizbirni način končan</string>
    <!-- Content description announcement when entering multiselect mode in tab tray -->
    <string name="tab_tray_enter_multiselect_content_description">Vstopili ste v večizbirni način, izberite zavihke, ki jih želite shraniti v zbirko</string>
    <!-- Content description on checkmark while tab is selected in multiselect mode in tab tray -->
    <string name="tab_tray_multiselect_selected_content_description">Izbrano</string>

    <!-- About content. The first parameter is the name of the application. (For example: Fenix) -->
    <string name="about_content">%1$s izdeluje Mozilla.</string>

    <!-- Private Browsing -->
    <!-- Title for private session option -->
    <string name="private_browsing_title">Ste v zasebni seji</string>
    <!-- Explanation for private browsing displayed to users on home view when they first enable private mode
        The first parameter is the name of the app defined in app_name (for example: Fenix) -->
    <string name="private_browsing_placeholder_description_2">%1$s izbriše zgodovino iskanja in brskanja zasebnih zavihkov, ko jih zaprete ali zaprete aplikacijo. Čeprav to ne pomeni, da ste za spletna mesta ali ponudnike internetnih storitev anonimni, vam omogoča uporabo spleta v zasebnosti, skrito pred očmi ostalih uporabnikov te naprave.</string>
    <string name="private_browsing_common_myths">
       Pogoste zmote o zasebnem brskanju
    </string>
    <!-- Delete session button to erase your history in a private session -->
    <string name="private_browsing_delete_session">Izbriši sejo</string>

    <!-- Private mode shortcut "contextual feature recommendation" (CFR) -->
    <!-- Text for the main message -->
    <string name="cfr_message">Dodajte bližnjico za odpiranje zasebnih zavihkov z začetnega zaslona.</string>
    <!-- Text for the positive button -->
    <string name="cfr_pos_button_text">Dodaj bližnjico</string>
    <!-- Text for the negative button -->
    <string name="cfr_neg_button_text">Ne, hvala</string>

    <!-- Open in App "contextual feature recommendation" (CFR) -->
    <!-- Text for the info message. 'Firefox' intentionally hardcoded here.-->
    <string name="open_in_app_cfr_info_message">Firefox lahko nastavite tako, da samodejno odpira povezave v aplikacijah.</string>
    <!-- Text for the positive action button -->
    <string name="open_in_app_cfr_positive_button_text">Pojdi v nastavitve</string>
    <!-- Text for the negative action button -->
    <string name="open_in_app_cfr_negative_button_text">Zapri</string>

    <!-- Text for the info dialog when camera permissions have been denied but user tries to access a camera feature. -->
    <string name="camera_permissions_needed_message">Potreben je dostop do kamere. Odprite nastavitve sistema Android in v dovoljenjih tapnite Dovoli.</string>
    <!-- Text for the positive action button to go to Android Settings to grant permissions. -->
    <string name="camera_permissions_needed_positive_button_text">Pojdi v nastavitve</string>
    <!-- Text for the negative action button to dismiss the dialog. -->
    <string name="camera_permissions_needed_negative_button_text">Zapri</string>

    <!-- Text for the banner message to tell users about our auto close feature. -->
    <string name="tab_tray_close_tabs_banner_message">Nastavite, naj se zavihki, ki jih niste odprli v preteklem dnevu, tednu ali mesecu, samodejno zaprejo.</string>
    <!-- Text for the positive action button to go to Settings for auto close tabs. -->
    <string name="tab_tray_close_tabs_banner_positive_button_text">Prikaži možnosti</string>
    <!-- Text for the negative action button to dismiss the Close Tabs Banner. -->
    <string name="tab_tray_close_tabs_banner_negative_button_text">Zapri</string>

    <!-- Text for the banner message to tell users about our grid view feature. -->
    <string name="tab_tray_grid_view_banner_message">Spremenite postavitev odprtih zavihkov. Pojdite v nastavitve in v pogledu zavihkov izberite mrežo.</string>
    <!-- Text for the positive action button to go to Settings for auto close tabs. -->
    <string name="tab_tray_grid_view_banner_positive_button_text">Pojdi v nastavitve</string>
    <!-- Text for the negative action button to dismiss the Close Tabs Banner. -->
    <string name="tab_tray_grid_view_banner_negative_button_text">Skrij</string>

    <!-- Home screen icons - Long press shortcuts -->
    <!-- Shortcut action to open new tab -->
    <string name="home_screen_shortcut_open_new_tab_2">Nov zavihek</string>
    <!-- Shortcut action to open new private tab -->
    <string name="home_screen_shortcut_open_new_private_tab_2">Nov zasebni zavihek</string>

    <!-- Heading for the Top Sites block -->
    <string name="home_screen_top_sites_heading">Glavne strani</string>

    <!-- Browser Fragment -->
    <!-- Content description (not visible, for screen readers etc.): Navigate to open tabs -->
    <string name="browser_tabs_button">Odprti zavihki</string>
    <!-- Content description (not visible, for screen readers etc.): Navigate backward (browsing history) -->
    <string name="browser_menu_back">Nazaj</string>
    <!-- Content description (not visible, for screen readers etc.): Navigate forward (browsing history) -->
    <string name="browser_menu_forward">Naprej</string>
    <!-- Content description (not visible, for screen readers etc.): Refresh current website -->
    <string name="browser_menu_refresh">Osveži</string>
    <!-- Content description (not visible, for screen readers etc.): Stop loading current website -->
    <string name="browser_menu_stop">Ustavi</string>
    <!-- Content description (not visible, for screen readers etc.): Bookmark the current page -->
    <string name="browser_menu_bookmark">Dodaj med zaznamke</string>
    <!-- Content description (not visible, for screen readers etc.): Un-bookmark the current page -->
    <string name="browser_menu_edit_bookmark">Uredi zaznamek</string>
    <!-- Browser menu button that opens the addon manager -->
    <string name="browser_menu_add_ons">Dodatki</string>
    <!-- Browser menu button that opens the addon extensions manager -->
    <string name="browser_menu_extensions">Razširitve</string>
    <!-- Text displayed when there are no add-ons to be shown -->
    <string name="no_add_ons">Tukaj ni dodatkov</string>
    <!-- Browser menu button that sends a user to help articles -->
    <string name="browser_menu_help">Pomoč</string>
    <!-- Browser menu button that sends a to a the what's new article -->
    <string name="browser_menu_whats_new">Novosti</string>
    <!-- Browser menu button that opens the settings menu -->
    <string name="browser_menu_settings">Nastavitve</string>
    <!-- Browser menu button that opens a user's library -->
    <string name="browser_menu_library">Knjižnica</string>
    <!-- Browser menu toggle that requests a desktop site -->
    <string name="browser_menu_desktop_site">Stran za namizja</string>
    <!-- Browser menu toggle that adds a shortcut to the site on the device home screen. -->
    <string name="browser_menu_add_to_homescreen">Dodaj na domač zaslon</string>
    <!-- Browser menu toggle that installs a Progressive Web App shortcut to the site on the device home screen. -->
    <string name="browser_menu_install_on_homescreen">Namesti</string>
    <!-- Menu option on the toolbar that takes you to synced tabs page-->
    <string name="synced_tabs">Sinhronizirani zavihki</string>
    <!-- Content description (not visible, for screen readers etc.) for the Resync tabs button -->
    <string name="resync_button_content_description">Znova sinhroniziraj</string>
    <!-- Browser menu button that opens the find in page menu -->
    <string name="browser_menu_find_in_page">Najdi na strani</string>
    <!-- Browser menu button that creates a private tab -->
    <string name="browser_menu_private_tab">Zasebni zavihek</string>
    <!-- Browser menu button that saves the current tab to a collection -->
    <string name="browser_menu_save_to_collection_2">Shrani v zbirko</string>
    <!-- Browser menu button that open a share menu to share the current site -->
    <string name="browser_menu_share">Deli</string>
    <!-- Share menu title, displayed when a user is sharing their current site -->
    <string name="menu_share_with">Deli z …</string>
    <!-- Browser menu button shown in custom tabs that opens the current tab in Fenix
        The first parameter is the name of the app defined in app_name (for example: Fenix) -->
    <string name="browser_menu_open_in_fenix">Odpri v %1$s</string>
    <!-- Browser menu text shown in custom tabs to indicate this is a Fenix tab
        The first parameter is the name of the app defined in app_name (for example: Fenix) -->
    <string name="browser_menu_powered_by">OMOGOČA: %1$s</string>
    <!-- Browser menu text shown in custom tabs to indicate this is a Fenix tab
        The first parameter is the name of the app defined in app_name (for example: Fenix) -->
    <string name="browser_menu_powered_by2">Omogoča: %1$s</string>
    <!-- Browser menu button to put the current page in reader mode -->
    <string name="browser_menu_read">Bralni pogled</string>
    <!-- Browser menu button content description to close reader mode and return the user to the regular browser -->
    <string name="browser_menu_read_close">Zapri bralni pogled</string>
    <!-- Browser menu button to open the current page in an external app -->
    <string name="browser_menu_open_app_link">Odpri v aplikaciji</string>
    <!-- Browser menu button to configure reader mode appearance e.g. the used font type and size -->
    <string name="browser_menu_read_appearance">Videz</string>

    <!-- Error message to show when the user tries to access a scheme not
        handled by the app (Ex: blob, tel etc) -->
    <string name="unknown_scheme_error_message">Povezava ni mogoča. Neprepoznavna URL shema.</string>

    <!-- Locale Settings Fragment -->
    <!-- Content description for tick mark on selected language -->
    <string name="a11y_selected_locale_content_description">Izbrani jezik</string>
    <!-- Content description for search icon -->
    <string name="a11y_search_icon_content_description">Iskanje</string>
    <!-- Text for default locale item -->
    <string name="default_locale_text">Uporabi jezik naprave</string>
    <!-- Placeholder text shown in the search bar before a user enters text -->
    <string name="locale_search_hint">Išči jezik</string>

    <!-- Search Fragment -->
    <!-- Button in the search view that lets a user search by scanning a QR code -->
    <string name="search_scan_button">Skeniraj</string>
    <!-- Button in the search view that lets a user change their search engine -->
    <string name="search_engine_button">Iskalnik</string>
    <!-- Button in the search view when shortcuts are displayed that takes a user to the search engine settings -->
    <string name="search_shortcuts_engine_settings">Nastavitve iskalnika</string>
    <!-- Header displayed when selecting a shortcut search engine -->
    <string name="search_engines_search_with">Tokrat išči z iskalnikom:</string>
    <!-- Button in the search view that lets a user navigate to the site in their clipboard -->
    <string name="awesomebar_clipboard_title">Izpolni povezavo iz odložišča</string>
    <!-- Button in the search suggestions onboarding that allows search suggestions in private sessions -->
    <string name="search_suggestions_onboarding_allow_button">Dovoli</string>
    <!-- Button in the search suggestions onboarding that does not allow search suggestions in private sessions -->
    <string name="search_suggestions_onboarding_do_not_allow_button">Ne dovoli</string>
    <!-- Search suggestion onboarding hint title text -->
    <string name="search_suggestions_onboarding_title">Dovolite predloge iskanja v zasebnih oknih?</string>
    <!-- Search suggestion onboarding hint description text, first parameter is the name of the app defined in app_name (for example: Fenix)-->
    <string name="search_suggestions_onboarding_text">%s bo natipkano v naslovno vrstico delil s privzetim iskalnikom.</string>
    <!-- Search suggestion onboarding hint Learn more link text -->
    <string name="search_suggestions_onboarding_learn_more_link">Več o tem</string>

    <!-- Search Widget -->
    <!-- Content description for searching with a widget. Firefox is intentionally hardcoded.-->
    <string name="search_widget_content_description">Odpri nov zavihek v Firefoxu</string>
    <!-- Text preview for smaller sized widgets -->
    <string name="search_widget_text_short">Iskanje</string>
    <!-- Text preview for larger sized widgets -->
    <string name="search_widget_text_long">Iskanje po spletu</string>

    <!-- Content description (not visible, for screen readers etc.): Voice search -->
    <string name="search_widget_voice">Glasovno iskanje</string>

    <!-- Preferences -->
    <!-- Title for the settings page-->
    <string name="settings">Nastavitve</string>

    <!-- Preference category for basic settings -->
    <string name="preferences_category_basics">Osnove</string>
    <!-- Preference category for general settings -->
    <string name="preferences_category_general">Splošno</string>
    <!-- Preference category for all links about Fenix -->
    <string name="preferences_category_about">Predstavitev</string>
    <!-- Preference for settings related to changing the default search engine -->
    <string name="preferences_default_search_engine">Privzeti iskalnik</string>
    <!-- Preference for settings related to Search -->
    <string name="preferences_search">Iskanje</string>
    <!-- Preference for settings related to Search address bar -->
    <string name="preferences_search_address_bar">Naslovna vrstica</string>
    <!-- Preference linking to help about Fenix -->
    <string name="preferences_help">Pomoč</string>
    <!-- Preference link to rating Fenix on the Play Store -->
    <string name="preferences_rate">Oceni v trgovini Google Play</string>
    <!-- Preference for giving feedback about Fenix -->
    <string name="preferences_feedback">Sporočite nam svoje mnenje</string>
    <!-- Preference linking to about page for Fenix
        The first parameter is the name of the app defined in app_name (for example: Fenix) -->
    <string name="preferences_about">O %1$su</string>
    <!-- Preference linking to the your rights SUMO page -->
    <string name="preferences_your_rights">Vaše pravice</string>
    <!-- Preference for settings related to saved passwords -->
    <string name="preferences_passwords">Gesla</string>
    <!-- Preference for settings related to saved credit cards and addresses -->
    <string name="preferences_credit_cards_addresses">Kreditne kartice in naslovi</string>
    <!-- Preference for settings related to changing the default browser -->
    <string name="preferences_set_as_default_browser">Nastavi kot privzeti brskalnik</string>
    <!-- Preference category for advanced settings -->
    <string name="preferences_category_advanced">Napredno</string>
    <!-- Preference category for privacy settings -->
    <string name="preferences_category_privacy">Zasebnost</string>
    <!-- Preference category for privacy and security settings -->
    <string name="preferences_category_privacy_security">Zasebnost in varnost</string>
    <!-- Preference for advanced site permissions -->
    <string name="preferences_site_permissions">Dovoljenja strani</string>
    <!-- Preference for private browsing options -->
    <string name="preferences_private_browsing_options">Zasebno brskanje</string>
    <!-- Preference for opening links in a private tab-->
    <string name="preferences_open_links_in_a_private_tab">Odpri povezave v zasebnem zavihku</string>
    <!-- Preference for allowing screenshots to be taken while in a private tab-->
    <string name="preferences_allow_screenshots_in_private_mode">Dovoli zajemanje posnetkov zaslona v zasebnem brskanju</string>
    <!-- Will inform the user of the risk of activating Allow screenshots in private browsing option -->
    <string name="preferences_screenshots_in_private_mode_disclaimer">Če je dovoljeno, bodo zasebni zavihki vidni tudi, ko je odprtih več aplikacij</string>
    <!-- Preference for adding private browsing shortcut -->
    <string name="preferences_add_private_browsing_shortcut">Dodaj bližnjico zasebnega brskanja</string>
    <!-- Preference for accessibility -->
    <string name="preferences_accessibility">Dostopnost</string>
    <!-- Preference to override the Firefox Account server -->
    <string name="preferences_override_fxa_server">Strežnik Firefox računov po meri</string>
    <!-- Preference to override the Sync token server -->
    <string name="preferences_override_sync_tokenserver">Sinhronizacijski strežnik po meri</string>
    <!-- Toast shown after updating the FxA/Sync server override preferences -->
    <string name="toast_override_fxa_sync_server_done">Strežnik Firefox Računa/Synca je spremenjen. Zapiranje aplikacije za uveljavitev sprememb …</string>
    <!-- Preference category for account information -->
    <string name="preferences_category_account">Račun</string>
    <!-- Preference shown on banner to sign into account -->
    <string name="preferences_sign_in">Prijava</string>
    <!-- Preference for changing where the toolbar is positioned -->
    <string name="preferences_toolbar">Orodna vrstica</string>
    <!-- Preference for changing default theme to dark or light mode -->
    <string name="preferences_theme">Tema</string>
    <!-- Preference for customizing the home screen -->
    <string name="preferences_home">Domača stran</string>
    <!-- Preference for gestures based actions -->
    <string name="preferences_gestures">Poteze</string>
    <!-- Preference for settings related to visual options -->
    <string name="preferences_customize">Prilagodi</string>
    <!-- Preference description for banner about signing in -->
    <string name="preferences_sign_in_description">Sinhronizirajte zaznamke, gesla in ostalo s Firefox Računom</string>
    <!-- Preference shown instead of account display name while account profile information isn't available yet. -->
    <string name="preferences_account_default_name">Firefox Račun</string>
    <!-- Preference text for account title when there was an error syncing FxA -->
    <string name="preferences_account_sync_error">Ponovno se povežite za nadaljevanje sinhronizacije</string>
    <!-- Preference for language -->
    <string name="preferences_language">Jezik</string>
    <!-- Preference for data choices -->
    <string name="preferences_data_choices">Podatkovne možnosti</string>
    <!-- Preference for data collection -->
    <string name="preferences_data_collection">Zbiranje podatkov</string>
    <!-- Preference linking to the privacy notice -->
    <string name="preferences_privacy_link">Obvestilo o zasebnosti</string>
    <!-- Preference category for developer tools -->
    <string name="developer_tools_category">Razvojna orodja</string>
    <!-- Preference for developers -->
    <string name="preferences_remote_debugging">Oddaljeno razhroščevanje preko USB</string>
    <!-- Preference title for switch preference to show search engines -->
    <string name="preferences_show_search_engines">Prikaži iskalnike</string>
    <!-- Preference title for switch preference to show search suggestions -->
    <string name="preferences_show_search_suggestions">Prikaži predloge iskanja</string>

    <!-- Preference title for switch preference to show voice search button -->
    <string name="preferences_show_voice_search">Prikaži glasovno iskanje</string>
    <!-- Preference title for switch preference to show search suggestions also in private mode -->
    <string name="preferences_show_search_suggestions_in_private">Prikaži v zasebnih sejah</string>
    <!-- Preference title for switch preference to show a clipboard suggestion when searching -->
    <string name="preferences_show_clipboard_suggestions">Prikaži predloge odložišča</string>
    <!-- Preference title for switch preference to suggest browsing history when searching -->
    <string name="preferences_search_browsing_history">Išči po zgodovini iskanja</string>
    <!-- Preference title for switch preference to suggest bookmarks when searching -->
    <string name="preferences_search_bookmarks">Iskanje po zaznamkih</string>
    <!-- Preference title for switch preference to suggest synced tabs when searching -->
    <string name="preferences_search_synced_tabs">Iskanje po sinhroniziranih zavihkih</string>
    <!-- Preference for account settings -->
    <string name="preferences_account_settings">Nastavitve računa</string>

    <!-- Preference for enabling url autocomplete-->
    <string name="preferences_enable_autocomplete_urls">Samodokončaj spletne naslove</string>
    <!-- Preference for open links in third party apps -->
    <string name="preferences_open_links_in_apps">Odpiraj povezave v aplikacijah</string>
    <!-- Preference for open download with an external download manager app -->
    <string name="preferences_external_download_manager">Zunanji upravitelj prenosov</string>
    <!-- Preference for add_ons -->
    <string name="preferences_addons">Dodatki</string>

    <!-- Preference for notifications -->
    <string name="preferences_notifications">Obvestila</string>

    <!-- Add-on Preferences -->
    <!-- Preference to customize the configured AMO (addons.mozilla.org) collection -->
    <string name="preferences_customize_amo_collection">Zbirka dodatkov po meri</string>
    <!-- Button caption to confirm the add-on collection configuration -->
    <string name="customize_addon_collection_ok">V redu</string>
    <!-- Button caption to abort the add-on collection configuration -->
    <string name="customize_addon_collection_cancel">Prekliči</string>
    <!-- Hint displayed on input field for custom collection name -->
    <string name="customize_addon_collection_hint">Ime zbirke</string>

    <!-- Hint displayed on input field for custom collection user ID-->
    <string name="customize_addon_collection_user_hint">Lastnik zbirke (ID uporabnika)</string>
    <!-- Toast shown after confirming the custom add-on collection configuration -->
    <string name="toast_customize_addon_collection_done">Zbirka dodatkov je spremenjena. Zapiranje aplikacije za uveljavitev sprememb …</string>

    <!-- Add-on Installation from AMO-->
    <!-- Error displayed when user attempts to install an add-on from AMO (addons.mozilla.org) that is not supported -->
    <string name="addon_not_supported_error">Dodatek ni podprt</string>
    <!-- Error displayed when user attempts to install an add-on from AMO (addons.mozilla.org) that is already installed -->
    <string name="addon_already_installed">Dodatek je že nameščen</string>

    <!-- Account Preferences -->
    <!-- Preference for triggering sync -->
    <string name="preferences_sync_now">Sinhroniziraj zdaj</string>
    <!-- Preference category for sync -->
    <string name="preferences_sync_category">Izberite, kaj želite sinhronizirati</string>
    <!-- Preference for syncing history -->
    <string name="preferences_sync_history">Zgodovina</string>
    <!-- Preference for syncing bookmarks -->
    <string name="preferences_sync_bookmarks">Zaznamki</string>
    <!-- Preference for syncing logins -->
    <string name="preferences_sync_logins">Prijave</string>
    <!-- Preference for syncing tabs -->
    <string name="preferences_sync_tabs_2">Odprti zavihki</string>
    <!-- Preference for signing out -->
    <string name="preferences_sign_out">Odjava</string>
    <!-- Preference displays and allows changing current FxA device name -->
    <string name="preferences_sync_device_name">Ime naprave</string>
    <!-- Text shown when user enters empty device name -->
    <string name="empty_device_name_error">Ime naprave ne sme ostati prazno.</string>
    <!-- Label indicating that sync is in progress -->
    <string name="sync_syncing_in_progress">Sinhronizacija …</string>

    <!-- Label summary indicating that sync failed. The first parameter is the date stamp showing last time it succeeded -->
    <string name="sync_failed_summary">Sinhronizacija ni uspela. Nazadnje sinhronizirano: %s</string>
    <!-- Label summary showing never synced -->
    <string name="sync_failed_never_synced_summary">Sinhronizacija ni uspela. Nazadnje sinhronizirano: nikoli</string>
    <!-- Label summary the date we last synced. The first parameter is date stamp showing last time synced -->
    <string name="sync_last_synced_summary">Zadnja sinhronizacija: %s</string>
    <!-- Label summary showing never synced -->
    <string name="sync_never_synced_summary">Zadnja sinhronizacija: nikoli</string>

    <!-- Text for displaying the default device name.
        The first parameter is the application name, the second is the device manufacturer name
        and the third is the device model. -->
    <string name="default_device_name_2">%1$s na %2$s %3$s</string>

    <!-- Send Tab -->
    <!-- Name of the "receive tabs" notification channel. Displayed in the "App notifications" system settings for the app -->
    <string name="fxa_received_tab_channel_name">Prejeti zavihki</string>

    <!-- Description of the "receive tabs" notification channel. Displayed in the "App notifications" system settings for the app -->
    <string name="fxa_received_tab_channel_description">Obvestila za zavihke, prejete od drugih naprav Firefox.</string>
    <!--  The body for these is the URL of the tab received  -->
    <string name="fxa_tab_received_notification_name">Zavihek prejet</string>
    <!-- When multiple tabs have been received -->
    <string name="fxa_tabs_received_notification_name">Zavihki prejeti</string>
    <!-- %s is the device name -->
    <string name="fxa_tab_received_from_notification_name">Zavihek iz naprave %s</string>

    <!-- Advanced Preferences -->
    <!-- Preference for tracking protection settings -->
    <string name="preferences_tracking_protection_settings">Zaščita pred sledenjem</string>
    <!-- Preference switch for tracking protection -->
    <string name="preferences_tracking_protection">Zaščita pred sledenjem</string>
    <!-- Preference switch description for tracking protection -->
    <string name="preferences_tracking_protection_description">Zavrnite vsebine in skripte, ki vam sledijo na spletu</string>
    <!-- Preference for tracking protection exceptions -->
    <string name="preferences_tracking_protection_exceptions">Izjeme</string>
    <!-- Preference description for tracking protection exceptions -->
    <string name="preferences_tracking_protection_exceptions_description">Zaščita pred sledenjem je za te spletne strani izključena</string>
    <!-- Button in Exceptions Preference to turn on tracking protection for all sites (remove all exceptions) -->
    <string name="preferences_tracking_protection_exceptions_turn_on_for_all">Vklopi za vsa spletna mesta</string>
    <!-- Text displayed when there are no exceptions -->
    <string name="exceptions_empty_message_description">Izjeme vam omogočajo, da onemogočite zaščito pred sledenjem za izbrane strani.</string>
    <!-- Text displayed when there are no exceptions, with learn more link that brings users to a tracking protection SUMO page -->
    <string name="exceptions_empty_message_learn_more_link">Več o tem</string>

    <!-- Description in Quick Settings that tells user tracking protection is off globally for all sites, and links to Settings to turn it on -->
    <string name="preferences_tracking_protection_turned_off_globally">Izklopljeno povsod, pojdite v Nastavitve in ga vklopite.</string>

    <!-- Preference switch for Telemetry -->
    <string name="preferences_telemetry">Telemetrija</string>
    <!-- Preference switch for usage and technical data collection -->
    <string name="preference_usage_data">Uporaba in tehnični podatki</string>
    <!-- Preference description for usage and technical data collection -->
    <string name="preferences_usage_data_description">Pošilja podatke o učinkovitosti, uporabi, strojni opremi in prilagoditvah organizaciji Mozilla, da lahko naredi %1$s boljši</string>
    <!-- Preference switch for marketing data collection -->
    <string name="preferences_marketing_data">Podatki za trženje</string>
    <!-- Preference description for marketing data collection, parameter is the app name (e.g. Firefox) -->
    <string name="preferences_marketing_data_description">Deli podatke o možnostih, ki jih uporabljate v %1$su z Leanplumom, našim ponudnikom mobilnega oglaševanja.</string>
    <!-- Title for studies preferences -->
    <string name="preference_experiments_2">Raziskave</string>
    <!-- Summary for studies preferences -->
    <string name="preference_experiments_summary_2">Dovoli Mozilli namestitev in izvajanje raziskav</string>
    <!-- Title for experiments preferences -->
    <string name="preference_experiments">Poskusi</string>
    <!-- Summary for experiments preferences -->
    <string name="preference_experiments_summary">Dovoli Mozilli namestitev in pridobivanje podatkov poskusnih zmogljivosti</string>
    <!-- Preference switch for crash reporter -->
    <string name="preferences_crash_reporter">Poročevalec o sesutju</string>

    <!-- Preference switch for Mozilla location service -->
    <string name="preferences_mozilla_location_service">Lokacijska storitev Mozilla</string>
    <!-- Preference switch for app health report. The first parameter is the name of the application (For example: Fenix) -->
    <string name="preferences_fenix_health_report">Zdravniško spričevalo za %s</string>

    <!-- Turn On Sync Preferences -->
    <!-- Header of the Turn on Sync preference view -->
    <string name="preferences_sync">Vklopi Sync</string>

    <!-- Preference for pairing -->
    <string name="preferences_sync_pair">Skenirajte kodo za seznanjanje v Firefoxu za namizja</string>
    <!-- Preference for account login -->
    <string name="preferences_sync_sign_in">Prijava</string>

    <!-- Preference for reconnecting to FxA sync -->
    <string name="preferences_sync_sign_in_to_reconnect">Prijavite se, če se želite ponovno povezati</string>
    <!-- Preference for removing FxA account -->
    <string name="preferences_sync_remove_account">Odstrani račun</string>

    <!-- Pairing Feature strings -->
    <!-- Instructions on how to access pairing -->
    <string name="pair_instructions_2"><![CDATA[Skenirajte QR-kodo na strani <b>firefox.com/pair</b>]]></string>
    <!-- Button to open camera for pairing -->
    <string name="pair_open_camera">Odpri kamero</string>
    <!-- Button to cancel pairing -->
    <string name="pair_cancel">Prekliči</string>

    <!-- Toolbar Preferences -->
    <!-- Preference for using top toolbar -->
    <string name="preference_top_toolbar">Na vrhu</string>
    <!-- Preference for using bottom toolbar -->
    <string name="preference_bottom_toolbar">Na dnu</string>

    <!-- Theme Preferences -->
    <!-- Preference for using light theme -->
    <string name="preference_light_theme">Svetla</string>
    <!-- Preference for using dark theme -->
    <string name="preference_dark_theme">Temna</string>

    <!-- Preference for using using dark or light theme automatically set by battery -->
    <string name="preference_auto_battery_theme">Nastavi ohranjevalnik baterije</string>
    <!-- Preference for using following device theme -->
    <string name="preference_follow_device_theme">Sledi temi naprave</string>

    <!-- Gestures Preferences-->
    <!-- Preferences for using pull to refresh in a webpage -->
    <string name="preference_gestures_website_pull_to_refresh">Povlecite za osvežitev</string>

    <!-- Preference for using the dynamic toolbar -->
    <string name="preference_gestures_dynamic_toolbar">Pomaknite se, da skrijete orodno vrstico</string>
    <!-- Preference for switching tabs by swiping horizontally on the toolbar -->
    <string name="preference_gestures_swipe_toolbar_switch_tabs">Podrsaj orodno vrstico vstran za preklop med zavihki</string>

    <!-- Preference for showing the opened tabs by swiping up on the toolbar-->
    <string name="preference_gestures_swipe_toolbar_show_tabs">Podrsaj orodno vrstico navzgor za odpiranje zavihkov</string>

    <!-- Library -->
    <!-- Option in Library to open Sessions page -->
    <string name="library_sessions">Seje</string>
    <!-- Option in Library to open Screenshots page -->
    <string name="library_screenshots">Posnetki zaslona</string>
    <!-- Option in Library to open Downloads page -->
    <string name="library_downloads">Prenosi</string>
    <!-- Option in library to open Bookmarks page -->
    <string name="library_bookmarks">Zaznamki</string>
    <!-- Option in library to open Desktop Bookmarks root page -->
    <string name="library_desktop_bookmarks_root">Namizni zaznamki</string>
    <!-- Option in library to open Desktop Bookmarks "menu" page -->
    <string name="library_desktop_bookmarks_menu">Meni zaznamkov</string>
    <!-- Option in library to open Desktop Bookmarks "toolbar" page -->
    <string name="library_desktop_bookmarks_toolbar">Vrstica zaznamkov</string>
    <!-- Option in library to open Desktop Bookmarks "unfiled" page -->
    <string name="library_desktop_bookmarks_unfiled">Drugi zaznamki</string>
    <!-- Option in Library to open History page -->
    <string name="library_history">Zgodovina</string>
    <!-- Option in Library to open a new tab -->
    <string name="library_new_tab">Nov zavihek</string>
    <!-- Option in Library to find text in page -->
    <string name="library_find_in_page">Najdi na strani</string>
    <!-- Option in Library to open Synced Tabs page -->
    <string name="library_synced_tabs">Sinhronizirani zavihki</string>
    <!-- Option in Library to open Reading List -->
    <string name="library_reading_list">Bralni seznam</string>
    <!-- Menu Item Label for Search in Library -->
    <string name="library_search">Iskanje</string>
    <!-- Settings Page Title -->
    <string name="settings_title">Nastavitve</string>
    <!-- Content description (not visible, for screen readers etc.): "Menu icon for items on a history item" -->
    <string name="content_description_history_menu">Meni elementa zgodovine</string>
    <!-- Content description (not visible, for screen readers etc.): "Close button for library settings" -->
    <string name="content_description_close_button">Zapri</string>

    <!-- Option in library for Recently Closed Tabs -->
    <string name="library_recently_closed_tabs">Nedavno zaprti zavihki</string>
    <!-- Option in library to open Recently Closed Tabs page -->
    <string name="recently_closed_show_full_history">Prikaži vso zgodovino</string>
    <!-- Text to show users they have multiple tabs saved in the Recently Closed Tabs section of history.
    %d is a placeholder for the number of tabs selected. -->
    <string name="recently_closed_tabs">Zavihkov: %d</string>
    <!-- Text to show users they have one tab saved in the Recently Closed Tabs section of history.
    %d is a placeholder for the number of tabs selected. -->
    <string name="recently_closed_tab">%d zavihek</string>
    <!-- Recently closed tabs screen message when there are no recently closed tabs -->
    <string name="recently_closed_empty_message">Ni nedavno zaprtih zavihkov</string>

    <!-- Tab Management -->
    <!-- Title of preference for tabs management -->
    <string name="preferences_tabs">Zavihki</string>
    <!-- Title of preference that allows a user to specify the tab view -->
    <string name="preferences_tab_view">Pogled zavihkov</string>
    <!-- Option for a list tab view -->
    <string name="tab_view_list">Seznam</string>
    <!-- Option for a grid tab view -->
    <string name="tab_view_grid">Mreža</string>
    <!-- Title of preference that allows a user to auto close tabs after a specified amount of time -->
    <string name="preferences_close_tabs">Zapri zavihke</string>
    <!-- Option for auto closing tabs that will never auto close tabs, always allows user to manually close tabs -->
    <string name="close_tabs_manually">Ročno</string>
    <!-- Option for auto closing tabs that will auto close tabs after one day -->
    <string name="close_tabs_after_one_day">Po enem dnevu</string>
    <!-- Option for auto closing tabs that will auto close tabs after one week -->
    <string name="close_tabs_after_one_week">Po enem tednu</string>
    <!-- Option for auto closing tabs that will auto close tabs after one month -->
    <string name="close_tabs_after_one_month">Po enem mesecu</string>

    <!-- Summary for tabs preference when auto closing tabs setting is set to manual close-->
    <string name="close_tabs_manually_summary">Zapri ročno</string>
    <!-- Summary for tabs preference when auto closing tabs setting is set to auto close tabs after one day-->
    <string name="close_tabs_after_one_day_summary">Zapri po enem dnevu</string>
    <!-- Summary for tabs preference when auto closing tabs setting is set to auto close tabs after one week-->
    <string name="close_tabs_after_one_week_summary">Zapri po enem tednu</string>
    <!-- Summary for tabs preference when auto closing tabs setting is set to auto close tabs after one month-->
    <string name="close_tabs_after_one_month_summary">Zapri po enem mesecu</string>

    <!-- Sessions -->
    <!-- Title for the list of tabs -->
    <string name="tab_header_label">Odprti zavihki</string>
    <!-- Title for the list of tabs in the current private session -->
    <string name="tabs_header_private_title">Zasebna seja</string>
    <!-- Title for the list of tabs in the current private session -->
    <string name="tabs_header_private_tabs_title">Zasebni zavihki</string>
    <!-- Content description (not visible, for screen readers etc.): Add tab button. Adds a news tab when pressed -->
    <string name="add_tab">Dodaj zavihek</string>
    <!-- Content description (not visible, for screen readers etc.): Add tab button. Adds a news tab when pressed -->
    <string name="add_private_tab">Dodaj zasebni zavihek</string>
    <!-- Text for the new tab button to indicate adding a new private tab in the tab -->
    <string name="tab_drawer_fab_content">Zasebno</string>
    <!-- Text shown as the title of the open tab tray -->
    <string name="tab_tray_title">Odprti zavihki</string>
    <!-- Text shown in the menu for saving tabs to a collection -->
    <string name="tab_tray_menu_item_save">Shrani v zbirko</string>
    <!-- Text shown in the menu for the collection selector -->
    <string name="tab_tray_menu_select">Izberi</string>
    <!-- Text shown in the menu for sharing all tabs -->
    <string name="tab_tray_menu_item_share">Deli vse zavihke</string>
    <!-- Text shown in the menu to view recently closed tabs -->
    <string name="tab_tray_menu_recently_closed">Nedavno zaprti zavihki</string>
    <!-- Text shown in the menu to view tab settings -->
    <string name="tab_tray_menu_tab_settings">Nastavitve zavihkov</string>
    <!-- Text shown in the menu for closing all tabs -->
    <string name="tab_tray_menu_item_close">Zapri vse zavihke</string>
    <!-- Shortcut action to open new tab -->
    <string name="tab_tray_menu_open_new_tab">Nov zavihek</string>
    <!-- Shortcut action to open the home screen -->
    <string name="tab_tray_menu_home">Domov</string>
    <!-- Shortcut action to toggle private mode -->
    <string name="tab_tray_menu_toggle">Preklopi način zavihkov</string>
    <!-- Text shown in the multiselect menu for bookmarking selected tabs. -->
    <string name="tab_tray_multiselect_menu_item_bookmark">Dodaj med zaznamke</string>
    <!-- Text shown in the multiselect menu for closing selected tabs. -->
    <string name="tab_tray_multiselect_menu_item_close">Zapri</string>
    <!-- Content description for tabs tray multiselect share button -->
    <string name="tab_tray_multiselect_share_content_description">Deli izbrane zavihke</string>
    <!-- Content description for tabs tray multiselect menu -->
    <string name="tab_tray_multiselect_menu_content_description">Meni izbranih zavihkov</string>
    <!-- Content description (not visible, for screen readers etc.): Removes tab from collection button. Removes the selected tab from collection when pressed -->
    <string name="remove_tab_from_collection">Odstrani zavihek iz zbirke</string>
    <!-- Text for button to enter multiselect mode in tabs tray -->
    <string name="tabs_tray_select_tabs">Izberi zavihke</string>
    <!-- Content description (not visible, for screen readers etc.): Close tab button. Closes the current session when pressed -->
    <string name="close_tab">Zapri zavihek</string>
    <!-- Content description (not visible, for screen readers etc.): Close tab <title> button. First parameter is tab title  -->
    <string name="close_tab_title">Zapri zavihek %s</string>
    <!-- Content description (not visible, for screen readers etc.): Opens the open tabs menu when pressed -->
    <string name="open_tabs_menu">Meni odprtih zavihkov</string>
    <!-- Open tabs menu item to close all tabs -->
    <string name="tabs_menu_close_all_tabs">Zapri vse zavihke</string>
    <!-- Open tabs menu item to share all tabs -->
    <string name="tabs_menu_share_tabs">Deli zavihke</string>
    <!-- Open tabs menu item to save tabs to collection -->
    <string name="tabs_menu_save_to_collection1">Shrani zavihke v zbirko</string>
    <!-- Content description (not visible, for screen readers etc.): Opens the tab menu when pressed -->
    <string name="tab_menu">Meni zavihka</string>
    <!-- Tab menu item to share the tab -->
    <string name="tab_share">Deli zavihek</string>
    <!-- Button in the current session menu. Deletes the session when pressed -->
    <string name="current_session_delete">Izbriši</string>
    <!-- Button in the current session menu. Saves the session when pressed -->
    <string name="current_session_save">Shrani</string>
    <!-- Button in the current session menu. Opens the share menu when pressed -->
    <string name="current_session_share">Deli</string>
    <!-- Content description (not visible, for screen readers etc.): Title icon for current session menu -->
    <string name="current_session_image">Slika trenutne seje</string>
    <!-- Button to save the current set of tabs into a collection -->
    <string name="save_to_collection">Shrani v zbirko</string>

    <!-- Text for the menu button to delete a collection -->
    <string name="collection_delete">Izbriši zbirko</string>
    <!-- Text for the menu button to rename a collection -->
    <string name="collection_rename">Preimenuj zbirko</string>

    <!-- Text for the button to open tabs of the selected collection -->
    <string name="collection_open_tabs">Odpri zavihke</string>
    <!-- Hint for adding name of a collection -->
    <string name="collection_name_hint">Ime zbirke</string>
    <!-- Text for the menu button to rename a top site -->
	<string name="rename_top_site">Preimenuj</string>
	<!-- Text for the menu button to remove a top site -->
	<string name="remove_top_site">Odstrani</string>

    <!-- Text for the menu button to delete a top site from history -->
    <string name="delete_from_history">Izbriši iz zgodovine</string>
    <!-- Postfix for private WebApp titles, placeholder is replaced with app name -->
    <string name="pwa_site_controls_title_private">%1$s (zasebni način)</string>

    <!-- Button in the current tab tray header in multiselect mode. Saved the selected tabs to a collection when pressed. -->
    <string name="tab_tray_save_to_collection">Shrani</string>

    <!-- History -->
    <!-- Text for the button to clear all history -->
    <string name="history_delete_all">Izbriši zgodovino</string>
    <!-- Text for the dialog to confirm clearing all history -->
    <string name="history_delete_all_dialog">Ste prepričani, da želite počistiti vašo zgodovino?</string>
    <!-- Text for the snackbar to confirm that multiple browsing history items has been deleted -->
    <string name="history_delete_multiple_items_snackbar">Zgodovina izbrisana</string>
    <!-- Text for the snackbar to confirm that a single browsing history item has been deleted. The first parameter is the shortened URL of the deleted history item. -->
    <string name="history_delete_single_item_snackbar">Izbrisan %1$s</string>
    <!-- Text for positive action to delete history in deleting history dialog -->
    <string name="history_clear_dialog">Počisti</string>
    <!-- History overflow menu copy button -->
    <string name="history_menu_copy_button">Kopiraj</string>
    <!-- History overflow menu share button -->
    <string name="history_menu_share_button">Deli</string>
    <!-- History overflow menu open in new tab button -->
    <string name="history_menu_open_in_new_tab_button">Odpri v novem zavihku</string>
    <!-- History overflow menu open in private tab button -->
    <string name="history_menu_open_in_private_tab_button">Odpri v zasebnem zavihku</string>
    <!-- Text for the button to delete a single history item -->
    <string name="history_delete_item">Izbriši</string>
    <!-- History multi select title in app bar
    The first parameter is the number of bookmarks selected -->
    <string name="history_multi_select_title">%1$d izbranih</string>
    <!-- Text for the button to clear selected history items. The first parameter
        is a digit showing the number of items you have selected -->
    <string name="history_delete_some">Izbriši %1$d predmetov</string>
    <!-- Text for the header that groups the history for today -->
    <string name="history_today">Danes</string>
    <!-- Text for the header that groups the history for yesterday -->
    <string name="history_yesterday">Včeraj</string>
    <!-- Text for the header that groups the history for last 24 hours -->
    <string name="history_24_hours">Zadnjih 24 ur</string>
    <!-- Text for the header that groups the history the past 7 days -->
    <string name="history_7_days">Zadnjih 7 dni</string>
    <!-- Text for the header that groups the history the past 30 days -->
    <string name="history_30_days">Zadnjih 30 dni</string>
    <!-- Text for the header that groups the history older than the last month -->
    <string name="history_older">Starejše</string>

    <!-- Text shown when no history exists -->
    <string name="history_empty_message">Ni zgodovine</string>

    <!-- Downloads -->
    <!-- Text for the button to clear all downloads -->
    <string name="download_delete_all">Izbriši prenose</string>
    <!-- Text for the dialog to confirm clearing all downloads -->
    <string name="download_delete_all_dialog">Ste prepričani, da želite počistiti vaše prenose?</string>
    <!-- Text for the snackbar to confirm that multiple downloads items have been removed -->
    <string name="download_delete_multiple_items_snackbar_1">Prenosi odstranjeni</string>
<<<<<<< HEAD
=======
    <!-- Text for the snackbar to confirm that a single download item has been removed. The first parameter is the name of the download item. -->
    <string name="download_delete_single_item_snackbar">%1$s odstranjen</string>
>>>>>>> 565a86ae
    <!-- Text shown when no download exists -->
    <string name="download_empty_message_1">Ni prenesenih datotek</string>
    <!-- History multi select title in app bar
    The first parameter is the number of downloads selected -->
    <string name="download_multi_select_title">%1$d izbranih</string>

    <!-- History overflow menu open in new tab button -->
    <string name="download_menu_open">Odpri</string>


    <!-- Text for the button to remove a single download item -->
    <string name="download_delete_item_1">Odstrani</string>


    <!-- Crashes -->
    <!-- Title text displayed on the tab crash page. This first parameter is the name of the application (For example: Fenix) -->
    <string name="tab_crash_title_2">Oprostite. %1$s ne more naložiti te strani.</string>
    <!-- Description text displayed on the tab crash page -->
    <string name="tab_crash_description">Spodaj lahko poskusite obnoviti ali zapreti ta zavihek.</string>
    <!-- Send crash report checkbox text on the tab crash page -->
    <string name="tab_crash_send_report">Pošlji poročilo o sesutju Mozilli</string>
    <!-- Close tab button text on the tab crash page -->
    <string name="tab_crash_close">Zapri zavihek</string>
    <!-- Restore tab button text on the tab crash page -->
    <string name="tab_crash_restore">Obnovi zavihek</string>

    <!-- Content Description for session item menu button -->
    <string name="content_description_session_menu">Možnosti seje</string>

    <!-- Content Description for session item share button -->
    <string name="content_description_session_share">Deli sejo</string>

    <!-- Bookmarks -->
    <!-- Content description for bookmarks library menu -->
    <string name="bookmark_menu_content_description">Meni zaznamkov</string>
    <!-- Screen title for editing bookmarks -->
    <string name="bookmark_edit">Uredi zaznamek</string>
    <!-- Screen title for selecting a bookmarks folder -->
    <string name="bookmark_select_folder">Izberi mapo</string>
    <!-- Confirmation message for a dialog confirming if the user wants to delete the selected folder -->
    <string name="bookmark_delete_folder_confirmation_dialog">Ali ste prepričani, da želite zbrisati to mapo?</string>
    <!-- Confirmation message for a dialog confirming if the user wants to delete multiple items including folders. Parameter will be replaced by app name. -->
    <string name="bookmark_delete_multiple_folders_confirmation_dialog">%s bo izbrisal izbrane predmete.</string>
    <!-- Snackbar title shown after a folder has been deleted. This first parameter is the name of the deleted folder -->
    <string name="bookmark_delete_folder_snackbar">Mapa %1$s izbrisana</string>
    <!-- Screen title for adding a bookmarks folder -->
    <string name="bookmark_add_folder">Dodaj mapo</string>
    <!-- deprecated: Snackbar title shown after a bookmark has been created. -->
    <string name="bookmark_created_snackbar">Zaznamek ustvarjen.</string>
    <!-- Snackbar title shown after a bookmark has been created. -->
    <string name="bookmark_saved_snackbar">Zaznamek shranjen!</string>
    <!-- Snackbar edit button shown after a bookmark has been created. -->
    <string name="edit_bookmark_snackbar_action">UREDI</string>
    <!-- Bookmark overflow menu edit button -->
    <string name="bookmark_menu_edit_button">Uredi</string>
    <!-- Bookmark overflow menu select button -->
    <string name="bookmark_menu_select_button">Izberi</string>
    <!-- Bookmark overflow menu copy button -->
    <string name="bookmark_menu_copy_button">Kopiraj</string>
    <!-- Bookmark overflow menu share button -->
    <string name="bookmark_menu_share_button">Deli</string>
    <!-- Bookmark overflow menu open in new tab button -->
    <string name="bookmark_menu_open_in_new_tab_button">Odpri v novem zavihku</string>
    <!-- Bookmark overflow menu open in private tab button -->
    <string name="bookmark_menu_open_in_private_tab_button">Odpri v zasebnem zavihku</string>
    <!-- Bookmark overflow menu delete button -->
    <string name="bookmark_menu_delete_button">Izbriši</string>
    <!--Bookmark overflow menu save button -->
    <string name="bookmark_menu_save_button">Shrani</string>
    <!-- Bookmark multi select title in app bar
     The first parameter is the number of bookmarks selected -->
    <string name="bookmarks_multi_select_title">%1$d izbranih</string>
    <!-- Bookmark editing screen title -->
    <string name="edit_bookmark_fragment_title">Uredi zaznamek</string>
    <!-- Bookmark folder editing screen title -->
    <string name="edit_bookmark_folder_fragment_title">Uredi mapo</string>
    <!-- Bookmark sign in button message -->
    <string name="bookmark_sign_in_button">Prijavite se za ogled sinhroniziranih zaznamkov</string>
    <!-- Bookmark URL editing field label -->
    <string name="bookmark_url_label">URL</string>
    <!-- Bookmark FOLDER editing field label -->
    <string name="bookmark_folder_label">MAPA</string>
    <!-- Bookmark NAME editing field label -->
    <string name="bookmark_name_label">IME</string>
    <!-- Bookmark add folder screen title -->
    <string name="bookmark_add_folder_fragment_label">Dodaj mapo</string>
    <!-- Bookmark select folder screen title -->
    <string name="bookmark_select_folder_fragment_label">Izberi mapo</string>
    <!-- Bookmark editing error missing title -->
    <string name="bookmark_empty_title_error">Mora imeti naslov</string>
    <!-- Bookmark editing error missing or improper URL -->
    <string name="bookmark_invalid_url_error">Neveljaven URL</string>

    <!-- Bookmark screen message for empty bookmarks folder -->
    <string name="bookmarks_empty_message">Ni zaznamkov</string>
    <!-- Bookmark snackbar message on deletion
     The first parameter is the host part of the URL of the bookmark deleted, if any -->
    <string name="bookmark_deletion_snackbar_message">Izbrisan %1$s</string>
    <!-- Bookmark snackbar message on deleting multiple bookmarks not including folders-->
    <string name="bookmark_deletion_multiple_snackbar_message_2">Zaznamki izbrisani</string>
    <!-- Bookmark snackbar message on deleting multiple bookmarks including folders-->
    <string name="bookmark_deletion_multiple_snackbar_message_3">Brisanje izbranih map</string>
    <!-- Bookmark undo button for deletion snackbar action -->
    <string name="bookmark_undo_deletion">RAZVELJAVI</string>

    <!-- Site Permissions -->
    <!-- Site permissions preferences header -->
    <string name="permissions_header">Dovoljenja</string>
    <!-- Button label that take the user to the Android App setting -->
    <string name="phone_feature_go_to_settings">Odpri nastavitve</string>
    <!-- Content description (not visible, for screen readers etc.): Quick settings sheet
        to give users access to site specific information / settings. For example:
        Secure settings status and a button to modify site permissions -->
    <string name="quick_settings_sheet">Seznam hitrih nastavitev</string>
    <!-- Label that indicates that this option it the recommended one -->
    <string name="phone_feature_recommended">Priporočeno</string>
    <!-- button that allows editing site permissions settings -->
    <string name="quick_settings_sheet_manage_site_permissions">Upravljanje dovoljenj strani</string>
    <!-- Button label for clearing all the information of site permissions-->
    <string name="clear_permissions">Počisti dovoljenja</string>
    <!-- Button label for clearing a site permission-->
    <string name="clear_permission">Počisti dovoljenje</string>
    <!-- Button label for clearing all the information on all sites-->
    <string name="clear_permissions_on_all_sites">Počisti dovoljenja na vseh straneh</string>
    <!-- Preference for altering video and audio autoplay for all websites -->
    <string name="preference_browser_feature_autoplay">Samodejno predvajanje</string>
    <!-- Preference for altering the camera access for all websites -->
    <string name="preference_phone_feature_camera">Kamera</string>
    <!-- Preference for altering the microphone access for all websites -->
    <string name="preference_phone_feature_microphone">Mikrofon</string>
    <!-- Preference for altering the location access for all websites -->
    <string name="preference_phone_feature_location">Lokacija</string>
    <!-- Preference for altering the notification access for all websites -->
    <string name="preference_phone_feature_notification">Obvestilo</string>
    <!-- Preference for altering the persistent storage access for all websites -->
    <string name="preference_phone_feature_persistent_storage">Trajna shramba</string>
    <!-- Preference for altering the EME access for all websites -->
    <string name="preference_phone_feature_media_key_system_access">Vsebina, zaščitena z DRM</string>
    <!-- Label that indicates that a permission must be asked always -->
    <string name="preference_option_phone_feature_ask_to_allow">Vprašaj za dovoljenje</string>
    <!-- Label that indicates that a permission must be blocked -->
    <string name="preference_option_phone_feature_blocked">Zavrnjeno</string>
    <!-- Label that indicates that a permission must be allowed -->
    <string name="preference_option_phone_feature_allowed">Dovoljeno</string>
    <!--Label that indicates a permission is by the Android OS-->
    <string name="phone_feature_blocked_by_android">Zavrnil Android</string>
    <!-- Preference for showing a list of websites that the default configurations won't apply to them -->
    <string name="preference_exceptions">Izjeme</string>

    <!-- Summary of tracking protection preference if tracking protection is set to on -->
    <string name="tracking_protection_on">Vklopljeno</string>
    <!-- Summary of tracking protection preference if tracking protection is set to off -->
    <string name="tracking_protection_off">Izklopljeno</string>
    <!-- Label that indicates that all video and audio autoplay is allowed -->
    <string name="preference_option_autoplay_allowed2">Dovoli zvok in video</string>
    <!-- Label that indicates that video and audio autoplay is only allowed over Wi-Fi -->
    <string name="preference_option_autoplay_allowed_wifi_only2">Zavrni zvok in video samo na mobilnih podatkih</string>
    <!-- Subtext that explains 'autoplay on Wi-Fi only' option -->
    <string name="preference_option_autoplay_allowed_wifi_subtext">Zvok in Video se bosta predvajala na Wi-Fi</string>
    <!-- Label that indicates that video autoplay is allowed, but audio autoplay is blocked -->
    <string name="preference_option_autoplay_block_audio2">Zavrni samo zvok</string>
    <!-- Label that indicates that all video and audio autoplay is blocked -->
    <string name="preference_option_autoplay_blocked3">Zavrni zvok in video</string>

    <!-- Summary of delete browsing data on quit preference if it is set to on -->
    <string name="delete_browsing_data_quit_on">Vključeno</string>
    <!-- Summary of delete browsing data on quit preference if it is set to off -->
    <string name="delete_browsing_data_quit_off">Izključeno</string>

    <!-- Collections -->
    <!-- Collections header on home fragment -->
    <string name="collections_header">Zbirke</string>
    <!-- Content description (not visible, for screen readers etc.): Opens the collection menu when pressed -->
    <string name="collection_menu_button_content_description">Meni zbirk</string>
    <!-- Label to describe what collections are to a new user without any collections -->
    <string name="no_collections_description2">Zbirajte stvari, ki vam kaj pomenijo.\nZdružite podobna iskanja, spletne strani in zavihke za hitrejši dostop.</string>
    <!-- Title for the "select tabs" step of the collection creator -->
    <string name="create_collection_select_tabs">Izberi zavihke</string>
    <!-- Title for the "select collection" step of the collection creator -->
    <string name="create_collection_select_collection">Izberi zbirko</string>
    <!-- Title for the "name collection" step of the collection creator -->
    <string name="create_collection_name_collection">Poimenuj zbirko</string>
    <!-- Button to add new collection for the "select collection" step of the collection creator -->
    <string name="create_collection_add_new_collection">Dodaj novo zbirko</string>
    <!-- Button to select all tabs in the "select tabs" step of the collection creator -->
    <string name="create_collection_select_all">Izberi vse</string>
    <!-- Button to deselect all tabs in the "select tabs" step of the collection creator -->
    <string name="create_collection_deselect_all">Počisti izbiro</string>
    <!-- Text to prompt users to select the tabs to save in the "select tabs" step of the collection creator -->
    <string name="create_collection_save_to_collection_empty">Izberite zavihke, ki jih želite shraniti</string>
    <!-- Text to show users how many tabs they have selected in the "select tabs" step of the collection creator.
     %d is a placeholder for the number of tabs selected. -->
    <string name="create_collection_save_to_collection_tabs_selected">Izbrani zavihki: %d</string>
    <!-- Text to show users they have one tab selected in the "select tabs" step of the collection creator.
    %d is a placeholder for the number of tabs selected. -->
    <string name="create_collection_save_to_collection_tab_selected">%d izbran zavihek</string>
    <!-- Text shown in snackbar when multiple tabs have been saved in a collection -->
    <string name="create_collection_tabs_saved">Zavihki shranjeni!</string>
    <!-- Text shown in snackbar when one or multiple tabs have been saved in a new collection -->
    <string name="create_collection_tabs_saved_new_collection">Zbirka shranjena!</string>
    <!-- Text shown in snackbar when one tab has been saved in a collection -->
    <string name="create_collection_tab_saved">Zavihek shranjen!</string>
    <!-- Content description (not visible, for screen readers etc.): button to close the collection creator -->
    <string name="create_collection_close">Zapri</string>
    <!-- Button to save currently selected tabs in the "select tabs" step of the collection creator-->
    <string name="create_collection_save">Shrani</string>

    <!-- Snackbar action to view the collection the user just created or updated -->
    <string name="create_collection_view">Prikaži</string>

    <!-- Default name for a new collection in "name new collection" step of the collection creator. %d is a placeholder for the number of collections-->
    <string name="create_collection_default_name">Zbirka %d</string>

    <!-- Share -->
    <!-- Share screen header -->
    <string name="share_header">Pošlji in deli</string>
    <!-- Share screen header -->
    <string name="share_header_2">Deli</string>
    <!-- Content description (not visible, for screen readers etc.):
        "Share" button. Opens the share menu when pressed. -->
    <string name="share_button_content_description">Deli</string>
    <!-- Sub-header in the dialog to share a link to another app -->
    <string name="share_link_subheader">Deli povezavo</string>
    <!-- Sub-header in the dialog to share a link to another sync device -->
    <string name="share_device_subheader">Pošlji na napravo</string>
    <!-- Sub-header in the dialog to share a link to an app from the full list -->
    <string name="share_link_all_apps_subheader">Vsa dejanja</string>
    <!-- Sub-header in the dialog to share a link to an app from the most-recent sorted list -->
    <string name="share_link_recent_apps_subheader">Nedavno uporabljene</string>
    <!-- An option from the share dialog to sign into sync -->
    <string name="sync_sign_in">Prijava v Sync</string>
    <!-- An option from the share dialog to send link to all other sync devices -->
    <string name="sync_send_to_all">Pošlji na vse naprave</string>
    <!-- An option from the share dialog to reconnect to sync -->
    <string name="sync_reconnect">Ponovno se poveži v Sync</string>
    <!-- Text displayed when sync is offline and cannot be accessed -->
    <string name="sync_offline">Brez povezave</string>
    <!-- An option to connect additional devices -->
    <string name="sync_connect_device">Poveži drugo napravo</string>
    <!-- The dialog text shown when additional devices are not available -->
    <string name="sync_connect_device_dialog">Če želite poslati zavihek, se v Firefox prijavite v vsaj še eni napravi.</string>
    <!-- Confirmation dialog button -->
    <string name="sync_confirmation_button">Razumem</string>
    <!-- Share error message -->
    <string name="share_error_snackbar">Ni mogoče poslati v to aplikacijo</string>
    <!-- Add new device screen title -->
    <string name="sync_add_new_device_title">Pošlji na napravo</string>
    <!-- Text for the warning message on the Add new device screen -->
    <string name="sync_add_new_device_message">Ni povezanih naprav</string>
    <!-- Text for the button to learn about sending tabs -->
    <string name="sync_add_new_device_learn_button">Več o pošiljanju zavihkov …</string>
    <!-- Text for the button to connect another device -->
    <string name="sync_add_new_device_connect_button">Poveži drugo napravo …</string>

    <!-- Notifications -->
    <!-- The user visible name of the "notification channel" (Android 8+ feature) for the ongoing notification shown while a browsing session is active. -->
    <string name="notification_pbm_channel_name">Seja zasebnega brskanja</string>
    <!-- Text shown in the notification that pops up to remind the user that a private browsing session is active. -->
    <string name="notification_pbm_delete_text">Izbriši zasebne zavihke</string>
    <!-- Text shown in the notification that pops up to remind the user that a private browsing session is active. -->
    <string name="notification_pbm_delete_text_2">Zapri zasebne zavihke</string>
    <!-- Notification action to open Fenix and resume the current browsing session. -->
    <string name="notification_pbm_action_open">Odpri</string>
    <!-- Notification action to delete all current private browsing sessions AND switch to Fenix (bring it to the foreground) -->
    <string name="notification_pbm_action_delete_and_open">Izbriši in odpri</string>
    <!-- Name of the "Powered by Fenix" notification channel. Displayed in the "App notifications" system settings for the app -->
    <string name="notification_powered_by_channel_name">Omogoča</string>
    <!-- Text shown in snackbar when user deletes a collection -->
    <string name="snackbar_collection_deleted">Zbirka izbrisana</string>
    <!-- Text shown in snackbar when user renames a collection -->
    <string name="snackbar_collection_renamed">Zbirka preimenovana</string>
    <!-- Text shown in snackbar when user deletes a tab -->
    <string name="snackbar_tab_deleted">Zavihek izbrisan</string>
    <!-- Text shown in snackbar when user deletes all tabs -->
    <string name="snackbar_tabs_deleted">Zavihki izbrisani</string>
    <!-- Text shown in snackbar when user closes a tab -->
    <string name="snackbar_tab_closed">Zavihek zaprt</string>
    <!-- Text shown in snackbar when user closes all tabs -->
    <string name="snackbar_tabs_closed">Zavihki zaprti</string>
    <!-- Text shown in snackbar when user closes tabs -->
    <string name="snackbar_message_tabs_closed">Zavihki zaprti!</string>
    <!-- Text shown in snackbar when user bookmarks a list of tabs -->
    <string name="snackbar_message_bookmarks_saved">Zaznamki shranjeni!</string>
    <!-- Text shown in snackbar action for viewing bookmarks -->
    <string name="snackbar_message_bookmarks_view">Prikaži</string>
    <!-- Text shown in snackbar when user adds a site to top sites -->
    <string name="snackbar_added_to_top_sites">Dodano med glavne strani!</string>
    <!-- Text shown in snackbar when user closes a private tab -->
    <string name="snackbar_private_tab_closed">Zasebni zavihek zaprt</string>
    <!-- Text shown in snackbar when user closes all private tabs -->
    <string name="snackbar_private_tabs_closed">Zasebni zavihki zaprti</string>
    <!-- Text shown in snackbar when user deletes all private tabs -->
    <string name="snackbar_private_tabs_deleted">Zasebni zavihki izbrisani</string>
    <!-- Text shown in snackbar to undo deleting a tab, top site or collection -->
    <string name="snackbar_deleted_undo">RAZVELJAVI</string>
    <!-- Text shown in snackbar when user removes a top site -->
    <string name="snackbar_top_site_removed">Spletno mesto odstranjeno</string>
    <!-- Text for action to undo deleting a tab or collection shown in a11y dialog -->
    <string name="a11y_dialog_deleted_undo">Razveljavi</string>
    <!-- Text for action to confirm deleting a tab or collection shown in a11y dialog -->
    <string name="a11y_dialog_deleted_confirm">Potrdi</string>

    <!-- QR code scanner prompt which appears after scanning a code, but before navigating to it
        First parameter is the name of the app, second parameter is the URL or text scanned-->
    <string name="qr_scanner_confirmation_dialog_message">Dovoli %1$s odpiranje %2$s</string>
    <!-- QR code scanner prompt dialog positive option to allow navigation to scanned link -->
    <string name="qr_scanner_dialog_positive">DOVOLI</string>
    <!-- QR code scanner prompt dialog positive option to deny navigation to scanned link -->
    <string name="qr_scanner_dialog_negative">ZAVRNI</string>
    <!-- Tab collection deletion prompt dialog message. Placeholder will be replaced with the collection name -->
    <string name="tab_collection_dialog_message">Ali ste prepričani, da želite izbrisati %1$s?</string>
    <!-- Collection and tab deletion prompt dialog message. This will show when the last tab from a collection is deleted -->
    <string name="delete_tab_and_collection_dialog_message">Če izbrišete ta zavihek, boste izbrisali celotno zbirko. Nove zbirke lahko ustvarite kadarkoli.</string>
    <!-- Collection and tab deletion prompt dialog title. Placeholder will be replaced with the collection name. This will show when the last tab from a collection is deleted -->
    <string name="delete_tab_and_collection_dialog_title">Izbrišem %1$s?</string>
    <!-- Tab collection deletion prompt dialog option to delete the collection -->
    <string name="tab_collection_dialog_positive">Izbriši</string>
    <!-- Tab collection deletion prompt dialog option to cancel deleting the collection -->
    <string name="tab_collection_dialog_negative">Prekliči</string>
    <!-- Text displayed in a notification when the user enters full screen mode -->
    <string name="full_screen_notification">Vstop v celozaslonski način</string>
    <!-- Message for copying the URL via long press on the toolbar -->
    <string name="url_copied">Spletni naslov kopiran</string>
    <!-- Sample text for accessibility font size -->
    <string name="accessibility_text_size_sample_text_1">To je vzorčno besedilo. Pokaže vam, kako bo besedilo prikazano, ko povečate ali zmanjšate velikost s to nastavitvijo.</string>
    <!-- Summary for Accessibility Text Size Scaling Preference -->
    <string name="preference_accessibility_text_size_summary">Povečajte ali zmanjšajte besedilo na spletnih straneh</string>
    <!-- Title for Accessibility Text Size Scaling Preference -->
    <string name="preference_accessibility_font_size_title">Velikost pisave</string>

    <!-- Title for Accessibility Text Automatic Size Scaling Preference -->
    <string name="preference_accessibility_auto_size_2">Samodejna velikost pisave</string>
    <!-- Summary for Accessibility Text Automatic Size Scaling Preference -->
    <string name="preference_accessibility_auto_size_summary">Velikost pisave se bo ujemala z vašimi nastavitvami za Android. Onemogočite, če želite upravljati velikost pisave.</string>

    <!-- Title for the Delete browsing data preference -->
    <string name="preferences_delete_browsing_data">Izbriši podatke brskanja</string>
    <!-- Title for the tabs item in Delete browsing data -->
    <string name="preferences_delete_browsing_data_tabs_title_2">Odprti zavihki</string>
    <!-- Subtitle for the tabs item in Delete browsing data, parameter will be replaced with the number of open tabs -->
    <string name="preferences_delete_browsing_data_tabs_subtitle">Zavihkov: %d</string>
    <!-- Title for the data and history items in Delete browsing data -->
    <string name="preferences_delete_browsing_data_browsing_data_title">Zgodovina brskanja in podatki strani</string>
    <!-- Subtitle for the data and history items in delete browsing data, parameter will be replaced with the
        number of history items the user has -->
    <string name="preferences_delete_browsing_data_browsing_data_subtitle">Naslovov: %d</string>
    <!-- Title for history items in Delete browsing data -->
    <string name="preferences_delete_browsing_data_browsing_history_title">Zgodovina</string>
    <!-- Subtitle for the history items in delete browsing data, parameter will be replaced with the
        number of history pages the user has -->
    <string name="preferences_delete_browsing_data_browsing_history_subtitle">Strani: %d</string>
    <!-- Title for the cookies item in Delete browsing data -->
    <string name="preferences_delete_browsing_data_cookies">Piškotki</string>

    <!-- Subtitle for the cookies item in Delete browsing data -->
    <string name="preferences_delete_browsing_data_cookies_subtitle">Odjavljeni boste z večine strani</string>
    <!-- Title for the cached images and files item in Delete browsing data -->
    <string name="preferences_delete_browsing_data_cached_files">Slike in datoteke v predpomnilniku</string>
    <!-- Subtitle for the cached images and files item in Delete browsing data -->
    <string name="preferences_delete_browsing_data_cached_files_subtitle">Sprosti prostor za shranjevanje</string>
    <!-- Title for the site permissions item in Delete browsing data -->
    <string name="preferences_delete_browsing_data_site_permissions">Dovoljenja strani</string>
    <!-- Title for the downloads item in Delete browsing data -->
    <string name="preferences_delete_browsing_data_downloads">Prenosi</string>
    <!-- Text for the button to delete browsing data -->
    <string name="preferences_delete_browsing_data_button">Izbriši podatke brskanja</string>
    <!-- Title for the Delete browsing data on quit preference -->
    <string name="preferences_delete_browsing_data_on_quit">Ob izhodu izbriši podatke brskanja</string>
    <!-- Summary for the Delete browsing data on quit preference. "Quit" translation should match delete_browsing_data_on_quit_action translation. -->
    <string name="preference_summary_delete_browsing_data_on_quit">Samodejno izbriše podatke brskanja, ko v glavnem meniju izberete &quot;Izhod&quot;</string>
    <!-- Summary for the Delete browsing data on quit preference. "Quit" translation should match delete_browsing_data_on_quit_action translation. -->
    <string name="preference_summary_delete_browsing_data_on_quit_2">Samodejno izbriše podatke brskanja, ko v glavnem meniju izberete \&quot;Izhod\&quot;</string>

    <!-- Action item in menu for the Delete browsing data on quit feature -->
    <string name="delete_browsing_data_on_quit_action">Izhod</string>

    <!-- Dialog message to the user asking to delete browsing data. -->
    <string name="delete_browsing_data_prompt_message">S tem boste izbrisali vse podatke brskanja.</string>
    <!-- Dialog message to the user asking to delete browsing data. Parameter will be replaced by app name. -->
    <string name="delete_browsing_data_prompt_message_3">%s bo izbrisal izbrane podatke brskanja.</string>
    <!-- Text for the cancel button for the data deletion dialog -->
    <string name="delete_browsing_data_prompt_cancel">Prekliči</string>
    <!-- Text for the allow button for the data deletion dialog -->
    <string name="delete_browsing_data_prompt_allow">Izbriši</string>

    <!-- Text for the snackbar confirmation that the data was deleted -->
    <string name="preferences_delete_browsing_data_snackbar">Podatki brskanja so izbrisani</string>
    <!-- Text for the snackbar to show the user that the deletion of browsing data is in progress -->
    <string name="deleting_browsing_data_in_progress">Brisanje podatkov brskanja …</string>

    <!-- Tips -->
    <!-- text for firefox preview moving tip header "Firefox Preview" and "Firefox Nightly" are intentionally hardcoded -->
    <string name="tip_firefox_preview_moved_header">Firefox Preview je zdaj Firefox Nightly</string>
    <!-- text for firefox preview moving tip description -->
    <string name="tip_firefox_preview_moved_description">Firefox Nightly se posodablja vsak dan in vsebuje poskusne nove možnosti.
        Njegovo delovanje je lahko nezanesljivo. Za zanesljivejše brskanje prenesite različico beta našega brskalnika.</string>

    <!-- text for firefox preview moving tip button. "Firefox for Android Beta" is intentionally hardcoded -->
    <string name="tip_firefox_preview_moved_button_2">Prenesite Firefox za Android Beta</string>

    <!-- text for firefox preview moving tip header. "Firefox Nightly" is intentionally hardcoded -->
    <string name="tip_firefox_preview_moved_header_preview_installed">Firefox Nightly se je preselil</string>
    <!-- text for firefox preview moving tip description -->
    <string name="tip_firefox_preview_moved_description_preview_installed">Ta aplikacija ne bo več prejemala varnostnih posodobitev. Prenehajte jo uporabljati in se preselite na novi Nightly.
        \n\nZa selitev svojih zaznamkov, prijav in zgodovine v drugo aplikacijo ustvarite Firefox Račun.</string>
    <!-- text for firefox preview moving tip button  -->
    <string name="tip_firefox_preview_moved_button_preview_installed">Preklopite na novi Nightly</string>

    <!-- text for firefox preview moving tip header. "Firefox Nightly" is intentionally hardcoded -->
    <string name="tip_firefox_preview_moved_header_preview_not_installed">Firefox Nightly se je preselil</string>
    <!-- text for firefox preview moving tip description -->
    <string name="tip_firefox_preview_moved_description_preview_not_installed">Ta aplikacija ne bo več prejemala varnostnih posodobitev. Prenesite novi Nightly in prenehajte uporabljati to aplikacijo.
        \n\nZa selitev svojih zaznamkov, prijav in zgodovine v drugo aplikacijo ustvarite Firefox Račun.</string>
    <!-- text for firefox preview moving tip button  -->
    <string name="tip_firefox_preview_moved_button_preview_not_installed">Prenesite novi Nigthly</string>

    <!-- Onboarding -->
    <!-- Text for onboarding welcome message
    The first parameter is the name of the app (e.g. Firefox Preview) -->
    <string name="onboarding_header">Dobrodošli v %s!</string>
    <!-- text for the Firefox Accounts section header -->
    <string name="onboarding_fxa_section_header">Že imate račun?</string>
    <!-- text for the Firefox Preview feature section header
    The first parameter is the name of the app (e.g. Firefox Preview) -->
    <string name="onboarding_feature_section_header">Spoznajte %s</string>
    <!-- text for the "What's New" onboarding card header -->
    <string name="onboarding_whats_new_header1">Kaj je novega</string>
    <!-- text for the "what's new" onboarding card description
    The first parameter is the short name of the app (e.g. Firefox) -->
    <string name="onboarding_whats_new_description">Imate vprašanja o preoblikovanem %su? Želite izvedeti, kaj se je spremenilo?</string>
    <!-- text for underlined clickable link that is part of "what's new" onboarding card description that links to an FAQ -->
    <string name="onboarding_whats_new_description_linktext">Tukaj poiščite odgovore</string>
    <!-- text for the Firefox account onboarding sign in card header -->
    <string name="onboarding_account_sign_in_header">Začnite sinhronizirati zaznamke, gesla in ostalo s Firefox Računom.</string>
    <!-- Text for the button to learn more about signing in to your Firefox account -->
    <string name="onboarding_manual_sign_in_learn_more">Več o tem</string>
    <!-- text for the firefox account onboarding card header when we detect you're already signed in to
        another Firefox browser. (The word `Firefox` should not be translated)
        The first parameter is the email of the detected user's account -->
    <string name="onboarding_firefox_account_auto_signin_header_3">V drugem brskalniku Firefox na tej napravi ste prijavljeni kot %s. Ali se želite prijaviti s tem računom?</string>
    <!-- text for the button to confirm automatic sign-in -->
    <string name="onboarding_firefox_account_auto_signin_confirm">Da, prijavi me</string>
    <!-- text for the automatic sign-in button while signing in is in process -->
    <string name="onboarding_firefox_account_signing_in">Prijavljanje …</string>
    <!-- text for the button to manually sign into Firefox account. The word "Firefox" should not be translated -->
    <string name="onboarding_firefox_account_sign_in">Prijavite se v Firefox</string>
    <!-- text for the button to stay signed out when presented with an option to automatically sign-in. -->
    <string name="onboarding_firefox_account_stay_signed_out">Ostanite odjavljeni</string>
    <!-- text to display in the snackbar once account is signed-in -->
    <string name="onboarding_firefox_account_sync_is_on">Sync je vklopljen</string>
    <!-- text to display in the snackbar if automatic sign-in fails. user may try again -->
    <string name="onboarding_firefox_account_automatic_signin_failed">Prijava ni uspela</string>
    <!-- text for the tracking protection onboarding card header -->
    <string name="onboarding_tracking_protection_header_2">Samodejna zasebnost</string>
    <!-- text for the tracking protection card description
    The first parameter is the name of the app (e.g. Firefox Preview) -->
    <string name="onboarding_tracking_protection_description_2">Nastavitve zasebnosti in varnosti zavračajo sledilce, zlonamerno programsko opremo in podjetja, ki vam sledijo.</string>
    <!-- text for tracking protection radio button option for standard level of blocking -->
    <string name="onboarding_tracking_protection_standard_button_2">Običajno (privzeto)</string>
    <!-- text for standard blocking option button description -->
    <string name="onboarding_tracking_protection_standard_button_description_2">Zavrača manj sledilcev. Strani se bodo normalno nalagale.</string>
    <!-- text for tracking protection radio button option for strict level of blocking -->
    <string name="onboarding_tracking_protection_strict_button">Strogo (priporočljivo)</string>
    <!-- text for tracking protection radio button option for strict level of blocking -->
    <string name="onboarding_tracking_protection_strict_option">Strogo</string>
    <!-- text for strict blocking option button description -->
    <string name="onboarding_tracking_protection_strict_button_description_2">Zavrača več sledilcev, oglasov in pojavnih oken. Strani se nalagajo hitreje, vendar nekatere možnosti morda ne bodo delovale.</string>
    <!-- text for the toolbar position card header
        In English this is an idiom for "choose a side as in an argument or fight"
        but it is ok to make this more literally about "choosing a position in a physical space -->
    <string name="onboarding_toolbar_position_header">Zavzemite položaj</string>
    <!-- text for the toolbar position card description -->
    <string name="onboarding_toolbar_position_description">Poskusite enoročno brskanje z orodno vrstico spodaj ali pa jo premaknite na vrh.</string>
    <!-- text for the private browsing onboarding card header -->
    <string name="onboarding_private_browsing_header">Brskajte zasebno</string>
    <!-- text for the private browsing onboarding card description
    The first parameter is an icon that represents private browsing -->
    <string name="onboarding_private_browsing_description1">Odprite zasebni zavihek enkrat: Tapnite ikono %s.</string>
    <!-- text for the private browsing onboarding card description, explaining how to always using private browsing -->
    <string name="onboarding_private_browsing_always_description">Vsakič odpri zaseben zavihek: prilagodite nastavitve zasebnega brskanja.</string>
    <!-- text for the private browsing onbording card button, that launches settings -->
    <string name="onboarding_private_browsing_button">Odpri nastavitve</string>
    <!-- text for the privacy notice onboarding card header -->
    <string name="onboarding_privacy_notice_header">Vaša zasebnost</string>

    <!-- text for the privacy notice onboarding card description
    The first parameter is the name of the app (e.g. Firefox Preview) -->
    <string name="onboarding_privacy_notice_description2">%s smo zasnovali tako, da vam omogočimo nadzor nad tem, kaj delite na spletu in kaj delite z nami.</string>
    <!-- Text for the button to read the privacy notice -->
    <string name="onboarding_privacy_notice_read_button">Preberite naše obvestilo o zasebnosti</string>
    <!-- Content description (not visible, for screen readers etc.): Close onboarding screen -->
    <string name="onboarding_close">Zapri</string>

    <!-- text for the button to finish onboarding -->
    <string name="onboarding_finish">Začnite brskati</string>

    <!-- Onboarding theme -->
    <!-- text for the theme picker onboarding card header -->
    <string name="onboarding_theme_picker_header">Izberite si temo</string>
    <!-- text for the theme picker onboarding card description -->
    <string name="onboarding_theme_picker_description1">Prihranite nekaj baterije in ne obremenjujte oči s temnim načinom.</string>
    <!-- Automatic theme setting (will follow device setting) -->
    <string name="onboarding_theme_automatic_title">Samodejno</string>
    <!-- Summary of automatic theme setting (will follow device setting) -->
    <string name="onboarding_theme_automatic_summary">Prilagodi se nastavitvam vaše naprave</string>
    <!-- Theme setting for dark mode -->
    <string name="onboarding_theme_dark_title">Temna tema</string>
    <!-- Theme setting for light mode -->
    <string name="onboarding_theme_light_title">Svetla tema</string>

    <!-- Text shown in snackbar when multiple tabs have been sent to device -->
    <string name="sync_sent_tabs_snackbar">Zavihki poslani!</string>
    <!-- Text shown in snackbar when one tab has been sent to device  -->
    <string name="sync_sent_tab_snackbar">Zavihek poslan!</string>
    <!-- Text shown in snackbar when sharing tabs failed  -->
    <string name="sync_sent_tab_error_snackbar">Napaka pri pošiljanju</string>
    <!-- Text shown in snackbar for the "retry" action that the user has after sharing tabs failed -->
    <string name="sync_sent_tab_error_snackbar_action">POSKUSI ZNOVA</string>
    <!-- Title of QR Pairing Fragment -->
    <string name="sync_scan_code">Skenirajte kodo</string>
    <!-- Instructions on how to access pairing -->
    <string name="sign_in_instructions"><![CDATA[Na računalniku odprite Firefox in obiščite <b>https://firefox.com/pair</b>]]></string>
    <!-- Text shown for sign in pairing when ready -->
    <string name="sign_in_ready_for_scan">Pripravljeno za skeniranje</string>
    <!-- Text shown for settings option for sign with pairing -->
    <string name="sign_in_with_camera">Prijavite se s kamero</string>
    <!-- Text shown for settings option for sign with email -->
    <string name="sign_in_with_email">Namesto tega uporabite e-pošto</string>
    <!-- Text shown for settings option for create new account text.'Firefox' intentionally hardcoded here.-->
    <string name="sign_in_create_account_text"><![CDATA[Nimate računa? <u>Ustvarite ga</u> za sinhronizacijo Firefoxa med napravami.]]></string>
    <!-- Text shown in confirmation dialog to sign out of account -->
    <string name="sign_out_confirmation_message">Firefox se bo prenehal sinhronizirati z vašim računom, vendar ne bo izbrisal podatkov o brskanju na tej napravi.</string>
    <!-- Text shown in confirmation dialog to sign out of account. The first parameter is the name of the app (e.g. Firefox Preview) -->
    <string name="sign_out_confirmation_message_2">%s se bo prenehal sinhronizirati z vašim računom, vendar ne bo izbrisal podatkov o brskanju na tej napravi.</string>
    <!-- Option to continue signing out of account shown in confirmation dialog to sign out of account -->
    <string name="sign_out_disconnect">Prekini povezavo</string>
    <!-- Option to cancel signing out shown in confirmation dialog to sign out of account -->
    <string name="sign_out_cancel">Prekliči</string>

    <!-- Error message snackbar shown after the user tried to select a default folder which cannot be altered -->
    <string name="bookmark_cannot_edit_root">Privzetih map ni mogoče urejati</string>

    <!-- Enhanced Tracking Protection -->
    <!-- Link displayed in enhanced tracking protection panel to access tracking protection settings -->
    <string name="etp_settings">Nastavitve zaščite</string>
    <!-- Preference title for enhanced tracking protection settings -->
    <string name="preference_enhanced_tracking_protection">Izboljšana zaščita pred sledenjem</string>
    <!-- Title for the description of enhanced tracking protection -->
    <string name="preference_enhanced_tracking_protection_explanation_title">Brskajte brez sledenja</string>
    <!-- Description of enhanced tracking protection. The first parameter is the name of the application (For example: Fenix) -->
    <string name="preference_enhanced_tracking_protection_explanation">Obdržite svoje podatke zase. %s vas ščiti pred številnimi najpogostejšimi sledilci, ki sledijo vašemu brskanju po spletu.</string>
    <!-- Text displayed that links to website about enhanced tracking protection -->
    <string name="preference_enhanced_tracking_protection_explanation_learn_more">Več o tem</string>
    <!-- Preference for enhanced tracking protection for the standard protection settings -->
    <string name="preference_enhanced_tracking_protection_standard_default_1">Običajno (privzeto)</string>
    <!-- Preference description for enhanced tracking protection for the standard protection settings -->
    <string name="preference_enhanced_tracking_protection_standard_description_3">Zavrača manj sledilcev. Strani se bodo normalno nalagale.</string>
    <!--  Accessibility text for the Standard protection information icon  -->
    <string name="preference_enhanced_tracking_protection_standard_info_button">Kaj je zavrnjeno s standardno zaščito pred sledenjem</string>
    <!-- Preference for enhanced tracking protection for the strict protection settings -->
    <string name="preference_enhanced_tracking_protection_strict">Strogo</string>
    <!-- Preference description for enhanced tracking protection for the strict protection settings -->
    <string name="preference_enhanced_tracking_protection_strict_description_2">Zavrača več sledilcev, oglasov in pojavnih oken. Strani se nalagajo hitreje, vendar nekatere možnosti morda ne bodo delovale.</string>
    <!--  Accessibility text for the Strict protection information icon  -->
    <string name="preference_enhanced_tracking_protection_strict_info_button">Kaj je zavrnjeno s strogo zaščito pred sledenjem</string>
    <!-- Preference for enhanced tracking protection for the custom protection settings -->
    <string name="preference_enhanced_tracking_protection_custom">Po meri</string>
    <!-- Preference description for enhanced tracking protection for the strict protection settings -->
    <string name="preference_enhanced_tracking_protection_custom_description_2">Izberite, katere sledilce in skripte želite zavračati.</string>
    <!--  Accessibility text for the Strict protection information icon  -->
    <string name="preference_enhanced_tracking_protection_custom_info_button">Kaj je zavrnjeno z zaščito pred sledenjem po meri</string>
    <!-- Header for categories that are being blocked by current Enhanced Tracking Protection settings -->
    <!-- Preference for enhanced tracking protection for the custom protection settings for cookies-->
    <string name="preference_enhanced_tracking_protection_custom_cookies">Piškotke</string>
    <!-- Option for enhanced tracking protection for the custom protection settings for cookies-->
    <string name="preference_enhanced_tracking_protection_custom_cookies_1">Spletne sledilce in sledilce družbenih omrežij</string>
    <!-- Option for enhanced tracking protection for the custom protection settings for cookies-->
    <string name="preference_enhanced_tracking_protection_custom_cookies_2">Piškotke neobiskanih spletnih strani</string>
    <!-- Option for enhanced tracking protection for the custom protection settings for cookies-->
    <string name="preference_enhanced_tracking_protection_custom_cookies_3">Vse piškotke tretjih strani (lahko povzroči nedelovanje spletnih strani)</string>
    <!-- Option for enhanced tracking protection for the custom protection settings for cookies-->
    <string name="preference_enhanced_tracking_protection_custom_cookies_4">Vse piškotke (povzroči nedelovanje spletnih strani)</string>
    <!-- Preference for enhanced tracking protection for the custom protection settings for tracking content -->
    <string name="preference_enhanced_tracking_protection_custom_tracking_content">Sledilno vsebino</string>
    <!-- Option for enhanced tracking protection for the custom protection settings for tracking content-->
    <string name="preference_enhanced_tracking_protection_custom_tracking_content_1">V vseh zavihkih</string>
    <!-- Option for enhanced tracking protection for the custom protection settings for tracking content-->
    <string name="preference_enhanced_tracking_protection_custom_tracking_content_2">Le v zasebnih zavihkih</string>
    <!-- Option for enhanced tracking protection for the custom protection settings for tracking content-->
    <string name="preference_enhanced_tracking_protection_custom_tracking_content_3">Le v zavihkih po meri</string>
    <!-- Preference for enhanced tracking protection for the custom protection settings -->
    <string name="preference_enhanced_tracking_protection_custom_cryptominers">Kriptorudarje</string>
    <!-- Preference for enhanced tracking protection for the custom protection settings -->
    <string name="preference_enhanced_tracking_protection_custom_fingerprinters">Sledilce prstnih odtisov</string>
    <string name="enhanced_tracking_protection_blocked">Zavrnjeno</string>
    <!-- Header for categories that are being not being blocked by current Enhanced Tracking Protection settings -->
    <string name="enhanced_tracking_protection_allowed">Dovoljeno</string>
    <!-- Category of trackers (social media trackers) that can be blocked by Enhanced Tracking Protection -->
    <string name="etp_social_media_trackers_title">Sledilci družbenih omrežij</string>
    <!-- Description of social media trackers that can be blocked by Enhanced Tracking Protection -->
    <string name="etp_social_media_trackers_description">Omeji zmožnost družbenih omrežij, da bi sledile vašemu brskanju po spletu.</string>
    <!-- Category of trackers (cross-site tracking cookies) that can be blocked by Enhanced Tracking Protection -->
    <string name="etp_cookies_title">Spletni sledilni piškotki</string>
    <!-- Description of cross-site tracking cookies that can be blocked by Enhanced Tracking Protection -->
    <string name="etp_cookies_description">Zavrača piškotke, ki jih oglaševalci in analitična podjetja uporabljajo za zbiranje podatkov brskanja na številnih straneh.</string>
    <!-- Category of trackers (cryptominers) that can be blocked by Enhanced Tracking Protection -->
    <string name="etp_cryptominers_title">Kriptorudarji</string>
    <!-- Description of cryptominers that can be blocked by Enhanced Tracking Protection -->
    <string name="etp_cryptominers_description">Preprečuje, da bi zlonamerni skripti dostopali do vaše naprave za rudarjenje digitalne valute.</string>
    <!-- Category of trackers (fingerprinters) that can be blocked by Enhanced Tracking Protection -->
    <string name="etp_fingerprinters_title">Sledilci prstnih odtisov</string>
    <!-- Description of fingerprinters that can be blocked by Enhanced Tracking Protection -->
    <string name="etp_fingerprinters_description">Preprečuje zbiranje podatkov o vaši napravi, ki se lahko uporabijo za vašo prepoznavo in sledenje.</string>
    <!-- Category of trackers (tracking content) that can be blocked by Enhanced Tracking Protection -->
    <string name="etp_tracking_content_title">Sledilna vsebina</string>
    <!-- Description of tracking content that can be blocked by Enhanced Tracking Protection -->
    <string name="etp_tracking_content_description">Preprečuje nalaganje zunanjih oglasov, videoposnetkov in druge vsebine, ki vsebuje sledilno kodo. Lahko vpliva na delovanje nekaterih spletnih strani.</string>
    <!-- Enhanced Tracking Protection Onboarding Message shown in a dialog above the toolbar. The first parameter is the name of the application (For example: Fenix) -->
    <string name="etp_onboarding_cfr_message">Vsakič, ko je ščit obarvan vijolično, %s zavrača sledilce na spletnem mestu. Tapnite za več informacij.</string>
    <!-- Enhanced Tracking Protection message that protection is currently on for this site -->
    <string name="etp_panel_on">Zaščite za to spletno mesto so VKLJUČENE</string>
    <!-- Enhanced Tracking Protection message that protection is currently off for this site -->
    <string name="etp_panel_off">Zaščite za to spletno mesto so IZKLJUČENE</string>
    <!-- Header for exceptions list for which sites enhanced tracking protection is always off -->
    <string name="enhanced_tracking_protection_exceptions">Izboljšana zaščita pred sledenjem je za te spletne strani izključena</string>
    <!-- Content description (not visible, for screen readers etc.): Navigate
    back from ETP details (Ex: Tracking content) -->
    <string name="etp_back_button_content_description">Krmari nazaj</string>
    <!-- About page Your rights link text -->
    <string name="about_your_rights">Vaše pravice</string>

    <!-- About page link text to open open source licenses screen -->
    <string name="about_open_source_licenses">Odprtokodne knjižnice, ki jih uporabljamo</string>
    <!-- About page link text to open what's new link -->
    <string name="about_whats_new">Kaj je novega v %su</string>
    <!-- Open source licenses page title
    The first parameter is the app name -->
    <string name="open_source_licenses_title">%s | Knjižnice OSS</string>

    <!-- Category of trackers (redirect trackers) that can be blocked by Enhanced Tracking Protection -->
    <string name="etp_redirect_trackers_title">Preusmeritve sledilcev</string>
    <!-- Description of redirect tracker cookies that can be blocked by Enhanced Tracking Protection -->
    <string name="etp_redirect_trackers_description">Počisti piškotke, ki jih nastavijo preusmeritve na znana sledilna spletna mesta.</string>

    <!-- About page link text to open support link -->
    <string name="about_support">Podpora</string>
    <!-- About page link text to list of past crashes (like about:crashes on desktop) -->
    <string name="about_crashes">Sesutja</string>
    <!-- About page link text to open privacy notice link -->
    <string name="about_privacy_notice">Obvestilo o zasebnosti</string>
    <!-- About page link text to open know your rights link -->
    <string name="about_know_your_rights">Spoznajte svoje pravice</string>

    <!-- About page link text to open licensing information link -->
    <string name="about_licensing_information">Podatki o dovoljenjih</string>
    <!-- About page link text to open a screen with libraries that are used -->
    <string name="about_other_open_source_libraries">Knjižnice, ki jih uporabljamo</string>

    <!-- Toast shown to the user when they are activating the secret dev menu
        The first parameter is number of long clicks left to enable the menu -->
    <string name="about_debug_menu_toast_progress">Meni Razhroščevanje: še %1$d klik(ov) do omogočenja</string>
    <string name="about_debug_menu_toast_done">Meni za razhroščevanje je omogočen</string>

    <!-- Content description of the tab counter toolbar button when one tab is open -->
    <string name="tab_counter_content_description_one_tab">1 zavihek</string>

    <!-- Content description of the tab counter toolbar button when multiple tabs are open. First parameter will be replaced with the number of tabs (always more than one) -->
    <string name="tab_counter_content_description_multi_tab">Zavihkov: %d</string>

    <!-- Browser long press popup menu -->
    <!-- Copy the current url -->
    <string name="browser_toolbar_long_press_popup_copy">Kopiraj</string>
    <!-- Paste & go the text in the clipboard. '&amp;' is replaced with the ampersand symbol: & -->
    <string name="browser_toolbar_long_press_popup_paste_and_go">Prilepi in odpri</string>
    <!-- Paste the text in the clipboard -->
    <string name="browser_toolbar_long_press_popup_paste">Prilepi</string>

    <!-- Snackbar message shown after an URL has been copied to clipboard. -->
    <string name="browser_toolbar_url_copied_to_clipboard_snackbar">Spletni naslov kopiran v odložišče</string>

    <!-- Title text for the Add To Homescreen dialog -->
    <string name="add_to_homescreen_title">Dodaj na domač zaslon</string>
    <!-- Cancel button text for the Add to Homescreen dialog -->
    <string name="add_to_homescreen_cancel">Prekliči</string>
    <!-- Add button text for the Add to Homescreen dialog -->
    <string name="add_to_homescreen_add">Dodaj</string>
    <!-- Continue to website button text for the first-time Add to Homescreen dialog -->
    <string name="add_to_homescreen_continue">Nadaljuj na spletno stran</string>
    <!-- Placeholder text for the TextView in the Add to Homescreen dialog -->
    <string name="add_to_homescreen_text_placeholder">Ime bližnjice</string>

    <!-- Describes the add to homescreen functionality -->
    <string name="add_to_homescreen_description_2">To stran lahko preprosto dodate na svoj domači zaslon naprave za lažji dostop in hitrejše brskanje v načinu, podobnem aplikaciji.</string>

    <!-- Preference for managing the settings for logins and passwords in Fenix -->
    <string name="preferences_passwords_logins_and_passwords">Prijave in gesla</string>
    <!-- Preference for managing the saving of logins and passwords in Fenix -->
    <string name="preferences_passwords_save_logins">Shranjevanje prijav in gesel</string>
    <!-- Preference option for asking to save passwords in Fenix -->
    <string name="preferences_passwords_save_logins_ask_to_save">Vprašaj pred shranjevanjem</string>
    <!-- Preference option for never saving passwords in Fenix -->
    <string name="preferences_passwords_save_logins_never_save">Nikoli ne shranjuj</string>
    <!-- Preference for autofilling saved logins in Fenix -->
    <string name="preferences_passwords_autofill">Samodejno izpolnjevanje</string>
    <!-- Preference for syncing saved logins in Fenix -->
    <string name="preferences_passwords_sync_logins">Sinhronizacija prijav</string>
    <!-- Syncing saved logins in Fenix is on -->
    <string name="preferences_passwords_sync_logins_on">Vključeno</string>
    <!-- Syncing saved logins in Fenix is off -->
    <string name="preferences_passwords_sync_logins_off">Izključeno</string>
    <!-- Syncing saved logins in Fenix needs reconnect to sync -->
    <string name="preferences_passwords_sync_logins_reconnect">Ponovno poveži</string>
    <!-- Syncing saved logins in Fenix needs login -->
    <string name="preferences_passwords_sync_logins_sign_in">Prijava v Sync</string>
    <!-- Preference to access list of saved logins -->
    <string name="preferences_passwords_saved_logins">Shranjene prijave</string>
    <!-- Description of empty list of saved passwords. Placeholder is replaced with app name.  -->
    <string name="preferences_passwords_saved_logins_description_empty_text">Tu se prikažejo prijave, ki jih shranite ali sinhronizirate v %s.</string>
    <!-- Preference to access list of saved logins -->
    <string name="preferences_passwords_saved_logins_description_empty_learn_more_link">Več o Sync.</string>
    <!-- Preference to access list of login exceptions that we never save logins for -->
    <string name="preferences_passwords_exceptions">Izjeme</string>
    <!-- Empty description of list of login exceptions that we never save logins for -->
    <string name="preferences_passwords_exceptions_description_empty">Tu bodo prikazane prijave in gesla, ki niso shranjena.</string>
    <!-- Description of list of login exceptions that we never save logins for -->
    <string name="preferences_passwords_exceptions_description">Prijave in gesla za te strani ne bodo shranjene.</string>
    <!-- Text on button to remove all saved login exceptions -->
    <string name="preferences_passwords_exceptions_remove_all">Izbriši vse izjeme</string>
    <!-- Hint for search box in logins list -->
    <string name="preferences_passwords_saved_logins_search">Iskanje prijav</string>
    <!-- Option to sort logins list A-Z, alphabetically -->
    <string name="preferences_passwords_saved_logins_alphabetically">Po abecedi</string>
    <!-- Option to sort logins list by most recently used -->
    <string name="preferences_passwords_saved_logins_recently_used">Nedavno uporabljene</string>
    <!-- The header for the site that a login is for -->
    <string name="preferences_passwords_saved_logins_site">Stran</string>
    <!-- The header for the username for a login -->
    <string name="preferences_passwords_saved_logins_username">Uporabniško ime</string>
    <!-- The header for the password for a login -->
    <string name="preferences_passwords_saved_logins_password">Geslo</string>
    <!-- Message displayed in security prompt to reenter a secret pin to access saved logins -->
    <string name="preferences_passwords_saved_logins_enter_pin">Ponovno vnesite PIN</string>
    <!-- Message displayed in security prompt to access saved logins -->
    <string name="preferences_passwords_saved_logins_enter_pin_description">Odklenite za ogled shranjenih prijav</string>
    <!-- Message displayed when a connection is insecure and we detect the user is entering a password -->
    <string name="logins_insecure_connection_warning">Ta povezava ni varna. Prijave, ki jih vnesete, so lahko prestrežene.</string>
    <!-- Learn more link that will link to a page with more information displayed when a connection is insecure and we detect the user is entering a password -->
    <string name="logins_insecure_connection_warning_learn_more">Več o tem</string>
    <!-- Prompt message displayed when Fenix detects a user has entered a password and user decides if Fenix should save it. The first parameter is the name of the application (For example: Fenix)  -->
    <string name="logins_doorhanger_save">Ali želite, da %s shrani to prijavo?</string>
    <!-- Positive confirmation that Fenix should save the new or updated login -->
    <string name="logins_doorhanger_save_confirmation">Shrani</string>
    <!-- Negative confirmation that Fenix should not save the new or updated login -->
    <string name="logins_doorhanger_save_dont_save">Ne shrani</string>
    <!-- Shown in snackbar to tell user that the password has been copied -->
    <string name="logins_password_copied">Geslo kopirano v odložišče</string>
    <!-- Shown in snackbar to tell user that the username has been copied -->
    <string name="logins_username_copied">Uporabniško ime kopirano v odložišče</string>
    <!-- Shown in snackbar to tell user that the site has been copied -->
    <string name="logins_site_copied">Spletno mesto kopirano v odložišče</string>
    <!-- Content Description (for screenreaders etc) read for the button to copy a password in logins-->
    <string name="saved_logins_copy_password">Kopiraj geslo</string>
    <!-- Content Description (for screenreaders etc) read for the button to clear a password while editing a login-->
    <string name="saved_logins_clear_password">Počisti geslo</string>
    <!-- Content Description (for screenreaders etc) read for the button to copy a username in logins -->
    <string name="saved_login_copy_username">Kopiraj uporabniško ime</string>
    <!-- Content Description (for screenreaders etc) read for the button to clear a username while editing a login -->
    <string name="saved_login_clear_username">Počisti uporabniško ime</string>
    <!-- Content Description (for screenreaders etc) read for the button to copy a site in logins -->
    <string name="saved_login_copy_site">Kopiraj spletno mesto</string>
    <!-- Content Description (for screenreaders etc) read for the button to open a site in logins -->
    <string name="saved_login_open_site">Odpri stran v brskalniku</string>
    <!-- Content Description (for screenreaders etc) read for the button to reveal a password in logins -->
    <string name="saved_login_reveal_password">Prikaži geslo</string>
    <!-- Content Description (for screenreaders etc) read for the button to hide a password in logins -->
    <string name="saved_login_hide_password">Skrij geslo</string>
    <!-- Message displayed in biometric prompt displayed for authentication before allowing users to view their logins -->
    <string name="logins_biometric_prompt_message">Odklenite za ogled shranjenih prijav</string>
    <!-- Title of warning dialog if users have no device authentication set up -->
    <string name="logins_warning_dialog_title">Zavarujte svoje prijave in gesla</string>
    <!-- Message of warning dialog if users have no device authentication set up -->
    <string name="logins_warning_dialog_message">Nastavite vzorec za zaklepanje naprave, PIN ali geslo za zaščito pred dostopom do shranjenih prijav in gesel, če vašo napravo uporablja še kdo.</string>
    <!-- Negative button to ignore warning dialog if users have no device authentication set up -->
    <string name="logins_warning_dialog_later">Pozneje</string>
    <!-- Positive button to send users to set up a pin of warning dialog if users have no device authentication set up -->
    <string name="logins_warning_dialog_set_up_now">Nastavi zdaj</string>

    <!-- Title of PIN verification dialog to direct users to re-enter their device credentials to access their logins -->
    <string name="logins_biometric_prompt_message_pin">Odklenite svojo napravo</string>

    <!-- Title for Accessibility Force Enable Zoom Preference -->
    <string name="preference_accessibility_force_enable_zoom">Povečava na vseh spletnih straneh</string>
    <!-- Summary for Accessibility Force Enable Zoom Preference -->
    <string name="preference_accessibility_force_enable_zoom_summary">Omogočite, da dovolite povečanje s približevanjem prstov, tudi na straneh, ki to preprečujejo.</string>

    <!-- Saved logins sorting strategy menu item -by name- (if selected, it will sort saved logins alphabetically) -->
    <string name="saved_logins_sort_strategy_alphabetically">Imenu (A–Ž)</string>
    <!-- Saved logins sorting strategy menu item -by last used- (if selected, it will sort saved logins by last used) -->
    <string name="saved_logins_sort_strategy_last_used">Času zadnje uporabe</string>

    <!-- Content description (not visible, for screen readers etc.): Sort saved logins dropdown menu chevron icon -->
    <string name="saved_logins_menu_dropdown_chevron_icon_content_description">Meni razvrščanja prijav</string>

    <!-- Title of the Add search engine screen -->
    <string name="search_engine_add_custom_search_engine_title">Dodaj iskalnik</string>
    <!-- Title of the Edit search engine screen -->
    <string name="search_engine_edit_custom_search_engine_title">Urejanje iskalnika</string>
    <!-- Content description (not visible, for screen readers etc.): Title for the button to add a search engine in the action bar -->
    <string name="search_engine_add_button_content_description">Dodaj</string>
    <!-- Content description (not visible, for screen readers etc.): Title for the button to save a search engine in the action bar -->
    <string name="search_engine_add_custom_search_engine_edit_button_content_description">Shrani</string>
    <!-- Text for the menu button to edit a search engine -->
    <string name="search_engine_edit">Uredi</string>
    <!-- Text for the menu button to delete a search engine -->
    <string name="search_engine_delete">Izbriši</string>

    <!-- Text for the button to create a custom search engine on the Add search engine screen -->
    <string name="search_add_custom_engine_label_other">Drugo</string>
    <!-- Placeholder text shown in the Search Engine Name TextField before a user enters text -->
    <string name="search_add_custom_engine_name_hint">Ime</string>
    <!-- Placeholder text shown in the Search String TextField before a user enters text -->
    <string name="search_add_custom_engine_search_string_hint">Iskalni niz za uporabo</string>
    <!-- Description text for the Search String TextField. The %s is part of the string -->
    <string name="search_add_custom_engine_search_string_example">Zamenjajte poizvedbo z &quot;%s&quot;. Primer: \nhttps://www.google.com/search?q=%s</string>
    <!-- Text for the button to learn more about adding a custom search engine -->
    <string name="search_add_custom_engine_learn_more_label">Več o tem</string>

    <!-- Accessibility description for the form in which details about the custom search engine are entered -->
    <string name="search_add_custom_engine_form_description">Podrobnosti iskalnika po meri</string>
    <!-- Accessibility description for the 'Learn more' link -->
    <string name="search_add_custom_engine_learn_more_description">Povezava Več o tem</string>

    <!-- Text shown when a user leaves the name field empty -->
    <string name="search_add_custom_engine_error_empty_name">Vnesite ime iskalnika</string>
    <!-- Text shown when a user tries to add a search engine that already exists -->
    <string name="search_add_custom_engine_error_existing_name">Iskalnik z imenom “%s” že obstaja.</string>
    <!-- Text shown when a user leaves the search string field empty -->
    <string name="search_add_custom_engine_error_empty_search_string">Vnesite iskalni niz</string>
    <!-- Text shown when a user leaves out the required template string -->
    <string name="search_add_custom_engine_error_missing_template">Prepričajte se, da se iskalni niz ujema z obliko primera</string>
    <!-- Text shown when we aren't able to validate the custom search query. The first parameter is the url of the custom search engine -->
    <string name="search_add_custom_engine_error_cannot_reach">Napaka pri povezovanju z &quot;%s&quot;</string>
    <!-- Text shown when a user creates a new search engine -->
    <string name="search_add_custom_engine_success_message">Ustvarjeno %s</string>

    <!-- Text shown when a user successfully edits a custom search engine -->
    <string name="search_edit_custom_engine_success_message">Shranjeno %s</string>
    <!-- Text shown when a user successfully deletes a custom search engine -->
    <string name="search_delete_search_engine_success_message">Izbrisano %s</string>

    <!-- Title text shown for the migration screen to the new browser. Placeholder replaced with app name -->
    <string name="migration_title">Dobrodošli v popolnoma novem %su</string>
    <!-- Description text followed by a list of things migrating (e.g. Bookmarks, History). Placeholder replaced with app name-->
    <string name="migration_description">Čaka vas popolnoma prenovljen brskalnik z izboljšano zmogljivostjo in možnostmi, ki vam bodo pomagale narediti več.\n\nPočakajte, da posodobimo %s z vašimi</string>
    <!-- Text on the disabled button while in progress. Placeholder replaced with app name -->
    <string name="migration_updating_app_button_text">Posodabljanje %s …</string>
    <!-- Text on the enabled button. Placeholder replaced with app name-->
    <string name="migration_update_app_button">Zaženi %s</string>

    <!-- Accessibility description text for a completed migration item -->
    <string name="migration_icon_description">Selitev končana</string>
    <!--Text on list of migrated items (e.g. Settings, History, etc.)-->
    <string name="migration_text_passwords">Gesla</string>

    <!-- Heading for the instructions to allow a permission -->
    <string name="phone_feature_blocked_intro">Če želite omogočiti:</string>
    <!-- First step for the allowing a permission -->
    <string name="phone_feature_blocked_step_settings">1. Pojdite v Nastavitve Androida</string>
    <!-- Second step for the allowing a permission -->
    <string name="phone_feature_blocked_step_permissions"><![CDATA[2. Tapnite <b>Dovoljenja</b>]]></string>

    <!-- Third step for the allowing a permission (Fore example: Camera) -->
    <string name="phone_feature_blocked_step_feature"><![CDATA[3. Preklopite <b>%1$s</b> na VKLOPLJENO]]></string>

    <!-- Label that indicates a site is using a secure connection -->
    <string name="quick_settings_sheet_secure_connection">Varna povezava</string>
    <!-- Label that indicates a site is using a insecure connection -->
    <string name="quick_settings_sheet_insecure_connection">Nevarna povezava</string>
    <!-- Confirmation message for a dialog confirming if the user wants to delete all the permissions for all sites-->
    <string name="confirm_clear_permissions_on_all_sites">Ali ste prepričani, da želite počistiti vsa dovoljenja na vseh straneh?</string>
    <!-- Confirmation message for a dialog confirming if the user wants to delete all the permissions for a site-->
    <string name="confirm_clear_permissions_site">Ali ste prepričani, da želite počistiti vsa dovoljenja za to stran?</string>
    <!-- Confirmation message for a dialog confirming if the user wants to set default value a permission for a site-->
    <string name="confirm_clear_permission_site">Ali ste prepričani, da želite počistiti to dovoljenje za to stran?</string>
    <!-- label shown when there are not site exceptions to show in the site exception settings -->
    <string name="no_site_exceptions">Ni izjem</string>
    <!-- Label for the Pocket default top site -->
    <string name="pocket_top_articles">Top članki</string>
    <!-- Bookmark deletion confirmation -->
    <string name="bookmark_deletion_confirmation">Ali ste prepričani, da želite izbrisati ta zaznamek?</string>
    <!-- Browser menu button that adds a top site to the home fragment -->
    <string name="browser_menu_add_to_top_sites">Dodaj med glavne strani</string>
    <!-- text shown before the issuer name to indicate who its verified by, parameter is the name of
     the certificate authority that verified the ticket-->
    <string name="certificate_info_verified_by">Overil: %1$s</string>
    <!-- Login overflow menu delete button -->
    <string name="login_menu_delete_button">Izbriši</string>
    <!-- Login overflow menu edit button -->
    <string name="login_menu_edit_button">Uredi</string>
    <!-- Message in delete confirmation dialog for logins -->
    <string name="login_deletion_confirmation">Ali ste prepričani, da želite izbrisati to prijavo?</string>
    <!-- Positive action of a dialog asking to delete  -->
    <string name="dialog_delete_positive">Izbriši</string>
    <!--  The saved login options menu description. -->
    <string name="login_options_menu">Možnosti prijave</string>
    <!--  The editable text field for a login's web address. -->
    <string name="saved_login_hostname_description">Besedilno polje za urejanje spletnega naslova prijave.</string>
    <!--  The editable text field for a login's username. -->
    <string name="saved_login_username_description">Besedilno polje za urejanje uporabniškega imena prijave.</string>
    <!--  The editable text field for a login's password. -->
    <string name="saved_login_password_description">Besedilno polje za urejanje gesla prijave.</string>
    <!--  The button description to save changes to an edited login. -->
    <string name="save_changes_to_login">Shrani spremembe v prijavo.</string>
    <!--  The button description to discard changes to an edited login. -->
    <string name="discard_changes">Zavrzi spremembe</string>
    <!--  The page title for editing a saved login. -->
    <string name="edit">Urejanje</string>
    <!--  The error message in edit login view when password field is blank. -->
    <string name="saved_login_password_required">Zahtevano je geslo</string>
    <!-- Voice search button content description  -->
    <string name="voice_search_content_description">Glasovno iskanje</string>
    <!-- Voice search prompt description displayed after the user presses the voice search button -->
    <string name="voice_search_explainer">Govorite</string>

    <!--  The error message in edit login view when a duplicate username exists. -->
    <string name="saved_login_duplicate">Prijava s tem uporabniškim imenom že obstaja</string>

    <!-- Synced Tabs -->
    <!-- Text displayed to ask user to connect another device as no devices found with account -->
    <string name="synced_tabs_connect_another_device">Poveži drugo napravo.</string>
    <!-- Text displayed asking user to re-authenticate -->
    <string name="synced_tabs_reauth">Ponovno se prijavite.</string>
    <!-- Text displayed when user has disabled tab syncing in Firefox Sync Account -->
    <string name="synced_tabs_enable_tab_syncing">Omogočite sinhronizacijo zavihkov.</string>
    <!-- Text displayed when user has no tabs that have been synced -->
    <string name="synced_tabs_no_tabs">V Firefoxu na drugih napravah nimate odprtih drugih zavihkov.</string>
    <!-- Text displayed in the synced tabs screen when a user is not signed in to Firefox Sync describing Synced Tabs -->
    <string name="synced_tabs_sign_in_message">Oglejte si seznam zavihkov drugih naprav.</string>

    <!-- Text displayed on a button in the synced tabs screen to link users to sign in when a user is not signed in to Firefox Sync -->
    <string name="synced_tabs_sign_in_button">Prijava v Sync</string>

    <!-- The text displayed when a synced device has no tabs to show in the list of Synced Tabs. -->
    <string name="synced_tabs_no_open_tabs">Ni odprtih zavihkov</string>

    <!-- Top Sites -->
    <!-- Title text displayed in the dialog when top sites limit is reached. -->
    <string name="top_sites_max_limit_title">Omejitev glavnih strani je dosežena</string>
    <!-- Content description text displayed in the dialog when top sites limit is reached. -->
    <string name="top_sites_max_limit_content_2">Če želite dodati novo glavno stran, eno odstranite. Podržite prst na njej in izberite &quot;Odstrani&quot;.</string>
    <!-- Confirmation dialog button text when top sites limit is reached. -->
    <string name="top_sites_max_limit_confirmation_button">V redu, razumem</string>

    <!-- Label for the show most visited sites preference -->
    <string name="top_sites_toggle_top_frecent_sites">Prikaži najbolj obiskana spletna mesta</string>

    <!-- Title text displayed in the rename top site dialog. -->
	<string name="top_sites_rename_dialog_title">Ime</string>
	<!-- Hint for renaming title of a top site -->
	<string name="top_site_name_hint">Ime glavne strani</string>
	<!-- Button caption to confirm the renaming of the top site. -->
	<string name="top_sites_rename_dialog_ok">V redu</string>
	<!-- Dialog button text for canceling the rename top site prompt. -->
	<string name="top_sites_rename_dialog_cancel">Prekliči</string>

    <!-- Content description for close button in collection placeholder. -->
    <string name="remove_home_collection_placeholder_content_description">Odstrani</string>

    <!-- Deprecated: text for the firefox account onboarding card header
    The first parameter is the name of the app (e.g. Firefox Preview) -->
    <string name="onboarding_firefox_account_header">Kar najbolje izkoristite %s.</string>

    <!-- Content description radio buttons with a link to more information -->
    <string name="radio_preference_info_content_description">Kliknite za podrobnosti</string>

    <!-- Deprecated: No Open Tabs Message Header -->
    <string name="no_collections_header1">Zbirajte stvari, ki vam kaj pomenijo</string>
    <!-- Deprecated: Label to describe what collections are to a new user without any collections -->
    <string name="no_collections_description1">Združite podobna iskanja, spletne strani in zavihke za hitrejši dostop.</string>
    <!-- Deprecated: text for the firefox account onboarding card header when we detect you're already signed in to -->
    <string name="onboarding_firefox_account_auto_signin_header_2">V drugem brskalniku Firefox na tem telefonu ste prijavljeni kot %s. Ali se želite prijaviti s tem računom?</string>
    <!-- Deprecated: Describes the add to homescreen functionality -->
    <string name="add_to_homescreen_description">To stran lahko preprosto dodate na svoj domači zaslon telefona za lažji dostop in hitrejše brskanje v načinu, podobnem aplikaciji.</string>

    </resources><|MERGE_RESOLUTION|>--- conflicted
+++ resolved
@@ -741,11 +741,8 @@
     <string name="download_delete_all_dialog">Ste prepričani, da želite počistiti vaše prenose?</string>
     <!-- Text for the snackbar to confirm that multiple downloads items have been removed -->
     <string name="download_delete_multiple_items_snackbar_1">Prenosi odstranjeni</string>
-<<<<<<< HEAD
-=======
     <!-- Text for the snackbar to confirm that a single download item has been removed. The first parameter is the name of the download item. -->
     <string name="download_delete_single_item_snackbar">%1$s odstranjen</string>
->>>>>>> 565a86ae
     <!-- Text shown when no download exists -->
     <string name="download_empty_message_1">Ni prenesenih datotek</string>
     <!-- History multi select title in app bar
