--- conflicted
+++ resolved
@@ -52,13 +52,6 @@
 
     <!-- Home - Recently saved bookmarks -->
     <!-- Title for the home screen section with recently saved bookmarks. -->
-<<<<<<< HEAD
-    <string moz:removedIn="94" name="recently_saved_bookmarks" tools:ignore="UnusedResources">Nedavno shranjeno</string>
-    <!-- Title for the home screen section with recently saved bookmarks. -->
-    <string moz:removedIn="94" name="recently_bookmarked" tools:ignore="UnusedResources">Nedavno dodano med zaznamke</string>
-    <!-- Title for the home screen section with recently saved bookmarks. -->
-=======
->>>>>>> 5a685e67
     <string name="recent_bookmarks_title">Nedavni zaznamki</string>
     <!-- Content description for the recently saved bookmarks section on the home screen. -->
     <string name="recently_saved_bookmarks_content_description">Nedavno shranjeni zaznamki</string>
@@ -127,15 +120,11 @@
     <!-- Content description for close button in the auto-close dialog of the inactive tabs. -->
     <string name="tab_tray_inactive_auto_close_button_content_description">Zapri</string>
     <!-- Text for turn on auto close tabs button in the auto-close dialog of the inactive tabs. -->
-<<<<<<< HEAD
-    <string name="tab_tray_inactive_turn_on_auto_close_button">Vklopi samodejno zapiranje</string>
-=======
     <string moz:removedIn="95" name="tab_tray_inactive_turn_on_auto_close_button" tools:ignore="UnusedResources">Vklopi samodejno zapiranje</string>
 
     <!-- Text for turn on auto close tabs button in the auto-close dialog of the inactive tabs. -->
     <string name="tab_tray_inactive_turn_on_auto_close_button_2">Vklopi samodejno zapiranje</string>
 
->>>>>>> 5a685e67
 
     <!-- Home screen icons - Long press shortcuts -->
     <!-- Shortcut action to open new tab -->
@@ -152,29 +141,21 @@
     <!-- Button text for showing all the tabs in the tabs tray -->
     <string name="recent_tabs_show_all">Prikaži vse</string>
 
-<<<<<<< HEAD
-=======
     <!-- Content description for the button which navigates the user to show all recent tabs in the tabs tray. -->
     <string name="recent_tabs_show_all_content_description_2">Gumb za prikaz vseh nedavnih zavihkov</string>
     <!-- Content description for the button which navigates the user to show all recent tabs in the tabs tray. -->
     <string moz:removedIn="97" name="recent_tabs_show_all_content_description2" tools:ignore="UnusedResources">Prikaži vse nedavne zavihke</string>
->>>>>>> 5a685e67
     <!-- Title for showing a group item in the 'Jump back in' section of the new tab
         The first parameter is the search term that the user used. (for example: your search for "cat")-->
     <string name="recent_tabs_search_term">Vaše iskanje \&quot;%1$s\&quot;</string>
 
     <!-- Text for the number of tabs in a group in the 'Jump back in' section of the new tab
-<<<<<<< HEAD
-        The first parameter is the count for number of sites in the group.  This number will always be more than one. -->
-    <string name="recent_tabs_search_term_count">Strani: %1$s</string>
-=======
     The first parameter is the count for number of sites in the group.  This number will always be more than one. -->
     <string moz:removedIn="96" name="recent_tabs_search_term_count" tools:ignore="UnusedResources">Strani: %1$s</string>
 
     <!-- Text for the number of tabs in a group in the 'Jump back in' section of the new tab
         %d is a placeholder for the number of sites in the group. This number will always be more than one. -->
     <string name="recent_tabs_search_term_count_2">%d spletnih mest</string>
->>>>>>> 5a685e67
 
     <!-- History Metadata -->
     <!-- Header text for a section on the home screen that displays grouped highlights from the
@@ -182,14 +163,7 @@
     <string name="history_metadata_header_2">Nedavno obiskano</string>
     <!-- Header text for a section on the home screen that displays grouped highlights from the
          user's browsing history, such as topics they have researched or explored on the web -->
-<<<<<<< HEAD
-    <string moz:removedIn="94" name="history_metadata_header_2" tools:ignore="UnusedResources">Nedavno obiskano</string>
-    <!-- Header text for a section on the home screen that displays grouped highlights from the
-         user's browsing history, such as topics they have researched or explored on the web -->
-    <string name="history_metadata_header_3">Nedavna iskanja</string>
-=======
     <string moz:removedIn="96" name="history_metadata_header_3" tools:ignore="UnusedResources">Nedavna iskanja</string>
->>>>>>> 5a685e67
     <!-- Text for the menu button to remove a grouped highlight from the user's browsing history
          in the Recently visited section -->
     <string name="recently_visited_menu_item_remove">Odstrani</string>
@@ -410,11 +384,6 @@
     <!-- Preference for changing default theme to dark or light mode -->
     <string name="preferences_theme">Tema</string>
     <!-- Preference for customizing the home screen -->
-<<<<<<< HEAD
-    <string moz:removedIn="94" name="preferences_home" tools:ignore="UnusedResources">Domača stran</string>
-    <!-- Preference for customizing the home screen -->
-=======
->>>>>>> 5a685e67
     <string name="preferences_home_2">Domača stran</string>
     <!-- Preference for gestures based actions -->
     <string name="preferences_gestures">Poteze</string>
@@ -489,19 +458,6 @@
     <!-- Header text for jumping back into the recent tab in customize the home screen -->
     <string name="customize_toggle_jump_back_in">Skoči nazaj</string>
     <!-- Title for the customize home screen section with recently saved bookmarks. -->
-<<<<<<< HEAD
-    <string moz:removedIn="94" name="customize_toggle_recently_saved_bookmarks" tools:ignore="UnusedResources">Nedavno shranjeno</string>
-    <!-- Title for the customize home screen section with recently saved bookmarks. -->
-    <string moz:removedIn="94" name="customize_toggle_recently_bookmarked" tools:ignore="UnusedResources">Nedavno dodano med zaznamke</string>
-    <!-- Title for the customize home screen section with recently saved bookmarks. -->
-    <string name="customize_toggle_recent_bookmarks">Nedavni zaznamki</string>
-    <!-- Title for the customize home screen section with recently visited. Recently visited is
-    a section where users see a list of tabs that they have visited in the past few days -->
-    <string moz:removedIn="94" name="customize_toggle_recently_visited" tools:ignore="UnusedResources">Nedavno obiskano</string>
-    <!-- Title for the customize home screen settings section for recent searches. Recent searches
-     is a section where users see a list of groups of tabs that they have visited in the past few days -->
-    <string name="customize_toggle_recent_searches">Nedavna iskanja</string>
-=======
     <string name="customize_toggle_recent_bookmarks">Nedavni zaznamki</string>
     <!-- Title for the customize home screen section with recently visited. Recently visited is
     a section where users see a list of tabs that they have visited in the past few days -->
@@ -509,7 +465,6 @@
     <!-- Title for the customize home screen settings section for recent searches. Recent searches
      is a section where users see a list of groups of tabs that they have visited in the past few days -->
     <string moz:removedIn="96" name="customize_toggle_recent_searches" tools:ignore="UnusedResources">Nedavna iskanja</string>
->>>>>>> 5a685e67
     <!-- Title for the customize home screen section with Pocket. -->
     <string name="customize_toggle_pocket">Pocket</string>
 
@@ -752,27 +707,12 @@
     <string name="preference_auto_close_tabs" tools:ignore="UnusedResources">Samodejno zapiraj odprte zavihke</string>
 
     <!-- Opening screen -->
-<<<<<<< HEAD
-    <!-- Title of a preference that allows a user to indicate after a specified amount of time when the app should start on the home screen -->
-    <string moz:removedIn="94" name="preferences_start_on_home" tools:ignore="UnusedResources">Začni na domačem zaslonu</string>
-    <!-- Option for starting on the home screen after after four hours or inactivity -->
-    <string moz:removedIn="94" name="start_on_home_after_four_hours" tools:ignore="UnusedResources">po štirih urah</string>
-    <!-- Option for always opening the homepage when re-opening the app -->
-    <string name="opening_screen_homepage">Domača stran</string>
-    <!-- Option for always starting on the home screen -->
-    <string moz:removedIn="94" name="start_on_home_always" tools:ignore="UnusedResources">vedno</string>
-    <!-- Option for always opening the user's last-open tab when re-opening the app -->
-    <string name="opening_screen_last_tab">Zadnji zavihek</string>
-    <!-- Option for never starting on the home screen -->
-    <string moz:removedIn="94" name="start_on_home_never" tools:ignore="UnusedResources">nikoli</string>
-=======
     <!-- Title of a preference that allows a user to choose what screen to show after opening the app -->
     <string name="preferences_opening_screen">Uvodni zaslon</string>
     <!-- Option for always opening the homepage when re-opening the app -->
     <string name="opening_screen_homepage">Domača stran</string>
     <!-- Option for always opening the user's last-open tab when re-opening the app -->
     <string name="opening_screen_last_tab">Zadnji zavihek</string>
->>>>>>> 5a685e67
     <!-- Option for always opening the homepage when re-opening the app after four hours of inactivity -->
     <string name="opening_screen_after_four_hours_of_inactivity">Domača stran po štirih urah nedejavnosti</string>
     <!-- Summary for tabs preference when auto closing tabs setting is set to manual close-->
@@ -914,12 +854,6 @@
     <string moz:removedIn="96" name="tab_tray_save_to_collection" tools:ignore="UnusedResources">Shrani</string>
 
     <!-- Title text for the normal tabs header in the tabs tray which are not part of any tab grouping. -->
-<<<<<<< HEAD
-    <string moz:removedIn="94" name="tab_tray_header_title" tools:ignore="UnusedResources">Drugo</string>
-
-    <!-- Title text for the normal tabs header in the tabs tray which are not part of any tab grouping. -->
-=======
->>>>>>> 5a685e67
     <string name="tab_tray_header_title_1">Ostali zavihki</string>
 
     <!-- History -->
@@ -2017,15 +1951,8 @@
     <!-- Confirmation dialog button text when top sites limit is reached. -->
     <string name="top_sites_max_limit_confirmation_button">V redu, razumem</string>
 
-<<<<<<< HEAD
-    <!-- Label for the show most visited top sites preference -->
-    <string moz:removedIn="94" name="top_sites_toggle_top_frecent_sites_2" tools:ignore="UnusedResources">Prikaži najbolj obiskana spletna mesta</string>
-    <!-- Label for the show most visited sites preference -->
-    <string moz:removedIn="93" name="top_sites_toggle_top_frecent_sites" tools:ignore="UnusedResources">Prikaži najbolj obiskana spletna mesta</string>
-=======
     <!-- Label for the preference to show the most visited top sites on the homepage -->
     <string name="top_sites_toggle_top_recent_sites_3">Najbolj obiskana spletna mesta</string>
->>>>>>> 5a685e67
 
     <!-- Title text displayed in the rename top site dialog. -->
 	<string name="top_sites_rename_dialog_title">Ime</string>
@@ -2042,19 +1969,11 @@
     <!-- Content description for closing all inactive tabs -->
     <string name="inactive_tabs_delete_all">Zapri vse nedejavne zavihke</string>
     <!-- A description below the section of "inactive" tabs to notify the user when those tabs will be closed, if appropriate. See strings inactive_tabs_30_days and inactive_tabs_7_days for placeholders options. -->
-<<<<<<< HEAD
-    <string moz:removedIn="93" name="inactive_tabs_description" tools:ignore="UnusedResources">Zavihki so tukaj na voljo %s. Po tem času se samodejno zaprejo.</string>
-    <!-- The amount of time until a tab in the "inactive" section of the tabs tray will be closed. See string inactive_tabs_description as well -->
-    <string moz:removedIn="93" name="inactive_tabs_30_days" tools:ignore="UnusedResources">30 dni</string>
-    <!-- The amount of time until a tab in the "inactive" section of the tabs tray will be closed. See string inactive_tabs_description as well -->
-    <string moz:removedIn="93" name="inactive_tabs_7_days" tools:ignore="UnusedResources">1 teden</string>
-=======
     <string moz:removedIn="95" name="inactive_tabs_description" tools:ignore="UnusedResources">Zavihki so tukaj na voljo %s. Po tem času se samodejno zaprejo.</string>
     <!-- The amount of time until a tab in the "inactive" section of the tabs tray will be closed. See string inactive_tabs_description as well -->
     <string moz:removedIn="95" name="inactive_tabs_30_days" tools:ignore="UnusedResources">30 dni</string>
     <!-- The amount of time until a tab in the "inactive" section of the tabs tray will be closed. See string inactive_tabs_description as well -->
     <string moz:removedIn="95" name="inactive_tabs_7_days" tools:ignore="UnusedResources">1 teden</string>
->>>>>>> 5a685e67
 
     <!-- Inactive tabs auto-close message in the tabs tray -->
     <!-- The header text of the auto-close message when the user is asked if they want to turn on the auto-closing of inactive tabs. -->
@@ -2065,24 +1984,6 @@
     <!-- A call to action below the description to allow the user to turn on the auto closing of inactive tabs. -->
     <string name="inactive_tabs_auto_close_message_action" tools:ignore="UnusedResources">VKLOPI SAMODEJNO ZAPIRANJE</string>
 
-<<<<<<< HEAD
-    <!-- Inactive tabs survey -->
-    <!-- Header text for the inactive tabs survey asking for feedback to improve the inactive tabs feature. -->
-    <string name="inactive_tabs_survey_header" tools:ignore="UnusedResources">Pomagajte nam, da postanemo boljši</string>
-    <!-- Content text for the inactive tabs survey asking the primary survey feedback question. -->
-    <string name="inactive_tabs_survey_content" tools:ignore="UnusedResources">Zakaj ste onemogočili nedejavne zavihke?</string>
-    <!-- One of the feedback option that can be selected as a responses to the inactive tabs survey question. -->
-    <string name="inactive_tabs_survey_not_interested_option" tools:ignore="UnusedResources">Možnost me ne zanima</string>
-    <!-- One of the feedback option that can be selected as a responses to the inactive tabs survey question. -->
-    <string name="inactive_tabs_survey_time_too_long_option" tools:ignore="UnusedResources">Čas do neaktivnosti je predolg</string>
-    <!-- One of the feedback option that can be selected as a responses to the inactive tabs survey question. -->
-    <string name="inactive_tabs_survey_time_too_short_option" tools:ignore="UnusedResources">Čas do neaktivnosti je prekratek</string>
-    <!-- Confirmation button text to submit the feedback for the inactive tabs survey. -->
-    <string name="inactive_tabs_survey_send_button" tools:ignore="UnusedResources">Pošlji</string>
-
-    <!-- Content description for inactive tabs survey close button -->
-    <string name="inactive_tabs_survey_close_button_content_description" tools:ignore="UnusedResources">Zapre se</string>
-=======
     <!-- Text for the snackbar to confirm auto-close is enabled for inactive tabs -->
     <string name="inactive_tabs_auto_close_message_snackbar">Samodejno zapiranje omogočeno</string>
 
@@ -2111,7 +2012,6 @@
 
     <!-- Content description for inactive tabs survey close button -->
     <string name="inactive_tabs_survey_close_button_content_description">Zapre se</string>
->>>>>>> 5a685e67
 
     <!-- Default browser experiment -->
     <string name="default_browser_experiment_card_text">Nastavite, naj se povezave s spletnih strani, e-pošte in sporočil samodejno odpirajo v Firefoxu.</string>
