--- conflicted
+++ resolved
@@ -262,12 +262,9 @@
     <!-- Header text for the search selector menu -->
     <string moz:RemovedIn="109" name="search_header_menu_item" tools:ignore="UnusedResources">Tokrat išči:</string>
 
-<<<<<<< HEAD
-=======
     <!-- Header text for the search selector menu -->
     <string name="search_header_menu_item_2">Tokrat išči:</string>
 
->>>>>>> 8f4899e3
     <!-- Home onboarding -->
     <!-- Onboarding home screen popup dialog, shown on top of the Jump back in section. -->
     <string name="onboarding_home_screen_jump_back_contextual_hint_2">Spoznajte svojo prilagojeno domačo stran. Tukaj bodo prikazani nedavni zavihki, zaznamki in zadetki iskanja.</string>
@@ -343,8 +340,6 @@
     <!-- Preference for enabling "HTTPS-Only" mode -->
     <string name="preferences_https_only_title">Način &quot;samo HTTPS&quot;</string>
 
-<<<<<<< HEAD
-=======
     <!-- Preference for removing cookie/consent banners from sites automatically. See reduce_cookie_banner_summary for additional context. -->
     <string name="preferences_cookie_banner_reduction">Zmanjšanje števila pasic s piškotki</string>
     <!-- Preference for rejecting or removing as many cookie/consent banners as possible on sites. See reduce_cookie_banner_summary for additional context. -->
@@ -364,7 +359,6 @@
     <!-- Long text for a detail explanation indicating what will happen if cookie banner handling is on for a site, this is shown as part of the cookie banner panel in the toolbar. The first and second parameter are the application name -->
     <string name="reduce_cookie_banner_details_panel_description_on_for_site">%1$s lahko poskusi samodejno zavrniti zahteve za nastavljanje piškotkov. Če zavrnitev ni možna, lahko %2$s sprejme vse piškotke in zapre pasico.</string>
 
->>>>>>> 8f4899e3
     <!-- Description of the preference to enable "HTTPS-Only" mode. -->
     <string name="preferences_https_only_summary">Za večjo varnost poskuša samodejno vzpostaviti povezavo s šifrirnim protokolom HTTPS.</string>
     <!-- Summary of tracking protection preference if tracking protection is set to on -->
