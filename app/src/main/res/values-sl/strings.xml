<?xml version="1.0" encoding="utf-8"?>
<resources xmlns:tools="http://schemas.android.com/tools" xmlns:moz="http://mozac.org/tools">
    <!-- App name for private browsing mode. The first parameter is the name of the app defined in app_name (for example: Fenix)-->
    <string name="app_name_private_5">Zasebni %s</string>
    <!-- App name for private browsing mode. The first parameter is the name of the app defined in app_name (for example: Fenix)-->
    <string name="app_name_private_4">%s (zasebno)</string>

    <!-- Home Fragment -->
    <!-- Content description (not visible, for screen readers etc.): "Three dot" menu button. -->
    <string name="content_description_menu">Več možnosti</string>
    <!-- Content description (not visible, for screen readers etc.): "Private Browsing" menu button. -->
    <string name="content_description_private_browsing_button">Omogoči zasebno brskanje</string>
    <!-- Content description (not visible, for screen readers etc.): "Private Browsing" menu button. -->
    <string name="content_description_disable_private_browsing_button">Onemogoči zasebno brskanje</string>
    <!-- Placeholder text shown in the search bar before a user enters text for the default engine -->
    <string name="search_hint">Iskanje ali naslov strani</string>

    <!-- Placeholder text shown in the search bar before a user enters text for a general engine -->
    <string name="search_hint_general_engine">Iskanje po spletu</string>
    <!-- Placeholder text shown in search bar when using history search -->
    <string name="history_search_hint">Zgodovina iskanja</string>
    <!-- Placeholder text shown in search bar when using bookmarks search -->
    <string name="bookmark_search_hint">Iskanje po zaznamkih</string>
    <!-- Placeholder text shown in search bar when using tabs search -->
    <string name="tab_search_hint">Išči po zavihkih</string>
    <!-- Placeholder text shown in the search bar when using application search engines -->
    <string name="application_search_hint">Vnesite iskalni niz</string>
    <!-- No Open Tabs Message Description -->
    <string name="no_open_tabs_description">Tu bodo prikazani vaši odprti zavihki.</string>

    <!-- No Private Tabs Message Description -->
    <string name="no_private_tabs_description">Tu bodo prikazani vaši zasebni zavihki.</string>

    <!-- Tab tray multi select title in app bar. The first parameter is the number of tabs selected -->
    <string name="tab_tray_multi_select_title">%1$d izbranih</string>
    <!-- Label of button in create collection dialog for creating a new collection  -->
    <string name="tab_tray_add_new_collection">Dodaj novo zbirko</string>
    <!-- Label of editable text in create collection dialog for naming a new collection  -->
    <string name="tab_tray_add_new_collection_name">Ime</string>
    <!-- Label of button in save to collection dialog for selecting a current collection  -->
    <string name="tab_tray_select_collection">Izberi zbirko</string>
    <!-- Content description for close button while in multiselect mode in tab tray -->
    <string name="tab_tray_close_multiselect_content_description">Izhod iz večizbirnega načina</string>
    <!-- Content description for save to collection button while in multiselect mode in tab tray -->
    <string name="tab_tray_collection_button_multiselect_content_description">Shrani izbrane zavihke v zbirko</string>

    <!-- Content description on checkmark while tab is selected in multiselect mode in tab tray -->
    <string name="tab_tray_multiselect_selected_content_description">Izbrano</string>

    <!-- Home - Recently saved bookmarks -->
    <!-- Title for the home screen section with recently saved bookmarks. -->
    <string name="recently_saved_title">Nedavno shranjeno</string>
    <!-- Content description for the button which navigates the user to show all of their saved bookmarks. -->
    <string name="recently_saved_show_all_content_description_2">Prikaži vse shranjene zaznamke</string>

    <!-- Text for the menu button to remove a recently saved bookmark from the user's home screen -->
    <string name="recently_saved_menu_item_remove">Odstrani</string>

    <!-- About content. The first parameter is the name of the application. (For example: Fenix) -->
    <string name="about_content">%1$s izdeluje Mozilla.</string>

    <!-- Private Browsing -->
    <!-- Explanation for private browsing displayed to users on home view when they first enable private mode
        The first parameter is the name of the app defined in app_name (for example: Fenix) -->
    <string name="private_browsing_placeholder_description_2">%1$s izbriše zgodovino iskanja in brskanja zasebnih zavihkov, ko jih zaprete ali zaprete aplikacijo. Čeprav to ne pomeni, da ste za spletna mesta ali ponudnike internetnih storitev anonimni, vam omogoča uporabo spleta v zasebnosti, skrito pred očmi ostalih uporabnikov te naprave.</string>
    <string name="private_browsing_common_myths">
       Pogoste zmote o zasebnem brskanju
    </string>

    <!-- Private mode shortcut "contextual feature recommendation" (CFR) -->
    <!-- Text for the Private mode shortcut CFR message for adding a private mode shortcut to open private tabs from the Home screen -->
    <string name="private_mode_cfr_message_2">Odprite svoj naslednji zaseben zavihek z enim dotikom.</string>
    <!-- Text for the positive button to accept adding a Private Browsing shortcut to the Home screen -->
    <string name="private_mode_cfr_pos_button_text">Dodaj na domači zaslon</string>
    <!-- Text for the negative button to decline adding a Private Browsing shortcut to the Home screen -->
    <string name="cfr_neg_button_text">Ne, hvala</string>

    <!-- Open in App "contextual feature recommendation" (CFR) -->
    <!-- Text for the info message. The first parameter is the name of the application.-->
    <string name="open_in_app_cfr_info_message_2">%1$s lahko nastavite, naj samodejno odpira povezave v aplikacijah.</string>
    <!-- Text for the positive action button -->
    <string name="open_in_app_cfr_positive_button_text">Pojdi v nastavitve</string>
    <!-- Text for the negative action button -->
    <string name="open_in_app_cfr_negative_button_text">Zapri</string>

    <!-- Total cookie protection "contextual feature recommendation" (CFR) -->
    <!-- Text for the message displayed in the contextual feature recommendation popup promoting the total cookie protection feature. -->
    <string name="tcp_cfr_message">Naša najzmogljivejša funkcija zasebnosti doslej izolira sledilce med spletnimi mesti.</string>
    <!-- Text displayed that links to website containing documentation about the "Total cookie protection" feature. -->
    <string name="tcp_cfr_learn_more">Več o popolni zaščiti pred piškotki</string>

    <!-- Text for the info dialog when camera permissions have been denied but user tries to access a camera feature. -->
    <string name="camera_permissions_needed_message">Potreben je dostop do kamere. Odprite nastavitve sistema Android in v dovoljenjih tapnite Dovoli.</string>
    <!-- Text for the positive action button to go to Android Settings to grant permissions. -->
    <string name="camera_permissions_needed_positive_button_text">Pojdi v nastavitve</string>
    <!-- Text for the negative action button to dismiss the dialog. -->
    <string name="camera_permissions_needed_negative_button_text">Zapri</string>

    <!-- Text for the banner message to tell users about our auto close feature. -->
    <string name="tab_tray_close_tabs_banner_message">Nastavite, naj se zavihki, ki jih niste odprli v preteklem dnevu, tednu ali mesecu, samodejno zaprejo.</string>
    <!-- Text for the positive action button to go to Settings for auto close tabs. -->
    <string name="tab_tray_close_tabs_banner_positive_button_text">Prikaži možnosti</string>
    <!-- Text for the negative action button to dismiss the Close Tabs Banner. -->
    <string name="tab_tray_close_tabs_banner_negative_button_text">Zapri</string>

    <!-- Text for the banner message to tell users about our inactive tabs feature. -->
    <string name="tab_tray_inactive_onboarding_message">Zavihki, ki jih dva tedna niste odprli, se premaknejo sem.</string>
    <!-- Text for the action link to go to Settings for inactive tabs. -->
    <string name="tab_tray_inactive_onboarding_button_text">Izklopi v nastavitvah</string>

    <!-- Text for title for the auto-close dialog of the inactive tabs. -->
    <string name="tab_tray_inactive_auto_close_title">Samodejno zapri po enem mesecu?</string>
    <!-- Text for the body for the auto-close dialog of the inactive tabs.
        The first parameter is the name of the application.-->
    <string name="tab_tray_inactive_auto_close_body_2">%1$s lahko zapre zavihke, ki si jih niste ogledali v zadnjem mesecu.</string>
    <!-- Content description for close button in the auto-close dialog of the inactive tabs. -->
    <string name="tab_tray_inactive_auto_close_button_content_description">Zapri</string>

    <!-- Text for turn on auto close tabs button in the auto-close dialog of the inactive tabs. -->
    <string name="tab_tray_inactive_turn_on_auto_close_button_2">Vklopi samodejno zapiranje</string>


    <!-- Home screen icons - Long press shortcuts -->
    <!-- Shortcut action to open new tab -->
    <string name="home_screen_shortcut_open_new_tab_2">Nov zavihek</string>
    <!-- Shortcut action to open new private tab -->
    <string name="home_screen_shortcut_open_new_private_tab_2">Nov zasebni zavihek</string>

    <!-- Shortcut action to open Passwords screens -->
    <string name="home_screen_shortcut_open_password_screen">Bližnjica do gesel</string>

    <!-- Recent Tabs -->
    <!-- Header text for jumping back into the recent tab in the home screen -->
    <string name="recent_tabs_header">Skoči nazaj</string>
    <!-- Button text for showing all the tabs in the tabs tray -->
    <string name="recent_tabs_show_all">Prikaži vse</string>

    <!-- Content description for the button which navigates the user to show all recent tabs in the tabs tray. -->
    <string name="recent_tabs_show_all_content_description_2">Gumb za prikaz vseh nedavnih zavihkov</string>

    <!-- Text for button in synced tab card that opens synced tabs tray -->
    <string name="recent_tabs_see_all_synced_tabs_button_text">Prikaži vse sinhronizirane zavihke</string>
    <!-- Accessibility description for device icon used for recent synced tab -->
    <string name="recent_tabs_synced_device_icon_content_description">Sinhronizirana naprava</string>
    <!-- Text for the dropdown menu to remove a recent synced tab from the homescreen -->
    <string name="recent_synced_tab_menu_item_remove">Odstrani</string>
    <!-- Text for the menu button to remove a grouped highlight from the user's browsing history
         in the Recently visited section -->
    <string name="recent_tab_menu_item_remove">Odstrani</string>

    <!-- History Metadata -->
    <!-- Header text for a section on the home screen that displays grouped highlights from the
         user's browsing history, such as topics they have researched or explored on the web -->
    <string name="history_metadata_header_2">Nedavno obiskano</string>
    <!-- Text for the menu button to remove a grouped highlight from the user's browsing history
         in the Recently visited section -->
    <string name="recently_visited_menu_item_remove">Odstrani</string>

    <!-- Content description for the button which navigates the user to show all of their history. -->
    <string name="past_explorations_show_all_content_description_2">Prikaži vsa pretekla odkritja</string>

    <!-- Browser Fragment -->
    <!-- Content description (not visible, for screen readers etc.): Navigate backward (browsing history) -->
    <string name="browser_menu_back">Nazaj</string>
    <!-- Content description (not visible, for screen readers etc.): Navigate forward (browsing history) -->
    <string name="browser_menu_forward">Naprej</string>
    <!-- Content description (not visible, for screen readers etc.): Refresh current website -->
    <string name="browser_menu_refresh">Osveži</string>
    <!-- Content description (not visible, for screen readers etc.): Stop loading current website -->
    <string name="browser_menu_stop">Ustavi</string>
    <!-- Browser menu button that opens the addon manager -->
    <string name="browser_menu_add_ons">Dodatki</string>
    <!-- Browser menu button that opens account settings -->
    <string name="browser_menu_account_settings">Podatki o računu</string>
    <!-- Text displayed when there are no add-ons to be shown -->
    <string name="no_add_ons">Tukaj ni dodatkov</string>
    <!-- Browser menu button that sends a user to help articles -->
    <string name="browser_menu_help">Pomoč</string>
    <!-- Browser menu button that sends a to a the what's new article -->
    <string name="browser_menu_whats_new">Novosti</string>
    <!-- Browser menu button that opens the settings menu -->
    <string name="browser_menu_settings">Nastavitve</string>
    <!-- Browser menu button that opens a user's library -->
    <string name="browser_menu_library">Knjižnica</string>
    <!-- Browser menu toggle that requests a desktop site -->
    <string name="browser_menu_desktop_site">Stran za namizja</string>
    <!-- Browser menu toggle that adds a shortcut to the site on the device home screen. -->
    <string name="browser_menu_add_to_homescreen">Dodaj na domač zaslon</string>
    <!-- Browser menu toggle that installs a Progressive Web App shortcut to the site on the device home screen. -->
    <string name="browser_menu_install_on_homescreen">Namesti</string>
    <!-- Content description (not visible, for screen readers etc.) for the Resync tabs button -->
    <string name="resync_button_content_description">Znova sinhroniziraj</string>
    <!-- Browser menu button that opens the find in page menu -->
    <string name="browser_menu_find_in_page">Najdi na strani</string>
    <!-- Browser menu button that saves the current tab to a collection -->
    <string name="browser_menu_save_to_collection_2">Shrani v zbirko</string>
    <!-- Browser menu button that open a share menu to share the current site -->
    <string name="browser_menu_share">Deli</string>
    <!-- Browser menu button shown in custom tabs that opens the current tab in Fenix
        The first parameter is the name of the app defined in app_name (for example: Fenix) -->
    <string name="browser_menu_open_in_fenix">Odpri v %1$su</string>
    <!-- Browser menu text shown in custom tabs to indicate this is a Fenix tab
        The first parameter is the name of the app defined in app_name (for example: Fenix) -->
    <string name="browser_menu_powered_by">OMOGOČA: %1$s</string>
    <!-- Browser menu text shown in custom tabs to indicate this is a Fenix tab
        The first parameter is the name of the app defined in app_name (for example: Fenix) -->
    <string name="browser_menu_powered_by2">Omogoča: %1$s</string>
    <!-- Browser menu button to put the current page in reader mode -->
    <string name="browser_menu_read">Bralni pogled</string>
    <!-- Browser menu button content description to close reader mode and return the user to the regular browser -->
    <string name="browser_menu_read_close">Zapri bralni pogled</string>
    <!-- Browser menu button to open the current page in an external app -->
    <string name="browser_menu_open_app_link">Odpri v aplikaciji</string>

    <!-- Browser menu button to show reader view appearance controls e.g. the used font type and size -->
    <string name="browser_menu_customize_reader_view">Prilagodi bralni pogled</string>
    <!-- Browser menu label for adding a bookmark -->
    <string name="browser_menu_add">Dodaj</string>
    <!-- Browser menu label for editing a bookmark -->
    <string name="browser_menu_edit">Uredi</string>

    <!-- Button shown on the home page that opens the Customize home settings -->
    <string name="browser_menu_customize_home_1">Prilagodi domačo stran</string>
    <!-- Browser Toolbar -->
    <!-- Content description for the Home screen button on the browser toolbar -->
    <string name="browser_toolbar_home">Domači zaslon</string>

    <!-- Locale Settings Fragment -->
    <!-- Content description for tick mark on selected language -->
    <string name="a11y_selected_locale_content_description">Izbrani jezik</string>
    <!-- Text for default locale item -->
    <string name="default_locale_text">Uporabi jezik naprave</string>
    <!-- Placeholder text shown in the search bar before a user enters text -->
    <string name="locale_search_hint">Išči jezik</string>

    <!-- Search Fragment -->
    <!-- Button in the search view that lets a user search by scanning a QR code -->
    <string name="search_scan_button">Skeniraj</string>
    <!-- Button in the search view that lets a user change their search engine -->
    <string name="search_engine_button">Iskalnik</string>
    <!-- Button in the search view when shortcuts are displayed that takes a user to the search engine settings -->
    <string name="search_shortcuts_engine_settings">Nastavitve iskalnika</string>
    <!-- Button in the search view that lets a user navigate to the site in their clipboard -->
    <string name="awesomebar_clipboard_title">Izpolni povezavo iz odložišča</string>
    <!-- Button in the search suggestions onboarding that allows search suggestions in private sessions -->
    <string name="search_suggestions_onboarding_allow_button">Dovoli</string>
    <!-- Button in the search suggestions onboarding that does not allow search suggestions in private sessions -->
    <string name="search_suggestions_onboarding_do_not_allow_button">Ne dovoli</string>
    <!-- Search suggestion onboarding hint title text -->
    <string name="search_suggestions_onboarding_title">Dovolite predloge iskanja v zasebnih oknih?</string>
    <!-- Search suggestion onboarding hint description text, first parameter is the name of the app defined in app_name (for example: Fenix)-->
    <string name="search_suggestions_onboarding_text">%s bo natipkano v naslovno vrstico delil s privzetim iskalnikom.</string>

    <!-- Search engine suggestion title text. The first parameter is the name of teh suggested engine-->
    <string name="search_engine_suggestions_title">Išči z %s</string>
    <!-- Search engine suggestion description text -->
    <string name="search_engine_suggestions_description">Iščite neposredno iz naslovne vrstice</string>

    <!-- Menu option in the search selector menu to open the search settings -->
    <string name="search_settings_menu_item">Nastavitve iskanja</string>

    <!-- Header text for the search selector menu -->
    <string name="search_header_menu_item_2">Tokrat išči:</string>

    <!-- Home onboarding -->
    <!-- Onboarding home screen popup dialog, shown on top of the Jump back in section. -->
    <string name="onboarding_home_screen_jump_back_contextual_hint_2">Spoznajte svojo prilagojeno domačo stran. Tukaj bodo prikazani nedavni zavihki, zaznamki in zadetki iskanja.</string>
    <!-- Home onboarding dialog welcome screen title text. -->
    <string name="onboarding_home_welcome_title_2">Dobrodošli v bolj osebnem internetu</string>
    <!-- Home onboarding dialog welcome screen description text. -->
    <string name="onboarding_home_welcome_description">Več barve. Večja zasebnost. Enaka zavezanost ljudem namesto dobičku.</string>
    <!-- Home onboarding dialog sign into sync screen title text. -->
    <string name="onboarding_home_sync_title_3">Preklapljanje med zasloni je preprostejše kot kdajkoli prej</string>
    <!-- Home onboarding dialog sign into sync screen description text. -->
    <string name="onboarding_home_sync_description">Nadaljujte tam, kjer ste končali - z zavihki iz drugih naprav, ki so zdaj na vaši domači strani.</string>
    <!-- Text for the button to continue the onboarding on the home onboarding dialog. -->
    <string name="onboarding_home_get_started_button">Začnite</string>
    <!-- Text for the button to navigate to the sync sign in screen on the home onboarding dialog. -->
    <string name="onboarding_home_sign_in_button">Prijava</string>
    <!-- Text for the button to skip the onboarding on the home onboarding dialog. -->
    <string name="onboarding_home_skip_button">Preskoči</string>

    <!-- Onboarding home screen sync popup dialog message, shown on top of Recent Synced Tabs in the Jump back in section. -->
    <string name="sync_cfr_message">Vaši zavihki se sinhronizirajo! Nadaljujte tam, kjer ste končali na drugi napravi.</string>

    <!-- Content description (not visible, for screen readers etc.): Close button for the home onboarding dialog -->
    <string name="onboarding_home_content_description_close_button">Zapri</string>

    <!-- Notification pre-permission dialog -->
    <!-- Enable notification pre permission dialog title
        The first parameter is the name of the app defined in app_name (for example: Fenix) -->
    <string name="onboarding_home_enable_notifications_title">Obvestila vam pomagajo pri delu s programom %s</string>
    <!-- Enable notification pre permission dialog description with rationale
        The first parameter is the name of the app defined in app_name (for example: Fenix) -->
    <string name="onboarding_home_enable_notifications_description">Sinhronizirajte zavihke med napravami, upravljajte prenose, pridobite nasvete za kar najboljši izkoristek %sovih zmožnosti in še več.</string>
    <!-- Text for the button to request notification permission on the device -->
    <string name="onboarding_home_enable_notifications_positive_button">Nadaljuj</string>
    <!-- Text for the button to not request notification permission on the device and dismiss the dialog -->
    <string name="onboarding_home_enable_notifications_negative_button">Ne zdaj</string>

    <!-- Juno first user onboarding flow experiment -->
    <!-- Title for set firefox as default browser screen.
        The first parameter is the name of the app defined in app_name (for example: Fenix) -->
    <string name="juno_onboarding_default_browser_title">Nastavite %s kot brskalnik za svoja vsakodnevna opravila</string>
    <!-- Title for set firefox as default browser screen used by Nimbus experiments. Nimbus experiments do not support string placeholders.
        Note: The word "Firefox" should NOT be translated -->
    <string name="juno_onboarding_default_browser_title_nimbus" tools:ignore="UnusedResources">Naj bo Firefox vaš brskalnik za vsakodnevna opravila</string>
    <!-- Description for set firefox as default browser screen.
        The first parameter is the Firefox brand name.
        The second parameter is the string with key "juno_onboarding_default_browser_description_link_text". -->
    <string name="juno_onboarding_default_browser_description">%1$s daje ljudem prednost pred dobičkom in ščiti vašo zasebnost, tako da zavrača medspletne sledilce.\n\nPreberite več v našem %2$s.</string>
    <!-- Description for set firefox as default browser screen used by Nimbus experiments. Nimbus experiments do not support string placeholders.
        Note: The word "Firefox" should NOT be translated -->
    <string name="juno_onboarding_default_browser_description_nimbus" tools:ignore="UnusedResources">Firefox daje ljudem prednost pred dobičkom in ščiti vašo zasebnost, tako da zavrača medspletne sledilce.\n\nPreberite več v našem obvestilu o zasebnosti.</string>
    <!-- Text for the link to the privacy notice webpage for set as firefox default browser screen.
    This is part of the string with the key "juno_onboarding_default_browser_description". -->
    <string name="juno_onboarding_default_browser_description_link_text">obvestilu o zasebnosti</string>
    <!-- Text for the button to set firefox as default browser on the device -->
    <string name="juno_onboarding_default_browser_positive_button">Nastavi kot privzeti brskalnik</string>
    <!-- Text for the button dismiss the screen and move on with the flow -->
    <string name="juno_onboarding_default_browser_negative_button">Ne zdaj</string>
    <!-- Title for sign in to sync screen. -->
    <string name="juno_onboarding_sign_in_title">Skočite s telefona na računalnik in nazaj</string>
    <!-- Description for sign in to sync screen. -->
    <string name="juno_onboarding_sign_in_description">Zajemite zavihke in gesla iz drugih naprav, da nadaljujete tam, kjer ste končali.</string>
    <!-- Text for the button to sign in to sync on the device -->
    <string name="juno_onboarding_sign_in_positive_button">Prijava</string>
    <!-- Text for the button dismiss the screen and move on with the flow -->
    <string name="juno_onboarding_sign_in_negative_button">Ne zdaj</string>
    <!-- Title for enable notification permission screen.
        The first parameter is the name of the app defined in app_name (for example: Fenix) -->
    <string name="juno_onboarding_enable_notifications_title">Obvestila vam pomagajo pri delu z aplikacijo %s</string>
    <!-- Title for enable notification permission screen used by Nimbus experiments. Nimbus experiments do not support string placeholders.
        Note: The word "Firefox" should NOT be translated -->
    <string name="juno_onboarding_enable_notifications_title_nimbus" tools:ignore="UnusedResources">Obvestila vam pomagajo pri delu s Firefoxom</string>
    <!-- Description for enable notification permission screen.
        The first parameter is the name of the app defined in app_name (for example: Fenix) -->
    <string name="juno_onboarding_enable_notifications_description">Pošiljajte zavihke med napravami, upravljajte prenose in prejemajte nasvete, kako kar najbolje izkoristiti %s.</string>
    <!-- Description for enable notification permission screen used by Nimbus experiments. Nimbus experiments do not support string placeholders.
       Note: The word "Firefox" should NOT be translated   -->
    <string name="juno_onboarding_enable_notifications_description_nimbus" tools:ignore="UnusedResources">Pošiljajte zavihke med napravami, upravljajte prenose in prejemajte nasvete, kako kar najbolje izkoristiti Firefox.</string>
    <!-- Text for the button to request notification permission on the device -->
    <string name="juno_onboarding_enable_notifications_positive_button">Vklopi obvestila</string>
    <!-- Text for the button dismiss the screen and move on with the flow -->
    <string name="juno_onboarding_enable_notifications_negative_button">Ne zdaj</string>

    <!-- Search Widget -->
    <!-- Content description for searching with a widget. The first parameter is the name of the application.-->
    <string name="search_widget_content_description_2">Odpri nov zavihek v %1$su</string>
    <!-- Text preview for smaller sized widgets -->
    <string name="search_widget_text_short">Iskanje</string>
    <!-- Text preview for larger sized widgets -->
    <string name="search_widget_text_long">Iskanje po spletu</string>

    <!-- Content description (not visible, for screen readers etc.): Voice search -->
    <string name="search_widget_voice">Glasovno iskanje</string>

    <!-- Preferences -->
    <!-- Title for the settings page-->
    <string name="settings">Nastavitve</string>

    <!-- Preference category for general settings -->
    <string name="preferences_category_general">Splošno</string>
    <!-- Preference category for all links about Fenix -->
    <string name="preferences_category_about">Vizitka</string>
    <!-- Preference for settings related to changing the default search engine -->
    <string name="preferences_default_search_engine">Privzeti iskalnik</string>
    <!-- Preference for settings related to Search -->
    <string name="preferences_search">Iskanje</string>
    <!-- Preference for settings related to Search address bar -->
    <string name="preferences_search_address_bar">Naslovna vrstica</string>
    <!-- Preference link to rating Fenix on the Play Store -->
    <string name="preferences_rate">Oceni v trgovini Google Play</string>
    <!-- Preference linking to about page for Fenix
        The first parameter is the name of the app defined in app_name (for example: Fenix) -->
    <string name="preferences_about">O %1$su</string>
    <!-- Preference for settings related to changing the default browser -->
    <string name="preferences_set_as_default_browser">Nastavi kot privzeti brskalnik</string>
    <!-- Preference category for advanced settings -->
    <string name="preferences_category_advanced">Napredno</string>
    <!-- Preference category for privacy and security settings -->
    <string name="preferences_category_privacy_security">Zasebnost in varnost</string>
    <!-- Preference for advanced site permissions -->
    <string name="preferences_site_permissions">Dovoljenja strani</string>
    <!-- Preference for private browsing options -->
    <string name="preferences_private_browsing_options">Zasebno brskanje</string>
    <!-- Preference for opening links in a private tab-->
    <string name="preferences_open_links_in_a_private_tab">Odpri povezave v zasebnem zavihku</string>
    <!-- Preference for allowing screenshots to be taken while in a private tab-->
    <string name="preferences_allow_screenshots_in_private_mode">Dovoli zajemanje posnetkov zaslona v zasebnem brskanju</string>
    <!-- Will inform the user of the risk of activating Allow screenshots in private browsing option -->
    <string name="preferences_screenshots_in_private_mode_disclaimer">Če je dovoljeno, bodo zasebni zavihki vidni tudi, ko je odprtih več aplikacij</string>
    <!-- Preference for adding private browsing shortcut -->
    <string name="preferences_add_private_browsing_shortcut">Dodaj bližnjico zasebnega brskanja</string>
    <!-- Preference for enabling "HTTPS-Only" mode -->
    <string name="preferences_https_only_title">Način &quot;samo HTTPS&quot;</string>

    <!-- Preference for removing cookie/consent banners from sites automatically. See reduce_cookie_banner_summary for additional context. -->
    <string name="preferences_cookie_banner_reduction">Zmanjšanje števila pasic s piškotki</string>
    <!-- Preference for rejecting or removing as many cookie/consent banners as possible on sites. See reduce_cookie_banner_summary for additional context. -->
    <string name="reduce_cookie_banner_option">Zmanjšaj število pasic s piškotki</string>
    <!-- Summary of cookie banner handling preference if the setting disabled is set to off -->
    <string name="reduce_cookie_banner_option_off">Izključeno</string>
    <!-- Summary of cookie banner handling preference if the setting enabled is set to on -->
    <string name="reduce_cookie_banner_option_on">Vključeno</string>
    <!-- Summary for the preference for rejecting all cookies whenever possible. The first parameter is the application name -->
    <string name="reduce_cookie_banner_summary_1">%1$s poskuša samodejno zavrniti zahteve pasic po shranjevanju piškotkov.</string>
    <!-- Text for indicating cookie banner handling is off this site, this is shown as part of the protections panel with the tracking protection toggle -->
    <string name="reduce_cookie_banner_off_for_site">Izključeno na tem spletnem mestu</string>
    <!-- Text for cancel button indicating that cookie banner reduction is not supported for the current site, this is shown as part of the cookie banner details view. -->
    <string name="cookie_banner_handling_details_site_is_not_supported_cancel_button">Prekliči</string>
    <!-- Text for request support button indicating that cookie banner reduction is not supported for the current site, this is shown as part of the cookie banner details view. -->
<<<<<<< HEAD
    <string name="cookie_banner_handling_details_site_is_not_supported_request_support_button">Zaprosi za podporo</string>
    <!-- Text for title indicating that cookie banner reduction is not supported for the current site, this is shown as part of the cookie banner details view. -->
    <string name="cookie_banner_handling_details_site_is_not_supported_title">Zmanjšanje števila pasic s piškotki</string>
    <!-- Label for the snackBar, after the user reports with success a website where cookie banner reducer did not work -->
    <string name="cookie_banner_handling_report_site_snack_bar_text">Zahtevek spletnemu mestu za podporo poslan.</string>
    <!-- Text for indicating cookie banner handling is on this site, this is shown as part of the protections panel with the tracking protection toggle -->
    <string name="reduce_cookie_banner_on_for_site">Vključeno na tem spletnem mestu</string>
    <!-- Text for indicating that a request for unsupported site was sent to Nimbus (it's a Mozilla library for experiments), this is shown as part of the protections panel with the tracking protection toggle -->
    <string name="reduce_cookie_banner_unsupported_site_request_submitted">Zahtevek spletnemu mestu za podporo poslan</string>
=======
    <string name="cookie_banner_handling_details_site_is_not_supported_request_support_button" moz:RemovedIn="115" tools:ignore="UnusedResources">Zaprosi za podporo</string>
    <!-- Text for request support button indicating that cookie banner reduction is not supported for the current site, this is shown as part of the cookie banner details view. -->
    <string name="cookie_banner_handling_details_site_is_not_supported_request_support_button_2">Pošlji zahtevek</string>
    <!-- Text for title indicating that cookie banner reduction is not supported for the current site, this is shown as part of the cookie banner details view. -->
    <string name="cookie_banner_handling_details_site_is_not_supported_title" moz:RemovedIn="114" tools:ignore="UnusedResources">Zmanjšanje števila pasic s piškotki</string>
    <!-- Text for title indicating that cookie banner reduction is not supported for the current site, this is shown as part of the cookie banner details view. -->
    <string name="cookie_banner_handling_details_site_is_not_supported_title_2">Zahtevam podporo za to spletno mesto?</string>
    <!-- Label for the snackBar, after the user reports with success a website where cookie banner reducer did not work -->
    <string name="cookie_banner_handling_report_site_snack_bar_text" moz:RemovedIn="114" tools:ignore="UnusedResources">Zahtevek spletnemu mestu za podporo poslan.</string>
    <!-- Label for the snackBar, after the user reports with success a website where cookie banner reducer did not work -->
    <string name="cookie_banner_handling_report_site_snack_bar_text_2">Zahtevek poslan</string>
    <!-- Text for indicating cookie banner handling is on this site, this is shown as part of the protections panel with the tracking protection toggle -->
    <string name="reduce_cookie_banner_on_for_site">Vključeno na tem spletnem mestu</string>
    <!-- Text for indicating that a request for unsupported site was sent to Nimbus (it's a Mozilla library for experiments), this is shown as part of the protections panel with the tracking protection toggle -->
    <string name="reduce_cookie_banner_unsupported_site_request_submitted" moz:RemovedIn="114" tools:ignore="UnusedResources">Zahtevek spletnemu mestu za podporo poslan</string>
    <!-- Text for indicating that a request for unsupported site was sent to Nimbus (it's a Mozilla library for experiments), this is shown as part of the protections panel with the tracking protection toggle -->
    <string name="reduce_cookie_banner_unsupported_site_request_submitted_2">Zahtevek za podporo je poslan</string>
>>>>>>> fa51e99d
    <!-- Text for indicating cookie banner handling is currently not supported for this site, this is shown as part of the protections panel with the tracking protection toggle -->
    <string name="reduce_cookie_banner_unsupported_site">Spletno mesto trenutno ni podprto</string>
    <!-- Title text for a detail explanation indicating cookie banner handling is on this site, this is shown as part of the cookie banner panel in the toolbar. The first parameter is a shortened URL of the current site-->
    <string name="reduce_cookie_banner_details_panel_title_on_for_site">Vključim zmanjšanje števila pasic s piškotki za %1$s?</string>
    <!-- Title text for a detail explanation indicating cookie banner handling is off this site, this is shown as part of the cookie banner panel in the toolbar. The first parameter is a shortened URL of the current site-->
    <string name="reduce_cookie_banner_details_panel_title_off_for_site">Izključim zmanjšanje števila pasic s piškotki za %1$s?</string>
    <!-- Title text for a detail explanation indicating cookie banner reducer didn't work for the current site, this is shown as part of the cookie banner panel in the toolbar.-->
<<<<<<< HEAD
    <string name="reduce_cookie_banner_details_panel_title_unsupported_site_request">Zmanjšanje pasic s piškotki zaenkrat ne podpira tega spletnega mesta. Ali želite, da spletno mesto pregleda naša ekipa in doda podporo v prihodnjih različicah?</string>
=======
    <string name="reduce_cookie_banner_details_panel_title_unsupported_site_request" moz:RemovedIn="114" tools:ignore="UnusedResources">Zmanjšanje pasic s piškotki zaenkrat ne podpira tega spletnega mesta. Ali želite, da spletno mesto pregleda naša ekipa in doda podporo v prihodnjih različicah?</string>
    <!-- Title text for a detail explanation indicating cookie banner reducer didn't work for the current site, this is shown as part of the cookie banner panel in the toolbar. The first parameter is the application name-->
    <string name="reduce_cookie_banner_details_panel_title_unsupported_site_request_2">%1$s na tem spletnem mestu ni mogel samodejno zavrniti zahtev za shranjevanje piškotkov. Pošljete lahko zahtevek, naj se v prihodnosti uvede podpora za to spletno mesto.</string>
>>>>>>> fa51e99d
    <!-- Long text for a detail explanation indicating what will happen if cookie banner handling is off for a site, this is shown as part of the cookie banner panel in the toolbar. The first parameter is the application name -->
    <string name="reduce_cookie_banner_details_panel_description_off_for_site">%1$s bo počistil piškotke tega spletnega mesta in osvežil stran. Če počistite vse piškotke, boste morda odjavljeni ali se bo izpraznila vaša nakupovalna košarica.</string>

    <!-- Long text for a detail explanation indicating what will happen if cookie banner handling is on for a site, this is shown as part of the cookie banner panel in the toolbar. The first parameter is the application name -->
    <string name="reduce_cookie_banner_details_panel_description_on_for_site_2">%1$s poskuša samodejno zavrniti vse zahteve za shranjevanje piškotkov na spletnih mestih, ki so podprta.</string>
    <!-- Title text for the cookie banner re-engagement dialog. The first parameter is the application name. -->
    <string name="reduce_cookie_banner_dialog_title">Dovolite %1$su, da zavrača pasice s piškotki?</string>
<<<<<<< HEAD
    <!-- Body text for the dialog use on the control branch of the experiment to determine which context users engaged the most.The first parameter is the application name -->
    <string name="reduce_cookie_banner_control_experiment_dialog_body_2" moz:RemovedIn="112" tools:ignore="UnusedResources">Dovolite %1$su, da samodejno zavrne zahteve za shranjevanje piškotkov, kadar je mogoče?</string>
=======
>>>>>>> fa51e99d
    <!-- Body text for the cookie banner re-engagement dialog use. The first parameter is the application name. -->
    <string name="reduce_cookie_banner_dialog_body">%1$s lahko samodejno zavrne številne zahteve za shranjevanje piškotkov.</string>
    <!-- Remind me later text button for the onboarding dialog -->
    <string name="reduce_cookie_banner_dialog_not_now_button">Ne zdaj</string>
    <!-- Snack text for the cookie banner dialog, after user hit the dismiss banner button -->
    <string name="reduce_cookie_banner_dialog_snackbar_text">Prikazovalo se vam bo manj zahtev za shranjevanje piškotkov</string>

    <!-- Change setting text button, for the cookie banner re-engagement dialog -->
    <string name="reduce_cookie_banner_dialog_change_setting_button">Dovoli</string>

    <!-- Description of the preference to enable "HTTPS-Only" mode. -->
    <string name="preferences_https_only_summary">Za večjo varnost poskuša samodejno vzpostaviti povezavo s šifrirnim protokolom HTTPS.</string>
    <!-- Summary of https only preference if https only is set to off -->
    <string name="preferences_https_only_off">Izključeno</string>
    <!-- Summary of https only preference if https only is set to on in all tabs -->
    <string name="preferences_https_only_on_all">V vseh zavihkih</string>
    <!-- Summary of https only preference if https only is set to on in private tabs only -->
    <string name="preferences_https_only_on_private">V zasebnih zavihkih</string>
    <!-- Text displayed that links to website containing documentation about "HTTPS-Only" mode -->
    <string name="preferences_http_only_learn_more">Več o tem</string>
    <!-- Option for the https only setting -->
    <string name="preferences_https_only_in_all_tabs">Omogoči v vseh zavihkih</string>
    <!-- Option for the https only setting -->
    <string name="preferences_https_only_in_private_tabs">Omogoči le v zasebnih zavihkih</string>
    <!-- Title shown in the error page for when trying to access a http website while https only mode is enabled. -->
    <string name="errorpage_httpsonly_title">Varno spletno mesto ni na voljo</string>
    <!-- Message shown in the error page for when trying to access a http website while https only mode is enabled. The message has two paragraphs. This is the first. -->
    <string name="errorpage_httpsonly_message_title">Najverjetneje spletno mesto ne podpira HTTPS.</string>
    <!-- Message shown in the error page for when trying to access a http website while https only mode is enabled. The message has two paragraphs. This is the second. -->
    <string name="errorpage_httpsonly_message_summary">Vendar pa je možno tudi, da je vpleten napadalec. Če se odločite nadaljevati na spletno stran, ne vnašajte nikakršnih občutljivih podatkov. Če nadaljujete, bo način samo HTTPS za spletno mesto začasno izklopljen.</string>
    <!-- Preference for accessibility -->
    <string name="preferences_accessibility">Dostopnost</string>
    <!-- Preference to override the Firefox Account server -->
    <string name="preferences_override_fxa_server">Strežnik Firefox računov po meri</string>
    <!-- Preference to override the Sync token server -->
    <string name="preferences_override_sync_tokenserver">Sinhronizacijski strežnik po meri</string>
    <!-- Toast shown after updating the FxA/Sync server override preferences -->
    <string name="toast_override_fxa_sync_server_done">Strežnik Firefox Računa/Synca je spremenjen. Zapiranje aplikacije za uveljavitev sprememb …</string>
    <!-- Preference category for account information -->
    <string name="preferences_category_account">Račun</string>
    <!-- Preference for changing where the toolbar is positioned -->
    <string name="preferences_toolbar">Orodna vrstica</string>
    <!-- Preference for changing default theme to dark or light mode -->
    <string name="preferences_theme">Tema</string>
    <!-- Preference for customizing the home screen -->
    <string name="preferences_home_2">Domača stran</string>
    <!-- Preference for gestures based actions -->
    <string name="preferences_gestures">Poteze</string>
    <!-- Preference for settings related to visual options -->
    <string name="preferences_customize">Prilagodi</string>
    <!-- Preference description for banner about signing in -->
    <string name="preferences_sign_in_description_2">Prijavite se in sinhronizirajte zavihke, zaznamke, gesla in še kaj.</string>
    <!-- Preference shown instead of account display name while account profile information isn't available yet. -->
    <string name="preferences_account_default_name">Firefox Račun</string>
    <!-- Preference text for account title when there was an error syncing FxA -->
    <string name="preferences_account_sync_error">Ponovno se povežite za nadaljevanje sinhronizacije</string>
    <!-- Preference for language -->
    <string name="preferences_language">Jezik</string>
    <!-- Preference for data choices -->
    <string name="preferences_data_choices">Podatkovne možnosti</string>
    <!-- Preference for data collection -->
    <string name="preferences_data_collection">Zbiranje podatkov</string>
    <!-- Preference for developers -->
    <string name="preferences_remote_debugging">Oddaljeno razhroščevanje preko USB</string>
    <!-- Preference title for switch preference to show search engines -->
    <string name="preferences_show_search_engines">Prikaži iskalnike</string>
    <!-- Preference title for switch preference to show search suggestions -->
    <string name="preferences_show_search_suggestions">Prikaži predloge iskanja</string>

    <!-- Preference title for switch preference to show voice search button -->
    <string name="preferences_show_voice_search">Prikaži glasovno iskanje</string>
    <!-- Preference title for switch preference to show search suggestions also in private mode -->
    <string name="preferences_show_search_suggestions_in_private">Prikaži v zasebnih sejah</string>
    <!-- Preference title for switch preference to show a clipboard suggestion when searching -->
    <string name="preferences_show_clipboard_suggestions">Prikaži predloge odložišča</string>
    <!-- Preference title for switch preference to suggest browsing history when searching -->
    <string name="preferences_search_browsing_history">Išči po zgodovini iskanja</string>
    <!-- Preference title for switch preference to suggest bookmarks when searching -->
    <string name="preferences_search_bookmarks">Iskanje po zaznamkih</string>
    <!-- Preference title for switch preference to suggest synced tabs when searching -->
    <string name="preferences_search_synced_tabs">Iskanje po sinhroniziranih zavihkih</string>
    <!-- Preference for account settings -->
    <string name="preferences_account_settings">Nastavitve računa</string>

    <!-- Preference for enabling url autocomplete-->
    <string name="preferences_enable_autocomplete_urls">Samodokončaj spletne naslove</string>
    <!-- Preference for open links in third party apps -->
    <string name="preferences_open_links_in_apps">Odpiraj povezave v aplikacijah</string>
    <!-- Preference for open links in third party apps always open in apps option -->
    <string name="preferences_open_links_in_apps_always">Vedno</string>
    <!-- Preference for open links in third party apps ask before opening option -->
    <string name="preferences_open_links_in_apps_ask">Vprašaj pred odpiranjem</string>
    <!-- Preference for open links in third party apps never open in apps option -->
    <string name="preferences_open_links_in_apps_never">Nikoli</string>
    <!-- Preference for open download with an external download manager app -->
    <string name="preferences_external_download_manager">Zunanji upravitelj prenosov</string>
    <!-- Preference for add_ons -->
    <string name="preferences_addons">Dodatki</string>

    <!-- Preference for notifications -->
    <string name="preferences_notifications">Obvestila</string>

    <!-- Summary for notification preference indicating notifications are allowed -->
    <string name="notifications_allowed_summary">Dovoljeno</string>
    <!-- Summary for notification preference indicating notifications are not allowed -->
    <string name="notifications_not_allowed_summary">Ni dovoljeno</string>

    <!-- Add-on Preferences -->
    <!-- Preference to customize the configured AMO (addons.mozilla.org) collection -->
    <string name="preferences_customize_amo_collection">Zbirka dodatkov po meri</string>
    <!-- Button caption to confirm the add-on collection configuration -->
    <string name="customize_addon_collection_ok">V redu</string>
    <!-- Button caption to abort the add-on collection configuration -->
    <string name="customize_addon_collection_cancel">Prekliči</string>
    <!-- Hint displayed on input field for custom collection name -->
    <string name="customize_addon_collection_hint">Ime zbirke</string>

    <!-- Hint displayed on input field for custom collection user ID-->
    <string name="customize_addon_collection_user_hint">Lastnik zbirke (ID uporabnika)</string>
    <!-- Toast shown after confirming the custom add-on collection configuration -->
    <string name="toast_customize_addon_collection_done">Zbirka dodatkov je spremenjena. Zapiranje aplikacije za uveljavitev sprememb …</string>

    <!-- Customize Home -->
    <!-- Header text for jumping back into the recent tab in customize the home screen -->
    <string name="customize_toggle_jump_back_in">Skoči nazaj</string>
    <!-- Title for the customize home screen section with recently saved bookmarks. -->
    <string name="customize_toggle_recent_bookmarks">Nedavni zaznamki</string>
    <!-- Title for the customize home screen section with recently visited. Recently visited is
    a section where users see a list of tabs that they have visited in the past few days -->
    <string name="customize_toggle_recently_visited">Nedavno obiskano</string>

    <!-- Title for the customize home screen section with Pocket. -->
    <string name="customize_toggle_pocket_2">Zgodbe, ki spodbujajo k razmisleku</string>
    <!-- Summary for the customize home screen section with Pocket. The first parameter is product name Pocket -->
    <string name="customize_toggle_pocket_summary">Članke zagotavlja %s</string>
    <!-- Title for the customize home screen section with sponsored Pocket stories. -->
    <string name="customize_toggle_pocket_sponsored">Sponzorirane zgodbe</string>
    <!-- Title for the opening wallpaper settings screen -->
    <string name="customize_wallpapers">Ozadja</string>
    <!-- Title for the customize home screen section with sponsored shortcuts. -->
    <string name="customize_toggle_contile">Sponzorirane bližnjice</string>

    <!-- Wallpapers -->
    <!-- Content description for various wallpapers. The first parameter is the name of the wallpaper -->
    <string name="wallpapers_item_name_content_description">Predmet za ozadje: %1$s</string>
    <!-- Snackbar message for when wallpaper is selected -->
    <string name="wallpaper_updated_snackbar_message">Ozadje spremenjeno!</string>
    <!-- Snackbar label for action to view selected wallpaper -->
    <string name="wallpaper_updated_snackbar_action">Prikaži</string>

    <!-- Snackbar message for when wallpaper couldn't be downloaded -->
    <string name="wallpaper_download_error_snackbar_message">Ozadja ni bilo mogoče prenesti</string>
    <!-- Snackbar label for action to retry downloading the wallpaper -->
    <string name="wallpaper_download_error_snackbar_action">Poskusi znova</string>
    <!-- Snackbar message for when wallpaper couldn't be selected because of the disk error -->
    <string name="wallpaper_select_error_snackbar_message">Ozadja ni bilo mogoče spremeniti</string>
    <!-- Text displayed that links to website containing documentation about the "Limited Edition" wallpapers. -->
    <string name="wallpaper_learn_more">Več o tem</string>

    <!-- Text for classic wallpapers title. The first parameter is the Firefox name. -->
    <string name="wallpaper_classic_title">Klasični %s</string>
    <!-- Text for limited edition wallpapers title. -->
    <string name="wallpaper_limited_edition_title">Omejena izdaja</string>
    <!-- Description text for the limited edition wallpapers with learn more link. The first parameter is the learn more string defined in wallpaper_learn_more-->
    <string name="wallpaper_limited_edition_description_with_learn_more">Nova kolekcija Neodvisni glasovi. %s</string>
    <!-- Description text for the limited edition wallpapers. -->
    <string name="wallpaper_limited_edition_description">Nova kolekcija Neodvisni glasovi.</string>
    <!-- Wallpaper onboarding dialog header text. -->
    <string name="wallpapers_onboarding_dialog_title_text">Poskusite s kančkom barve</string>
    <!-- Wallpaper onboarding dialog body text. -->
    <string name="wallpapers_onboarding_dialog_body_text">Izberite ozadje, ki vas nagovarja.</string>
    <!-- Wallpaper onboarding dialog learn more button text. The button navigates to the wallpaper settings screen. -->
    <string name="wallpapers_onboarding_dialog_explore_more_button_text">Raziščite več ozadij</string>

    <!-- Add-on Installation from AMO-->
    <!-- Error displayed when user attempts to install an add-on from AMO (addons.mozilla.org) that is not supported -->
    <string name="addon_not_supported_error">Dodatek ni podprt</string>
    <!-- Error displayed when user attempts to install an add-on from AMO (addons.mozilla.org) that is already installed -->
    <string name="addon_already_installed">Dodatek je že nameščen</string>

    <!-- Account Preferences -->
    <!-- Preference for triggering sync -->
    <string name="preferences_sync_now">Sinhroniziraj zdaj</string>
    <!-- Preference category for sync -->
    <string name="preferences_sync_category">Izberite, kaj želite sinhronizirati</string>
    <!-- Preference for syncing history -->
    <string name="preferences_sync_history">Zgodovina</string>
    <!-- Preference for syncing bookmarks -->
    <string name="preferences_sync_bookmarks">Zaznamki</string>
    <!-- Preference for syncing logins -->
    <string name="preferences_sync_logins">Prijave</string>
    <!-- Preference for syncing tabs -->
    <string name="preferences_sync_tabs_2">Odprti zavihki</string>
    <!-- Preference for signing out -->
    <string name="preferences_sign_out">Odjava</string>
    <!-- Preference displays and allows changing current FxA device name -->
    <string name="preferences_sync_device_name">Ime naprave</string>
    <!-- Text shown when user enters empty device name -->
    <string name="empty_device_name_error">Ime naprave ne sme ostati prazno.</string>
    <!-- Label indicating that sync is in progress -->
    <string name="sync_syncing_in_progress">Sinhronizacija …</string>

    <!-- Label summary indicating that sync failed. The first parameter is the date stamp showing last time it succeeded -->
    <string name="sync_failed_summary">Sinhronizacija ni uspela. Nazadnje sinhronizirano: %s</string>
    <!-- Label summary showing never synced -->
    <string name="sync_failed_never_synced_summary">Sinhronizacija ni uspela. Nazadnje sinhronizirano: nikoli</string>
    <!-- Label summary the date we last synced. The first parameter is date stamp showing last time synced -->
    <string name="sync_last_synced_summary">Zadnja sinhronizacija: %s</string>
    <!-- Label summary showing never synced -->
    <string name="sync_never_synced_summary">Zadnja sinhronizacija: nikoli</string>

    <!-- Text for displaying the default device name.
        The first parameter is the application name, the second is the device manufacturer name
        and the third is the device model. -->
    <string name="default_device_name_2">%1$s na %2$s %3$s</string>

    <!-- Preference for syncing credit cards -->
    <string name="preferences_sync_credit_cards">Kreditne kartice</string>
    <!-- Preference for syncing addresses -->
    <string name="preferences_sync_address">Naslove</string>

    <!-- Send Tab -->
    <!-- Name of the "receive tabs" notification channel. Displayed in the "App notifications" system settings for the app -->
    <string name="fxa_received_tab_channel_name">Prejeti zavihki</string>

    <!-- Description of the "receive tabs" notification channel. Displayed in the "App notifications" system settings for the app -->
    <string name="fxa_received_tab_channel_description">Obvestila za zavihke, prejete od drugih naprav Firefox.</string>
    <!--  The body for these is the URL of the tab received  -->
    <string name="fxa_tab_received_notification_name">Zavihek prejet</string>
    <!-- %s is the device name -->
    <string name="fxa_tab_received_from_notification_name">Zavihek iz naprave %s</string>

    <!-- Advanced Preferences -->
    <!-- Preference for tracking protection exceptions -->
    <string name="preferences_tracking_protection_exceptions">Izjeme</string>
    <!-- Button in Exceptions Preference to turn on tracking protection for all sites (remove all exceptions) -->
    <string name="preferences_tracking_protection_exceptions_turn_on_for_all">Vklopi za vsa spletna mesta</string>
    <!-- Text displayed when there are no exceptions -->
    <string name="exceptions_empty_message_description">Izjeme vam omogočajo, da onemogočite zaščito pred sledenjem za izbrane strani.</string>
    <!-- Text displayed when there are no exceptions, with learn more link that brings users to a tracking protection SUMO page -->
    <string name="exceptions_empty_message_learn_more_link">Več o tem</string>

    <!-- Preference switch for usage and technical data collection -->
    <string name="preference_usage_data">Uporaba in tehnični podatki</string>
    <!-- Preference description for usage and technical data collection -->
    <string name="preferences_usage_data_description">Pošilja podatke o učinkovitosti, uporabi, strojni opremi in prilagoditvah organizaciji Mozilla, da lahko naredi %1$s boljši</string>
    <!-- Preference switch for marketing data collection -->
    <string name="preferences_marketing_data">Podatki za trženje</string>
    <!-- Preference description for marketing data collection -->
    <string name="preferences_marketing_data_description2">Deli osnovne podatke o uporabi z Adjustom, našim ponudnikom mobilnega trženja</string>
    <!-- Title for studies preferences -->
    <string name="preference_experiments_2">Raziskave</string>
    <!-- Summary for studies preferences -->
    <string name="preference_experiments_summary_2">Dovoli Mozilli namestitev in izvajanje raziskav</string>

    <!-- Turn On Sync Preferences -->
    <!-- Header of the Sync and save your data preference view -->
    <string name="preferences_sync_2">Sinhronizirajte in shranite podatke</string>
    <!-- Preference for reconnecting to FxA sync -->
    <string name="preferences_sync_sign_in_to_reconnect">Prijavite se, če se želite ponovno povezati</string>
    <!-- Preference for removing FxA account -->
    <string name="preferences_sync_remove_account">Odstrani račun</string>

    <!-- Pairing Feature strings -->
    <!-- Instructions on how to access pairing -->
    <string name="pair_instructions_2"><![CDATA[Skenirajte QR-kodo na strani <b>firefox.com/pair</b>]]></string>

    <!-- Toolbar Preferences -->
    <!-- Preference for using top toolbar -->
    <string name="preference_top_toolbar">Na vrhu</string>
    <!-- Preference for using bottom toolbar -->
    <string name="preference_bottom_toolbar">Na dnu</string>

    <!-- Theme Preferences -->
    <!-- Preference for using light theme -->
    <string name="preference_light_theme">Svetla</string>
    <!-- Preference for using dark theme -->
    <string name="preference_dark_theme">Temna</string>

    <!-- Preference for using using dark or light theme automatically set by battery -->
    <string name="preference_auto_battery_theme">Nastavi ohranjevalnik baterije</string>
    <!-- Preference for using following device theme -->
    <string name="preference_follow_device_theme">Sledi temi naprave</string>

    <!-- Gestures Preferences-->
    <!-- Preferences for using pull to refresh in a webpage -->
    <string name="preference_gestures_website_pull_to_refresh">Osvežitev s potegom navzdol</string>

    <!-- Preference for using the dynamic toolbar -->
    <string name="preference_gestures_dynamic_toolbar">Skritje orodne vrstice ob pomiku</string>
    <!-- Preference for switching tabs by swiping horizontally on the toolbar -->
    <string name="preference_gestures_swipe_toolbar_switch_tabs">Preklop med zavihki s potegom orodne vrstice vstran</string>

    <!-- Preference for showing the opened tabs by swiping up on the toolbar-->
    <string name="preference_gestures_swipe_toolbar_show_tabs">Odpiranje zavihkov s potegom orodne vrstice navzgor</string>

    <!-- Library -->
    <!-- Option in Library to open Downloads page -->
    <string name="library_downloads">Prenosi</string>
    <!-- Option in library to open Bookmarks page -->
    <string name="library_bookmarks">Zaznamki</string>
    <!-- Option in library to open Desktop Bookmarks root page -->
    <string name="library_desktop_bookmarks_root">Namizni zaznamki</string>
    <!-- Option in library to open Desktop Bookmarks "menu" page -->
    <string name="library_desktop_bookmarks_menu">Meni zaznamkov</string>
    <!-- Option in library to open Desktop Bookmarks "toolbar" page -->
    <string name="library_desktop_bookmarks_toolbar">Vrstica zaznamkov</string>
    <!-- Option in library to open Desktop Bookmarks "unfiled" page -->
    <string name="library_desktop_bookmarks_unfiled">Drugi zaznamki</string>
    <!-- Option in Library to open History page -->
    <string name="library_history">Zgodovina</string>
    <!-- Option in Library to open a new tab -->
    <string name="library_new_tab">Nov zavihek</string>
    <!-- Settings Page Title -->
    <string name="settings_title">Nastavitve</string>
    <!-- Content description (not visible, for screen readers etc.): "Close button for library settings" -->
    <string name="content_description_close_button">Zapri</string>

    <!-- Title to show in alert when a lot of tabs are to be opened
    %d is a placeholder for the number of tabs that will be opened -->
    <string name="open_all_warning_title">Odprem več zavihkov (%d)?</string>
    <!-- Message to warn users that a large number of tabs will be opened
    %s will be replaced by app name. -->
    <string name="open_all_warning_message">Odpiranje tako velikega števila zavihkov lahko upočasni %s med nalaganjem strani. Ali ste prepričani, da želite nadaljevati?</string>
    <!-- Dialog button text for confirming open all tabs -->
    <string name="open_all_warning_confirm">Odpri zavihke</string>
    <!-- Dialog button text for canceling open all tabs -->
    <string name="open_all_warning_cancel">Prekliči</string>

    <!-- Text to show users they have one page in the history group section of the History fragment.
    %d is a placeholder for the number of pages in the group. -->
    <string name="history_search_group_site_1">%d stran</string>

    <!-- Text to show users they have multiple pages in the history group section of the History fragment.
    %d is a placeholder for the number of pages in the group. -->
    <string name="history_search_group_sites_1">%d strani</string>

    <!-- Option in library for Recently Closed Tabs -->
    <string name="library_recently_closed_tabs">Nedavno zaprti zavihki</string>
    <!-- Option in library to open Recently Closed Tabs page -->
    <string name="recently_closed_show_full_history">Prikaži vso zgodovino</string>
    <!-- Text to show users they have multiple tabs saved in the Recently Closed Tabs section of history.
    %d is a placeholder for the number of tabs selected. -->
    <string name="recently_closed_tabs">Zavihkov: %d</string>
    <!-- Text to show users they have one tab saved in the Recently Closed Tabs section of history.
    %d is a placeholder for the number of tabs selected. -->
    <string name="recently_closed_tab">%d zavihek</string>
    <!-- Recently closed tabs screen message when there are no recently closed tabs -->
    <string name="recently_closed_empty_message">Ni nedavno zaprtih zavihkov</string>

    <!-- Tab Management -->
    <!-- Title of preference for tabs management -->
    <string name="preferences_tabs">Zavihki</string>
    <!-- Title of preference that allows a user to specify the tab view -->
    <string name="preferences_tab_view">Pogled zavihkov</string>
    <!-- Option for a list tab view -->
    <string name="tab_view_list">Seznam</string>
    <!-- Option for a grid tab view -->
    <string name="tab_view_grid">Mreža</string>
    <!-- Title of preference that allows a user to auto close tabs after a specified amount of time -->
    <string name="preferences_close_tabs">Zapri zavihke</string>
    <!-- Option for auto closing tabs that will never auto close tabs, always allows user to manually close tabs -->
    <string name="close_tabs_manually">Ročno</string>
    <!-- Option for auto closing tabs that will auto close tabs after one day -->
    <string name="close_tabs_after_one_day">Po enem dnevu</string>
    <!-- Option for auto closing tabs that will auto close tabs after one week -->
    <string name="close_tabs_after_one_week">Po enem tednu</string>
    <!-- Option for auto closing tabs that will auto close tabs after one month -->
    <string name="close_tabs_after_one_month">Po enem mesecu</string>

    <!-- Title of preference that allows a user to specify the auto-close settings for open tabs -->
    <string name="preference_auto_close_tabs" tools:ignore="UnusedResources">Samodejno zapiraj odprte zavihke</string>

    <!-- Opening screen -->
    <!-- Title of a preference that allows a user to choose what screen to show after opening the app -->
    <string name="preferences_opening_screen">Uvodni zaslon</string>
    <!-- Option for always opening the homepage when re-opening the app -->
    <string name="opening_screen_homepage">Domača stran</string>
    <!-- Option for always opening the user's last-open tab when re-opening the app -->
    <string name="opening_screen_last_tab">Zadnji zavihek</string>
    <!-- Option for always opening the homepage when re-opening the app after four hours of inactivity -->
    <string name="opening_screen_after_four_hours_of_inactivity">Domača stran po štirih urah nedejavnosti</string>
    <!-- Summary for tabs preference when auto closing tabs setting is set to manual close-->
    <string name="close_tabs_manually_summary">Zapri ročno</string>
    <!-- Summary for tabs preference when auto closing tabs setting is set to auto close tabs after one day-->
    <string name="close_tabs_after_one_day_summary">Zapri po enem dnevu</string>
    <!-- Summary for tabs preference when auto closing tabs setting is set to auto close tabs after one week-->
    <string name="close_tabs_after_one_week_summary">Zapri po enem tednu</string>
    <!-- Summary for tabs preference when auto closing tabs setting is set to auto close tabs after one month-->
    <string name="close_tabs_after_one_month_summary">Zapri po enem mesecu</string>

    <!-- Summary for homepage preference indicating always opening the homepage when re-opening the app -->
    <string name="opening_screen_homepage_summary">Odpri na domači strani</string>
    <!-- Summary for homepage preference indicating always opening the last-open tab when re-opening the app -->
    <string name="opening_screen_last_tab_summary">Odpri na zadnjem zavihku</string>
    <!-- Summary for homepage preference indicating opening the homepage when re-opening the app after four hours of inactivity -->
    <string name="opening_screen_after_four_hours_of_inactivity_summary">Po štirih urah odpri na domači strani</string>

    <!-- Inactive tabs -->
    <!-- Category header of a preference that allows a user to enable or disable the inactive tabs feature -->
    <string name="preferences_inactive_tabs">Premakni stare zavihke med nedejavne</string>

    <!-- Title of inactive tabs preference -->
    <string name="preferences_inactive_tabs_title">Zavihki, ki jih dva tedna niste odprli, se premaknejo v razdelek nedejavnih.</string>

    <!-- Studies -->
    <!-- Title of the remove studies button -->
    <string name="studies_remove">Odstrani</string>
    <!-- Title of the active section on the studies list -->
    <string name="studies_active">Dejavna</string>
    <!-- Description for studies, it indicates why Firefox use studies. The first parameter is the name of the application. -->
    <string name="studies_description_2">%1$s lahko občasno namesti in izvaja raziskave.</string>
    <!-- Learn more link for studies, links to an article for more information about studies. -->
    <string name="studies_learn_more">Več o tem</string>

    <!-- Dialog message shown after removing a study -->
    <string name="studies_restart_app">Aplikacija se bo zaprla za uveljavitev sprememb</string>
    <!-- Dialog button to confirm the removing a study. -->
    <string name="studies_restart_dialog_ok">V redu</string>
    <!-- Dialog button text for canceling removing a study. -->
    <string name="studies_restart_dialog_cancel">Prekliči</string>

    <!-- Toast shown after turning on/off studies preferences -->
    <string name="studies_toast_quit_application" tools:ignore="UnusedResources">Zapiranje aplikacije za uveljavitev sprememb …</string>

    <!-- Sessions -->
    <!-- Title for the list of tabs -->
    <string name="tab_header_label">Odprti zavihki</string>
    <!-- Title for the list of tabs in the current private session -->
    <string name="tabs_header_private_tabs_title">Zasebni zavihki</string>
    <!-- Title for the list of tabs in the synced tabs -->
    <string name="tabs_header_synced_tabs_title">Sinhronizirani zavihki</string>
    <!-- Content description (not visible, for screen readers etc.): Add tab button. Adds a news tab when pressed -->
    <string name="add_tab">Dodaj zavihek</string>
    <!-- Content description (not visible, for screen readers etc.): Add tab button. Adds a news tab when pressed -->
    <string name="add_private_tab">Dodaj zasebni zavihek</string>
    <!-- Text for the new tab button to indicate adding a new private tab in the tab -->
    <string name="tab_drawer_fab_content">Zasebno</string>
    <!-- Text for the new tab button to indicate syncing command on the synced tabs page -->
    <string name="tab_drawer_fab_sync">Sinhroniziraj</string>
    <!-- Text shown in the menu for sharing all tabs -->
    <string name="tab_tray_menu_item_share">Deli vse zavihke</string>
    <!-- Text shown in the menu to view recently closed tabs -->
    <string name="tab_tray_menu_recently_closed">Nedavno zaprti zavihki</string>
    <!-- Text shown in the tabs tray inactive tabs section -->
    <string name="tab_tray_inactive_recently_closed" tools:ignore="UnusedResources">Nedavno zaprto</string>
    <!-- Text shown in the menu to view account settings -->
    <string name="tab_tray_menu_account_settings">Nastavitve računa</string>
    <!-- Text shown in the menu to view tab settings -->
    <string name="tab_tray_menu_tab_settings">Nastavitve zavihkov</string>
    <!-- Text shown in the menu for closing all tabs -->
    <string name="tab_tray_menu_item_close">Zapri vse zavihke</string>
    <!-- Text shown in the multiselect menu for bookmarking selected tabs. -->
    <string name="tab_tray_multiselect_menu_item_bookmark">Dodaj med zaznamke</string>
    <!-- Text shown in the multiselect menu for closing selected tabs. -->
    <string name="tab_tray_multiselect_menu_item_close">Zapri</string>
    <!-- Content description for tabs tray multiselect share button -->
    <string name="tab_tray_multiselect_share_content_description">Deli izbrane zavihke</string>
    <!-- Content description for tabs tray multiselect menu -->
    <string name="tab_tray_multiselect_menu_content_description">Meni izbranih zavihkov</string>
    <!-- Content description (not visible, for screen readers etc.): Removes tab from collection button. Removes the selected tab from collection when pressed -->
    <string name="remove_tab_from_collection">Odstrani zavihek iz zbirke</string>
    <!-- Text for button to enter multiselect mode in tabs tray -->
    <string name="tabs_tray_select_tabs">Izberi zavihke</string>
    <!-- Content description (not visible, for screen readers etc.): Close tab button. Closes the current session when pressed -->
    <string name="close_tab">Zapri zavihek</string>
    <!-- Content description (not visible, for screen readers etc.): Close tab <title> button. First parameter is tab title  -->
    <string name="close_tab_title">Zapri zavihek %s</string>
    <!-- Content description (not visible, for screen readers etc.): Opens the open tabs menu when pressed -->
    <string name="open_tabs_menu">Meni odprtih zavihkov</string>
    <!-- Open tabs menu item to save tabs to collection -->
    <string name="tabs_menu_save_to_collection1">Shrani zavihke v zbirko</string>

    <!-- Text for the menu button to delete a collection -->
    <string name="collection_delete">Izbriši zbirko</string>
    <!-- Text for the menu button to rename a collection -->
    <string name="collection_rename">Preimenuj zbirko</string>

    <!-- Text for the button to open tabs of the selected collection -->
    <string name="collection_open_tabs">Odpri zavihke</string>
    <!-- Hint for adding name of a collection -->
    <string name="collection_name_hint">Ime zbirke</string>
    <!-- Text for the menu button to rename a top site -->
	<string name="rename_top_site">Preimenuj</string>
	<!-- Text for the menu button to remove a top site -->
	<string name="remove_top_site">Odstrani</string>

    <!-- Text for the menu button to delete a top site from history -->
    <string name="delete_from_history">Izbriši iz zgodovine</string>
    <!-- Postfix for private WebApp titles, placeholder is replaced with app name -->
    <string name="pwa_site_controls_title_private">%1$s (zasebni način)</string>

    <!-- History -->
    <!-- Text for the button to search all history -->
    <string name="history_search_1">Vnesite iskalni niz</string>
    <!-- Text for the button to clear all history -->
    <string name="history_delete_all">Izbriši zgodovino</string>
    <!-- Text for the snackbar to confirm that multiple browsing history items has been deleted -->
    <string name="history_delete_multiple_items_snackbar">Zgodovina izbrisana</string>
    <!-- Text for the snackbar to confirm that a single browsing history item has been deleted. The first parameter is the shortened URL of the deleted history item. -->
    <string name="history_delete_single_item_snackbar">Izbrisan %1$s</string>
    <!-- Context description text for the button to delete a single history item -->
    <string name="history_delete_item">Izbriši</string>
    <!-- History multi select title in app bar
    The first parameter is the number of bookmarks selected -->
    <string name="history_multi_select_title">%1$d izbranih</string>
    <!-- Text for the header that groups the history for today -->
    <string name="history_today">Danes</string>
    <!-- Text for the header that groups the history for yesterday -->
    <string name="history_yesterday">Včeraj</string>
    <!-- Text for the header that groups the history the past 7 days -->
    <string name="history_7_days">Zadnjih 7 dni</string>
    <!-- Text for the header that groups the history the past 30 days -->
    <string name="history_30_days">Zadnjih 30 dni</string>
    <!-- Text for the header that groups the history older than the last month -->
    <string name="history_older">Starejše</string>

    <!-- Text shown when no history exists -->
    <string name="history_empty_message">Ni zgodovine</string>

    <!-- Downloads -->
    <!-- Text for the snackbar to confirm that multiple downloads items have been removed -->
    <string name="download_delete_multiple_items_snackbar_1">Prenosi odstranjeni</string>
    <!-- Text for the snackbar to confirm that a single download item has been removed. The first parameter is the name of the download item. -->
    <string name="download_delete_single_item_snackbar">%1$s odstranjen</string>
    <!-- Text shown when no download exists -->
    <string name="download_empty_message_1">Ni prenesenih datotek</string>
    <!-- History multi select title in app bar
    The first parameter is the number of downloads selected -->
    <string name="download_multi_select_title">%1$d izbranih</string>


    <!-- Text for the button to remove a single download item -->
    <string name="download_delete_item_1">Odstrani</string>


    <!-- Crashes -->
    <!-- Title text displayed on the tab crash page. This first parameter is the name of the application (For example: Fenix) -->
    <string name="tab_crash_title_2">Oprostite. %1$s ne more naložiti te strani.</string>
    <!-- Send crash report checkbox text on the tab crash page -->
    <string name="tab_crash_send_report">Pošlji poročilo o sesutju Mozilli</string>
    <!-- Close tab button text on the tab crash page -->
    <string name="tab_crash_close">Zapri zavihek</string>
    <!-- Restore tab button text on the tab crash page -->
    <string name="tab_crash_restore">Obnovi zavihek</string>

    <!-- Bookmarks -->
    <!-- Confirmation message for a dialog confirming if the user wants to delete the selected folder -->
    <string name="bookmark_delete_folder_confirmation_dialog">Ali ste prepričani, da želite zbrisati to mapo?</string>
    <!-- Confirmation message for a dialog confirming if the user wants to delete multiple items including folders. Parameter will be replaced by app name. -->
    <string name="bookmark_delete_multiple_folders_confirmation_dialog">%s bo izbrisal izbrane predmete.</string>
    <!-- Text for the cancel button on delete bookmark dialog -->
    <string name="bookmark_delete_negative">Prekliči</string>
    <!-- Screen title for adding a bookmarks folder -->
    <string name="bookmark_add_folder">Dodaj mapo</string>
    <!-- Snackbar title shown after a bookmark has been created. -->
    <string name="bookmark_saved_snackbar">Zaznamek shranjen!</string>
    <!-- Snackbar edit button shown after a bookmark has been created. -->
    <string name="edit_bookmark_snackbar_action">UREDI</string>
    <!-- Bookmark overflow menu edit button -->
    <string name="bookmark_menu_edit_button">Uredi</string>
    <!-- Bookmark overflow menu copy button -->
    <string name="bookmark_menu_copy_button">Kopiraj</string>
    <!-- Bookmark overflow menu share button -->
    <string name="bookmark_menu_share_button">Deli</string>
    <!-- Bookmark overflow menu open in new tab button -->
    <string name="bookmark_menu_open_in_new_tab_button">Odpri v novem zavihku</string>
    <!-- Bookmark overflow menu open in private tab button -->
    <string name="bookmark_menu_open_in_private_tab_button">Odpri v zasebnem zavihku</string>
    <!-- Bookmark overflow menu open all in tabs button -->
    <string name="bookmark_menu_open_all_in_tabs_button">Odpri vse v novih zavihkih</string>
    <!-- Bookmark overflow menu open all in private tabs button -->
    <string name="bookmark_menu_open_all_in_private_tabs_button">Odpri vse v zasebnih zavihkih</string>
    <!-- Bookmark overflow menu delete button -->
    <string name="bookmark_menu_delete_button">Izbriši</string>
    <!--Bookmark overflow menu save button -->
    <string name="bookmark_menu_save_button">Shrani</string>
    <!-- Bookmark multi select title in app bar
     The first parameter is the number of bookmarks selected -->
    <string name="bookmarks_multi_select_title">%1$d izbranih</string>
    <!-- Bookmark editing screen title -->
    <string name="edit_bookmark_fragment_title">Uredi zaznamek</string>
    <!-- Bookmark folder editing screen title -->
    <string name="edit_bookmark_folder_fragment_title">Uredi mapo</string>
    <!-- Bookmark sign in button message -->
    <string name="bookmark_sign_in_button">Prijavite se za ogled sinhroniziranih zaznamkov</string>
    <!-- Bookmark URL editing field label -->
    <string name="bookmark_url_label">URL</string>
    <!-- Bookmark FOLDER editing field label -->
    <string name="bookmark_folder_label">MAPA</string>
    <!-- Bookmark NAME editing field label -->
    <string name="bookmark_name_label">IME</string>
    <!-- Bookmark add folder screen title -->
    <string name="bookmark_add_folder_fragment_label">Dodaj mapo</string>
    <!-- Bookmark select folder screen title -->
    <string name="bookmark_select_folder_fragment_label">Izberi mapo</string>
    <!-- Bookmark editing error missing title -->
    <string name="bookmark_empty_title_error">Mora imeti naslov</string>
    <!-- Bookmark editing error missing or improper URL -->
    <string name="bookmark_invalid_url_error">Neveljaven URL</string>

    <!-- Bookmark screen message for empty bookmarks folder -->
    <string name="bookmarks_empty_message">Ni zaznamkov</string>
    <!-- Bookmark snackbar message on deletion
     The first parameter is the host part of the URL of the bookmark deleted, if any -->
    <string name="bookmark_deletion_snackbar_message">Izbrisan %1$s</string>
    <!-- Bookmark snackbar message on deleting multiple bookmarks not including folders-->
    <string name="bookmark_deletion_multiple_snackbar_message_2">Zaznamki izbrisani</string>
    <!-- Bookmark snackbar message on deleting multiple bookmarks including folders-->
    <string name="bookmark_deletion_multiple_snackbar_message_3">Brisanje izbranih map</string>
    <!-- Bookmark undo button for deletion snackbar action -->
    <string name="bookmark_undo_deletion">RAZVELJAVI</string>

    <!-- Text for the button to search all bookmarks -->
    <string name="bookmark_search">Vnesite iskalni niz</string>

    <!-- Site Permissions -->
    <!-- Button label that take the user to the Android App setting -->
    <string name="phone_feature_go_to_settings">Odpri nastavitve</string>
    <!-- Content description (not visible, for screen readers etc.): Quick settings sheet
        to give users access to site specific information / settings. For example:
        Secure settings status and a button to modify site permissions -->
    <string name="quick_settings_sheet">Seznam hitrih nastavitev</string>
    <!-- Label that indicates that this option it the recommended one -->
    <string name="phone_feature_recommended">Priporočeno</string>
    <!-- Button label for clearing all the information of site permissions-->
    <string name="clear_permissions">Počisti dovoljenja</string>
    <!-- Text for the OK button on Clear permissions dialog -->
    <string name="clear_permissions_positive">V redu</string>
    <!-- Text for the cancel button on Clear permissions dialog -->
    <string name="clear_permissions_negative">Prekliči</string>
    <!-- Button label for clearing a site permission-->
    <string name="clear_permission">Počisti dovoljenje</string>
    <!-- Text for the OK button on Clear permission dialog -->
    <string name="clear_permission_positive">V redu</string>
    <!-- Text for the cancel button on Clear permission dialog -->
    <string name="clear_permission_negative">Prekliči</string>
    <!-- Button label for clearing all the information on all sites-->
    <string name="clear_permissions_on_all_sites">Počisti dovoljenja na vseh straneh</string>
    <!-- Preference for altering video and audio autoplay for all websites -->
    <string name="preference_browser_feature_autoplay">Samodejno predvajanje</string>
    <!-- Preference for altering the camera access for all websites -->
    <string name="preference_phone_feature_camera">Kamera</string>
    <!-- Preference for altering the microphone access for all websites -->
    <string name="preference_phone_feature_microphone">Mikrofon</string>
    <!-- Preference for altering the location access for all websites -->
    <string name="preference_phone_feature_location">Lokacija</string>
    <!-- Preference for altering the notification access for all websites -->
    <string name="preference_phone_feature_notification">Obvestilo</string>
    <!-- Preference for altering the persistent storage access for all websites -->
    <string name="preference_phone_feature_persistent_storage">Trajna shramba</string>
    <!-- Preference for altering the storage access setting for all websites -->
    <string name="preference_phone_feature_cross_origin_storage_access">Spletni piškotki</string>
    <!-- Preference for altering the EME access for all websites -->
    <string name="preference_phone_feature_media_key_system_access">Vsebina, zaščitena z DRM</string>
    <!-- Label that indicates that a permission must be asked always -->
    <string name="preference_option_phone_feature_ask_to_allow">Vprašaj za dovoljenje</string>
    <!-- Label that indicates that a permission must be blocked -->
    <string name="preference_option_phone_feature_blocked">Zavrnjeno</string>
    <!-- Label that indicates that a permission must be allowed -->
    <string name="preference_option_phone_feature_allowed">Dovoljeno</string>
    <!--Label that indicates a permission is by the Android OS-->
    <string name="phone_feature_blocked_by_android">Zavrnil Android</string>
    <!-- Preference for showing a list of websites that the default configurations won't apply to them -->
    <string name="preference_exceptions">Izjeme</string>

    <!-- Summary of tracking protection preference if tracking protection is set to off -->
    <string name="tracking_protection_off">Izklopljeno</string>
    <!-- Summary of tracking protection preference if tracking protection is set to standard -->
    <string name="tracking_protection_standard">Običajna</string>
    <!-- Summary of tracking protection preference if tracking protection is set to strict -->
    <string name="tracking_protection_strict">Stroga</string>
    <!-- Summary of tracking protection preference if tracking protection is set to custom -->
    <string name="tracking_protection_custom">Po meri</string>
    <!-- Label for global setting that indicates that all video and audio autoplay is allowed -->
    <string name="preference_option_autoplay_allowed2">Dovoli zvok in video</string>
    <!-- Label for site specific setting that indicates that all video and audio autoplay is allowed -->
    <string name="quick_setting_option_autoplay_allowed">Dovoli zvok in video</string>
    <!-- Label that indicates that video and audio autoplay is only allowed over Wi-Fi -->
    <string name="preference_option_autoplay_allowed_wifi_only2">Zavrni zvok in video samo na mobilnih podatkih</string>
    <!-- Subtext that explains 'autoplay on Wi-Fi only' option -->
    <string name="preference_option_autoplay_allowed_wifi_subtext">Zvok in Video se bosta predvajala na Wi-Fi</string>
    <!-- Label for global setting that indicates that video autoplay is allowed, but audio autoplay is blocked -->
    <string name="preference_option_autoplay_block_audio2">Zavrni samo zvok</string>
    <!-- Label for site specific setting that indicates that video autoplay is allowed, but audio autoplay is blocked -->
    <string name="quick_setting_option_autoplay_block_audio">Zavrni samo zvok</string>
    <!-- Label for global setting that indicates that all video and audio autoplay is blocked -->
    <string name="preference_option_autoplay_blocked3">Zavrni zvok in video</string>

    <!-- Label for site specific setting that indicates that all video and audio autoplay is blocked -->
    <string name="quick_setting_option_autoplay_blocked">Zavrni zvok in video</string>
    <!-- Summary of delete browsing data on quit preference if it is set to on -->
    <string name="delete_browsing_data_quit_on">Vključeno</string>
    <!-- Summary of delete browsing data on quit preference if it is set to off -->
    <string name="delete_browsing_data_quit_off">Izključeno</string>

    <!-- Summary of studies preference if it is set to on -->
    <string name="studies_on">Vključeno</string>
    <!-- Summary of studies data on quit preference if it is set to off -->
    <string name="studies_off">Izključeno</string>

    <!-- Collections -->
    <!-- Collections header on home fragment -->
    <string name="collections_header">Zbirke</string>
    <!-- Content description (not visible, for screen readers etc.): Opens the collection menu when pressed -->
    <string name="collection_menu_button_content_description">Meni zbirk</string>
    <!-- Label to describe what collections are to a new user without any collections -->
    <string name="no_collections_description2">Zbirajte stvari, ki vam kaj pomenijo.\nZdružite podobna iskanja, spletna mesta in zavihke za hitrejši dostop.</string>
    <!-- Title for the "select tabs" step of the collection creator -->
    <string name="create_collection_select_tabs">Izberi zavihke</string>
    <!-- Title for the "select collection" step of the collection creator -->
    <string name="create_collection_select_collection">Izberi zbirko</string>
    <!-- Title for the "name collection" step of the collection creator -->
    <string name="create_collection_name_collection">Poimenuj zbirko</string>
    <!-- Button to add new collection for the "select collection" step of the collection creator -->
    <string name="create_collection_add_new_collection">Dodaj novo zbirko</string>
    <!-- Button to select all tabs in the "select tabs" step of the collection creator -->
    <string name="create_collection_select_all">Izberi vse</string>
    <!-- Button to deselect all tabs in the "select tabs" step of the collection creator -->
    <string name="create_collection_deselect_all">Počisti izbiro</string>
    <!-- Text to prompt users to select the tabs to save in the "select tabs" step of the collection creator -->
    <string name="create_collection_save_to_collection_empty">Izberite zavihke, ki jih želite shraniti</string>
    <!-- Text to show users how many tabs they have selected in the "select tabs" step of the collection creator.
     %d is a placeholder for the number of tabs selected. -->
    <string name="create_collection_save_to_collection_tabs_selected">Izbrani zavihki: %d</string>
    <!-- Text to show users they have one tab selected in the "select tabs" step of the collection creator.
    %d is a placeholder for the number of tabs selected. -->
    <string name="create_collection_save_to_collection_tab_selected">%d izbran zavihek</string>
    <!-- Text shown in snackbar when multiple tabs have been saved in a collection -->
    <string name="create_collection_tabs_saved">Zavihki shranjeni!</string>
    <!-- Text shown in snackbar when one or multiple tabs have been saved in a new collection -->
    <string name="create_collection_tabs_saved_new_collection">Zbirka shranjena!</string>
    <!-- Text shown in snackbar when one tab has been saved in a collection -->
    <string name="create_collection_tab_saved">Zavihek shranjen!</string>
    <!-- Content description (not visible, for screen readers etc.): button to close the collection creator -->
    <string name="create_collection_close">Zapri</string>
    <!-- Button to save currently selected tabs in the "select tabs" step of the collection creator-->
    <string name="create_collection_save">Shrani</string>

    <!-- Snackbar action to view the collection the user just created or updated -->
    <string name="create_collection_view">Prikaži</string>

    <!-- Text for the OK button from collection dialogs -->
    <string name="create_collection_positive">V redu</string>
    <!-- Text for the cancel button from collection dialogs -->
    <string name="create_collection_negative">Prekliči</string>

    <!-- Default name for a new collection in "name new collection" step of the collection creator. %d is a placeholder for the number of collections-->
    <string name="create_collection_default_name">Zbirka %d</string>

    <!-- Share -->
    <!-- Share screen header -->
    <string name="share_header_2">Deli</string>
    <!-- Content description (not visible, for screen readers etc.):
        "Share" button. Opens the share menu when pressed. -->
    <string name="share_button_content_description">Deli</string>
    <!-- Text for the Save to PDF feature in the share menu -->
    <string name="share_save_to_pdf">Shrani kot PDF</string>
    <!-- Text for error message when generating a PDF file Text for error message when generating a PDF file. -->
    <string name="unable_to_save_to_pdf_error">Datoteke PDF ni mogoče ustvariti</string>
    <!-- Sub-header in the dialog to share a link to another sync device -->
    <string name="share_device_subheader">Pošlji na napravo</string>
    <!-- Sub-header in the dialog to share a link to an app from the full list -->
    <string name="share_link_all_apps_subheader">Vsa dejanja</string>
    <!-- Sub-header in the dialog to share a link to an app from the most-recent sorted list -->
    <string name="share_link_recent_apps_subheader">Nedavno uporabljene</string>
    <!-- Text for the copy link action in the share screen. -->
    <string name="share_copy_link_to_clipboard">Kopiraj v odložišče</string>
    <!-- Toast shown after copying link to clipboard -->
    <string name="toast_copy_link_to_clipboard">Kopirano v odložišče</string>
    <!-- An option from the share dialog to sign into sync -->
    <string name="sync_sign_in">Prijava v Sync</string>
     <!-- An option from the three dot menu to sync and save data -->
    <string name="sync_menu_sync_and_save_data">Sinhroniziraj in shrani podatke</string>
    <!-- An option from the share dialog to send link to all other sync devices -->
    <string name="sync_send_to_all">Pošlji na vse naprave</string>
    <!-- An option from the share dialog to reconnect to sync -->
    <string name="sync_reconnect">Ponovno se poveži v Sync</string>
    <!-- Text displayed when sync is offline and cannot be accessed -->
    <string name="sync_offline">Brez povezave</string>
    <!-- An option to connect additional devices -->
    <string name="sync_connect_device">Poveži drugo napravo</string>
    <!-- The dialog text shown when additional devices are not available -->
    <string name="sync_connect_device_dialog">Če želite poslati zavihek, se v Firefox prijavite v vsaj še eni napravi.</string>
    <!-- Confirmation dialog button -->
    <string name="sync_confirmation_button">Razumem</string>
    <!-- Share error message -->
    <string name="share_error_snackbar">Ni mogoče poslati v to aplikacijo</string>
    <!-- Add new device screen title -->
    <string name="sync_add_new_device_title">Pošlji na napravo</string>
    <!-- Text for the warning message on the Add new device screen -->
    <string name="sync_add_new_device_message">Ni povezanih naprav</string>
    <!-- Text for the button to learn about sending tabs -->
    <string name="sync_add_new_device_learn_button">Več o pošiljanju zavihkov …</string>
    <!-- Text for the button to connect another device -->
    <string name="sync_add_new_device_connect_button">Poveži drugo napravo …</string>

    <!-- Notifications -->
    <!-- Text shown in the notification that pops up to remind the user that a private browsing session is active. -->
    <string name="notification_pbm_delete_text_2">Zapri zasebne zavihke</string>
    <!-- Name of the marketing notification channel. Displayed in the "App notifications" system settings for the app -->
    <string name="notification_marketing_channel_name">Trženje</string>

    <!-- Title shown in the notification that pops up to remind the user to set fenix as default browser.
    The app name is in the text, due to limitations with localizing Nimbus experiments -->
    <string name="nimbus_notification_default_browser_title" tools:ignore="UnusedResources">Firefox je hiter in zaseben</string>
    <!-- Text shown in the notification that pops up to remind the user to set fenix as default browser.
    The app name is in the text, due to limitations with localizing Nimbus experiments -->
    <string name="nimbus_notification_default_browser_text" tools:ignore="UnusedResources">Nastavite Firefox kot privzeti brskalnik</string>
    <!-- Title shown in the notification that pops up to re-engage the user -->
    <string name="notification_re_engagement_title">Preizkusite zasebno brskanje</string>
    <!-- Text shown in the notification that pops up to re-engage the user.
    %1$s is a placeholder that will be replaced by the app name. -->
    <string name="notification_re_engagement_text">Brskajte brez shranjevanja piškotkov ali zgodovine v %1$s</string>

    <!-- Title A shown in the notification that pops up to re-engage the user -->
    <string name="notification_re_engagement_A_title">Brskajte brez sledu</string>
    <!-- Text A shown in the notification that pops up to re-engage the user.
    %1$s is a placeholder that will be replaced by the app name. -->
    <string name="notification_re_engagement_A_text">Zasebno brskanje v %1$su ne shranjuje vaših podatkov.</string>
    <!-- Title B shown in the notification that pops up to re-engage the user -->
    <string name="notification_re_engagement_B_title">Začnite svoje prvo iskanje</string>

    <!-- Text B shown in the notification that pops up to re-engage the user -->
    <string name="notification_re_engagement_B_text">Poiščite nekaj v bližini. Ali odkrijte kaj zabavnega.</string>

    <!-- Survey -->
    <!-- Text shown in the fullscreen message that pops up to ask user to take a short survey.
    The app name is in the text, due to limitations with localizing Nimbus experiments -->
    <string name="nimbus_survey_message_text">Pomagajte izboljšati Firefox z izpolnitvijo kratkega vprašalnika.</string>
    <!-- Preference for taking the short survey. -->
    <string name="preferences_take_survey">Izpolnite vprašalnik</string>
    <!-- Preference for not taking the short survey. -->
    <string name="preferences_not_take_survey">Ne, hvala</string>

    <!-- Snackbar -->
    <!-- Text shown in snackbar when user deletes a collection -->
    <string name="snackbar_collection_deleted">Zbirka izbrisana</string>
    <!-- Text shown in snackbar when user renames a collection -->
    <string name="snackbar_collection_renamed">Zbirka preimenovana</string>
    <!-- Text shown in snackbar when user closes a tab -->
    <string name="snackbar_tab_closed">Zavihek zaprt</string>
    <!-- Text shown in snackbar when user closes all tabs -->
    <string name="snackbar_tabs_closed">Zavihki zaprti</string>
    <!-- Text shown in snackbar when user bookmarks a list of tabs -->
    <string name="snackbar_message_bookmarks_saved">Zaznamki shranjeni!</string>
    <!-- Text shown in snackbar when user adds a site to shortcuts -->
    <string name="snackbar_added_to_shortcuts">Dodano med bližnjice!</string>
    <!-- Text shown in snackbar when user closes a private tab -->
    <string name="snackbar_private_tab_closed">Zasebni zavihek zaprt</string>
    <!-- Text shown in snackbar when user closes all private tabs -->
    <string name="snackbar_private_tabs_closed">Zasebni zavihki zaprti</string>
    <!-- Text shown in snackbar to undo deleting a tab, top site or collection -->
    <string name="snackbar_deleted_undo">RAZVELJAVI</string>
    <!-- Text shown in snackbar when user removes a top site -->
    <string name="snackbar_top_site_removed">Spletno mesto odstranjeno</string>

    <!-- QR code scanner prompt which appears after scanning a code, but before navigating to it
        First parameter is the name of the app, second parameter is the URL or text scanned-->
    <string name="qr_scanner_confirmation_dialog_message">Dovoli %1$s odpiranje %2$s</string>
    <!-- QR code scanner prompt dialog positive option to allow navigation to scanned link -->
    <string name="qr_scanner_dialog_positive">DOVOLI</string>
    <!-- QR code scanner prompt dialog positive option to deny navigation to scanned link -->
    <string name="qr_scanner_dialog_negative">ZAVRNI</string>
    <!-- QR code scanner prompt dialog error message shown when a hostname does not contain http or https. -->
    <string name="qr_scanner_dialog_invalid">Spletni naslov ni veljaven.</string>
    <!-- QR code scanner prompt dialog positive option when there is an error -->
    <string name="qr_scanner_dialog_invalid_ok">V redu</string>
    <!-- Tab collection deletion prompt dialog message. Placeholder will be replaced with the collection name -->
    <string name="tab_collection_dialog_message">Ali ste prepričani, da želite izbrisati %1$s?</string>
    <!-- Collection and tab deletion prompt dialog message. This will show when the last tab from a collection is deleted -->
    <string name="delete_tab_and_collection_dialog_message">Če izbrišete ta zavihek, boste izbrisali celotno zbirko. Nove zbirke lahko ustvarite kadarkoli.</string>
    <!-- Collection and tab deletion prompt dialog title. Placeholder will be replaced with the collection name. This will show when the last tab from a collection is deleted -->
    <string name="delete_tab_and_collection_dialog_title">Izbrišem %1$s?</string>
    <!-- Tab collection deletion prompt dialog option to delete the collection -->
    <string name="tab_collection_dialog_positive">Izbriši</string>
    <!-- Text displayed in a notification when the user enters full screen mode -->
    <string name="full_screen_notification">Vstop v celozaslonski način</string>
    <!-- Message for copying the URL via long press on the toolbar -->
    <string name="url_copied">Spletni naslov kopiran</string>
    <!-- Sample text for accessibility font size -->
    <string name="accessibility_text_size_sample_text_1">To je vzorčno besedilo. Pokaže vam, kako bo besedilo prikazano, ko povečate ali zmanjšate velikost s to nastavitvijo.</string>
    <!-- Summary for Accessibility Text Size Scaling Preference -->
    <string name="preference_accessibility_text_size_summary">Povečajte ali zmanjšajte besedilo na spletnih straneh</string>
    <!-- Title for Accessibility Text Size Scaling Preference -->
    <string name="preference_accessibility_font_size_title">Velikost pisave</string>

    <!-- Title for Accessibility Text Automatic Size Scaling Preference -->
    <string name="preference_accessibility_auto_size_2">Samodejna velikost pisave</string>
    <!-- Summary for Accessibility Text Automatic Size Scaling Preference -->
    <string name="preference_accessibility_auto_size_summary">Velikost pisave se bo ujemala z vašimi nastavitvami za Android. Onemogočite, če želite upravljati velikost pisave.</string>

    <!-- Title for the Delete browsing data preference -->
    <string name="preferences_delete_browsing_data">Izbriši podatke brskanja</string>
    <!-- Title for the tabs item in Delete browsing data -->
    <string name="preferences_delete_browsing_data_tabs_title_2">Odprti zavihki</string>
    <!-- Subtitle for the tabs item in Delete browsing data, parameter will be replaced with the number of open tabs -->
    <string name="preferences_delete_browsing_data_tabs_subtitle">Zavihkov: %d</string>
    <!-- Title for the data and history items in Delete browsing data -->
    <string name="preferences_delete_browsing_data_browsing_data_title">Zgodovina brskanja in podatki strani</string>
    <!-- Subtitle for the data and history items in delete browsing data, parameter will be replaced with the
        number of history items the user has -->
    <string name="preferences_delete_browsing_data_browsing_data_subtitle">Naslovov: %d</string>
    <!-- Title for the cookies item in Delete browsing data -->
    <string name="preferences_delete_browsing_data_cookies">Piškotki</string>

    <!-- Subtitle for the cookies item in Delete browsing data -->
    <string name="preferences_delete_browsing_data_cookies_subtitle">Odjavljeni boste z večine strani</string>
    <!-- Title for the cached images and files item in Delete browsing data -->
    <string name="preferences_delete_browsing_data_cached_files">Slike in datoteke v predpomnilniku</string>
    <!-- Subtitle for the cached images and files item in Delete browsing data -->
    <string name="preferences_delete_browsing_data_cached_files_subtitle">Sprosti prostor za shranjevanje</string>
    <!-- Title for the site permissions item in Delete browsing data -->
    <string name="preferences_delete_browsing_data_site_permissions">Dovoljenja strani</string>
    <!-- Title for the downloads item in Delete browsing data -->
    <string name="preferences_delete_browsing_data_downloads">Prenosi</string>
    <!-- Text for the button to delete browsing data -->
    <string name="preferences_delete_browsing_data_button">Izbriši podatke brskanja</string>
    <!-- Title for the Delete browsing data on quit preference -->
    <string name="preferences_delete_browsing_data_on_quit">Ob izhodu izbriši podatke brskanja</string>
    <!-- Summary for the Delete browsing data on quit preference. "Quit" translation should match delete_browsing_data_on_quit_action translation. -->
    <string name="preference_summary_delete_browsing_data_on_quit_2">Samodejno izbriše podatke brskanja, ko v glavnem meniju izberete \&quot;Izhod\&quot;</string>

    <!-- Action item in menu for the Delete browsing data on quit feature -->
    <string name="delete_browsing_data_on_quit_action">Izhod</string>

    <!-- Title text of a delete browsing data dialog. -->
    <string name="delete_history_prompt_title">Časovni obseg brisanja</string>
    <!-- Body text of a delete browsing data dialog. -->
    <string name="delete_history_prompt_body" moz:RemovedIn="130" tools:ignore="UnusedResources">Odstrani zgodovino (tudi sinhronizirano zgodovino z drugih naprav), piškotke in druge podatke brskanja.</string>
    <!-- Body text of a delete browsing data dialog. -->
    <string name="delete_history_prompt_body_2">Odstrani zgodovino (vključno z zgodovino, sinhronizirano z drugih naprav)</string>
    <!-- Radio button in the delete browsing data dialog to delete history items for the last hour. -->
    <string name="delete_history_prompt_button_last_hour">zadnja ura</string>
    <!-- Radio button in the delete browsing data dialog to delete history items for today and yesterday. -->
    <string name="delete_history_prompt_button_today_and_yesterday">danes in včeraj</string>
    <!-- Radio button in the delete browsing data dialog to delete all history. -->
    <string name="delete_history_prompt_button_everything">vse</string>

    <!-- Dialog message to the user asking to delete browsing data. Parameter will be replaced by app name. -->
    <string name="delete_browsing_data_prompt_message_3">%s bo izbrisal izbrane podatke brskanja.</string>
    <!-- Text for the cancel button for the data deletion dialog -->
    <string name="delete_browsing_data_prompt_cancel">Prekliči</string>
    <!-- Text for the allow button for the data deletion dialog -->
    <string name="delete_browsing_data_prompt_allow">Izbriši</string>

    <!-- Text for the snackbar confirmation that the data was deleted -->
    <string name="preferences_delete_browsing_data_snackbar">Podatki brskanja so izbrisani</string>
    <!-- Text for the snackbar to show the user that the deletion of browsing data is in progress -->
    <string name="deleting_browsing_data_in_progress">Brisanje podatkov brskanja …</string>

    <!-- Dialog message to the user asking to delete all history items inside the opened group. Parameter will be replaced by a history group name. -->
    <string name="delete_all_history_group_prompt_message">Izbriši vsa spletna mesta skupine &quot;%s&quot;</string>
    <!-- Text for the cancel button for the history group deletion dialog -->
    <string name="delete_history_group_prompt_cancel">Prekliči</string>
    <!-- Text for the allow button for the history group dialog -->
    <string name="delete_history_group_prompt_allow">Izbriši</string>
    <!-- Text for the snackbar confirmation that the history group was deleted -->
    <string name="delete_history_group_snackbar">Skupina izbrisana</string>

    <!-- Onboarding -->
    <!-- Text for onboarding welcome header. -->
    <string name="onboarding_header_2">Dobrodošli v boljšem internetu</string>
    <!-- Text for the onboarding welcome message. -->
    <string name="onboarding_message">Brskalnik, razvit za ljudi, ne za dobiček.</string>
    <!-- Text for the Firefox account onboarding sign in card header. -->
    <string name="onboarding_account_sign_in_header">Nadaljujte, kjer ste končali</string>
    <!-- Text for the button to learn more about signing in to your Firefox account. -->
    <string name="onboarding_manual_sign_in_description">Sinhronizirajte zavihke in gesla med napravami za brezhibno preklapljanje med zasloni.</string>
    <!-- Text for the button to manually sign into Firefox account. -->
    <string name="onboarding_firefox_account_sign_in">Prijava</string>
    <!-- text to display in the snackbar once account is signed-in -->
    <string name="onboarding_firefox_account_sync_is_on">Sync je vklopljen</string>
    <!-- Text for the tracking protection onboarding card header -->
    <string name="onboarding_tracking_protection_header">Privzeta zaščita zasebnosti</string>
    <!-- Text for the tracking protection card description. The first parameter is the name of the application.-->
    <string name="onboarding_tracking_protection_description_old">%1$s samodejno prepreči, da bi vas podjetja skrivaj spremljala po spletu.</string>
    <!-- Text for the tracking protection card description. -->
    <string name="onboarding_tracking_protection_description">Vključuje popolno zaščito pred piškotki, ki sledilcem onemogoča, da bi vas s pomočjo piškotkov zalezovali po spletnih mestih.</string>
    <!-- text for tracking protection radio button option for standard level of blocking -->
    <string name="onboarding_tracking_protection_standard_button_2">Običajno (privzeto)</string>
    <!-- text for standard blocking option button description -->
    <string name="onboarding_tracking_protection_standard_button_description_3">Uravnotežena zasebnost in učinkovitost delovanja. Strani bodo delovale običajno.</string>
    <!-- text for tracking protection radio button option for strict level of blocking -->
    <string name="onboarding_tracking_protection_strict_option">Strogo</string>
    <!-- text for strict blocking option button description -->
    <string name="onboarding_tracking_protection_strict_button_description_3">Zavrača več sledilcev in pospeši nalaganje strani, vendar deli strani lahko nehajo delovati.</string>
    <!-- text for the toolbar position card header  -->
    <string name="onboarding_toolbar_placement_header_1">Izberite postavitev orodne vrstice</string>
    <!-- Text for the toolbar position card description -->
    <string name="onboarding_toolbar_placement_description">Naj bo na dnu ali pa jo premaknite na vrh.</string>

    <!-- Text for the privacy notice onboarding card header -->
    <string name="onboarding_privacy_notice_header_1">Vaši podatki pod vašim nadzorom</string>
    <!-- Text for the privacy notice onboarding card description. -->
    <string name="onboarding_privacy_notice_description">Firefox vam omogoča nadzor nad tem, kaj delite na spletu in kaj delite z nami.</string>
    <!-- Text for the button to read the privacy notice -->
    <string name="onboarding_privacy_notice_read_button">Preberite naše obvestilo o zasebnosti</string>

    <!-- Text for the conclusion onboarding message -->
    <string name="onboarding_conclusion_header">Pripravljeni na vstop v neverjeten internet?</string>
    <!-- text for the button to finish onboarding -->
    <string name="onboarding_finish">Začnite brskati</string>

    <!-- Onboarding theme -->
    <!-- text for the theme picker onboarding card header -->
    <string name="onboarding_theme_picker_header">Izberite si temo</string>
    <!-- text for the theme picker onboarding card description -->
    <string name="onboarding_theme_picker_description_2">Prihranite nekaj baterije in sprostite oči s temnim načinom.</string>
    <!-- Automatic theme setting (will follow device setting) -->
    <string name="onboarding_theme_automatic_title">Samodejno</string>
    <!-- Summary of automatic theme setting (will follow device setting) -->
    <string name="onboarding_theme_automatic_summary">Prilagodi se nastavitvam vaše naprave</string>
    <!-- Theme setting for dark mode -->
    <string name="onboarding_theme_dark_title">Temna tema</string>
    <!-- Theme setting for light mode -->
    <string name="onboarding_theme_light_title">Svetla tema</string>

    <!-- Text shown in snackbar when multiple tabs have been sent to device -->
    <string name="sync_sent_tabs_snackbar">Zavihki poslani!</string>
    <!-- Text shown in snackbar when one tab has been sent to device  -->
    <string name="sync_sent_tab_snackbar">Zavihek poslan!</string>
    <!-- Text shown in snackbar when sharing tabs failed  -->
    <string name="sync_sent_tab_error_snackbar">Napaka pri pošiljanju</string>
    <!-- Text shown in snackbar for the "retry" action that the user has after sharing tabs failed -->
    <string name="sync_sent_tab_error_snackbar_action">POSKUSI ZNOVA</string>
    <!-- Title of QR Pairing Fragment -->
    <string name="sync_scan_code">Skenirajte kodo</string>
    <!-- Instructions on how to access pairing -->
    <string name="sign_in_instructions"><![CDATA[Na računalniku odprite Firefox in obiščite <b>https://firefox.com/pair</b>]]></string>
    <!-- Text shown for sign in pairing when ready -->
    <string name="sign_in_ready_for_scan">Pripravljeno za skeniranje</string>
    <!-- Text shown for settings option for sign with pairing -->
    <string name="sign_in_with_camera">Prijavite se s kamero</string>
    <!-- Text shown for settings option for sign with email -->
    <string name="sign_in_with_email">Namesto tega uporabite e-pošto</string>
    <!-- Text shown for settings option for create new account text.'Firefox' intentionally hardcoded here.-->
    <string name="sign_in_create_account_text"><![CDATA[Nimate računa? <u>Ustvarite ga</u> za sinhronizacijo Firefoxa med napravami.]]></string>
    <!-- Text shown in confirmation dialog to sign out of account. The first parameter is the name of the app (e.g. Firefox Preview) -->
    <string name="sign_out_confirmation_message_2">%s se bo prenehal sinhronizirati z vašim računom, vendar ne bo izbrisal podatkov o brskanju na tej napravi.</string>
    <!-- Option to continue signing out of account shown in confirmation dialog to sign out of account -->
    <string name="sign_out_disconnect">Prekini povezavo</string>
    <!-- Option to cancel signing out shown in confirmation dialog to sign out of account -->
    <string name="sign_out_cancel">Prekliči</string>

    <!-- Error message snackbar shown after the user tried to select a default folder which cannot be altered -->
    <string name="bookmark_cannot_edit_root">Privzetih map ni mogoče urejati</string>

    <!-- Enhanced Tracking Protection -->
    <!-- Link displayed in enhanced tracking protection panel to access tracking protection settings -->
    <string name="etp_settings">Nastavitve zaščite</string>
    <!-- Preference title for enhanced tracking protection settings -->
    <string name="preference_enhanced_tracking_protection">Izboljšana zaščita pred sledenjem</string>
    <!-- Title for the description of enhanced tracking protection -->
    <string name="preference_enhanced_tracking_protection_explanation_title" moz:removedIn="114" tools:ignore="UnusedResources">Brskajte brez sledenja</string>
    <!-- Preference summary for enhanced tracking protection settings on/off switch -->
    <string name="preference_enhanced_tracking_protection_summary">Zdaj vključuje Popolno zaščito pred piškotki, našo najzmogljivejšo oviro pred sledilci med spletnimi mesti.</string>
    <!-- Description of enhanced tracking protection. The first parameter is the name of the application (For example: Fenix) -->
    <string name="preference_enhanced_tracking_protection_explanation" moz:removedIn="114" tools:ignore="UnusedResources">Obdržite svoje podatke zase. %s vas ščiti pred številnimi najpogostejšimi sledilci, ki sledijo vašemu brskanju po spletu.</string>
    <!-- Description of enhanced tracking protection. The parameter is the name of the application (For example: Firefox Fenix) -->
    <string name="preference_enhanced_tracking_protection_explanation_2">%s vas ščiti pred številnimi najpogostejšimi sledilci, ki sledijo vašemu brskanju po spletu.</string>
    <!-- Text displayed that links to website about enhanced tracking protection -->
    <string name="preference_enhanced_tracking_protection_explanation_learn_more">Več o tem</string>
    <!-- Preference for enhanced tracking protection for the standard protection settings -->
    <string name="preference_enhanced_tracking_protection_standard_default_1">Običajno (privzeto)</string>
    <!-- Preference description for enhanced tracking protection for the standard protection settings -->
    <string name="preference_enhanced_tracking_protection_standard_description_4" moz:removedIn="114" tools:ignore="UnusedResources">Uravnotežena zasebnost in učinkovitost delovanja. Strani bodo delovale običajno.</string>
    <!-- Preference description for enhanced tracking protection for the standard protection settings -->
    <string name="preference_enhanced_tracking_protection_standard_description_5">Strani se bodo nalagale normalno, vendar bo zavrnjenih manj sledilcev.</string>
    <!--  Accessibility text for the Standard protection information icon  -->
    <string name="preference_enhanced_tracking_protection_standard_info_button">Kaj je zavrnjeno s standardno zaščito pred sledenjem</string>
    <!-- Preference for enhanced tracking protection for the strict protection settings -->
    <string name="preference_enhanced_tracking_protection_strict">Strogo</string>
    <!-- Preference description for enhanced tracking protection for the strict protection settings -->
    <string name="preference_enhanced_tracking_protection_strict_description_3" moz:removedIn="114" tools:ignore="UnusedResources">Zavrača več sledilcev in pospeši nalaganje strani, vendar deli strani lahko nehajo delovati.</string>
    <!-- Preference description for enhanced tracking protection for the strict protection settings -->
    <string name="preference_enhanced_tracking_protection_strict_description_4">Močnejša zaščita pred sledenjem in hitrejše delovanje, nekatere strani morda ne bodo delovale pravilno.</string>
    <!--  Accessibility text for the Strict protection information icon  -->
    <string name="preference_enhanced_tracking_protection_strict_info_button">Kaj je zavrnjeno s strogo zaščito pred sledenjem</string>
    <!-- Preference for enhanced tracking protection for the custom protection settings -->
    <string name="preference_enhanced_tracking_protection_custom">Po meri</string>
    <!-- Preference description for enhanced tracking protection for the strict protection settings -->
    <string name="preference_enhanced_tracking_protection_custom_description_2">Izberite, katere sledilce in skripte želite zavračati.</string>
    <!--  Accessibility text for the Strict protection information icon  -->
    <string name="preference_enhanced_tracking_protection_custom_info_button">Kaj je zavrnjeno z zaščito pred sledenjem po meri</string>
    <!-- Header for categories that are being blocked by current Enhanced Tracking Protection settings -->
    <!-- Preference for enhanced tracking protection for the custom protection settings for cookies-->
    <string name="preference_enhanced_tracking_protection_custom_cookies">Piškotke</string>
    <!-- Option for enhanced tracking protection for the custom protection settings for cookies-->
    <string name="preference_enhanced_tracking_protection_custom_cookies_1">Spletne sledilce in sledilce družbenih omrežij</string>
    <!-- Option for enhanced tracking protection for the custom protection settings for cookies-->
    <string name="preference_enhanced_tracking_protection_custom_cookies_2">Piškotke neobiskanih spletnih mest</string>
    <!-- Option for enhanced tracking protection for the custom protection settings for cookies-->
    <string name="preference_enhanced_tracking_protection_custom_cookies_3">Vse piškotke tretjih strani (lahko povzroči nedelovanje spletnih strani)</string>
    <!-- Option for enhanced tracking protection for the custom protection settings for cookies-->
    <string name="preference_enhanced_tracking_protection_custom_cookies_4">Vse piškotke (povzroči nedelovanje spletnih strani)</string>
    <!-- Option for enhanced tracking protection for the custom protection settings for cookies-->
    <string name="preference_enhanced_tracking_protection_custom_cookies_5">Izolirajte medspletne piškotke</string>
    <!-- Preference for enhanced tracking protection for the custom protection settings for tracking content -->
    <string name="preference_enhanced_tracking_protection_custom_tracking_content">Sledilno vsebino</string>
    <!-- Option for enhanced tracking protection for the custom protection settings for tracking content-->
    <string name="preference_enhanced_tracking_protection_custom_tracking_content_1">V vseh zavihkih</string>
    <!-- Option for enhanced tracking protection for the custom protection settings for tracking content-->
    <string name="preference_enhanced_tracking_protection_custom_tracking_content_2">Le v zasebnih zavihkih</string>
    <!-- Preference for enhanced tracking protection for the custom protection settings -->
    <string name="preference_enhanced_tracking_protection_custom_cryptominers">Kriptorudarje</string>
    <!-- Preference for enhanced tracking protection for the custom protection settings -->
    <string name="preference_enhanced_tracking_protection_custom_fingerprinters">Sledilce prstnih odtisov</string>
    <!-- Button label for navigating to the Enhanced Tracking Protection details -->
    <string name="enhanced_tracking_protection_details">Podrobnosti</string>
    <!-- Header for categories that are being being blocked by current Enhanced Tracking Protection settings -->
    <string name="enhanced_tracking_protection_blocked">Zavrnjeno</string>
    <!-- Header for categories that are being not being blocked by current Enhanced Tracking Protection settings -->
    <string name="enhanced_tracking_protection_allowed">Dovoljeno</string>
    <!-- Category of trackers (social media trackers) that can be blocked by Enhanced Tracking Protection -->
    <string name="etp_social_media_trackers_title">Sledilci družbenih omrežij</string>
    <!-- Description of social media trackers that can be blocked by Enhanced Tracking Protection -->
    <string name="etp_social_media_trackers_description">Omeji zmožnost družbenih omrežij, da bi sledile vašemu brskanju po spletu.</string>
    <!-- Category of trackers (cross-site tracking cookies) that can be blocked by Enhanced Tracking Protection -->
    <string name="etp_cookies_title">Spletni sledilni piškotki</string>
    <!-- Category of trackers (cross-site tracking cookies) that can be blocked by Enhanced Tracking Protection -->
    <string name="etp_cookies_title_2">Medspletni piškotki</string>
    <!-- Description of cross-site tracking cookies that can be blocked by Enhanced Tracking Protection -->
    <string name="etp_cookies_description">Zavrača piškotke, ki jih oglaševalci in analitična podjetja uporabljajo za zbiranje podatkov brskanja na številnih straneh.</string>
    <!-- Description of cross-site tracking cookies that can be blocked by Enhanced Tracking Protection -->
    <string name="etp_cookies_description_2">Popolna zaščita pred piškotki omeji piškotke na spletno mesto, na katerem se nahajate, tako da jih sledilci ne morejo uporabiti za sledenje med različnimi spletnimi mesti.</string>
    <!-- Category of trackers (cryptominers) that can be blocked by Enhanced Tracking Protection -->
    <string name="etp_cryptominers_title">Kriptorudarji</string>
    <!-- Description of cryptominers that can be blocked by Enhanced Tracking Protection -->
    <string name="etp_cryptominers_description">Preprečuje, da bi zlonamerni skripti dostopali do vaše naprave za rudarjenje digitalne valute.</string>
    <!-- Category of trackers (fingerprinters) that can be blocked by Enhanced Tracking Protection -->
    <string name="etp_fingerprinters_title">Sledilci prstnih odtisov</string>
    <!-- Description of fingerprinters that can be blocked by Enhanced Tracking Protection -->
    <string name="etp_fingerprinters_description">Preprečuje zbiranje podatkov o vaši napravi, ki se lahko uporabijo za vašo prepoznavo in sledenje.</string>
    <!-- Category of trackers (tracking content) that can be blocked by Enhanced Tracking Protection -->
    <string name="etp_tracking_content_title">Sledilna vsebina</string>
    <!-- Description of tracking content that can be blocked by Enhanced Tracking Protection -->
    <string name="etp_tracking_content_description">Preprečuje nalaganje zunanjih oglasov, videoposnetkov in druge vsebine, ki vsebuje sledilno kodo. Lahko vpliva na delovanje nekaterih spletnih mest.</string>
    <!-- Enhanced Tracking Protection message that protection is currently on for this site -->
    <string name="etp_panel_on">Zaščite za to spletno mesto so VKLJUČENE</string>
    <!-- Enhanced Tracking Protection message that protection is currently off for this site -->
    <string name="etp_panel_off">Zaščite za to spletno mesto so IZKLJUČENE</string>
    <!-- Header for exceptions list for which sites enhanced tracking protection is always off -->
    <string name="enhanced_tracking_protection_exceptions">Izboljšana zaščita pred sledenjem je za ta spletna mesta izključena</string>
    <!-- Content description (not visible, for screen readers etc.): Navigate
    back from ETP details (Ex: Tracking content) -->
    <string name="etp_back_button_content_description">Krmari nazaj</string>

    <!-- About page link text to open what's new link -->
    <string name="about_whats_new">Kaj je novega v %su</string>
    <!-- Open source licenses page title
    The first parameter is the app name -->
    <string name="open_source_licenses_title">%s | Knjižnice OSS</string>

    <!-- Category of trackers (redirect trackers) that can be blocked by Enhanced Tracking Protection -->
    <string name="etp_redirect_trackers_title">Preusmeritve sledilcev</string>
    <!-- Description of redirect tracker cookies that can be blocked by Enhanced Tracking Protection -->
    <string name="etp_redirect_trackers_description">Počisti piškotke, ki jih nastavijo preusmeritve na znana sledilna spletna mesta.</string>

    <!-- Description of the SmartBlock Enhanced Tracking Protection feature. The * symbol is intentionally hardcoded here,
         as we use it on the UI to indicate which trackers have been partially unblocked.  -->
    <string name="preference_etp_smartblock_description">Nekateri spodaj označeni sledilci so na tej strani delno dovoljeni, ker ste bili v interakciji z njimi *.</string>
    <!-- Text displayed that links to website about enhanced tracking protection SmartBlock -->
    <string name="preference_etp_smartblock_learn_more">Več o tem</string>

    <!-- Content description (not visible, for screen readers etc.):
    Enhanced tracking protection exception preference icon for ETP settings. -->
    <string name="preference_etp_exceptions_icon_description">Ikona nastavitve izjem za izboljšano zaščito pred sledenjem</string>

    <!-- About page link text to open support link -->
    <string name="about_support">Podpora</string>
    <!-- About page link text to list of past crashes (like about:crashes on desktop) -->
    <string name="about_crashes">Sesutja</string>
    <!-- About page link text to open privacy notice link -->
    <string name="about_privacy_notice">Obvestilo o zasebnosti</string>
    <!-- About page link text to open know your rights link -->
    <string name="about_know_your_rights">Spoznajte svoje pravice</string>

    <!-- About page link text to open licensing information link -->
    <string name="about_licensing_information">Podatki o dovoljenjih</string>
    <!-- About page link text to open a screen with libraries that are used -->
    <string name="about_other_open_source_libraries">Knjižnice, ki jih uporabljamo</string>

    <!-- Toast shown to the user when they are activating the secret dev menu
        The first parameter is number of long clicks left to enable the menu -->
    <string name="about_debug_menu_toast_progress">Meni Razhroščevanje: še %1$d klik(ov) do omogočenja</string>
    <string name="about_debug_menu_toast_done">Meni za razhroščevanje je omogočen</string>

    <!-- Browser long press popup menu -->
    <!-- Copy the current url -->
    <string name="browser_toolbar_long_press_popup_copy">Kopiraj</string>
    <!-- Paste & go the text in the clipboard. '&amp;' is replaced with the ampersand symbol: & -->
    <string name="browser_toolbar_long_press_popup_paste_and_go">Prilepi in odpri</string>
    <!-- Paste the text in the clipboard -->
    <string name="browser_toolbar_long_press_popup_paste">Prilepi</string>

    <!-- Snackbar message shown after an URL has been copied to clipboard. -->
    <string name="browser_toolbar_url_copied_to_clipboard_snackbar">Spletni naslov kopiran v odložišče</string>

    <!-- Title text for the Add To Homescreen dialog -->
    <string name="add_to_homescreen_title">Dodaj na domač zaslon</string>
    <!-- Cancel button text for the Add to Homescreen dialog -->
    <string name="add_to_homescreen_cancel">Prekliči</string>
    <!-- Add button text for the Add to Homescreen dialog -->
    <string name="add_to_homescreen_add">Dodaj</string>
    <!-- Continue to website button text for the first-time Add to Homescreen dialog -->
    <string name="add_to_homescreen_continue">Nadaljuj na spletno stran</string>
    <!-- Placeholder text for the TextView in the Add to Homescreen dialog -->
    <string name="add_to_homescreen_text_placeholder">Ime bližnjice</string>

    <!-- Describes the add to homescreen functionality -->
    <string name="add_to_homescreen_description_2">To stran lahko preprosto dodate na svoj domači zaslon naprave za lažji dostop in hitrejše brskanje v načinu, podobnem aplikaciji.</string>

    <!-- Preference for managing the settings for logins and passwords in Fenix -->
    <string name="preferences_passwords_logins_and_passwords">Prijave in gesla</string>
    <!-- Preference for managing the saving of logins and passwords in Fenix -->
    <string name="preferences_passwords_save_logins">Shranjevanje prijav in gesel</string>
    <!-- Preference option for asking to save passwords in Fenix -->
    <string name="preferences_passwords_save_logins_ask_to_save">Vprašaj pred shranjevanjem</string>
    <!-- Preference option for never saving passwords in Fenix -->
    <string name="preferences_passwords_save_logins_never_save">Nikoli ne shranjuj</string>

    <!-- Preference for autofilling saved logins in Firefox (in web content), %1$s will be replaced with the app name -->
    <string name="preferences_passwords_autofill2">Samodejno izpolni v %1$su</string>
    <!-- Description for the preference for autofilling saved logins in Firefox (in web content), %1$s will be replaced with the app name -->
    <string name="preferences_passwords_autofill_description">Izpolnjuj in shranjuj uporabniška imena in gesla na spletnih mestih, ko uporabljate %1$s.</string>
    <!-- Preference for autofilling logins from Fenix in other apps (e.g. autofilling the Twitter app) -->
    <string name="preferences_android_autofill">Samodejno izpolni v drugih aplikacijah</string>

    <!-- Description for the preference for autofilling logins from Fenix in other apps (e.g. autofilling the Twitter app) -->
    <string name="preferences_android_autofill_description">Izpolnjuj uporabniška imena in gesla v drugih aplikacijah na napravi.</string>

    <!-- Preference option for adding a login -->
    <string name="preferences_logins_add_login">Dodaj prijavo</string>

    <!-- Preference for syncing saved logins in Fenix -->
    <string name="preferences_passwords_sync_logins">Sinhronizacija prijav</string>
    <!-- Preference for syncing saved logins in Fenix, when not signed in-->
    <string name="preferences_passwords_sync_logins_across_devices">Sinhroniziraj prijave med napravami</string>
    <!-- Preference to access list of saved logins -->
    <string name="preferences_passwords_saved_logins">Shranjene prijave</string>
    <!-- Description of empty list of saved passwords. Placeholder is replaced with app name.  -->
    <string name="preferences_passwords_saved_logins_description_empty_text">Tu se prikažejo prijave, ki jih shranite ali sinhronizirate v %s.</string>
    <!-- Preference to access list of saved logins -->
    <string name="preferences_passwords_saved_logins_description_empty_learn_more_link">Več o Sync.</string>
    <!-- Preference to access list of login exceptions that we never save logins for -->
    <string name="preferences_passwords_exceptions">Izjeme</string>
    <!-- Empty description of list of login exceptions that we never save logins for -->
    <string name="preferences_passwords_exceptions_description_empty">Tu bodo prikazane prijave in gesla, ki niso shranjena.</string>
    <!-- Description of list of login exceptions that we never save logins for -->
    <string name="preferences_passwords_exceptions_description">Prijave in gesla za te strani ne bodo shranjene.</string>
    <!-- Text on button to remove all saved login exceptions -->
    <string name="preferences_passwords_exceptions_remove_all">Izbriši vse izjeme</string>
    <!-- Hint for search box in logins list -->
    <string name="preferences_passwords_saved_logins_search">Iskanje prijav</string>
    <!-- The header for the site that a login is for -->
    <string name="preferences_passwords_saved_logins_site">Stran</string>
    <!-- The header for the username for a login -->
    <string name="preferences_passwords_saved_logins_username">Uporabniško ime</string>
    <!-- The header for the password for a login -->
    <string name="preferences_passwords_saved_logins_password">Geslo</string>
    <!-- Shown in snackbar to tell user that the password has been copied -->
    <string name="logins_password_copied">Geslo kopirano v odložišče</string>
    <!-- Shown in snackbar to tell user that the username has been copied -->
    <string name="logins_username_copied">Uporabniško ime kopirano v odložišče</string>
    <!-- Content Description (for screenreaders etc) read for the button to copy a password in logins-->
    <string name="saved_logins_copy_password">Kopiraj geslo</string>
    <!-- Content Description (for screenreaders etc) read for the button to clear a password while editing a login-->
    <string name="saved_logins_clear_password">Počisti geslo</string>
    <!-- Content Description (for screenreaders etc) read for the button to copy a username in logins -->
    <string name="saved_login_copy_username">Kopiraj uporabniško ime</string>
    <!-- Content Description (for screenreaders etc) read for the button to clear a username while editing a login -->
    <string name="saved_login_clear_username">Počisti uporabniško ime</string>
    <!-- Content Description (for screenreaders etc) read for the button to clear the hostname field while creating a login -->
    <string name="saved_login_clear_hostname">Počisti domeno</string>
    <!-- Content Description (for screenreaders etc) read for the button to open a site in logins -->
    <string name="saved_login_open_site">Odpri stran v brskalniku</string>
    <!-- Content Description (for screenreaders etc) read for the button to reveal a password in logins -->
    <string name="saved_login_reveal_password">Prikaži geslo</string>
    <!-- Content Description (for screenreaders etc) read for the button to hide a password in logins -->
    <string name="saved_login_hide_password">Skrij geslo</string>
    <!-- Message displayed in biometric prompt displayed for authentication before allowing users to view their logins -->
    <string name="logins_biometric_prompt_message">Odklenite za ogled shranjenih prijav</string>
    <!-- Title of warning dialog if users have no device authentication set up -->
    <string name="logins_warning_dialog_title">Zavarujte svoje prijave in gesla</string>
    <!-- Message of warning dialog if users have no device authentication set up -->
    <string name="logins_warning_dialog_message">Nastavite vzorec za zaklepanje naprave, PIN ali geslo za zaščito pred dostopom do shranjenih prijav in gesel, če vašo napravo uporablja še kdo.</string>
    <!-- Negative button to ignore warning dialog if users have no device authentication set up -->
    <string name="logins_warning_dialog_later">Pozneje</string>
    <!-- Positive button to send users to set up a pin of warning dialog if users have no device authentication set up -->
    <string name="logins_warning_dialog_set_up_now">Nastavi zdaj</string>

    <!-- Title of PIN verification dialog to direct users to re-enter their device credentials to access their logins -->
    <string name="logins_biometric_prompt_message_pin">Odklenite svojo napravo</string>

    <!-- Title for Accessibility Force Enable Zoom Preference -->
    <string name="preference_accessibility_force_enable_zoom">Povečava na vseh spletnih straneh</string>
    <!-- Summary for Accessibility Force Enable Zoom Preference -->
    <string name="preference_accessibility_force_enable_zoom_summary">Možnost omogoča povečevanje s približevanjem prstov tudi na straneh, ki to preprečujejo.</string>

    <!-- Saved logins sorting strategy menu item -by name- (if selected, it will sort saved logins alphabetically) -->
    <string name="saved_logins_sort_strategy_alphabetically">Imenu (A–Ž)</string>
    <!-- Saved logins sorting strategy menu item -by last used- (if selected, it will sort saved logins by last used) -->
    <string name="saved_logins_sort_strategy_last_used">Času zadnje uporabe</string>

    <!-- Content description (not visible, for screen readers etc.): Sort saved logins dropdown menu chevron icon -->
    <string name="saved_logins_menu_dropdown_chevron_icon_content_description">Meni razvrščanja prijav</string>

    <!-- Autofill -->
    <!-- Preference and title for managing the autofill settings -->
    <string name="preferences_autofill">Samodejno izpolnjevanje</string>
    <!-- Preference and title for managing the settings for addresses -->
    <string name="preferences_addresses">Naslovi</string>
    <!-- Preference and title for managing the settings for credit cards -->
    <string name="preferences_credit_cards">Kreditne kartice</string>
    <!-- Preference for saving and autofilling credit cards -->
    <string name="preferences_credit_cards_save_and_autofill_cards">Shrani in samodejno izpolni kartice</string>
    <!-- Preference summary for saving and autofilling credit card data -->
    <string name="preferences_credit_cards_save_and_autofill_cards_summary">Podatki so šifrirani</string>
    <!-- Preference option for syncing credit cards across devices. This is displayed when the user is not signed into sync -->
    <string name="preferences_credit_cards_sync_cards_across_devices">Sinhroniziraj kartice med napravami</string>
    <!-- Preference option for syncing credit cards across devices. This is displayed when the user is signed into sync -->
    <string name="preferences_credit_cards_sync_cards">Sinhroniziraj kartice</string>
    <!-- Preference option for adding a credit card -->
    <string name="preferences_credit_cards_add_credit_card">Dodaj kreditno kartico</string>

    <!-- Preference option for managing saved credit cards -->
    <string name="preferences_credit_cards_manage_saved_cards">Upravljanje shranjenih kartic</string>
    <!-- Preference option for adding an address -->
    <string name="preferences_addresses_add_address">Dodaj naslov</string>
    <!-- Preference option for managing saved addresses -->
    <string name="preferences_addresses_manage_addresses">Upravljanje naslovov</string>
    <!-- Preference for saving and autofilling addresses -->
    <string name="preferences_addresses_save_and_autofill_addresses">Shranjuj in samodejno izpolnjuj naslove</string>
    <!-- Preference summary for saving and autofilling address data -->
    <string name="preferences_addresses_save_and_autofill_addresses_summary">Vključi podatke, kot so številke, e-poštni naslovi in naslovi za dostavo</string>

    <!-- Title of the "Add card" screen -->
    <string name="credit_cards_add_card">Dodaj kartico</string>
    <!-- Title of the "Edit card" screen -->
    <string name="credit_cards_edit_card">Uredi kartico</string>
    <!-- The header for the card number of a credit card -->
    <string name="credit_cards_card_number">Številka kartice</string>
    <!-- The header for the expiration date of a credit card -->
    <string name="credit_cards_expiration_date">Datum poteka</string>
    <!-- The label for the expiration date month of a credit card to be used by a11y services-->
    <string name="credit_cards_expiration_date_month">Mesec izteka veljavnosti</string>
    <!-- The label for the expiration date year of a credit card to be used by a11y services-->
    <string name="credit_cards_expiration_date_year">Leto izteka veljavnosti</string>
    <!-- The header for the name on the credit card -->
    <string name="credit_cards_name_on_card">Ime na kartici</string>
    <!-- The text for the "Delete card" menu item for deleting a credit card -->
    <string name="credit_cards_menu_delete_card">Izbriši kartico</string>
    <!-- The text for the "Delete card" button for deleting a credit card -->
    <string name="credit_cards_delete_card_button">Izbriši kartico</string>
    <!-- The text for the confirmation message of "Delete card" dialog -->
    <string name="credit_cards_delete_dialog_confirmation">Ali ste prepričani, da želite izbrisati to kreditno kartico?</string>
    <!-- The text for the positive button on "Delete card" dialog -->
    <string name="credit_cards_delete_dialog_button">Izbriši</string>
    <!-- The title for the "Save" menu item for saving a credit card -->
    <string name="credit_cards_menu_save">Shrani</string>
    <!-- The text for the "Save" button for saving a credit card -->
    <string name="credit_cards_save_button">Shrani</string>
    <!-- The text for the "Cancel" button for cancelling adding, updating or deleting a credit card -->
    <string name="credit_cards_cancel_button">Prekliči</string>

    <!-- Title of the "Saved cards" screen -->
    <string name="credit_cards_saved_cards">Shranjene kartice</string>

    <!-- Error message for credit card number validation -->
    <string name="credit_cards_number_validation_error_message">Vnesite veljavno številko kreditne kartice</string>

    <!-- Error message for credit card name on card validation -->
    <string name="credit_cards_name_on_card_validation_error_message">Izpolnite to polje</string>
    <!-- Message displayed in biometric prompt displayed for authentication before allowing users to view their saved credit cards -->
    <string name="credit_cards_biometric_prompt_message">Odklenite za ogled shranjenih kartic</string>
    <!-- Title of warning dialog if users have no device authentication set up -->
    <string name="credit_cards_warning_dialog_title">Zavarujte svoje kreditne kartice</string>
    <!-- Message of warning dialog if users have no device authentication set up -->
    <string name="credit_cards_warning_dialog_message">Nastavite vzorec za zaklepanje naprave, PIN ali geslo za zaščito pred dostopom do kreditnih kartic, če vašo napravo uporablja še kdo.</string>
    <!-- Positive button to send users to set up a pin of warning dialog if users have no device authentication set up -->
    <string name="credit_cards_warning_dialog_set_up_now">Nastavi zdaj</string>
    <!-- Negative button to ignore warning dialog if users have no device authentication set up -->
    <string name="credit_cards_warning_dialog_later">Pozneje</string>
    <!-- Title of PIN verification dialog to direct users to re-enter their device credentials to access their credit cards -->
    <string name="credit_cards_biometric_prompt_message_pin">Odklenite svojo napravo</string>

    <!-- Message displayed in biometric prompt for authentication, before allowing users to use their stored credit card information -->
    <string name="credit_cards_biometric_prompt_unlock_message">Odklenite za uporabo shranjenih podatkov o kreditnih karticah</string>

    <!-- Title of the "Add address" screen -->
    <string name="addresses_add_address">Dodaj naslov</string>
    <!-- Title of the "Edit address" screen -->
    <string name="addresses_edit_address">Uredi naslov</string>
    <!-- Title of the "Manage addresses" screen -->
    <string name="addresses_manage_addresses">Upravljanje naslovov</string>
    <!-- The header for the first name of an address -->
    <string name="addresses_first_name">Ime</string>
    <!-- The header for the middle name of an address -->
    <string name="addresses_middle_name">Drugo ime</string>
    <!-- The header for the last name of an address -->
    <string name="addresses_last_name">Priimek</string>
    <!-- The header for the street address of an address -->
    <string name="addresses_street_address">Ulica</string>
    <!-- The header for the city of an address -->
    <string name="addresses_city">Mesto</string>
    <!-- The header for the subregion of an address when "state" should be used -->
    <string name="addresses_state">Zvezna država</string>
    <!-- The header for the subregion of an address when "province" should be used -->
    <string name="addresses_province">Pokrajina</string>
    <!-- The header for the zip code of an address -->
    <string name="addresses_zip">Poštna številka</string>
    <!-- The header for the country or region of an address -->
    <string name="addresses_country">Država ali regija</string>
    <!-- The header for the phone number of an address -->
    <string name="addresses_phone">Telefon</string>
    <!-- The header for the email of an address -->
    <string name="addresses_email">E-pošta</string>
    <!-- The text for the "Save" button for saving an address -->
    <string name="addresses_save_button">Shrani</string>
    <!-- The text for the "Cancel" button for cancelling adding, updating or deleting an address -->
    <string name="addresses_cancel_button">Prekliči</string>
    <!-- The text for the "Delete address" button for deleting an address -->
    <string name="addressess_delete_address_button">Izbriši naslov</string>

    <!-- The title for the "Delete address" confirmation dialog -->
    <string name="addressess_confirm_dialog_message">Res želite izbrisati ta naslov?</string>
    <!-- The text for the positive button on "Delete address" dialog -->
    <string name="addressess_confirm_dialog_ok_button">Izbriši</string>
    <!-- The text for the negative button on "Delete address" dialog -->
    <string name="addressess_confirm_dialog_cancel_button">Prekliči</string>
    <!-- The text for the "Save address" menu item for saving an address -->
    <string name="address_menu_save_address">Shrani naslov</string>
    <!-- The text for the "Delete address" menu item for deleting an address -->
    <string name="address_menu_delete_address">Izbriši naslov</string>

    <!-- Title of the Add search engine screen -->
    <string name="search_engine_add_custom_search_engine_title">Dodaj iskalnik</string>
    <!-- Title of the Edit search engine screen -->
    <string name="search_engine_edit_custom_search_engine_title">Urejanje iskalnika</string>
    <!-- Content description (not visible, for screen readers etc.): Title for the button to add a search engine in the action bar -->
    <string name="search_engine_add_button_content_description">Dodaj</string>
    <!-- Content description (not visible, for screen readers etc.): Title for the button to save a search engine in the action bar -->
    <string name="search_engine_add_custom_search_engine_edit_button_content_description">Shrani</string>
    <!-- Text for the menu button to edit a search engine -->
    <string name="search_engine_edit">Uredi</string>
    <!-- Text for the menu button to delete a search engine -->
    <string name="search_engine_delete">Izbriši</string>

    <!-- Text for the button to create a custom search engine on the Add search engine screen -->
    <string name="search_add_custom_engine_label_other">Drugo</string>
    <!-- Placeholder text shown in the Search Engine Name TextField before a user enters text -->
    <string name="search_add_custom_engine_name_hint">Ime</string>
    <!-- Placeholder text shown in the Search String TextField before a user enters text -->
    <string name="search_add_custom_engine_search_string_hint">Iskalni niz za uporabo</string>
    <!-- Description text for the Search String TextField. The %s is part of the string -->
    <string name="search_add_custom_engine_search_string_example" formatted="false">Zamenjajte poizvedbo z &quot;%s&quot;. Primer: \nhttps://www.google.com/search?q=%s</string>

    <!-- Accessibility description for the form in which details about the custom search engine are entered -->
    <string name="search_add_custom_engine_form_description">Podrobnosti iskalnika po meri</string>

    <!-- Text shown when a user leaves the name field empty -->
    <string name="search_add_custom_engine_error_empty_name">Vnesite ime iskalnika</string>
    <!-- Text shown when a user leaves the search string field empty -->
    <string name="search_add_custom_engine_error_empty_search_string">Vnesite iskalni niz</string>
    <!-- Text shown when a user leaves out the required template string -->
    <string name="search_add_custom_engine_error_missing_template">Prepričajte se, da se iskalni niz ujema z obliko primera</string>
    <!-- Text shown when we aren't able to validate the custom search query. The first parameter is the url of the custom search engine -->
    <string name="search_add_custom_engine_error_cannot_reach">Napaka pri povezovanju z &quot;%s&quot;</string>
    <!-- Text shown when a user creates a new search engine -->
    <string name="search_add_custom_engine_success_message">Ustvarjeno %s</string>

    <!-- Text shown when a user successfully edits a custom search engine -->
    <string name="search_edit_custom_engine_success_message">Shranjeno %s</string>
    <!-- Text shown when a user successfully deletes a custom search engine -->
    <string name="search_delete_search_engine_success_message">Izbrisano %s</string>

    <!-- Heading for the instructions to allow a permission -->
    <string name="phone_feature_blocked_intro">Če želite omogočiti:</string>
    <!-- First step for the allowing a permission -->
    <string name="phone_feature_blocked_step_settings">1. Pojdite v Nastavitve Androida</string>
    <!-- Second step for the allowing a permission -->
    <string name="phone_feature_blocked_step_permissions"><![CDATA[2. Tapnite <b>Dovoljenja</b>]]></string>

    <!-- Third step for the allowing a permission (Fore example: Camera) -->
    <string name="phone_feature_blocked_step_feature"><![CDATA[3. Preklopite <b>%1$s</b> na VKLOPLJENO]]></string>

    <!-- Label that indicates a site is using a secure connection -->
    <string name="quick_settings_sheet_secure_connection_2">Povezava je varna</string>
    <!-- Label that indicates a site is using a insecure connection -->
    <string name="quick_settings_sheet_insecure_connection_2">Povezava ni varna</string>
    <!-- Label to clear site data -->
    <string name="clear_site_data">Počisti piškotke in podatke strani</string>
    <!-- Confirmation message for a dialog confirming if the user wants to delete all data for current site -->
    <string name="confirm_clear_site_data"><![CDATA[Ali ste prepričani, da želite počistiti vse piškotke in podatke spletnega mesta <b>%s</b>?]]></string>
    <!-- Confirmation message for a dialog confirming if the user wants to delete all the permissions for all sites-->
    <string name="confirm_clear_permissions_on_all_sites">Ali ste prepričani, da želite počistiti vsa dovoljenja na vseh straneh?</string>
    <!-- Confirmation message for a dialog confirming if the user wants to delete all the permissions for a site-->
    <string name="confirm_clear_permissions_site">Ali ste prepričani, da želite počistiti vsa dovoljenja za to stran?</string>
    <!-- Confirmation message for a dialog confirming if the user wants to set default value a permission for a site-->
    <string name="confirm_clear_permission_site">Ali ste prepričani, da želite počistiti to dovoljenje za to stran?</string>
    <!-- label shown when there are not site exceptions to show in the site exception settings -->
    <string name="no_site_exceptions">Ni izjem</string>
    <!-- Bookmark deletion confirmation -->
    <string name="bookmark_deletion_confirmation">Ali ste prepričani, da želite izbrisati ta zaznamek?</string>
    <!-- Browser menu button that adds a shortcut to the home fragment -->
    <string name="browser_menu_add_to_shortcuts">Dodaj med bližnjice</string>
    <!-- Browser menu button that removes a shortcut from the home fragment -->
    <string name="browser_menu_remove_from_shortcuts">Odstrani iz bližnjic</string>
    <!-- text shown before the issuer name to indicate who its verified by, parameter is the name of
     the certificate authority that verified the ticket-->
    <string name="certificate_info_verified_by">Overil: %1$s</string>
    <!-- Login overflow menu delete button -->
    <string name="login_menu_delete_button">Izbriši</string>
    <!-- Login overflow menu edit button -->
    <string name="login_menu_edit_button">Uredi</string>
    <!-- Message in delete confirmation dialog for logins -->
    <string name="login_deletion_confirmation">Ali ste prepričani, da želite izbrisati to prijavo?</string>
    <!-- Positive action of a dialog asking to delete  -->
    <string name="dialog_delete_positive">Izbriši</string>
    <!-- Negative action of a dialog asking to delete login -->
    <string name="dialog_delete_negative">Prekliči</string>
    <!--  The saved login options menu description. -->
    <string name="login_options_menu">Možnosti prijave</string>
    <!--  The editable text field for a login's web address. -->
    <string name="saved_login_hostname_description">Besedilno polje za urejanje spletnega naslova prijave.</string>
    <!--  The editable text field for a login's username. -->
    <string name="saved_login_username_description">Besedilno polje za urejanje uporabniškega imena prijave.</string>
    <!--  The editable text field for a login's password. -->
    <string name="saved_login_password_description">Besedilno polje za urejanje gesla prijave.</string>
    <!--  The button description to save changes to an edited login. -->
    <string name="save_changes_to_login">Shrani spremembe v prijavo.</string>
    <!--  The page title for editing a saved login. -->
    <string name="edit">Urejanje</string>
    <!--  The page title for adding new login. -->
    <string name="add_login">Dodaj novo prijavo</string>
    <!--  The error message in add/edit login view when password field is blank. -->
    <string name="saved_login_password_required">Zahtevano je geslo</string>
    <!--  The error message in add login view when username field is blank. -->
    <string name="saved_login_username_required">Zahtevano je uporabniško ime</string>
    <!--  The error message in add login view when hostname field is blank. -->
    <string name="saved_login_hostname_required" tools:ignore="UnusedResources">Zahtevano je ime domene</string>
    <!-- Voice search button content description  -->
    <string name="voice_search_content_description">Glasovno iskanje</string>
    <!-- Voice search prompt description displayed after the user presses the voice search button -->
    <string name="voice_search_explainer">Govorite</string>

    <!--  The error message in edit login view when a duplicate username exists. -->
    <string name="saved_login_duplicate">Prijava s tem uporabniškim imenom že obstaja</string>

    <!-- This is the hint text that is shown inline on the hostname field of the create new login page. 'https://www.example.com' intentionally hardcoded here -->
    <string name="add_login_hostname_hint_text">https://www.example.com</string>
    <!-- This is an error message shown below the hostname field of the add login page when a hostname does not contain http or https. -->
    <string name="add_login_hostname_invalid_text_3">Spletni naslov mora vsebovati &quot;https://&quot; ali &quot;http://&quot;</string>
    <!-- This is an error message shown below the hostname field of the add login page when a hostname is invalid. -->
    <string name="add_login_hostname_invalid_text_2">Zahtevano je veljavno ime domene</string>

    <!-- Synced Tabs -->
    <!-- Text displayed to ask user to connect another device as no devices found with account -->
    <string name="synced_tabs_connect_another_device">Poveži drugo napravo.</string>
    <!-- Text displayed asking user to re-authenticate -->
    <string name="synced_tabs_reauth">Ponovno se prijavite.</string>
    <!-- Text displayed when user has disabled tab syncing in Firefox Sync Account -->
    <string name="synced_tabs_enable_tab_syncing">Omogočite sinhronizacijo zavihkov.</string>
    <!-- Text displayed when user has no tabs that have been synced -->
    <string name="synced_tabs_no_tabs">V Firefoxu na drugih napravah nimate odprtih drugih zavihkov.</string>
    <!-- Text displayed in the synced tabs screen when a user is not signed in to Firefox Sync describing Synced Tabs -->
    <string name="synced_tabs_sign_in_message">Oglejte si seznam zavihkov drugih naprav.</string>

    <!-- Text displayed on a button in the synced tabs screen to link users to sign in when a user is not signed in to Firefox Sync -->
    <string name="synced_tabs_sign_in_button">Prijava v Sync</string>

    <!-- The text displayed when a synced device has no tabs to show in the list of Synced Tabs. -->
    <string name="synced_tabs_no_open_tabs">Ni odprtih zavihkov</string>

    <!-- Content description for expanding a group of synced tabs. -->
    <string name="synced_tabs_expand_group">Razširi skupino sinhroniziranih zavihkov</string>
    <!-- Content description for collapsing a group of synced tabs. -->
    <string name="synced_tabs_collapse_group">Strni skupino sinhroniziranih zavihkov</string>

    <!-- Top Sites -->
    <!-- Title text displayed in the dialog when shortcuts limit is reached. -->
    <string name="shortcut_max_limit_title">Doseženo je največje število bližnjic</string>
    <!-- Content description text displayed in the dialog when shortcut limit is reached. -->
    <string name="shortcut_max_limit_content">Če želite dodati novo bližnjico, eno odstranite. Podržite prst na njej in izberite &quot;Odstrani&quot;.</string>
    <!-- Confirmation dialog button text when top sites limit is reached. -->
    <string name="top_sites_max_limit_confirmation_button">V redu, razumem</string>

    <!-- Label for the preference to show the shortcuts for the most visited top sites on the homepage -->
    <string name="top_sites_toggle_top_recent_sites_4">Bližnjice</string>
	<!-- Title text displayed in the rename top site dialog. -->
	<string name="top_sites_rename_dialog_title">Ime</string>
    <!-- Hint for renaming title of a shortcut -->
    <string name="shortcut_name_hint">Ime bližnjice</string>
	<!-- Button caption to confirm the renaming of the top site. -->
	<string name="top_sites_rename_dialog_ok">V redu</string>
	<!-- Dialog button text for canceling the rename top site prompt. -->
	<string name="top_sites_rename_dialog_cancel">Prekliči</string>

    <!-- Text for the menu button to open the homepage settings. -->
    <string name="top_sites_menu_settings">Nastavitve</string>

    <!-- Text for the menu button to navigate to sponsors and privacy support articles. '&amp;' is replaced with the ampersand symbol: & -->
    <string name="top_sites_menu_sponsor_privacy">Naši pokrovitelji in vaša zasebnost</string>
    <!-- Label text displayed for a sponsored top site. -->
    <string name="top_sites_sponsored_label">Sponzorirano</string>

    <!-- Inactive tabs in the tabs tray -->
    <!-- Title text displayed in the tabs tray when a tab has been unused for 14 days. -->
    <string name="inactive_tabs_title">Nedejavni zavihki</string>
    <!-- Content description for closing all inactive tabs -->
    <string name="inactive_tabs_delete_all">Zapri vse nedejavne zavihke</string>

    <!-- Content description for expanding the inactive tabs section. -->
    <string name="inactive_tabs_expand_content_description">Razširi nedejavne zavihke</string>
    <!-- Content description for collapsing the inactive tabs section. -->
    <string name="inactive_tabs_collapse_content_description">Strni nedejavne zavihke</string>

    <!-- Inactive tabs auto-close message in the tabs tray -->
    <!-- The header text of the auto-close message when the user is asked if they want to turn on the auto-closing of inactive tabs. -->
    <string name="inactive_tabs_auto_close_message_header" tools:ignore="UnusedResources">Samodejno zapri po enem mesecu?</string>

    <!-- A description below the header to notify the user what the inactive tabs auto-close feature is. -->
    <string name="inactive_tabs_auto_close_message_description" tools:ignore="UnusedResources">Firefox lahko zapre zavihke, ki si jih niste ogledali v zadnjem mesecu.</string>
    <!-- A call to action below the description to allow the user to turn on the auto closing of inactive tabs. -->
    <string name="inactive_tabs_auto_close_message_action" tools:ignore="UnusedResources">VKLOPI SAMODEJNO ZAPIRANJE</string>

    <!-- Text for the snackbar to confirm auto-close is enabled for inactive tabs -->
    <string name="inactive_tabs_auto_close_message_snackbar">Samodejno zapiranje omogočeno</string>

    <!-- Awesome bar suggestion's headers -->
    <!-- Search suggestions title for Firefox Suggest. -->
    <string name="firefox_suggest_header">Firefoxovi predlogi</string>

    <!-- Title for search suggestions when Google is the default search suggestion engine. -->
    <string name="google_search_engine_suggestion_header">Iskanje Google</string>
    <!-- Title for search suggestions when the default search suggestion engine is anything other than Google. The first parameter is default search engine name. -->
    <string name="other_default_search_engine_suggestion_header">Iskalnik %s</string>

    <!-- Default browser experiment -->
    <string name="default_browser_experiment_card_text">Nastavite, naj se povezave s spletnih strani, e-pošte in sporočil samodejno odpirajo v Firefoxu.</string>

    <!-- Content description for close button in collection placeholder. -->
    <string name="remove_home_collection_placeholder_content_description">Odstrani</string>

    <!-- Content description radio buttons with a link to more information -->
    <string name="radio_preference_info_content_description">Kliknite za podrobnosti</string>

    <!-- Content description for the action bar "up" button -->
    <string name="action_bar_up_description">Pojdi gor</string>

    <!-- Content description for privacy content close button -->
    <string name="privacy_content_close_button_content_description">Zapri</string>

    <!-- Pocket recommended stories -->
    <!-- Header text for a section on the home screen. -->
    <string name="pocket_stories_header_1">Zgodbe, ki spodbujajo k razmisleku</string>
    <!-- Header text for a section on the home screen. -->
    <string name="pocket_stories_categories_header">Zgodbe po temi</string>
    <!-- Text of a button allowing users to access an external url for more Pocket recommendations. -->
    <string name="pocket_stories_placeholder_text">Odkrijte več</string>
    <!-- Title of an app feature. Smaller than a heading. The first parameter is product name Pocket -->
    <string name="pocket_stories_feature_title_2">Omogoča %s.</string>
    <!-- Caption for describing a certain feature. The placeholder is for a clickable text (eg: Learn more) which will load an url in a new tab when clicked.  -->
    <string name="pocket_stories_feature_caption">Del družine Firefox. %s</string>
    <!-- Clickable text for opening an external link for more information about Pocket. -->
    <string name="pocket_stories_feature_learn_more">Več o tem</string>

    <!-- Text indicating that the Pocket story that also displays this text is a sponsored story by other 3rd party entity. -->
    <string name="pocket_stories_sponsor_indication">Sponzorirano</string>

    <!-- Snackbar message for enrolling in a Nimbus experiment from the secret settings when Studies preference is Off.-->
    <string name="experiments_snackbar">Za pošiljanje podatkov omogočite telemetrijo.</string>
    <!-- Snackbar button text to navigate to telemetry settings.-->
    <string name="experiments_snackbar_button">Pojdi v nastavitve</string>

    <!-- Accessibility services actions labels. These will be appended to accessibility actions like "Double tap to.." but not by or applications but by services like Talkback. -->
    <!-- Action label for elements that can be collapsed if interacting with them. Talkback will append this to say "Double tap to collapse". -->
    <string name="a11y_action_label_collapse">strnete</string>
    <!-- Action label for elements that can be expanded if interacting with them. Talkback will append this to say "Double tap to expand". -->
    <string name="a11y_action_label_expand">razširite</string>
    <!-- Action label for links to a website containing documentation about a wallpaper collection. Talkback will append this to say "Double tap to open link to learn more about this collection". -->
    <string name="a11y_action_label_wallpaper_collection_learn_more">odprete povezavo s podrobnostmi o tej zbirki</string>
    <!-- Action label for links that point to an article. Talkback will append this to say "Double tap to read the article". -->
    <string name="a11y_action_label_read_article">preberete članek</string>
    <!-- Action label for links to the Firefox Pocket website. Talkback will append this to say "Double tap to open link to learn more". -->
    <string name="a11y_action_label_pocket_learn_more">odprete povezavo s podrobnostmi</string>
</resources><|MERGE_RESOLUTION|>--- conflicted
+++ resolved
@@ -410,17 +410,6 @@
     <!-- Text for cancel button indicating that cookie banner reduction is not supported for the current site, this is shown as part of the cookie banner details view. -->
     <string name="cookie_banner_handling_details_site_is_not_supported_cancel_button">Prekliči</string>
     <!-- Text for request support button indicating that cookie banner reduction is not supported for the current site, this is shown as part of the cookie banner details view. -->
-<<<<<<< HEAD
-    <string name="cookie_banner_handling_details_site_is_not_supported_request_support_button">Zaprosi za podporo</string>
-    <!-- Text for title indicating that cookie banner reduction is not supported for the current site, this is shown as part of the cookie banner details view. -->
-    <string name="cookie_banner_handling_details_site_is_not_supported_title">Zmanjšanje števila pasic s piškotki</string>
-    <!-- Label for the snackBar, after the user reports with success a website where cookie banner reducer did not work -->
-    <string name="cookie_banner_handling_report_site_snack_bar_text">Zahtevek spletnemu mestu za podporo poslan.</string>
-    <!-- Text for indicating cookie banner handling is on this site, this is shown as part of the protections panel with the tracking protection toggle -->
-    <string name="reduce_cookie_banner_on_for_site">Vključeno na tem spletnem mestu</string>
-    <!-- Text for indicating that a request for unsupported site was sent to Nimbus (it's a Mozilla library for experiments), this is shown as part of the protections panel with the tracking protection toggle -->
-    <string name="reduce_cookie_banner_unsupported_site_request_submitted">Zahtevek spletnemu mestu za podporo poslan</string>
-=======
     <string name="cookie_banner_handling_details_site_is_not_supported_request_support_button" moz:RemovedIn="115" tools:ignore="UnusedResources">Zaprosi za podporo</string>
     <!-- Text for request support button indicating that cookie banner reduction is not supported for the current site, this is shown as part of the cookie banner details view. -->
     <string name="cookie_banner_handling_details_site_is_not_supported_request_support_button_2">Pošlji zahtevek</string>
@@ -438,7 +427,6 @@
     <string name="reduce_cookie_banner_unsupported_site_request_submitted" moz:RemovedIn="114" tools:ignore="UnusedResources">Zahtevek spletnemu mestu za podporo poslan</string>
     <!-- Text for indicating that a request for unsupported site was sent to Nimbus (it's a Mozilla library for experiments), this is shown as part of the protections panel with the tracking protection toggle -->
     <string name="reduce_cookie_banner_unsupported_site_request_submitted_2">Zahtevek za podporo je poslan</string>
->>>>>>> fa51e99d
     <!-- Text for indicating cookie banner handling is currently not supported for this site, this is shown as part of the protections panel with the tracking protection toggle -->
     <string name="reduce_cookie_banner_unsupported_site">Spletno mesto trenutno ni podprto</string>
     <!-- Title text for a detail explanation indicating cookie banner handling is on this site, this is shown as part of the cookie banner panel in the toolbar. The first parameter is a shortened URL of the current site-->
@@ -446,13 +434,9 @@
     <!-- Title text for a detail explanation indicating cookie banner handling is off this site, this is shown as part of the cookie banner panel in the toolbar. The first parameter is a shortened URL of the current site-->
     <string name="reduce_cookie_banner_details_panel_title_off_for_site">Izključim zmanjšanje števila pasic s piškotki za %1$s?</string>
     <!-- Title text for a detail explanation indicating cookie banner reducer didn't work for the current site, this is shown as part of the cookie banner panel in the toolbar.-->
-<<<<<<< HEAD
-    <string name="reduce_cookie_banner_details_panel_title_unsupported_site_request">Zmanjšanje pasic s piškotki zaenkrat ne podpira tega spletnega mesta. Ali želite, da spletno mesto pregleda naša ekipa in doda podporo v prihodnjih različicah?</string>
-=======
     <string name="reduce_cookie_banner_details_panel_title_unsupported_site_request" moz:RemovedIn="114" tools:ignore="UnusedResources">Zmanjšanje pasic s piškotki zaenkrat ne podpira tega spletnega mesta. Ali želite, da spletno mesto pregleda naša ekipa in doda podporo v prihodnjih različicah?</string>
     <!-- Title text for a detail explanation indicating cookie banner reducer didn't work for the current site, this is shown as part of the cookie banner panel in the toolbar. The first parameter is the application name-->
     <string name="reduce_cookie_banner_details_panel_title_unsupported_site_request_2">%1$s na tem spletnem mestu ni mogel samodejno zavrniti zahtev za shranjevanje piškotkov. Pošljete lahko zahtevek, naj se v prihodnosti uvede podpora za to spletno mesto.</string>
->>>>>>> fa51e99d
     <!-- Long text for a detail explanation indicating what will happen if cookie banner handling is off for a site, this is shown as part of the cookie banner panel in the toolbar. The first parameter is the application name -->
     <string name="reduce_cookie_banner_details_panel_description_off_for_site">%1$s bo počistil piškotke tega spletnega mesta in osvežil stran. Če počistite vse piškotke, boste morda odjavljeni ali se bo izpraznila vaša nakupovalna košarica.</string>
 
@@ -460,11 +444,6 @@
     <string name="reduce_cookie_banner_details_panel_description_on_for_site_2">%1$s poskuša samodejno zavrniti vse zahteve za shranjevanje piškotkov na spletnih mestih, ki so podprta.</string>
     <!-- Title text for the cookie banner re-engagement dialog. The first parameter is the application name. -->
     <string name="reduce_cookie_banner_dialog_title">Dovolite %1$su, da zavrača pasice s piškotki?</string>
-<<<<<<< HEAD
-    <!-- Body text for the dialog use on the control branch of the experiment to determine which context users engaged the most.The first parameter is the application name -->
-    <string name="reduce_cookie_banner_control_experiment_dialog_body_2" moz:RemovedIn="112" tools:ignore="UnusedResources">Dovolite %1$su, da samodejno zavrne zahteve za shranjevanje piškotkov, kadar je mogoče?</string>
-=======
->>>>>>> fa51e99d
     <!-- Body text for the cookie banner re-engagement dialog use. The first parameter is the application name. -->
     <string name="reduce_cookie_banner_dialog_body">%1$s lahko samodejno zavrne številne zahteve za shranjevanje piškotkov.</string>
     <!-- Remind me later text button for the onboarding dialog -->
