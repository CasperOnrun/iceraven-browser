<?xml version="1.0" encoding="utf-8"?>
<resources xmlns:tools="http://schemas.android.com/tools" xmlns:moz="http://mozac.org/tools">
    <!-- App name for private browsing mode. The first parameter is the name of the app defined in app_name (for example: Fenix)-->
    <string name="app_name_private_5">Zasebni %s</string>
    <!-- App name for private browsing mode. The first parameter is the name of the app defined in app_name (for example: Fenix)-->
    <string name="app_name_private_4">%s (zasebno)</string>

    <!-- Home Fragment -->
    <!-- Content description (not visible, for screen readers etc.): "Three dot" menu button. -->
    <string name="content_description_menu">Več možnosti</string>
    <!-- Content description (not visible, for screen readers etc.): "Private Browsing" menu button. -->
    <string name="content_description_private_browsing_button">Omogoči zasebno brskanje</string>
    <!-- Content description (not visible, for screen readers etc.): "Private Browsing" menu button. -->
    <string name="content_description_disable_private_browsing_button">Onemogoči zasebno brskanje</string>
    <!-- Placeholder text shown in the search bar before a user enters text -->
    <string name="search_hint">Iskanje ali naslov strani</string>

    <!-- Placeholder text shown in search bar when using history search -->
    <string name="history_search_hint">Zgodovina iskanja</string>
    <!-- Placeholder text shown in search bar when using bookmarks search -->
    <string name="bookmark_search_hint">Iskanje po zaznamkih</string>
    <!-- Placeholder text shown in search bar when using tabs search -->
    <string name="tab_search_hint">Išči po zavihkih</string>
    <!-- Placeholder text shown in the search bar when using application search engines -->
    <string name="application_search_hint">Vnesite iskalni niz</string>
    <!-- No Open Tabs Message Description -->
    <string name="no_open_tabs_description">Tu bodo prikazani vaši odprti zavihki.</string>

    <!-- No Private Tabs Message Description -->
    <string name="no_private_tabs_description">Tu bodo prikazani vaši zasebni zavihki.</string>

    <!-- Tab tray multi select title in app bar. The first parameter is the number of tabs selected -->
    <string name="tab_tray_multi_select_title">%1$d izbranih</string>
    <!-- Label of button in create collection dialog for creating a new collection  -->
    <string name="tab_tray_add_new_collection">Dodaj novo zbirko</string>
    <!-- Label of editable text in create collection dialog for naming a new collection  -->
    <string name="tab_tray_add_new_collection_name">Ime</string>
    <!-- Label of button in save to collection dialog for selecting a current collection  -->
    <string name="tab_tray_select_collection">Izberi zbirko</string>
    <!-- Content description for close button while in multiselect mode in tab tray -->
    <string name="tab_tray_close_multiselect_content_description">Izhod iz večizbirnega načina</string>
    <!-- Content description for save to collection button while in multiselect mode in tab tray -->
    <string name="tab_tray_collection_button_multiselect_content_description">Shrani izbrane zavihke v zbirko</string>

    <!-- Content description on checkmark while tab is selected in multiselect mode in tab tray -->
    <string name="tab_tray_multiselect_selected_content_description">Izbrano</string>

    <!-- Home - Recently saved bookmarks -->
    <!-- Title for the home screen section with recently saved bookmarks. -->
    <string name="recently_saved_title">Nedavno shranjeno</string>
    <!-- Content description for the button which navigates the user to show all of their saved bookmarks. -->
    <string name="recently_saved_show_all_content_description_2">Prikaži vse shranjene zaznamke</string>

    <!-- Text for the menu button to remove a recently saved bookmark from the user's home screen -->
    <string name="recently_saved_menu_item_remove">Odstrani</string>

    <!-- About content. The first parameter is the name of the application. (For example: Fenix) -->
    <string name="about_content">%1$s izdeluje Mozilla.</string>

    <!-- Private Browsing -->
    <!-- Explanation for private browsing displayed to users on home view when they first enable private mode
        The first parameter is the name of the app defined in app_name (for example: Fenix) -->
    <string name="private_browsing_placeholder_description_2">%1$s izbriše zgodovino iskanja in brskanja zasebnih zavihkov, ko jih zaprete ali zaprete aplikacijo. Čeprav to ne pomeni, da ste za spletna mesta ali ponudnike internetnih storitev anonimni, vam omogoča uporabo spleta v zasebnosti, skrito pred očmi ostalih uporabnikov te naprave.</string>
    <string name="private_browsing_common_myths">
       Pogoste zmote o zasebnem brskanju
    </string>

    <!-- Private mode shortcut "contextual feature recommendation" (CFR) -->
    <!-- Text for the main message -->
    <string name="cfr_message">Dodajte bližnjico za odpiranje zasebnih zavihkov z začetnega zaslona.</string>
    <!-- Text for the positive button -->
    <string name="cfr_pos_button_text">Dodaj bližnjico</string>
    <!-- Text for the negative button -->
    <string name="cfr_neg_button_text">Ne, hvala</string>

    <!-- Open in App "contextual feature recommendation" (CFR) -->
    <!-- Text for the info message. The first parameter is the name of the application.-->
    <string name="open_in_app_cfr_info_message_2">%1$s lahko nastavite, naj samodejno odpira povezave v aplikacijah.</string>
    <!-- Text for the positive action button -->
    <string name="open_in_app_cfr_positive_button_text">Pojdi v nastavitve</string>
    <!-- Text for the negative action button -->
    <string name="open_in_app_cfr_negative_button_text">Zapri</string>

    <!-- Content description for close button used in "contextual feature recommendation" (CFR) popups -->
    <string name="cfr_dismiss_button_default_content_description">Zapri</string>

    <!-- Total cookie protection "contextual feature recommendation" (CFR) -->
    <!-- Text for the message displayed in the contextual feature recommendation popup promoting the total cookie protection feature. -->
    <string name="tcp_cfr_message">Naša najzmogljivejša funkcija zasebnosti doslej izolira sledilce med spletnimi mesti.</string>
    <!-- Text displayed that links to website containing documentation about the "Total cookie protection" feature. -->
    <string name="tcp_cfr_learn_more">Več o popolni zaščiti pred piškotki</string>

    <!-- Text for the info dialog when camera permissions have been denied but user tries to access a camera feature. -->
    <string name="camera_permissions_needed_message">Potreben je dostop do kamere. Odprite nastavitve sistema Android in v dovoljenjih tapnite Dovoli.</string>
    <!-- Text for the positive action button to go to Android Settings to grant permissions. -->
    <string name="camera_permissions_needed_positive_button_text">Pojdi v nastavitve</string>
    <!-- Text for the negative action button to dismiss the dialog. -->
    <string name="camera_permissions_needed_negative_button_text">Zapri</string>

    <!-- Text for the banner message to tell users about our auto close feature. -->
    <string name="tab_tray_close_tabs_banner_message">Nastavite, naj se zavihki, ki jih niste odprli v preteklem dnevu, tednu ali mesecu, samodejno zaprejo.</string>
    <!-- Text for the positive action button to go to Settings for auto close tabs. -->
    <string name="tab_tray_close_tabs_banner_positive_button_text">Prikaži možnosti</string>
    <!-- Text for the negative action button to dismiss the Close Tabs Banner. -->
    <string name="tab_tray_close_tabs_banner_negative_button_text">Zapri</string>

    <!-- Text for the banner message to tell users about our inactive tabs feature. -->
    <string name="tab_tray_inactive_onboarding_message">Zavihki, ki jih dva tedna niste odprli, se premaknejo sem.</string>
    <!-- Text for the action link to go to Settings for inactive tabs. -->
    <string name="tab_tray_inactive_onboarding_button_text">Izklopi v nastavitvah</string>

    <!-- Text for title for the auto-close dialog of the inactive tabs. -->
    <string name="tab_tray_inactive_auto_close_title">Samodejno zapri po enem mesecu?</string>
    <!-- Text for the body for the auto-close dialog of the inactive tabs.
        The first parameter is the name of the application.-->
    <string name="tab_tray_inactive_auto_close_body_2">%1$s lahko zapre zavihke, ki si jih niste ogledali v zadnjem mesecu.</string>
    <!-- Content description for close button in the auto-close dialog of the inactive tabs. -->
    <string name="tab_tray_inactive_auto_close_button_content_description">Zapri</string>

    <!-- Text for turn on auto close tabs button in the auto-close dialog of the inactive tabs. -->
    <string name="tab_tray_inactive_turn_on_auto_close_button_2">Vklopi samodejno zapiranje</string>


    <!-- Home screen icons - Long press shortcuts -->
    <!-- Shortcut action to open new tab -->
    <string name="home_screen_shortcut_open_new_tab_2">Nov zavihek</string>
    <!-- Shortcut action to open new private tab -->
    <string name="home_screen_shortcut_open_new_private_tab_2">Nov zasebni zavihek</string>

    <!-- Recent Tabs -->
    <!-- Header text for jumping back into the recent tab in the home screen -->
    <string name="recent_tabs_header">Skoči nazaj</string>
    <!-- Button text for showing all the tabs in the tabs tray -->
    <string name="recent_tabs_show_all">Prikaži vse</string>

    <!-- Content description for the button which navigates the user to show all recent tabs in the tabs tray. -->
    <string name="recent_tabs_show_all_content_description_2">Gumb za prikaz vseh nedavnih zavihkov</string>

    <!-- Text for button in synced tab card that opens synced tabs tray -->
    <string name="recent_tabs_see_all_synced_tabs_button_text">Prikaži vse sinhronizirane zavihke</string>
    <!-- Accessibility description for device icon used for recent synced tab -->
    <string name="recent_tabs_synced_device_icon_content_description">Sinhronizirana naprava</string>
    <!-- Text for the dropdown menu to remove a recent synced tab from the homescreen -->
    <string name="recent_synced_tab_menu_item_remove">Odstrani</string>
    <!-- Text for the menu button to remove a grouped highlight from the user's browsing history
         in the Recently visited section -->
    <string name="recent_tab_menu_item_remove">Odstrani</string>

    <!-- History Metadata -->
    <!-- Header text for a section on the home screen that displays grouped highlights from the
         user's browsing history, such as topics they have researched or explored on the web -->
    <string name="history_metadata_header_2">Nedavno obiskano</string>
    <!-- Text for the menu button to remove a grouped highlight from the user's browsing history
         in the Recently visited section -->
    <string name="recently_visited_menu_item_remove">Odstrani</string>

    <!-- Content description for the button which navigates the user to show all of their history. -->
    <string name="past_explorations_show_all_content_description_2">Prikaži vsa pretekla odkritja</string>

    <!-- Browser Fragment -->
    <!-- Content description (not visible, for screen readers etc.): Navigate backward (browsing history) -->
    <string name="browser_menu_back">Nazaj</string>
    <!-- Content description (not visible, for screen readers etc.): Navigate forward (browsing history) -->
    <string name="browser_menu_forward">Naprej</string>
    <!-- Content description (not visible, for screen readers etc.): Refresh current website -->
    <string name="browser_menu_refresh">Osveži</string>
    <!-- Content description (not visible, for screen readers etc.): Stop loading current website -->
    <string name="browser_menu_stop">Ustavi</string>
    <!-- Browser menu button that opens the addon manager -->
    <string name="browser_menu_add_ons">Dodatki</string>
    <!-- Text displayed when there are no add-ons to be shown -->
    <string name="no_add_ons">Tukaj ni dodatkov</string>
    <!-- Browser menu button that sends a user to help articles -->
    <string name="browser_menu_help">Pomoč</string>
    <!-- Browser menu button that sends a to a the what's new article -->
    <string name="browser_menu_whats_new">Novosti</string>
    <!-- Browser menu button that opens the settings menu -->
    <string name="browser_menu_settings">Nastavitve</string>
    <!-- Browser menu button that opens a user's library -->
    <string name="browser_menu_library">Knjižnica</string>
    <!-- Browser menu toggle that requests a desktop site -->
    <string name="browser_menu_desktop_site">Stran za namizja</string>
    <!-- Browser menu toggle that adds a shortcut to the site on the device home screen. -->
    <string name="browser_menu_add_to_homescreen">Dodaj na domač zaslon</string>
    <!-- Browser menu toggle that installs a Progressive Web App shortcut to the site on the device home screen. -->
    <string name="browser_menu_install_on_homescreen">Namesti</string>
    <!-- Content description (not visible, for screen readers etc.) for the Resync tabs button -->
    <string name="resync_button_content_description">Znova sinhroniziraj</string>
    <!-- Browser menu button that opens the find in page menu -->
    <string name="browser_menu_find_in_page">Najdi na strani</string>
    <!-- Browser menu button that saves the current tab to a collection -->
    <string name="browser_menu_save_to_collection_2">Shrani v zbirko</string>
    <!-- Browser menu button that open a share menu to share the current site -->
    <string name="browser_menu_share">Deli</string>
    <!-- Browser menu button shown in custom tabs that opens the current tab in Fenix
        The first parameter is the name of the app defined in app_name (for example: Fenix) -->
    <string name="browser_menu_open_in_fenix">Odpri v %1$s</string>
    <!-- Browser menu text shown in custom tabs to indicate this is a Fenix tab
        The first parameter is the name of the app defined in app_name (for example: Fenix) -->
    <string name="browser_menu_powered_by">OMOGOČA: %1$s</string>
    <!-- Browser menu text shown in custom tabs to indicate this is a Fenix tab
        The first parameter is the name of the app defined in app_name (for example: Fenix) -->
    <string name="browser_menu_powered_by2">Omogoča: %1$s</string>
    <!-- Browser menu button to put the current page in reader mode -->
    <string name="browser_menu_read">Bralni pogled</string>
    <!-- Browser menu button content description to close reader mode and return the user to the regular browser -->
    <string name="browser_menu_read_close">Zapri bralni pogled</string>
    <!-- Browser menu button to open the current page in an external app -->
    <string name="browser_menu_open_app_link">Odpri v aplikaciji</string>

    <!-- Browser menu button to show reader view appearance controls e.g. the used font type and size -->
    <string name="browser_menu_customize_reader_view">Prilagodi bralni pogled</string>
    <!-- Browser menu label for adding a bookmark -->
    <string name="browser_menu_add">Dodaj</string>
    <!-- Browser menu label for editing a bookmark -->
    <string name="browser_menu_edit">Uredi</string>

    <!-- Button shown on the home page that opens the Customize home settings -->
    <string name="browser_menu_customize_home_1">Prilagodi domačo stran</string>
    <!-- Browser Toolbar -->
    <!-- Content description for the Home screen button on the browser toolbar -->
    <string name="browser_toolbar_home">Domači zaslon</string>

    <!-- Locale Settings Fragment -->
    <!-- Content description for tick mark on selected language -->
    <string name="a11y_selected_locale_content_description">Izbrani jezik</string>
    <!-- Text for default locale item -->
    <string name="default_locale_text">Uporabi jezik naprave</string>
    <!-- Placeholder text shown in the search bar before a user enters text -->
    <string name="locale_search_hint">Išči jezik</string>

    <!-- Search Fragment -->
    <!-- Button in the search view that lets a user search by scanning a QR code -->
    <string name="search_scan_button">Skeniraj</string>
    <!-- Button in the search view that lets a user change their search engine -->
    <string name="search_engine_button">Iskalnik</string>
    <!-- Button in the search view when shortcuts are displayed that takes a user to the search engine settings -->
    <string name="search_shortcuts_engine_settings">Nastavitve iskalnika</string>
    <!-- Button in the search view that lets a user navigate to the site in their clipboard -->
    <string name="awesomebar_clipboard_title">Izpolni povezavo iz odložišča</string>
    <!-- Button in the search suggestions onboarding that allows search suggestions in private sessions -->
    <string name="search_suggestions_onboarding_allow_button">Dovoli</string>
    <!-- Button in the search suggestions onboarding that does not allow search suggestions in private sessions -->
    <string name="search_suggestions_onboarding_do_not_allow_button">Ne dovoli</string>
    <!-- Search suggestion onboarding hint title text -->
    <string name="search_suggestions_onboarding_title">Dovolite predloge iskanja v zasebnih oknih?</string>
    <!-- Search suggestion onboarding hint description text, first parameter is the name of the app defined in app_name (for example: Fenix)-->
    <string name="search_suggestions_onboarding_text">%s bo natipkano v naslovno vrstico delil s privzetim iskalnikom.</string>

    <!-- Search engine suggestion title text. The first parameter is the name of teh suggested engine-->
    <string name="search_engine_suggestions_title">Išči z %s</string>
    <!-- Search engine suggestion description text -->
    <string name="search_engine_suggestions_description">Iščite neposredno iz naslovne vrstice</string>

    <!-- Menu option in the search selector menu to open the search settings -->
    <string name="search_settings_menu_item">Nastavitve iskanja</string>

    <!-- Header text for the search selector menu -->
    <string moz:RemovedIn="109" name="search_header_menu_item" tools:ignore="UnusedResources">Tokrat išči:</string>

    <!-- Home onboarding -->
    <!-- Onboarding home screen popup dialog, shown on top of the Jump back in section. -->
    <string name="onboarding_home_screen_jump_back_contextual_hint_2">Spoznajte svojo prilagojeno domačo stran. Tukaj bodo prikazani nedavni zavihki, zaznamki in zadetki iskanja.</string>
    <!-- Home onboarding dialog welcome screen title text. -->
<<<<<<< HEAD
    <string moz:RemovedIn="106" name="onboarding_home_welcome_title" tools:ignore="UnusedResources">Dobrodošli v neodvisnem internetu</string>
    <!-- Home onboarding dialog welcome screen title text. -->
=======
>>>>>>> 68970841
    <string name="onboarding_home_welcome_title_2">Dobrodošli v bolj osebnem internetu</string>
    <!-- Home onboarding dialog welcome screen description text. -->
    <string name="onboarding_home_welcome_description">Več barve. Večja zasebnost. Enaka zavezanost ljudem namesto dobičku.</string>
    <!-- Home onboarding dialog sign into sync screen title text. -->
<<<<<<< HEAD
    <string moz:RemovedIn="106" name="onboarding_home_sync_title_2" tools:ignore="UnusedResources">Skočite s telefona na računalnik in nazaj</string>
    <!-- Home onboarding dialog sign into sync screen title text. -->
=======
>>>>>>> 68970841
    <string name="onboarding_home_sync_title_3">Preklapljanje med zasloni je preprostejše kot kdajkoli prej</string>
    <!-- Home onboarding dialog sign into sync screen description text. -->
    <string name="onboarding_home_sync_description">Nadaljujte tam, kjer ste končali - z zavihki iz drugih naprav, ki so zdaj na vaši domači strani.</string>
    <!-- Text for the button to continue the onboarding on the home onboarding dialog. -->
    <string name="onboarding_home_get_started_button">Začnite</string>
    <!-- Text for the button to navigate to the sync sign in screen on the home onboarding dialog. -->
    <string name="onboarding_home_sign_in_button">Prijava</string>
    <!-- Text for the button to skip the onboarding on the home onboarding dialog. -->
    <string name="onboarding_home_skip_button">Preskoči</string>

    <!-- Onboarding home screen sync popup dialog message, shown on top of Recent Synced Tabs in the Jump back in section. -->
    <string name="sync_cfr_message">Vaši zavihki se sinhronizirajo! Nadaljujte tam, kjer ste končali na drugi napravi.</string>

    <!-- Content description (not visible, for screen readers etc.): Close button for the home onboarding dialog -->
    <string name="onboarding_home_content_description_close_button">Zapri</string>

    <!-- Search Widget -->
    <!-- Content description for searching with a widget. The first parameter is the name of the application.-->
    <string name="search_widget_content_description_2">Odpri nov zavihek v %1$su</string>
    <!-- Text preview for smaller sized widgets -->
    <string name="search_widget_text_short">Iskanje</string>
    <!-- Text preview for larger sized widgets -->
    <string name="search_widget_text_long">Iskanje po spletu</string>

    <!-- Content description (not visible, for screen readers etc.): Voice search -->
    <string name="search_widget_voice">Glasovno iskanje</string>

    <!-- Preferences -->
    <!-- Title for the settings page-->
    <string name="settings">Nastavitve</string>

    <!-- Preference category for general settings -->
    <string name="preferences_category_general">Splošno</string>
    <!-- Preference category for all links about Fenix -->
    <string name="preferences_category_about">Vizitka</string>
    <!-- Preference for settings related to changing the default search engine -->
    <string name="preferences_default_search_engine">Privzeti iskalnik</string>
    <!-- Preference for settings related to Search -->
    <string name="preferences_search">Iskanje</string>
    <!-- Preference for settings related to Search address bar -->
    <string name="preferences_search_address_bar">Naslovna vrstica</string>
    <!-- Preference link to rating Fenix on the Play Store -->
    <string name="preferences_rate">Oceni v trgovini Google Play</string>
    <!-- Preference linking to about page for Fenix
        The first parameter is the name of the app defined in app_name (for example: Fenix) -->
    <string name="preferences_about">O %1$su</string>
    <!-- Preference for settings related to changing the default browser -->
    <string name="preferences_set_as_default_browser">Nastavi kot privzeti brskalnik</string>
    <!-- Preference category for advanced settings -->
    <string name="preferences_category_advanced">Napredno</string>
    <!-- Preference category for privacy and security settings -->
    <string name="preferences_category_privacy_security">Zasebnost in varnost</string>
    <!-- Preference for advanced site permissions -->
    <string name="preferences_site_permissions">Dovoljenja strani</string>
    <!-- Preference for private browsing options -->
    <string name="preferences_private_browsing_options">Zasebno brskanje</string>
    <!-- Preference for opening links in a private tab-->
    <string name="preferences_open_links_in_a_private_tab">Odpri povezave v zasebnem zavihku</string>
    <!-- Preference for allowing screenshots to be taken while in a private tab-->
    <string name="preferences_allow_screenshots_in_private_mode">Dovoli zajemanje posnetkov zaslona v zasebnem brskanju</string>
    <!-- Will inform the user of the risk of activating Allow screenshots in private browsing option -->
    <string name="preferences_screenshots_in_private_mode_disclaimer">Če je dovoljeno, bodo zasebni zavihki vidni tudi, ko je odprtih več aplikacij</string>
    <!-- Preference for adding private browsing shortcut -->
    <string name="preferences_add_private_browsing_shortcut">Dodaj bližnjico zasebnega brskanja</string>
    <!-- Preference for enabling "HTTPS-Only" mode -->
    <string name="preferences_https_only_title">Način &quot;samo HTTPS&quot;</string>

    <!-- Description of the preference to enable "HTTPS-Only" mode. -->
    <string name="preferences_https_only_summary">Za večjo varnost poskuša samodejno vzpostaviti povezavo s šifrirnim protokolom HTTPS.</string>
    <!-- Summary of tracking protection preference if tracking protection is set to on -->
    <string name="preferences_https_only_on">Vključeno</string>
    <!-- Summary of tracking protection preference if tracking protection is set to off -->
    <string name="preferences_https_only_off">Izključeno</string>
    <!-- Text displayed that links to website containing documentation about "HTTPS-Only" mode -->
    <string name="preferences_http_only_learn_more">Več o tem</string>
    <!-- Option for the https only setting -->
    <string name="preferences_https_only_in_all_tabs">Omogoči v vseh zavihkih</string>
    <!-- Option for the https only setting -->
    <string name="preferences_https_only_in_private_tabs">Omogoči le v zasebnih zavihkih</string>
    <!-- Title shown in the error page for when trying to access a http website while https only mode is enabled. -->
    <string name="errorpage_httpsonly_title">Varno spletno mesto ni na voljo</string>
    <!-- Message shown in the error page for when trying to access a http website while https only mode is enabled. The message has two paragraphs. This is the first. -->
    <string name="errorpage_httpsonly_message_title">Najverjetneje spletno mesto ne podpira HTTPS.</string>
    <!-- Message shown in the error page for when trying to access a http website while https only mode is enabled. The message has two paragraphs. This is the second. -->
    <string name="errorpage_httpsonly_message_summary">Vendar pa je možno tudi, da je vpleten napadalec. Če se odločite nadaljevati na spletno stran, ne vnašajte nikakršnih občutljivih podatkov. Če nadaljujete, bo način samo HTTPS za spletno mesto začasno izklopljen.</string>
    <!-- Preference for accessibility -->
    <string name="preferences_accessibility">Dostopnost</string>
    <!-- Preference to override the Firefox Account server -->
    <string name="preferences_override_fxa_server">Strežnik Firefox računov po meri</string>
    <!-- Preference to override the Sync token server -->
    <string name="preferences_override_sync_tokenserver">Sinhronizacijski strežnik po meri</string>
    <!-- Toast shown after updating the FxA/Sync server override preferences -->
    <string name="toast_override_fxa_sync_server_done">Strežnik Firefox Računa/Synca je spremenjen. Zapiranje aplikacije za uveljavitev sprememb …</string>
    <!-- Preference category for account information -->
    <string name="preferences_category_account">Račun</string>
    <!-- Preference for changing where the toolbar is positioned -->
    <string name="preferences_toolbar">Orodna vrstica</string>
    <!-- Preference for changing default theme to dark or light mode -->
    <string name="preferences_theme">Tema</string>
    <!-- Preference for customizing the home screen -->
    <string name="preferences_home_2">Domača stran</string>
    <!-- Preference for gestures based actions -->
    <string name="preferences_gestures">Poteze</string>
    <!-- Preference for settings related to visual options -->
    <string name="preferences_customize">Prilagodi</string>
    <!-- Preference description for banner about signing in -->
    <string name="preferences_sign_in_description_2">Prijavite se in sinhronizirajte zavihke, zaznamke, gesla in še kaj.</string>
    <!-- Preference shown instead of account display name while account profile information isn't available yet. -->
    <string name="preferences_account_default_name">Firefox Račun</string>
    <!-- Preference text for account title when there was an error syncing FxA -->
    <string name="preferences_account_sync_error">Ponovno se povežite za nadaljevanje sinhronizacije</string>
    <!-- Preference for language -->
    <string name="preferences_language">Jezik</string>
    <!-- Preference for data choices -->
    <string name="preferences_data_choices">Podatkovne možnosti</string>
    <!-- Preference for data collection -->
    <string name="preferences_data_collection">Zbiranje podatkov</string>
    <!-- Preference for developers -->
    <string name="preferences_remote_debugging">Oddaljeno razhroščevanje preko USB</string>
    <!-- Preference title for switch preference to show search engines -->
    <string name="preferences_show_search_engines">Prikaži iskalnike</string>
    <!-- Preference title for switch preference to show search suggestions -->
    <string name="preferences_show_search_suggestions">Prikaži predloge iskanja</string>

    <!-- Preference title for switch preference to show voice search button -->
    <string name="preferences_show_voice_search">Prikaži glasovno iskanje</string>
    <!-- Preference title for switch preference to show search suggestions also in private mode -->
    <string name="preferences_show_search_suggestions_in_private">Prikaži v zasebnih sejah</string>
    <!-- Preference title for switch preference to show a clipboard suggestion when searching -->
    <string name="preferences_show_clipboard_suggestions">Prikaži predloge odložišča</string>
    <!-- Preference title for switch preference to suggest browsing history when searching -->
    <string name="preferences_search_browsing_history">Išči po zgodovini iskanja</string>
    <!-- Preference title for switch preference to suggest bookmarks when searching -->
    <string name="preferences_search_bookmarks">Iskanje po zaznamkih</string>
    <!-- Preference title for switch preference to suggest synced tabs when searching -->
    <string name="preferences_search_synced_tabs">Iskanje po sinhroniziranih zavihkih</string>
    <!-- Preference for account settings -->
    <string name="preferences_account_settings">Nastavitve računa</string>

    <!-- Preference for enabling url autocomplete-->
    <string name="preferences_enable_autocomplete_urls">Samodokončaj spletne naslove</string>
    <!-- Preference for open links in third party apps -->
    <string name="preferences_open_links_in_apps">Odpiraj povezave v aplikacijah</string>
    <!-- Preference for open download with an external download manager app -->
    <string name="preferences_external_download_manager">Zunanji upravitelj prenosov</string>
    <!-- Preference for add_ons -->
    <string name="preferences_addons">Dodatki</string>

    <!-- Preference for notifications -->
    <string name="preferences_notifications">Obvestila</string>

    <!-- Add-on Preferences -->
    <!-- Preference to customize the configured AMO (addons.mozilla.org) collection -->
    <string name="preferences_customize_amo_collection">Zbirka dodatkov po meri</string>
    <!-- Button caption to confirm the add-on collection configuration -->
    <string name="customize_addon_collection_ok">V redu</string>
    <!-- Button caption to abort the add-on collection configuration -->
    <string name="customize_addon_collection_cancel">Prekliči</string>
    <!-- Hint displayed on input field for custom collection name -->
    <string name="customize_addon_collection_hint">Ime zbirke</string>

    <!-- Hint displayed on input field for custom collection user ID-->
    <string name="customize_addon_collection_user_hint">Lastnik zbirke (ID uporabnika)</string>
    <!-- Toast shown after confirming the custom add-on collection configuration -->
    <string name="toast_customize_addon_collection_done">Zbirka dodatkov je spremenjena. Zapiranje aplikacije za uveljavitev sprememb …</string>

    <!-- Customize Home -->
    <!-- Header text for jumping back into the recent tab in customize the home screen -->
    <string name="customize_toggle_jump_back_in">Skoči nazaj</string>
    <!-- Title for the customize home screen section with recently saved bookmarks. -->
    <string name="customize_toggle_recent_bookmarks">Nedavni zaznamki</string>
    <!-- Title for the customize home screen section with recently visited. Recently visited is
    a section where users see a list of tabs that they have visited in the past few days -->
    <string name="customize_toggle_recently_visited">Nedavno obiskano</string>
    <!-- Title for the customize home screen section with Pocket. -->
    <string moz:RemovedIn="108" name="customize_toggle_pocket" tools:ignore="UnusedResources">Pocket</string>

    <!-- Title for the customize home screen section with Pocket. -->
    <string name="customize_toggle_pocket_2">Zgodbe, ki spodbujajo k razmisleku</string>
    <!-- Summary for the customize home screen section with Pocket. The first parameter is product name Pocket -->
    <string name="customize_toggle_pocket_summary">Članke zagotavlja %s</string>
    <!-- Title for the customize home screen section with sponsored Pocket stories. -->
    <string name="customize_toggle_pocket_sponsored">Sponzorirane zgodbe</string>
    <!-- Title for the opening wallpaper settings screen -->
    <string name="customize_wallpapers">Ozadja</string>
    <!-- Title for the customize home screen section with sponsored shortcuts. -->
    <string name="customize_toggle_contile">Sponzorirane bližnjice</string>

    <!-- Wallpapers -->
    <!-- Content description for various wallpapers. The first parameter is the name of the wallpaper -->
    <string name="wallpapers_item_name_content_description">Predmet za ozadje: %1$s</string>
    <!-- Snackbar message for when wallpaper is selected -->
    <string name="wallpaper_updated_snackbar_message">Ozadje spremenjeno!</string>
    <!-- Snackbar label for action to view selected wallpaper -->
    <string name="wallpaper_updated_snackbar_action">Prikaži</string>

    <!-- Snackbar message for when wallpaper couldn't be downloaded -->
    <string name="wallpaper_download_error_snackbar_message">Ozadja ni bilo mogoče prenesti</string>
    <!-- Snackbar label for action to retry downloading the wallpaper -->
    <string name="wallpaper_download_error_snackbar_action">Poskusi znova</string>
    <!-- Snackbar message for when wallpaper couldn't be selected because of the disk error -->
    <string name="wallpaper_select_error_snackbar_message">Ozadja ni bilo mogoče spremeniti</string>
    <!-- Text displayed that links to website containing documentation about the "Limited Edition" wallpapers. -->
    <string name="wallpaper_learn_more">Več o tem</string>
<<<<<<< HEAD
    <!-- Label for switch which toggles the "tap-to-switch" behavior on home screen logo -->
    <string moz:removedIn="105" name="wallpaper_tap_to_change_switch_label_1" tools:ignore="UnusedResources">Spremeni ozadje z dotikom logotipa na domači strani Firefoxa</string>
    <!-- This is the accessibility content description for the wallpapers functionality. Users are
    able to tap on the app logo in the home screen and can switch to different wallpapers by tapping. -->
    <string moz:removedIn="105" name="wallpaper_logo_content_description" tools:ignore="UnusedResources">Logtip Firefoxa – spremeni ozadje, gumb</string>
=======

    <!-- Text for classic wallpapers title. The first parameter is the Firefox name. -->
    <string name="wallpaper_classic_title">Klasični %s</string>
    <!-- Text for limited edition wallpapers title. -->
    <string name="wallpaper_limited_edition_title">Omejena izdaja</string>
    <!-- Description text for the limited edition wallpapers with learn more link. The first parameter is the learn more string defined in wallpaper_learn_more-->
    <string name="wallpaper_limited_edition_description_with_learn_more">Nova kolekcija Neodvisni glasovi. %s</string>
    <!-- Description text for the limited edition wallpapers. -->
    <string name="wallpaper_limited_edition_description">Nova kolekcija Neodvisni glasovi.</string>
    <!-- Wallpaper onboarding dialog header text. -->
    <string name="wallpapers_onboarding_dialog_title_text">Poskusite s kančkom barve</string>
    <!-- Wallpaper onboarding dialog body text. -->
    <string name="wallpapers_onboarding_dialog_body_text">Izberite ozadje, ki vas nagovarja.</string>
    <!-- Wallpaper onboarding dialog learn more button text. The button navigates to the wallpaper settings screen. -->
    <string name="wallpapers_onboarding_dialog_explore_more_button_text">Raziščite več ozadij</string>
>>>>>>> 68970841

    <!-- Text for classic wallpapers title. The first parameter is the Firefox name. -->
    <string name="wallpaper_classic_title">Klasični %s</string>
    <!-- Text for limited edition wallpapers title. -->
    <string name="wallpaper_limited_edition_title">Omejena izdaja</string>
    <!-- Description text for the limited edition wallpapers with learn more link. The first parameter is the learn more string defined in wallpaper_learn_more-->
    <string name="wallpaper_limited_edition_description_with_learn_more">Nova kolekcija Neodvisni glasovi. %s</string>
    <!-- Description text for the limited edition wallpapers. -->
    <string name="wallpaper_limited_edition_description">Nova kolekcija Neodvisni glasovi.</string>
    <!-- Wallpaper onboarding dialog header text. -->
    <string name="wallpapers_onboarding_dialog_title_text">Poskusite s kančkom barve</string>
    <!-- Wallpaper onboarding dialog body text. -->
    <string name="wallpapers_onboarding_dialog_body_text">Izberite ozadje, ki vas nagovarja.</string>
    <!-- Wallpaper onboarding dialog learn more button text. The button navigates to the wallpaper settings screen. -->
    <string name="wallpapers_onboarding_dialog_explore_more_button_text">Raziščite več ozadij</string>

    <!-- Add-on Installation from AMO-->
    <!-- Error displayed when user attempts to install an add-on from AMO (addons.mozilla.org) that is not supported -->
    <string name="addon_not_supported_error">Dodatek ni podprt</string>
    <!-- Error displayed when user attempts to install an add-on from AMO (addons.mozilla.org) that is already installed -->
    <string name="addon_already_installed">Dodatek je že nameščen</string>

    <!-- Account Preferences -->
    <!-- Preference for triggering sync -->
    <string name="preferences_sync_now">Sinhroniziraj zdaj</string>
    <!-- Preference category for sync -->
    <string name="preferences_sync_category">Izberite, kaj želite sinhronizirati</string>
    <!-- Preference for syncing history -->
    <string name="preferences_sync_history">Zgodovina</string>
    <!-- Preference for syncing bookmarks -->
    <string name="preferences_sync_bookmarks">Zaznamki</string>
    <!-- Preference for syncing logins -->
    <string name="preferences_sync_logins">Prijave</string>
    <!-- Preference for syncing tabs -->
    <string name="preferences_sync_tabs_2">Odprti zavihki</string>
    <!-- Preference for signing out -->
    <string name="preferences_sign_out">Odjava</string>
    <!-- Preference displays and allows changing current FxA device name -->
    <string name="preferences_sync_device_name">Ime naprave</string>
    <!-- Text shown when user enters empty device name -->
    <string name="empty_device_name_error">Ime naprave ne sme ostati prazno.</string>
    <!-- Label indicating that sync is in progress -->
    <string name="sync_syncing_in_progress">Sinhronizacija …</string>

    <!-- Label summary indicating that sync failed. The first parameter is the date stamp showing last time it succeeded -->
    <string name="sync_failed_summary">Sinhronizacija ni uspela. Nazadnje sinhronizirano: %s</string>
    <!-- Label summary showing never synced -->
    <string name="sync_failed_never_synced_summary">Sinhronizacija ni uspela. Nazadnje sinhronizirano: nikoli</string>
    <!-- Label summary the date we last synced. The first parameter is date stamp showing last time synced -->
    <string name="sync_last_synced_summary">Zadnja sinhronizacija: %s</string>
    <!-- Label summary showing never synced -->
    <string name="sync_never_synced_summary">Zadnja sinhronizacija: nikoli</string>

    <!-- Text for displaying the default device name.
        The first parameter is the application name, the second is the device manufacturer name
        and the third is the device model. -->
    <string name="default_device_name_2">%1$s na %2$s %3$s</string>

    <!-- Preference for syncing credit cards -->
    <string name="preferences_sync_credit_cards">Kreditne kartice</string>
    <!-- Preference for syncing addresses -->
    <string name="preferences_sync_address">Naslove</string>

    <!-- Send Tab -->
    <!-- Name of the "receive tabs" notification channel. Displayed in the "App notifications" system settings for the app -->
    <string name="fxa_received_tab_channel_name">Prejeti zavihki</string>

    <!-- Description of the "receive tabs" notification channel. Displayed in the "App notifications" system settings for the app -->
    <string name="fxa_received_tab_channel_description">Obvestila za zavihke, prejete od drugih naprav Firefox.</string>
    <!--  The body for these is the URL of the tab received  -->
    <string name="fxa_tab_received_notification_name">Zavihek prejet</string>
    <!-- %s is the device name -->
    <string name="fxa_tab_received_from_notification_name">Zavihek iz naprave %s</string>

    <!-- Advanced Preferences -->
    <!-- Preference for tracking protection exceptions -->
    <string name="preferences_tracking_protection_exceptions">Izjeme</string>
    <!-- Button in Exceptions Preference to turn on tracking protection for all sites (remove all exceptions) -->
    <string name="preferences_tracking_protection_exceptions_turn_on_for_all">Vklopi za vsa spletna mesta</string>
    <!-- Text displayed when there are no exceptions -->
    <string name="exceptions_empty_message_description">Izjeme vam omogočajo, da onemogočite zaščito pred sledenjem za izbrane strani.</string>
    <!-- Text displayed when there are no exceptions, with learn more link that brings users to a tracking protection SUMO page -->
    <string name="exceptions_empty_message_learn_more_link">Več o tem</string>

    <!-- Preference switch for usage and technical data collection -->
    <string name="preference_usage_data">Uporaba in tehnični podatki</string>
    <!-- Preference description for usage and technical data collection -->
    <string name="preferences_usage_data_description">Pošilja podatke o učinkovitosti, uporabi, strojni opremi in prilagoditvah organizaciji Mozilla, da lahko naredi %1$s boljši</string>
    <!-- Preference switch for marketing data collection -->
    <string name="preferences_marketing_data">Podatki za trženje</string>
    <!-- Preference description for marketing data collection -->
    <string name="preferences_marketing_data_description2">Deli osnovne podatke o uporabi z Adjustom, našim ponudnikom mobilnega trženja</string>
    <!-- Title for studies preferences -->
    <string name="preference_experiments_2">Raziskave</string>
    <!-- Summary for studies preferences -->
    <string name="preference_experiments_summary_2">Dovoli Mozilli namestitev in izvajanje raziskav</string>

    <!-- Turn On Sync Preferences -->
    <!-- Header of the Sync and save your data preference view -->
    <string name="preferences_sync_2">Sinhronizirajte in shranite podatke</string>
    <!-- Preference for reconnecting to FxA sync -->
    <string name="preferences_sync_sign_in_to_reconnect">Prijavite se, če se želite ponovno povezati</string>
    <!-- Preference for removing FxA account -->
    <string name="preferences_sync_remove_account">Odstrani račun</string>

    <!-- Pairing Feature strings -->
    <!-- Instructions on how to access pairing -->
    <string name="pair_instructions_2"><![CDATA[Skenirajte QR-kodo na strani <b>firefox.com/pair</b>]]></string>

    <!-- Toolbar Preferences -->
    <!-- Preference for using top toolbar -->
    <string name="preference_top_toolbar">Na vrhu</string>
    <!-- Preference for using bottom toolbar -->
    <string name="preference_bottom_toolbar">Na dnu</string>

    <!-- Theme Preferences -->
    <!-- Preference for using light theme -->
    <string name="preference_light_theme">Svetla</string>
    <!-- Preference for using dark theme -->
    <string name="preference_dark_theme">Temna</string>

    <!-- Preference for using using dark or light theme automatically set by battery -->
    <string name="preference_auto_battery_theme">Nastavi ohranjevalnik baterije</string>
    <!-- Preference for using following device theme -->
    <string name="preference_follow_device_theme">Sledi temi naprave</string>

    <!-- Gestures Preferences-->
    <!-- Preferences for using pull to refresh in a webpage -->
    <string name="preference_gestures_website_pull_to_refresh">Povlecite za osvežitev</string>

    <!-- Preference for using the dynamic toolbar -->
    <string name="preference_gestures_dynamic_toolbar">Pomaknite se, da skrijete orodno vrstico</string>
    <!-- Preference for switching tabs by swiping horizontally on the toolbar -->
    <string name="preference_gestures_swipe_toolbar_switch_tabs">Podrsaj orodno vrstico vstran za preklop med zavihki</string>

    <!-- Preference for showing the opened tabs by swiping up on the toolbar-->
    <string name="preference_gestures_swipe_toolbar_show_tabs">Podrsaj orodno vrstico navzgor za odpiranje zavihkov</string>

    <!-- Library -->
    <!-- Option in Library to open Downloads page -->
    <string name="library_downloads">Prenosi</string>
    <!-- Option in library to open Bookmarks page -->
    <string name="library_bookmarks">Zaznamki</string>
    <!-- Option in library to open Desktop Bookmarks root page -->
    <string name="library_desktop_bookmarks_root">Namizni zaznamki</string>
    <!-- Option in library to open Desktop Bookmarks "menu" page -->
    <string name="library_desktop_bookmarks_menu">Meni zaznamkov</string>
    <!-- Option in library to open Desktop Bookmarks "toolbar" page -->
    <string name="library_desktop_bookmarks_toolbar">Vrstica zaznamkov</string>
    <!-- Option in library to open Desktop Bookmarks "unfiled" page -->
    <string name="library_desktop_bookmarks_unfiled">Drugi zaznamki</string>
    <!-- Option in Library to open History page -->
    <string name="library_history">Zgodovina</string>
    <!-- Option in Library to open a new tab -->
    <string name="library_new_tab">Nov zavihek</string>
    <!-- Settings Page Title -->
    <string name="settings_title">Nastavitve</string>
    <!-- Content description (not visible, for screen readers etc.): "Close button for library settings" -->
    <string name="content_description_close_button">Zapri</string>

    <!-- Title to show in alert when a lot of tabs are to be opened
    %d is a placeholder for the number of tabs that will be opened -->
    <string name="open_all_warning_title">Odprem več zavihkov (%d)?</string>
    <!-- Message to warn users that a large number of tabs will be opened
    %s will be replaced by app name. -->
    <string name="open_all_warning_message">Odpiranje tako velikega števila zavihkov lahko upočasni %s med nalaganjem strani. Ali ste prepričani, da želite nadaljevati?</string>
    <!-- Dialog button text for confirming open all tabs -->
    <string name="open_all_warning_confirm">Odpri zavihke</string>
    <!-- Dialog button text for canceling open all tabs -->
    <string name="open_all_warning_cancel">Prekliči</string>

    <!-- Text to show users they have one site in the history group section of the History fragment.
    %d is a placeholder for the number of sites in the group. -->
    <string name="history_search_group_site">%d spletno mesto</string>
    <!-- Text to show users they have multiple sites in the history group section of the History fragment.
    %d is a placeholder for the number of sites in the group. -->
    <string name="history_search_group_sites">%d spletnih mest</string>

    <!-- Option in library for Recently Closed Tabs -->
    <string name="library_recently_closed_tabs">Nedavno zaprti zavihki</string>
    <!-- Option in library to open Recently Closed Tabs page -->
    <string name="recently_closed_show_full_history">Prikaži vso zgodovino</string>
    <!-- Text to show users they have multiple tabs saved in the Recently Closed Tabs section of history.
    %d is a placeholder for the number of tabs selected. -->
    <string name="recently_closed_tabs">Zavihkov: %d</string>
    <!-- Text to show users they have one tab saved in the Recently Closed Tabs section of history.
    %d is a placeholder for the number of tabs selected. -->
    <string name="recently_closed_tab">%d zavihek</string>
    <!-- Recently closed tabs screen message when there are no recently closed tabs -->
    <string name="recently_closed_empty_message">Ni nedavno zaprtih zavihkov</string>

    <!-- Tab Management -->
    <!-- Title of preference for tabs management -->
    <string name="preferences_tabs">Zavihki</string>
    <!-- Title of preference that allows a user to specify the tab view -->
    <string name="preferences_tab_view">Pogled zavihkov</string>
    <!-- Option for a list tab view -->
    <string name="tab_view_list">Seznam</string>
    <!-- Option for a grid tab view -->
    <string name="tab_view_grid">Mreža</string>
    <!-- Title of preference that allows a user to auto close tabs after a specified amount of time -->
    <string name="preferences_close_tabs">Zapri zavihke</string>
    <!-- Option for auto closing tabs that will never auto close tabs, always allows user to manually close tabs -->
    <string name="close_tabs_manually">Ročno</string>
    <!-- Option for auto closing tabs that will auto close tabs after one day -->
    <string name="close_tabs_after_one_day">Po enem dnevu</string>
    <!-- Option for auto closing tabs that will auto close tabs after one week -->
    <string name="close_tabs_after_one_week">Po enem tednu</string>
    <!-- Option for auto closing tabs that will auto close tabs after one month -->
    <string name="close_tabs_after_one_month">Po enem mesecu</string>

    <!-- Title of preference that allows a user to specify the auto-close settings for open tabs -->
    <string name="preference_auto_close_tabs" tools:ignore="UnusedResources">Samodejno zapiraj odprte zavihke</string>

    <!-- Opening screen -->
    <!-- Title of a preference that allows a user to choose what screen to show after opening the app -->
    <string name="preferences_opening_screen">Uvodni zaslon</string>
    <!-- Option for always opening the homepage when re-opening the app -->
    <string name="opening_screen_homepage">Domača stran</string>
    <!-- Option for always opening the user's last-open tab when re-opening the app -->
    <string name="opening_screen_last_tab">Zadnji zavihek</string>
    <!-- Option for always opening the homepage when re-opening the app after four hours of inactivity -->
    <string name="opening_screen_after_four_hours_of_inactivity">Domača stran po štirih urah nedejavnosti</string>
    <!-- Summary for tabs preference when auto closing tabs setting is set to manual close-->
    <string name="close_tabs_manually_summary">Zapri ročno</string>
    <!-- Summary for tabs preference when auto closing tabs setting is set to auto close tabs after one day-->
    <string name="close_tabs_after_one_day_summary">Zapri po enem dnevu</string>
    <!-- Summary for tabs preference when auto closing tabs setting is set to auto close tabs after one week-->
    <string name="close_tabs_after_one_week_summary">Zapri po enem tednu</string>
    <!-- Summary for tabs preference when auto closing tabs setting is set to auto close tabs after one month-->
    <string name="close_tabs_after_one_month_summary">Zapri po enem mesecu</string>

    <!-- Inactive tabs -->
    <!-- Category header of a preference that allows a user to enable or disable the inactive tabs feature -->
    <string name="preferences_inactive_tabs">Premakni stare zavihke med nedejavne</string>

    <!-- Title of inactive tabs preference -->
    <string name="preferences_inactive_tabs_title">Zavihki, ki jih dva tedna niste odprli, se premaknejo v razdelek nedejavnih.</string>

    <!-- Studies -->
    <!-- Title of the remove studies button -->
    <string name="studies_remove">Odstrani</string>
    <!-- Title of the active section on the studies list -->
    <string name="studies_active">Dejavna</string>
    <!-- Description for studies, it indicates why Firefox use studies. The first parameter is the name of the application. -->
    <string name="studies_description_2">%1$s lahko občasno namesti in izvaja raziskave.</string>
    <!-- Learn more link for studies, links to an article for more information about studies. -->
    <string name="studies_learn_more">Več o tem</string>

    <!-- Dialog message shown after removing a study -->
    <string name="studies_restart_app">Aplikacija se bo zaprla za uveljavitev sprememb</string>
    <!-- Dialog button to confirm the removing a study. -->
    <string name="studies_restart_dialog_ok">V redu</string>
    <!-- Dialog button text for canceling removing a study. -->
    <string name="studies_restart_dialog_cancel">Prekliči</string>

    <!-- Toast shown after turning on/off studies preferences -->
    <string name="studies_toast_quit_application" tools:ignore="UnusedResources">Zapiranje aplikacije za uveljavitev sprememb …</string>

    <!-- Sessions -->
    <!-- Title for the list of tabs -->
    <string name="tab_header_label">Odprti zavihki</string>
    <!-- Title for the list of tabs in the current private session -->
    <string name="tabs_header_private_tabs_title">Zasebni zavihki</string>
    <!-- Title for the list of tabs in the synced tabs -->
    <string name="tabs_header_synced_tabs_title">Sinhronizirani zavihki</string>
    <!-- Content description (not visible, for screen readers etc.): Add tab button. Adds a news tab when pressed -->
    <string name="add_tab">Dodaj zavihek</string>
    <!-- Content description (not visible, for screen readers etc.): Add tab button. Adds a news tab when pressed -->
    <string name="add_private_tab">Dodaj zasebni zavihek</string>
    <!-- Text for the new tab button to indicate adding a new private tab in the tab -->
    <string name="tab_drawer_fab_content">Zasebno</string>
    <!-- Text for the new tab button to indicate syncing command on the synced tabs page -->
    <string name="tab_drawer_fab_sync">Sinhroniziraj</string>
    <!-- Text shown in the menu for sharing all tabs -->
    <string name="tab_tray_menu_item_share">Deli vse zavihke</string>
    <!-- Text shown in the menu to view recently closed tabs -->
    <string name="tab_tray_menu_recently_closed">Nedavno zaprti zavihki</string>
    <!-- Text shown in the tabs tray inactive tabs section -->
    <string name="tab_tray_inactive_recently_closed" tools:ignore="UnusedResources">Nedavno zaprto</string>
    <!-- Text shown in the menu to view account settings -->
    <string name="tab_tray_menu_account_settings">Nastavitve računa</string>
    <!-- Text shown in the menu to view tab settings -->
    <string name="tab_tray_menu_tab_settings">Nastavitve zavihkov</string>
    <!-- Text shown in the menu for closing all tabs -->
    <string name="tab_tray_menu_item_close">Zapri vse zavihke</string>
    <!-- Text shown in the multiselect menu for bookmarking selected tabs. -->
    <string name="tab_tray_multiselect_menu_item_bookmark">Dodaj med zaznamke</string>
    <!-- Text shown in the multiselect menu for closing selected tabs. -->
    <string name="tab_tray_multiselect_menu_item_close">Zapri</string>
    <!-- Content description for tabs tray multiselect share button -->
    <string name="tab_tray_multiselect_share_content_description">Deli izbrane zavihke</string>
    <!-- Content description for tabs tray multiselect menu -->
    <string name="tab_tray_multiselect_menu_content_description">Meni izbranih zavihkov</string>
    <!-- Content description (not visible, for screen readers etc.): Removes tab from collection button. Removes the selected tab from collection when pressed -->
    <string name="remove_tab_from_collection">Odstrani zavihek iz zbirke</string>
    <!-- Text for button to enter multiselect mode in tabs tray -->
    <string name="tabs_tray_select_tabs">Izberi zavihke</string>
    <!-- Content description (not visible, for screen readers etc.): Close tab button. Closes the current session when pressed -->
    <string name="close_tab">Zapri zavihek</string>
    <!-- Content description (not visible, for screen readers etc.): Close tab <title> button. First parameter is tab title  -->
    <string name="close_tab_title">Zapri zavihek %s</string>
    <!-- Content description (not visible, for screen readers etc.): Opens the open tabs menu when pressed -->
    <string name="open_tabs_menu">Meni odprtih zavihkov</string>
    <!-- Open tabs menu item to save tabs to collection -->
    <string name="tabs_menu_save_to_collection1">Shrani zavihke v zbirko</string>

    <!-- Text for the menu button to delete a collection -->
    <string name="collection_delete">Izbriši zbirko</string>
    <!-- Text for the menu button to rename a collection -->
    <string name="collection_rename">Preimenuj zbirko</string>

    <!-- Text for the button to open tabs of the selected collection -->
    <string name="collection_open_tabs">Odpri zavihke</string>
    <!-- Hint for adding name of a collection -->
    <string name="collection_name_hint">Ime zbirke</string>
    <!-- Text for the menu button to rename a top site -->
	<string name="rename_top_site">Preimenuj</string>
	<!-- Text for the menu button to remove a top site -->
	<string name="remove_top_site">Odstrani</string>

    <!-- Text for the menu button to delete a top site from history -->
    <string name="delete_from_history">Izbriši iz zgodovine</string>
    <!-- Postfix for private WebApp titles, placeholder is replaced with app name -->
    <string name="pwa_site_controls_title_private">%1$s (zasebni način)</string>

    <!-- History -->
    <!-- Text for the button to search all history -->
    <string name="history_search_1">Vnesite iskalni niz</string>
    <!-- Text for the button to clear all history -->
    <string name="history_delete_all">Izbriši zgodovino</string>
    <!-- Text for the snackbar to confirm that multiple browsing history items has been deleted -->
    <string name="history_delete_multiple_items_snackbar">Zgodovina izbrisana</string>
    <!-- Text for the snackbar to confirm that a single browsing history item has been deleted. The first parameter is the shortened URL of the deleted history item. -->
    <string name="history_delete_single_item_snackbar">Izbrisan %1$s</string>
    <!-- Context description text for the button to delete a single history item -->
    <string name="history_delete_item">Izbriši</string>
    <!-- History multi select title in app bar
    The first parameter is the number of bookmarks selected -->
    <string name="history_multi_select_title">%1$d izbranih</string>
    <!-- Text for the header that groups the history for today -->
    <string name="history_today">Danes</string>
    <!-- Text for the header that groups the history for yesterday -->
    <string name="history_yesterday">Včeraj</string>
    <!-- Text for the header that groups the history the past 7 days -->
    <string name="history_7_days">Zadnjih 7 dni</string>
    <!-- Text for the header that groups the history the past 30 days -->
    <string name="history_30_days">Zadnjih 30 dni</string>
    <!-- Text for the header that groups the history older than the last month -->
    <string name="history_older">Starejše</string>

    <!-- Text shown when no history exists -->
    <string name="history_empty_message">Ni zgodovine</string>

    <!-- Downloads -->
    <!-- Text for the snackbar to confirm that multiple downloads items have been removed -->
    <string name="download_delete_multiple_items_snackbar_1">Prenosi odstranjeni</string>
    <!-- Text for the snackbar to confirm that a single download item has been removed. The first parameter is the name of the download item. -->
    <string name="download_delete_single_item_snackbar">%1$s odstranjen</string>
    <!-- Text shown when no download exists -->
    <string name="download_empty_message_1">Ni prenesenih datotek</string>
    <!-- History multi select title in app bar
    The first parameter is the number of downloads selected -->
    <string name="download_multi_select_title">%1$d izbranih</string>


    <!-- Text for the button to remove a single download item -->
    <string name="download_delete_item_1">Odstrani</string>


    <!-- Crashes -->
    <!-- Title text displayed on the tab crash page. This first parameter is the name of the application (For example: Fenix) -->
    <string name="tab_crash_title_2">Oprostite. %1$s ne more naložiti te strani.</string>
    <!-- Send crash report checkbox text on the tab crash page -->
    <string name="tab_crash_send_report">Pošlji poročilo o sesutju Mozilli</string>
    <!-- Close tab button text on the tab crash page -->
    <string name="tab_crash_close">Zapri zavihek</string>
    <!-- Restore tab button text on the tab crash page -->
    <string name="tab_crash_restore">Obnovi zavihek</string>

    <!-- Bookmarks -->
    <!-- Confirmation message for a dialog confirming if the user wants to delete the selected folder -->
    <string name="bookmark_delete_folder_confirmation_dialog">Ali ste prepričani, da želite zbrisati to mapo?</string>
    <!-- Confirmation message for a dialog confirming if the user wants to delete multiple items including folders. Parameter will be replaced by app name. -->
    <string name="bookmark_delete_multiple_folders_confirmation_dialog">%s bo izbrisal izbrane predmete.</string>
    <!-- Text for the cancel button on delete bookmark dialog -->
    <string name="bookmark_delete_negative">Prekliči</string>
    <!-- Screen title for adding a bookmarks folder -->
    <string name="bookmark_add_folder">Dodaj mapo</string>
    <!-- Snackbar title shown after a bookmark has been created. -->
    <string name="bookmark_saved_snackbar">Zaznamek shranjen!</string>
    <!-- Snackbar edit button shown after a bookmark has been created. -->
    <string name="edit_bookmark_snackbar_action">UREDI</string>
    <!-- Bookmark overflow menu edit button -->
    <string name="bookmark_menu_edit_button">Uredi</string>
    <!-- Bookmark overflow menu copy button -->
    <string name="bookmark_menu_copy_button">Kopiraj</string>
    <!-- Bookmark overflow menu share button -->
    <string name="bookmark_menu_share_button">Deli</string>
    <!-- Bookmark overflow menu open in new tab button -->
    <string name="bookmark_menu_open_in_new_tab_button">Odpri v novem zavihku</string>
    <!-- Bookmark overflow menu open in private tab button -->
    <string name="bookmark_menu_open_in_private_tab_button">Odpri v zasebnem zavihku</string>
    <!-- Bookmark overflow menu open all in tabs button -->
    <string name="bookmark_menu_open_all_in_tabs_button">Odpri vse v novih zavihkih</string>
    <!-- Bookmark overflow menu open all in private tabs button -->
    <string name="bookmark_menu_open_all_in_private_tabs_button">Odpri vse v zasebnih zavihkih</string>
    <!-- Bookmark overflow menu delete button -->
    <string name="bookmark_menu_delete_button">Izbriši</string>
    <!--Bookmark overflow menu save button -->
    <string name="bookmark_menu_save_button">Shrani</string>
    <!-- Bookmark multi select title in app bar
     The first parameter is the number of bookmarks selected -->
    <string name="bookmarks_multi_select_title">%1$d izbranih</string>
    <!-- Bookmark editing screen title -->
    <string name="edit_bookmark_fragment_title">Uredi zaznamek</string>
    <!-- Bookmark folder editing screen title -->
    <string name="edit_bookmark_folder_fragment_title">Uredi mapo</string>
    <!-- Bookmark sign in button message -->
    <string name="bookmark_sign_in_button">Prijavite se za ogled sinhroniziranih zaznamkov</string>
    <!-- Bookmark URL editing field label -->
    <string name="bookmark_url_label">URL</string>
    <!-- Bookmark FOLDER editing field label -->
    <string name="bookmark_folder_label">MAPA</string>
    <!-- Bookmark NAME editing field label -->
    <string name="bookmark_name_label">IME</string>
    <!-- Bookmark add folder screen title -->
    <string name="bookmark_add_folder_fragment_label">Dodaj mapo</string>
    <!-- Bookmark select folder screen title -->
    <string name="bookmark_select_folder_fragment_label">Izberi mapo</string>
    <!-- Bookmark editing error missing title -->
    <string name="bookmark_empty_title_error">Mora imeti naslov</string>
    <!-- Bookmark editing error missing or improper URL -->
    <string name="bookmark_invalid_url_error">Neveljaven URL</string>

    <!-- Bookmark screen message for empty bookmarks folder -->
    <string name="bookmarks_empty_message">Ni zaznamkov</string>
    <!-- Bookmark snackbar message on deletion
     The first parameter is the host part of the URL of the bookmark deleted, if any -->
    <string name="bookmark_deletion_snackbar_message">Izbrisan %1$s</string>
    <!-- Bookmark snackbar message on deleting multiple bookmarks not including folders-->
    <string name="bookmark_deletion_multiple_snackbar_message_2">Zaznamki izbrisani</string>
    <!-- Bookmark snackbar message on deleting multiple bookmarks including folders-->
    <string name="bookmark_deletion_multiple_snackbar_message_3">Brisanje izbranih map</string>
    <!-- Bookmark undo button for deletion snackbar action -->
    <string name="bookmark_undo_deletion">RAZVELJAVI</string>

    <!-- Text for the button to search all bookmarks -->
    <string name="bookmark_search">Vnesite iskalni niz</string>

    <!-- Site Permissions -->
    <!-- Button label that take the user to the Android App setting -->
    <string name="phone_feature_go_to_settings">Odpri nastavitve</string>
    <!-- Content description (not visible, for screen readers etc.): Quick settings sheet
        to give users access to site specific information / settings. For example:
        Secure settings status and a button to modify site permissions -->
    <string name="quick_settings_sheet">Seznam hitrih nastavitev</string>
    <!-- Label that indicates that this option it the recommended one -->
    <string name="phone_feature_recommended">Priporočeno</string>
    <!-- Button label for clearing all the information of site permissions-->
    <string name="clear_permissions">Počisti dovoljenja</string>
    <!-- Text for the OK button on Clear permissions dialog -->
    <string name="clear_permissions_positive">V redu</string>
    <!-- Text for the cancel button on Clear permissions dialog -->
    <string name="clear_permissions_negative">Prekliči</string>
    <!-- Button label for clearing a site permission-->
    <string name="clear_permission">Počisti dovoljenje</string>
    <!-- Text for the OK button on Clear permission dialog -->
    <string name="clear_permission_positive">V redu</string>
    <!-- Text for the cancel button on Clear permission dialog -->
    <string name="clear_permission_negative">Prekliči</string>
    <!-- Button label for clearing all the information on all sites-->
    <string name="clear_permissions_on_all_sites">Počisti dovoljenja na vseh straneh</string>
    <!-- Preference for altering video and audio autoplay for all websites -->
    <string name="preference_browser_feature_autoplay">Samodejno predvajanje</string>
    <!-- Preference for altering the camera access for all websites -->
    <string name="preference_phone_feature_camera">Kamera</string>
    <!-- Preference for altering the microphone access for all websites -->
    <string name="preference_phone_feature_microphone">Mikrofon</string>
    <!-- Preference for altering the location access for all websites -->
    <string name="preference_phone_feature_location">Lokacija</string>
    <!-- Preference for altering the notification access for all websites -->
    <string name="preference_phone_feature_notification">Obvestilo</string>
    <!-- Preference for altering the persistent storage access for all websites -->
    <string name="preference_phone_feature_persistent_storage">Trajna shramba</string>
    <!-- Preference for altering the storage access setting for all websites -->
    <string name="preference_phone_feature_cross_origin_storage_access">Spletni piškotki</string>
    <!-- Preference for altering the EME access for all websites -->
    <string name="preference_phone_feature_media_key_system_access">Vsebina, zaščitena z DRM</string>
    <!-- Label that indicates that a permission must be asked always -->
    <string name="preference_option_phone_feature_ask_to_allow">Vprašaj za dovoljenje</string>
    <!-- Label that indicates that a permission must be blocked -->
    <string name="preference_option_phone_feature_blocked">Zavrnjeno</string>
    <!-- Label that indicates that a permission must be allowed -->
    <string name="preference_option_phone_feature_allowed">Dovoljeno</string>
    <!--Label that indicates a permission is by the Android OS-->
    <string name="phone_feature_blocked_by_android">Zavrnil Android</string>
    <!-- Preference for showing a list of websites that the default configurations won't apply to them -->
    <string name="preference_exceptions">Izjeme</string>

    <!-- Summary of tracking protection preference if tracking protection is set to on -->
    <string name="tracking_protection_on">Vklopljeno</string>
    <!-- Summary of tracking protection preference if tracking protection is set to off -->
    <string name="tracking_protection_off">Izklopljeno</string>
    <!-- Label for global setting that indicates that all video and audio autoplay is allowed -->
    <string name="preference_option_autoplay_allowed2">Dovoli zvok in video</string>
    <!-- Label for site specific setting that indicates that all video and audio autoplay is allowed -->
    <string name="quick_setting_option_autoplay_allowed">Dovoli zvok in video</string>
    <!-- Label that indicates that video and audio autoplay is only allowed over Wi-Fi -->
    <string name="preference_option_autoplay_allowed_wifi_only2">Zavrni zvok in video samo na mobilnih podatkih</string>
    <!-- Subtext that explains 'autoplay on Wi-Fi only' option -->
    <string name="preference_option_autoplay_allowed_wifi_subtext">Zvok in Video se bosta predvajala na Wi-Fi</string>
    <!-- Label for global setting that indicates that video autoplay is allowed, but audio autoplay is blocked -->
    <string name="preference_option_autoplay_block_audio2">Zavrni samo zvok</string>
    <!-- Label for site specific setting that indicates that video autoplay is allowed, but audio autoplay is blocked -->
    <string name="quick_setting_option_autoplay_block_audio">Zavrni samo zvok</string>
    <!-- Label for global setting that indicates that all video and audio autoplay is blocked -->
    <string name="preference_option_autoplay_blocked3">Zavrni zvok in video</string>

    <!-- Label for site specific setting that indicates that all video and audio autoplay is blocked -->
    <string name="quick_setting_option_autoplay_blocked">Zavrni zvok in video</string>
    <!-- Summary of delete browsing data on quit preference if it is set to on -->
    <string name="delete_browsing_data_quit_on">Vključeno</string>
    <!-- Summary of delete browsing data on quit preference if it is set to off -->
    <string name="delete_browsing_data_quit_off">Izključeno</string>

    <!-- Summary of studies preference if it is set to on -->
    <string name="studies_on">Vključeno</string>
    <!-- Summary of studies data on quit preference if it is set to off -->
    <string name="studies_off">Izključeno</string>

    <!-- Collections -->
    <!-- Collections header on home fragment -->
    <string name="collections_header">Zbirke</string>
    <!-- Content description (not visible, for screen readers etc.): Opens the collection menu when pressed -->
    <string name="collection_menu_button_content_description">Meni zbirk</string>
    <!-- Label to describe what collections are to a new user without any collections -->
    <string name="no_collections_description2">Zbirajte stvari, ki vam kaj pomenijo.\nZdružite podobna iskanja, spletne strani in zavihke za hitrejši dostop.</string>
    <!-- Title for the "select tabs" step of the collection creator -->
    <string name="create_collection_select_tabs">Izberi zavihke</string>
    <!-- Title for the "select collection" step of the collection creator -->
    <string name="create_collection_select_collection">Izberi zbirko</string>
    <!-- Title for the "name collection" step of the collection creator -->
    <string name="create_collection_name_collection">Poimenuj zbirko</string>
    <!-- Button to add new collection for the "select collection" step of the collection creator -->
    <string name="create_collection_add_new_collection">Dodaj novo zbirko</string>
    <!-- Button to select all tabs in the "select tabs" step of the collection creator -->
    <string name="create_collection_select_all">Izberi vse</string>
    <!-- Button to deselect all tabs in the "select tabs" step of the collection creator -->
    <string name="create_collection_deselect_all">Počisti izbiro</string>
    <!-- Text to prompt users to select the tabs to save in the "select tabs" step of the collection creator -->
    <string name="create_collection_save_to_collection_empty">Izberite zavihke, ki jih želite shraniti</string>
    <!-- Text to show users how many tabs they have selected in the "select tabs" step of the collection creator.
     %d is a placeholder for the number of tabs selected. -->
    <string name="create_collection_save_to_collection_tabs_selected">Izbrani zavihki: %d</string>
    <!-- Text to show users they have one tab selected in the "select tabs" step of the collection creator.
    %d is a placeholder for the number of tabs selected. -->
    <string name="create_collection_save_to_collection_tab_selected">%d izbran zavihek</string>
    <!-- Text shown in snackbar when multiple tabs have been saved in a collection -->
    <string name="create_collection_tabs_saved">Zavihki shranjeni!</string>
    <!-- Text shown in snackbar when one or multiple tabs have been saved in a new collection -->
    <string name="create_collection_tabs_saved_new_collection">Zbirka shranjena!</string>
    <!-- Text shown in snackbar when one tab has been saved in a collection -->
    <string name="create_collection_tab_saved">Zavihek shranjen!</string>
    <!-- Content description (not visible, for screen readers etc.): button to close the collection creator -->
    <string name="create_collection_close">Zapri</string>
    <!-- Button to save currently selected tabs in the "select tabs" step of the collection creator-->
    <string name="create_collection_save">Shrani</string>

    <!-- Snackbar action to view the collection the user just created or updated -->
    <string name="create_collection_view">Prikaži</string>

    <!-- Text for the OK button from collection dialogs -->
    <string name="create_collection_positive">V redu</string>
    <!-- Text for the cancel button from collection dialogs -->
    <string name="create_collection_negative">Prekliči</string>

    <!-- Default name for a new collection in "name new collection" step of the collection creator. %d is a placeholder for the number of collections-->
    <string name="create_collection_default_name">Zbirka %d</string>

    <!-- Share -->
    <!-- Share screen header -->
    <string name="share_header_2">Deli</string>
    <!-- Content description (not visible, for screen readers etc.):
        "Share" button. Opens the share menu when pressed. -->
    <string name="share_button_content_description">Deli</string>
    <!-- Text for the Save to PDF feature in the share menu -->
    <string name="share_save_to_pdf">Shrani kot PDF</string>
    <!-- Text for error message when generating a PDF file Text for error message when generating a PDF file. -->
    <string name="unable_to_save_to_pdf_error">Datoteke PDF ni mogoče ustvariti</string>
    <!-- Sub-header in the dialog to share a link to another sync device -->
    <string name="share_device_subheader">Pošlji na napravo</string>
    <!-- Sub-header in the dialog to share a link to an app from the full list -->
    <string name="share_link_all_apps_subheader">Vsa dejanja</string>
    <!-- Sub-header in the dialog to share a link to an app from the most-recent sorted list -->
    <string name="share_link_recent_apps_subheader">Nedavno uporabljene</string>
    <!-- Text for the copy link action in the share screen. -->
    <string name="share_copy_link_to_clipboard">Kopiraj v odložišče</string>
    <!-- Toast shown after copying link to clipboard -->
    <string name="toast_copy_link_to_clipboard">Kopirano v odložišče</string>
    <!-- An option from the three dot menu to into sync -->
    <string moz:removedIn="107" name="sync_menu_sign_in" tools:ignore="UnusedResources">Prijava v sinhronizacijo</string>
    <!-- An option from the share dialog to sign into sync -->
    <string name="sync_sign_in">Prijava v Sync</string>
     <!-- An option from the three dot menu to sync and save data -->
    <string name="sync_menu_sync_and_save_data">Sinhroniziraj in shrani podatke</string>
    <!-- An option from the share dialog to send link to all other sync devices -->
    <string name="sync_send_to_all">Pošlji na vse naprave</string>
    <!-- An option from the share dialog to reconnect to sync -->
    <string name="sync_reconnect">Ponovno se poveži v Sync</string>
    <!-- Text displayed when sync is offline and cannot be accessed -->
    <string name="sync_offline">Brez povezave</string>
    <!-- An option to connect additional devices -->
    <string name="sync_connect_device">Poveži drugo napravo</string>
    <!-- The dialog text shown when additional devices are not available -->
    <string name="sync_connect_device_dialog">Če želite poslati zavihek, se v Firefox prijavite v vsaj še eni napravi.</string>
    <!-- Confirmation dialog button -->
    <string name="sync_confirmation_button">Razumem</string>
    <!-- Share error message -->
    <string name="share_error_snackbar">Ni mogoče poslati v to aplikacijo</string>
    <!-- Add new device screen title -->
    <string name="sync_add_new_device_title">Pošlji na napravo</string>
    <!-- Text for the warning message on the Add new device screen -->
    <string name="sync_add_new_device_message">Ni povezanih naprav</string>
    <!-- Text for the button to learn about sending tabs -->
    <string name="sync_add_new_device_learn_button">Več o pošiljanju zavihkov …</string>
    <!-- Text for the button to connect another device -->
    <string name="sync_add_new_device_connect_button">Poveži drugo napravo …</string>

    <!-- Notifications -->
    <!-- Text shown in the notification that pops up to remind the user that a private browsing session is active. -->
    <string name="notification_pbm_delete_text_2">Zapri zasebne zavihke</string>
    <!-- Name of the marketing notification channel. Displayed in the "App notifications" system settings for the app -->
    <string name="notification_marketing_channel_name">Trženje</string>
    <!-- Title shown in the notification that pops up to remind the user to set fenix as default browser.
    %1$s is a placeholder that will be replaced by the app name (Fenix). -->
    <string name="notification_default_browser_title">%1$s je hiter in zaseben</string>
    <!-- Text shown in the notification that pops up to remind the user to set fenix as default browser.
    %1$s is a placeholder that will be replaced by the app name (Fenix). -->
    <string name="notification_default_browser_text">Nastavi %1$s kot privzeti brskalnik</string>

    <!-- Title shown in the notification that pops up to re-engage the user -->
    <string name="notification_re_engagement_title">Preizkusite zasebno brskanje</string>
    <!-- Text shown in the notification that pops up to re-engage the user.
    %1$s is a placeholder that will be replaced by the app name. -->
    <string name="notification_re_engagement_text">Brskajte brez shranjevanja piškotkov ali zgodovine v %1$s</string>

    <!-- Snackbar -->
    <!-- Text shown in snackbar when user deletes a collection -->
    <string name="snackbar_collection_deleted">Zbirka izbrisana</string>
    <!-- Text shown in snackbar when user renames a collection -->
    <string name="snackbar_collection_renamed">Zbirka preimenovana</string>
    <!-- Text shown in snackbar when user closes a tab -->
    <string name="snackbar_tab_closed">Zavihek zaprt</string>
    <!-- Text shown in snackbar when user closes all tabs -->
    <string name="snackbar_tabs_closed">Zavihki zaprti</string>
    <!-- Text shown in snackbar when user bookmarks a list of tabs -->
    <string name="snackbar_message_bookmarks_saved">Zaznamki shranjeni!</string>
    <!-- Text shown in snackbar when user adds a site to shortcuts -->
    <string name="snackbar_added_to_shortcuts">Dodano med bližnjice!</string>
    <!-- Text shown in snackbar when user closes a private tab -->
    <string name="snackbar_private_tab_closed">Zasebni zavihek zaprt</string>
    <!-- Text shown in snackbar when user closes all private tabs -->
    <string name="snackbar_private_tabs_closed">Zasebni zavihki zaprti</string>
    <!-- Text shown in snackbar to undo deleting a tab, top site or collection -->
    <string name="snackbar_deleted_undo">RAZVELJAVI</string>
    <!-- Text shown in snackbar when user removes a top site -->
    <string name="snackbar_top_site_removed">Spletno mesto odstranjeno</string>

    <!-- QR code scanner prompt which appears after scanning a code, but before navigating to it
        First parameter is the name of the app, second parameter is the URL or text scanned-->
    <string name="qr_scanner_confirmation_dialog_message">Dovoli %1$s odpiranje %2$s</string>
    <!-- QR code scanner prompt dialog positive option to allow navigation to scanned link -->
    <string name="qr_scanner_dialog_positive">DOVOLI</string>
    <!-- QR code scanner prompt dialog positive option to deny navigation to scanned link -->
    <string name="qr_scanner_dialog_negative">ZAVRNI</string>
    <!-- QR code scanner prompt dialog error message shown when a hostname does not contain http or https. -->
    <string name="qr_scanner_dialog_invalid">Spletni naslov ni veljaven.</string>
    <!-- QR code scanner prompt dialog positive option when there is an error -->
    <string name="qr_scanner_dialog_invalid_ok">V redu</string>
    <!-- Tab collection deletion prompt dialog message. Placeholder will be replaced with the collection name -->
    <string name="tab_collection_dialog_message">Ali ste prepričani, da želite izbrisati %1$s?</string>
    <!-- Collection and tab deletion prompt dialog message. This will show when the last tab from a collection is deleted -->
    <string name="delete_tab_and_collection_dialog_message">Če izbrišete ta zavihek, boste izbrisali celotno zbirko. Nove zbirke lahko ustvarite kadarkoli.</string>
    <!-- Collection and tab deletion prompt dialog title. Placeholder will be replaced with the collection name. This will show when the last tab from a collection is deleted -->
    <string name="delete_tab_and_collection_dialog_title">Izbrišem %1$s?</string>
    <!-- Tab collection deletion prompt dialog option to delete the collection -->
    <string name="tab_collection_dialog_positive">Izbriši</string>
    <!-- Text displayed in a notification when the user enters full screen mode -->
    <string name="full_screen_notification">Vstop v celozaslonski način</string>
    <!-- Message for copying the URL via long press on the toolbar -->
    <string name="url_copied">Spletni naslov kopiran</string>
    <!-- Sample text for accessibility font size -->
    <string name="accessibility_text_size_sample_text_1">To je vzorčno besedilo. Pokaže vam, kako bo besedilo prikazano, ko povečate ali zmanjšate velikost s to nastavitvijo.</string>
    <!-- Summary for Accessibility Text Size Scaling Preference -->
    <string name="preference_accessibility_text_size_summary">Povečajte ali zmanjšajte besedilo na spletnih straneh</string>
    <!-- Title for Accessibility Text Size Scaling Preference -->
    <string name="preference_accessibility_font_size_title">Velikost pisave</string>

    <!-- Title for Accessibility Text Automatic Size Scaling Preference -->
    <string name="preference_accessibility_auto_size_2">Samodejna velikost pisave</string>
    <!-- Summary for Accessibility Text Automatic Size Scaling Preference -->
    <string name="preference_accessibility_auto_size_summary">Velikost pisave se bo ujemala z vašimi nastavitvami za Android. Onemogočite, če želite upravljati velikost pisave.</string>

    <!-- Title for the Delete browsing data preference -->
    <string name="preferences_delete_browsing_data">Izbriši podatke brskanja</string>
    <!-- Title for the tabs item in Delete browsing data -->
    <string name="preferences_delete_browsing_data_tabs_title_2">Odprti zavihki</string>
    <!-- Subtitle for the tabs item in Delete browsing data, parameter will be replaced with the number of open tabs -->
    <string name="preferences_delete_browsing_data_tabs_subtitle">Zavihkov: %d</string>
    <!-- Title for the data and history items in Delete browsing data -->
    <string name="preferences_delete_browsing_data_browsing_data_title">Zgodovina brskanja in podatki strani</string>
    <!-- Subtitle for the data and history items in delete browsing data, parameter will be replaced with the
        number of history items the user has -->
    <string name="preferences_delete_browsing_data_browsing_data_subtitle">Naslovov: %d</string>
    <!-- Title for the cookies item in Delete browsing data -->
    <string name="preferences_delete_browsing_data_cookies">Piškotki</string>

    <!-- Subtitle for the cookies item in Delete browsing data -->
    <string name="preferences_delete_browsing_data_cookies_subtitle">Odjavljeni boste z večine strani</string>
    <!-- Title for the cached images and files item in Delete browsing data -->
    <string name="preferences_delete_browsing_data_cached_files">Slike in datoteke v predpomnilniku</string>
    <!-- Subtitle for the cached images and files item in Delete browsing data -->
    <string name="preferences_delete_browsing_data_cached_files_subtitle">Sprosti prostor za shranjevanje</string>
    <!-- Title for the site permissions item in Delete browsing data -->
    <string name="preferences_delete_browsing_data_site_permissions">Dovoljenja strani</string>
    <!-- Title for the downloads item in Delete browsing data -->
    <string name="preferences_delete_browsing_data_downloads">Prenosi</string>
    <!-- Text for the button to delete browsing data -->
    <string name="preferences_delete_browsing_data_button">Izbriši podatke brskanja</string>
    <!-- Title for the Delete browsing data on quit preference -->
    <string name="preferences_delete_browsing_data_on_quit">Ob izhodu izbriši podatke brskanja</string>
    <!-- Summary for the Delete browsing data on quit preference. "Quit" translation should match delete_browsing_data_on_quit_action translation. -->
    <string name="preference_summary_delete_browsing_data_on_quit_2">Samodejno izbriše podatke brskanja, ko v glavnem meniju izberete \&quot;Izhod\&quot;</string>

    <!-- Action item in menu for the Delete browsing data on quit feature -->
    <string name="delete_browsing_data_on_quit_action">Izhod</string>

    <!-- Title text of a delete browsing data dialog. -->
    <string name="delete_history_prompt_title">Časovni obseg brisanja</string>
    <!-- Body text of a delete browsing data dialog. -->
    <string name="delete_history_prompt_body">Odstrani zgodovino (tudi sinhronizirano zgodovino z drugih naprav), piškotke in druge podatke brskanja.</string>
    <!-- Radio button in the delete browsing data dialog to delete history items for the last hour. -->
    <string name="delete_history_prompt_button_last_hour">zadnja ura</string>
    <!-- Radio button in the delete browsing data dialog to delete history items for today and yesterday. -->
    <string name="delete_history_prompt_button_today_and_yesterday">danes in včeraj</string>
    <!-- Radio button in the delete browsing data dialog to delete all history. -->
    <string name="delete_history_prompt_button_everything">vse</string>

    <!-- Dialog message to the user asking to delete browsing data. Parameter will be replaced by app name. -->
    <string name="delete_browsing_data_prompt_message_3">%s bo izbrisal izbrane podatke brskanja.</string>
    <!-- Text for the cancel button for the data deletion dialog -->
    <string name="delete_browsing_data_prompt_cancel">Prekliči</string>
    <!-- Text for the allow button for the data deletion dialog -->
    <string name="delete_browsing_data_prompt_allow">Izbriši</string>

    <!-- Text for the snackbar confirmation that the data was deleted -->
    <string name="preferences_delete_browsing_data_snackbar">Podatki brskanja so izbrisani</string>
    <!-- Text for the snackbar to show the user that the deletion of browsing data is in progress -->
    <string name="deleting_browsing_data_in_progress">Brisanje podatkov brskanja …</string>

    <!-- Dialog message to the user asking to delete all history items inside the opened group. Parameter will be replaced by a history group name. -->
    <string name="delete_all_history_group_prompt_message">Izbriši vsa spletna mesta skupine &quot;%s&quot;</string>
    <!-- Text for the cancel button for the history group deletion dialog -->
    <string name="delete_history_group_prompt_cancel">Prekliči</string>
    <!-- Text for the allow button for the history group dialog -->
    <string name="delete_history_group_prompt_allow">Izbriši</string>
    <!-- Text for the snackbar confirmation that the history group was deleted -->
    <string name="delete_history_group_snackbar">Skupina izbrisana</string>

    <!-- Onboarding -->
<<<<<<< HEAD
    <!-- Text for onboarding welcome message
    The first parameter is the name of the app (e.g. Firefox Preview) -->
    <string moz:RemovedIn="106" name="onboarding_header" tools:ignore="UnusedResources">Dobrodošli v %s!</string>
=======
>>>>>>> 68970841
    <!-- Text for onboarding welcome header. -->
    <string name="onboarding_header_2">Dobrodošli v boljšem internetu</string>
    <!-- Text for the onboarding welcome message. -->
    <string name="onboarding_message">Brskalnik, razvit za ljudi, ne za dobiček.</string>
<<<<<<< HEAD
    <!-- text for the Firefox account onboarding sign in card header. The word "Firefox" should not be translated -->
    <string moz:removedIn="106" name="onboarding_account_sign_in_header_1" tools:ignore="UnusedResources">Sinhronizirajte Firefox med napravami</string>
    <!-- Text for the Firefox account onboarding sign in card header. -->
    <string name="onboarding_account_sign_in_header">Nadaljujte, kjer ste končali</string>
    <!-- Text for the button to learn more about signing in to your Firefox account. The first parameter is the name of the application.-->
    <string moz:removedIn="106" name="onboarding_manual_sign_in_description_2" tools:ignore="UnusedResources">Prinesite zaznamke, zgodovino in gesla v %1$s na tej napravi.</string>
    <!-- text for the button to manually sign into Firefox account. -->
    <string moz:removedIn="106" name="onboarding_firefox_account_sign_in_1" tools:ignore="UnusedResources">Prijava</string>
=======
    <!-- Text for the Firefox account onboarding sign in card header. -->
    <string name="onboarding_account_sign_in_header">Nadaljujte, kjer ste končali</string>
    <!-- Text for the button to learn more about signing in to your Firefox account. -->
    <string name="onboarding_manual_sign_in_description">Sinhronizirajte zavihke in gesla med napravami za brezhibno preklapljanje med zasloni.</string>
>>>>>>> 68970841
    <!-- Text for the button to manually sign into Firefox account. -->
    <string name="onboarding_firefox_account_sign_in">Prijava</string>
    <!-- text to display in the snackbar once account is signed-in -->
    <string name="onboarding_firefox_account_sync_is_on">Sync je vklopljen</string>
<<<<<<< HEAD
    <!-- text for the tracking protection onboarding card header -->
    <string moz:removedIn="106" name="onboarding_tracking_protection_header_3" tools:ignore="UnusedResources">Vedno vključena zasebnost</string>
    <!-- Text for the tracking protection onboarding card header -->
    <string name="onboarding_tracking_protection_header">Privzeta zaščita zasebnosti</string>
    <!-- text for the tracking protection card description. The first parameter is the name of the application.-->
    <string moz:removedIn="106" name="onboarding_tracking_protection_description_4" tools:ignore="UnusedResources">%1$s samodejno prepreči, da bi vas podjetja skrivaj spremljala po spletu.</string>
=======
    <!-- Text for the tracking protection onboarding card header -->
    <string name="onboarding_tracking_protection_header">Privzeta zaščita zasebnosti</string>
    <!-- Text for the tracking protection card description. -->
    <string name="onboarding_tracking_protection_description">Vključuje popolno zaščito pred piškotki, ki sledilcem onemogoča, da bi vas s pomočjo piškotkov zalezovali po spletnih mestih.</string>
>>>>>>> 68970841
    <!-- text for tracking protection radio button option for standard level of blocking -->
    <string name="onboarding_tracking_protection_standard_button_2">Običajno (privzeto)</string>
    <!-- text for standard blocking option button description -->
    <string name="onboarding_tracking_protection_standard_button_description_3">Uravnotežena zasebnost in učinkovitost delovanja. Strani bodo delovale običajno.</string>
    <!-- text for tracking protection radio button option for strict level of blocking -->
    <string name="onboarding_tracking_protection_strict_option">Strogo</string>
    <!-- text for strict blocking option button description -->
    <string name="onboarding_tracking_protection_strict_button_description_3">Zavrača več sledilcev in pospeši nalaganje strani, vendar deli strani lahko nehajo delovati.</string>
    <!-- text for the toolbar position card header  -->
    <string name="onboarding_toolbar_placement_header_1">Izberite postavitev orodne vrstice</string>
<<<<<<< HEAD
    <!-- text for the toolbar position card description -->
    <string moz:removedIn="106" name="onboarding_toolbar_placement_description_1" tools:ignore="UnusedResources">Postavite si orodno vrstico na doseg roke. Naj bo na dnu ali pa jo premaknite na vrh.</string>
    <!-- Text for the toolbar position card description -->
    <string name="onboarding_toolbar_placement_description">Naj bo na dnu ali pa jo premaknite na vrh.</string>
    <!-- text for the privacy notice onboarding card header -->
    <string moz:removedIn="106" name="onboarding_privacy_notice_header" tools:ignore="UnusedResources">Vaša zasebnost</string>

    <!-- Text for the privacy notice onboarding card header -->
    <string name="onboarding_privacy_notice_header_1">Vaši podatki pod vašim nadzorom</string>
    <!-- text for the privacy notice onboarding card description
    The first parameter is the name of the app (e.g. Firefox Preview) Substitute %s for long browser name. -->
    <string moz:removedIn="106" name="onboarding_privacy_notice_description2" tools:ignore="UnusedResources">%s smo zasnovali tako, da vam omogočimo nadzor nad tem, kaj delite na spletu in kaj delite z nami.</string>
=======
    <!-- Text for the toolbar position card description -->
    <string name="onboarding_toolbar_placement_description">Naj bo na dnu ali pa jo premaknite na vrh.</string>

    <!-- Text for the privacy notice onboarding card header -->
    <string name="onboarding_privacy_notice_header_1">Vaši podatki pod vašim nadzorom</string>
>>>>>>> 68970841
    <!-- Text for the privacy notice onboarding card description. -->
    <string name="onboarding_privacy_notice_description">Firefox vam omogoča nadzor nad tem, kaj delite na spletu in kaj delite z nami.</string>
    <!-- Text for the button to read the privacy notice -->
    <string name="onboarding_privacy_notice_read_button">Preberite naše obvestilo o zasebnosti</string>

    <!-- Text for the conclusion onboarding message -->
    <string name="onboarding_conclusion_header">Pripravljeni na vstop v neverjeten internet?</string>
    <!-- text for the button to finish onboarding -->
    <string name="onboarding_finish">Začnite brskati</string>

    <!-- Onboarding theme -->
    <!-- text for the theme picker onboarding card header -->
    <string name="onboarding_theme_picker_header">Izberite si temo</string>
    <!-- text for the theme picker onboarding card description -->
    <string name="onboarding_theme_picker_description_2">Prihranite nekaj baterije in sprostite oči s temnim načinom.</string>
    <!-- Automatic theme setting (will follow device setting) -->
    <string name="onboarding_theme_automatic_title">Samodejno</string>
    <!-- Summary of automatic theme setting (will follow device setting) -->
    <string name="onboarding_theme_automatic_summary">Prilagodi se nastavitvam vaše naprave</string>
    <!-- Theme setting for dark mode -->
    <string name="onboarding_theme_dark_title">Temna tema</string>
    <!-- Theme setting for light mode -->
    <string name="onboarding_theme_light_title">Svetla tema</string>

    <!-- Text shown in snackbar when multiple tabs have been sent to device -->
    <string name="sync_sent_tabs_snackbar">Zavihki poslani!</string>
    <!-- Text shown in snackbar when one tab has been sent to device  -->
    <string name="sync_sent_tab_snackbar">Zavihek poslan!</string>
    <!-- Text shown in snackbar when sharing tabs failed  -->
    <string name="sync_sent_tab_error_snackbar">Napaka pri pošiljanju</string>
    <!-- Text shown in snackbar for the "retry" action that the user has after sharing tabs failed -->
    <string name="sync_sent_tab_error_snackbar_action">POSKUSI ZNOVA</string>
    <!-- Title of QR Pairing Fragment -->
    <string name="sync_scan_code">Skenirajte kodo</string>
    <!-- Instructions on how to access pairing -->
    <string name="sign_in_instructions"><![CDATA[Na računalniku odprite Firefox in obiščite <b>https://firefox.com/pair</b>]]></string>
    <!-- Text shown for sign in pairing when ready -->
    <string name="sign_in_ready_for_scan">Pripravljeno za skeniranje</string>
    <!-- Text shown for settings option for sign with pairing -->
    <string name="sign_in_with_camera">Prijavite se s kamero</string>
    <!-- Text shown for settings option for sign with email -->
    <string name="sign_in_with_email">Namesto tega uporabite e-pošto</string>
    <!-- Text shown for settings option for create new account text.'Firefox' intentionally hardcoded here.-->
    <string name="sign_in_create_account_text"><![CDATA[Nimate računa? <u>Ustvarite ga</u> za sinhronizacijo Firefoxa med napravami.]]></string>
    <!-- Text shown in confirmation dialog to sign out of account. The first parameter is the name of the app (e.g. Firefox Preview) -->
    <string name="sign_out_confirmation_message_2">%s se bo prenehal sinhronizirati z vašim računom, vendar ne bo izbrisal podatkov o brskanju na tej napravi.</string>
    <!-- Option to continue signing out of account shown in confirmation dialog to sign out of account -->
    <string name="sign_out_disconnect">Prekini povezavo</string>
    <!-- Option to cancel signing out shown in confirmation dialog to sign out of account -->
    <string name="sign_out_cancel">Prekliči</string>

    <!-- Error message snackbar shown after the user tried to select a default folder which cannot be altered -->
    <string name="bookmark_cannot_edit_root">Privzetih map ni mogoče urejati</string>

    <!-- Enhanced Tracking Protection -->
    <!-- Link displayed in enhanced tracking protection panel to access tracking protection settings -->
    <string name="etp_settings">Nastavitve zaščite</string>
    <!-- Preference title for enhanced tracking protection settings -->
    <string name="preference_enhanced_tracking_protection">Izboljšana zaščita pred sledenjem</string>
    <!-- Title for the description of enhanced tracking protection -->
    <string name="preference_enhanced_tracking_protection_explanation_title">Brskajte brez sledenja</string>
    <!-- Description of enhanced tracking protection. The first parameter is the name of the application (For example: Fenix) -->
    <string name="preference_enhanced_tracking_protection_explanation">Obdržite svoje podatke zase. %s vas ščiti pred številnimi najpogostejšimi sledilci, ki sledijo vašemu brskanju po spletu.</string>
    <!-- Text displayed that links to website about enhanced tracking protection -->
    <string name="preference_enhanced_tracking_protection_explanation_learn_more">Več o tem</string>
    <!-- Preference for enhanced tracking protection for the standard protection settings -->
    <string name="preference_enhanced_tracking_protection_standard_default_1">Običajno (privzeto)</string>
    <!-- Preference description for enhanced tracking protection for the standard protection settings -->
    <string name="preference_enhanced_tracking_protection_standard_description_4">Uravnotežena zasebnost in učinkovitost delovanja. Strani bodo delovale običajno.</string>
    <!--  Accessibility text for the Standard protection information icon  -->
    <string name="preference_enhanced_tracking_protection_standard_info_button">Kaj je zavrnjeno s standardno zaščito pred sledenjem</string>
    <!-- Preference for enhanced tracking protection for the strict protection settings -->
    <string name="preference_enhanced_tracking_protection_strict">Strogo</string>
    <!-- Preference description for enhanced tracking protection for the strict protection settings -->
    <string name="preference_enhanced_tracking_protection_strict_description_3">Zavrača več sledilcev in pospeši nalaganje strani, vendar deli strani lahko nehajo delovati.</string>
    <!--  Accessibility text for the Strict protection information icon  -->
    <string name="preference_enhanced_tracking_protection_strict_info_button">Kaj je zavrnjeno s strogo zaščito pred sledenjem</string>
    <!-- Preference for enhanced tracking protection for the custom protection settings -->
    <string name="preference_enhanced_tracking_protection_custom">Po meri</string>
    <!-- Preference description for enhanced tracking protection for the strict protection settings -->
    <string name="preference_enhanced_tracking_protection_custom_description_2">Izberite, katere sledilce in skripte želite zavračati.</string>
    <!--  Accessibility text for the Strict protection information icon  -->
    <string name="preference_enhanced_tracking_protection_custom_info_button">Kaj je zavrnjeno z zaščito pred sledenjem po meri</string>
    <!-- Header for categories that are being blocked by current Enhanced Tracking Protection settings -->
    <!-- Preference for enhanced tracking protection for the custom protection settings for cookies-->
    <string name="preference_enhanced_tracking_protection_custom_cookies">Piškotke</string>
    <!-- Option for enhanced tracking protection for the custom protection settings for cookies-->
    <string name="preference_enhanced_tracking_protection_custom_cookies_1">Spletne sledilce in sledilce družbenih omrežij</string>
    <!-- Option for enhanced tracking protection for the custom protection settings for cookies-->
    <string name="preference_enhanced_tracking_protection_custom_cookies_2">Piškotke neobiskanih spletnih strani</string>
    <!-- Option for enhanced tracking protection for the custom protection settings for cookies-->
    <string name="preference_enhanced_tracking_protection_custom_cookies_3">Vse piškotke tretjih strani (lahko povzroči nedelovanje spletnih strani)</string>
    <!-- Option for enhanced tracking protection for the custom protection settings for cookies-->
    <string name="preference_enhanced_tracking_protection_custom_cookies_4">Vse piškotke (povzroči nedelovanje spletnih strani)</string>
    <!-- Option for enhanced tracking protection for the custom protection settings for cookies-->
    <string name="preference_enhanced_tracking_protection_custom_cookies_5">Izolirajte medspletne piškotke</string>
    <!-- Preference for enhanced tracking protection for the custom protection settings for tracking content -->
    <string name="preference_enhanced_tracking_protection_custom_tracking_content">Sledilno vsebino</string>
    <!-- Option for enhanced tracking protection for the custom protection settings for tracking content-->
    <string name="preference_enhanced_tracking_protection_custom_tracking_content_1">V vseh zavihkih</string>
    <!-- Option for enhanced tracking protection for the custom protection settings for tracking content-->
    <string name="preference_enhanced_tracking_protection_custom_tracking_content_2">Le v zasebnih zavihkih</string>
    <!-- Preference for enhanced tracking protection for the custom protection settings -->
    <string name="preference_enhanced_tracking_protection_custom_cryptominers">Kriptorudarje</string>
    <!-- Preference for enhanced tracking protection for the custom protection settings -->
    <string name="preference_enhanced_tracking_protection_custom_fingerprinters">Sledilce prstnih odtisov</string>
    <!-- Button label for navigating to the Enhanced Tracking Protection details -->
    <string name="enhanced_tracking_protection_details">Podrobnosti</string>
    <!-- Header for categories that are being being blocked by current Enhanced Tracking Protection settings -->
    <string name="enhanced_tracking_protection_blocked">Zavrnjeno</string>
    <!-- Header for categories that are being not being blocked by current Enhanced Tracking Protection settings -->
    <string name="enhanced_tracking_protection_allowed">Dovoljeno</string>
    <!-- Category of trackers (social media trackers) that can be blocked by Enhanced Tracking Protection -->
    <string name="etp_social_media_trackers_title">Sledilci družbenih omrežij</string>
    <!-- Description of social media trackers that can be blocked by Enhanced Tracking Protection -->
    <string name="etp_social_media_trackers_description">Omeji zmožnost družbenih omrežij, da bi sledile vašemu brskanju po spletu.</string>
    <!-- Category of trackers (cross-site tracking cookies) that can be blocked by Enhanced Tracking Protection -->
    <string name="etp_cookies_title">Spletni sledilni piškotki</string>
    <!-- Category of trackers (cross-site tracking cookies) that can be blocked by Enhanced Tracking Protection -->
    <string name="etp_cookies_title_2">Medspletni piškotki</string>
    <!-- Description of cross-site tracking cookies that can be blocked by Enhanced Tracking Protection -->
    <string name="etp_cookies_description">Zavrača piškotke, ki jih oglaševalci in analitična podjetja uporabljajo za zbiranje podatkov brskanja na številnih straneh.</string>
    <!-- Description of cross-site tracking cookies that can be blocked by Enhanced Tracking Protection -->
    <string name="etp_cookies_description_2">Popolna zaščita pred piškotki omeji piškotke na spletno mesto, na katerem se nahajate, tako da jih sledilci ne morejo uporabiti za sledenje med različnimi spletnimi mesti.</string>
    <!-- Category of trackers (cryptominers) that can be blocked by Enhanced Tracking Protection -->
    <string name="etp_cryptominers_title">Kriptorudarji</string>
    <!-- Description of cryptominers that can be blocked by Enhanced Tracking Protection -->
    <string name="etp_cryptominers_description">Preprečuje, da bi zlonamerni skripti dostopali do vaše naprave za rudarjenje digitalne valute.</string>
    <!-- Category of trackers (fingerprinters) that can be blocked by Enhanced Tracking Protection -->
    <string name="etp_fingerprinters_title">Sledilci prstnih odtisov</string>
    <!-- Description of fingerprinters that can be blocked by Enhanced Tracking Protection -->
    <string name="etp_fingerprinters_description">Preprečuje zbiranje podatkov o vaši napravi, ki se lahko uporabijo za vašo prepoznavo in sledenje.</string>
    <!-- Category of trackers (tracking content) that can be blocked by Enhanced Tracking Protection -->
    <string name="etp_tracking_content_title">Sledilna vsebina</string>
    <!-- Description of tracking content that can be blocked by Enhanced Tracking Protection -->
    <string name="etp_tracking_content_description">Preprečuje nalaganje zunanjih oglasov, videoposnetkov in druge vsebine, ki vsebuje sledilno kodo. Lahko vpliva na delovanje nekaterih spletnih strani.</string>
    <!-- Enhanced Tracking Protection message that protection is currently on for this site -->
    <string name="etp_panel_on">Zaščite za to spletno mesto so VKLJUČENE</string>
    <!-- Enhanced Tracking Protection message that protection is currently off for this site -->
    <string name="etp_panel_off">Zaščite za to spletno mesto so IZKLJUČENE</string>
    <!-- Header for exceptions list for which sites enhanced tracking protection is always off -->
    <string name="enhanced_tracking_protection_exceptions">Izboljšana zaščita pred sledenjem je za te spletne strani izključena</string>
    <!-- Content description (not visible, for screen readers etc.): Navigate
    back from ETP details (Ex: Tracking content) -->
    <string name="etp_back_button_content_description">Krmari nazaj</string>

    <!-- About page link text to open what's new link -->
    <string name="about_whats_new">Kaj je novega v %su</string>
    <!-- Open source licenses page title
    The first parameter is the app name -->
    <string name="open_source_licenses_title">%s | Knjižnice OSS</string>

    <!-- Category of trackers (redirect trackers) that can be blocked by Enhanced Tracking Protection -->
    <string name="etp_redirect_trackers_title">Preusmeritve sledilcev</string>
    <!-- Description of redirect tracker cookies that can be blocked by Enhanced Tracking Protection -->
    <string name="etp_redirect_trackers_description">Počisti piškotke, ki jih nastavijo preusmeritve na znana sledilna spletna mesta.</string>

    <!-- Description of the SmartBlock Enhanced Tracking Protection feature. The * symbol is intentionally hardcoded here,
         as we use it on the UI to indicate which trackers have been partially unblocked.  -->
    <string name="preference_etp_smartblock_description">Nekateri spodaj označeni sledilci so na tej strani delno dovoljeni, ker ste bili v interakciji z njimi *.</string>
    <!-- Text displayed that links to website about enhanced tracking protection SmartBlock -->
    <string name="preference_etp_smartblock_learn_more">Več o tem</string>

    <!-- About page link text to open support link -->
    <string name="about_support">Podpora</string>
    <!-- About page link text to list of past crashes (like about:crashes on desktop) -->
    <string name="about_crashes">Sesutja</string>
    <!-- About page link text to open privacy notice link -->
    <string name="about_privacy_notice">Obvestilo o zasebnosti</string>
    <!-- About page link text to open know your rights link -->
    <string name="about_know_your_rights">Spoznajte svoje pravice</string>

    <!-- About page link text to open licensing information link -->
    <string name="about_licensing_information">Podatki o dovoljenjih</string>
    <!-- About page link text to open a screen with libraries that are used -->
    <string name="about_other_open_source_libraries">Knjižnice, ki jih uporabljamo</string>

    <!-- Toast shown to the user when they are activating the secret dev menu
        The first parameter is number of long clicks left to enable the menu -->
    <string name="about_debug_menu_toast_progress">Meni Razhroščevanje: še %1$d klik(ov) do omogočenja</string>
    <string name="about_debug_menu_toast_done">Meni za razhroščevanje je omogočen</string>

    <!-- Browser long press popup menu -->
    <!-- Copy the current url -->
    <string name="browser_toolbar_long_press_popup_copy">Kopiraj</string>
    <!-- Paste & go the text in the clipboard. '&amp;' is replaced with the ampersand symbol: & -->
    <string name="browser_toolbar_long_press_popup_paste_and_go">Prilepi in odpri</string>
    <!-- Paste the text in the clipboard -->
    <string name="browser_toolbar_long_press_popup_paste">Prilepi</string>

    <!-- Snackbar message shown after an URL has been copied to clipboard. -->
    <string name="browser_toolbar_url_copied_to_clipboard_snackbar">Spletni naslov kopiran v odložišče</string>

    <!-- Title text for the Add To Homescreen dialog -->
    <string name="add_to_homescreen_title">Dodaj na domač zaslon</string>
    <!-- Cancel button text for the Add to Homescreen dialog -->
    <string name="add_to_homescreen_cancel">Prekliči</string>
    <!-- Add button text for the Add to Homescreen dialog -->
    <string name="add_to_homescreen_add">Dodaj</string>
    <!-- Continue to website button text for the first-time Add to Homescreen dialog -->
    <string name="add_to_homescreen_continue">Nadaljuj na spletno stran</string>
    <!-- Placeholder text for the TextView in the Add to Homescreen dialog -->
    <string name="add_to_homescreen_text_placeholder">Ime bližnjice</string>

    <!-- Describes the add to homescreen functionality -->
    <string name="add_to_homescreen_description_2">To stran lahko preprosto dodate na svoj domači zaslon naprave za lažji dostop in hitrejše brskanje v načinu, podobnem aplikaciji.</string>

    <!-- Preference for managing the settings for logins and passwords in Fenix -->
    <string name="preferences_passwords_logins_and_passwords">Prijave in gesla</string>
    <!-- Preference for managing the saving of logins and passwords in Fenix -->
    <string name="preferences_passwords_save_logins">Shranjevanje prijav in gesel</string>
    <!-- Preference option for asking to save passwords in Fenix -->
    <string name="preferences_passwords_save_logins_ask_to_save">Vprašaj pred shranjevanjem</string>
    <!-- Preference option for never saving passwords in Fenix -->
    <string name="preferences_passwords_save_logins_never_save">Nikoli ne shranjuj</string>

    <!-- Preference for autofilling saved logins in Firefox (in web content), %1$s will be replaced with the app name -->
    <string name="preferences_passwords_autofill2">Samodejno izpolni v %1$su</string>
    <!-- Description for the preference for autofilling saved logins in Firefox (in web content), %1$s will be replaced with the app name -->
    <string name="preferences_passwords_autofill_description">Izpolnjuj in shranjuj uporabniška imena in gesla na spletnih mestih, ko uporabljate %1$s.</string>
    <!-- Preference for autofilling logins from Fenix in other apps (e.g. autofilling the Twitter app) -->
    <string name="preferences_android_autofill">Samodejno izpolni v drugih aplikacijah</string>

    <!-- Description for the preference for autofilling logins from Fenix in other apps (e.g. autofilling the Twitter app) -->
    <string name="preferences_android_autofill_description">Izpolnjuj uporabniška imena in gesla v drugih aplikacijah na napravi.</string>

    <!-- Preference option for adding a login -->
    <string name="preferences_logins_add_login">Dodaj prijavo</string>

    <!-- Preference for syncing saved logins in Fenix -->
    <string name="preferences_passwords_sync_logins">Sinhronizacija prijav</string>
    <!-- Preference for syncing saved logins in Fenix, when not signed in-->
    <string name="preferences_passwords_sync_logins_across_devices">Sinhroniziraj prijave med napravami</string>
    <!-- Preference to access list of saved logins -->
    <string name="preferences_passwords_saved_logins">Shranjene prijave</string>
    <!-- Description of empty list of saved passwords. Placeholder is replaced with app name.  -->
    <string name="preferences_passwords_saved_logins_description_empty_text">Tu se prikažejo prijave, ki jih shranite ali sinhronizirate v %s.</string>
    <!-- Preference to access list of saved logins -->
    <string name="preferences_passwords_saved_logins_description_empty_learn_more_link">Več o Sync.</string>
    <!-- Preference to access list of login exceptions that we never save logins for -->
    <string name="preferences_passwords_exceptions">Izjeme</string>
    <!-- Empty description of list of login exceptions that we never save logins for -->
    <string name="preferences_passwords_exceptions_description_empty">Tu bodo prikazane prijave in gesla, ki niso shranjena.</string>
    <!-- Description of list of login exceptions that we never save logins for -->
    <string name="preferences_passwords_exceptions_description">Prijave in gesla za te strani ne bodo shranjene.</string>
    <!-- Text on button to remove all saved login exceptions -->
    <string name="preferences_passwords_exceptions_remove_all">Izbriši vse izjeme</string>
    <!-- Hint for search box in logins list -->
    <string name="preferences_passwords_saved_logins_search">Iskanje prijav</string>
    <!-- The header for the site that a login is for -->
    <string name="preferences_passwords_saved_logins_site">Stran</string>
    <!-- The header for the username for a login -->
    <string name="preferences_passwords_saved_logins_username">Uporabniško ime</string>
    <!-- The header for the password for a login -->
    <string name="preferences_passwords_saved_logins_password">Geslo</string>
    <!-- Shown in snackbar to tell user that the password has been copied -->
    <string name="logins_password_copied">Geslo kopirano v odložišče</string>
    <!-- Shown in snackbar to tell user that the username has been copied -->
    <string name="logins_username_copied">Uporabniško ime kopirano v odložišče</string>
    <!-- Content Description (for screenreaders etc) read for the button to copy a password in logins-->
    <string name="saved_logins_copy_password">Kopiraj geslo</string>
    <!-- Content Description (for screenreaders etc) read for the button to clear a password while editing a login-->
    <string name="saved_logins_clear_password">Počisti geslo</string>
    <!-- Content Description (for screenreaders etc) read for the button to copy a username in logins -->
    <string name="saved_login_copy_username">Kopiraj uporabniško ime</string>
    <!-- Content Description (for screenreaders etc) read for the button to clear a username while editing a login -->
    <string name="saved_login_clear_username">Počisti uporabniško ime</string>
    <!-- Content Description (for screenreaders etc) read for the button to clear the hostname field while creating a login -->
    <string name="saved_login_clear_hostname">Počisti domeno</string>
    <!-- Content Description (for screenreaders etc) read for the button to open a site in logins -->
    <string name="saved_login_open_site">Odpri stran v brskalniku</string>
    <!-- Content Description (for screenreaders etc) read for the button to reveal a password in logins -->
    <string name="saved_login_reveal_password">Prikaži geslo</string>
    <!-- Content Description (for screenreaders etc) read for the button to hide a password in logins -->
    <string name="saved_login_hide_password">Skrij geslo</string>
    <!-- Message displayed in biometric prompt displayed for authentication before allowing users to view their logins -->
    <string name="logins_biometric_prompt_message">Odklenite za ogled shranjenih prijav</string>
    <!-- Title of warning dialog if users have no device authentication set up -->
    <string name="logins_warning_dialog_title">Zavarujte svoje prijave in gesla</string>
    <!-- Message of warning dialog if users have no device authentication set up -->
    <string name="logins_warning_dialog_message">Nastavite vzorec za zaklepanje naprave, PIN ali geslo za zaščito pred dostopom do shranjenih prijav in gesel, če vašo napravo uporablja še kdo.</string>
    <!-- Negative button to ignore warning dialog if users have no device authentication set up -->
    <string name="logins_warning_dialog_later">Pozneje</string>
    <!-- Positive button to send users to set up a pin of warning dialog if users have no device authentication set up -->
    <string name="logins_warning_dialog_set_up_now">Nastavi zdaj</string>

    <!-- Title of PIN verification dialog to direct users to re-enter their device credentials to access their logins -->
    <string name="logins_biometric_prompt_message_pin">Odklenite svojo napravo</string>

    <!-- Title for Accessibility Force Enable Zoom Preference -->
    <string name="preference_accessibility_force_enable_zoom">Povečava na vseh spletnih straneh</string>
    <!-- Summary for Accessibility Force Enable Zoom Preference -->
    <string name="preference_accessibility_force_enable_zoom_summary">Omogočite, da dovolite povečanje s približevanjem prstov, tudi na straneh, ki to preprečujejo.</string>

    <!-- Saved logins sorting strategy menu item -by name- (if selected, it will sort saved logins alphabetically) -->
    <string name="saved_logins_sort_strategy_alphabetically">Imenu (A–Ž)</string>
    <!-- Saved logins sorting strategy menu item -by last used- (if selected, it will sort saved logins by last used) -->
    <string name="saved_logins_sort_strategy_last_used">Času zadnje uporabe</string>

    <!-- Content description (not visible, for screen readers etc.): Sort saved logins dropdown menu chevron icon -->
    <string name="saved_logins_menu_dropdown_chevron_icon_content_description">Meni razvrščanja prijav</string>

    <!-- Autofill -->
    <!-- Preference and title for managing the autofill settings -->
    <string name="preferences_autofill">Samodejno izpolnjevanje</string>
    <!-- Preference and title for managing the settings for addresses -->
    <string name="preferences_addresses">Naslovi</string>
    <!-- Preference and title for managing the settings for credit cards -->
    <string name="preferences_credit_cards">Kreditne kartice</string>
    <!-- Preference for saving and autofilling credit cards -->
    <string name="preferences_credit_cards_save_and_autofill_cards">Shrani in samodejno izpolni kartice</string>
    <!-- Preference summary for saving and autofilling credit card data -->
    <string name="preferences_credit_cards_save_and_autofill_cards_summary">Podatki so šifrirani</string>
    <!-- Preference option for syncing credit cards across devices. This is displayed when the user is not signed into sync -->
    <string name="preferences_credit_cards_sync_cards_across_devices">Sinhroniziraj kartice med napravami</string>
    <!-- Preference option for syncing credit cards across devices. This is displayed when the user is signed into sync -->
    <string name="preferences_credit_cards_sync_cards">Sinhroniziraj kartice</string>
    <!-- Preference option for adding a credit card -->
    <string name="preferences_credit_cards_add_credit_card">Dodaj kreditno kartico</string>

    <!-- Preference option for managing saved credit cards -->
    <string name="preferences_credit_cards_manage_saved_cards">Upravljanje shranjenih kartic</string>
    <!-- Preference option for adding an address -->
    <string name="preferences_addresses_add_address">Dodaj naslov</string>
    <!-- Preference option for managing saved addresses -->
    <string name="preferences_addresses_manage_addresses">Upravljanje naslovov</string>
    <!-- Preference for saving and autofilling addresses -->
    <string name="preferences_addresses_save_and_autofill_addresses">Shranjuj in samodejno izpolnjuj naslove</string>
    <!-- Preference summary for saving and autofilling address data -->
    <string name="preferences_addresses_save_and_autofill_addresses_summary">Vključi podatke, kot so številke, e-poštni naslovi in naslovi za dostavo</string>

    <!-- Title of the "Add card" screen -->
    <string name="credit_cards_add_card">Dodaj kartico</string>
    <!-- Title of the "Edit card" screen -->
    <string name="credit_cards_edit_card">Uredi kartico</string>
    <!-- The header for the card number of a credit card -->
    <string name="credit_cards_card_number">Številka kartice</string>
    <!-- The header for the expiration date of a credit card -->
    <string name="credit_cards_expiration_date">Datum poteka</string>
    <!-- The label for the expiration date month of a credit card to be used by a11y services-->
    <string name="credit_cards_expiration_date_month">Mesec izteka veljavnosti</string>
    <!-- The label for the expiration date year of a credit card to be used by a11y services-->
    <string name="credit_cards_expiration_date_year">Leto izteka veljavnosti</string>
    <!-- The header for the name on the credit card -->
    <string name="credit_cards_name_on_card">Ime na kartici</string>
    <!-- The text for the "Delete card" menu item for deleting a credit card -->
    <string name="credit_cards_menu_delete_card">Izbriši kartico</string>
    <!-- The text for the "Delete card" button for deleting a credit card -->
    <string name="credit_cards_delete_card_button">Izbriši kartico</string>
    <!-- The text for the confirmation message of "Delete card" dialog -->
    <string name="credit_cards_delete_dialog_confirmation">Ali ste prepričani, da želite izbrisati to kreditno kartico?</string>
    <!-- The text for the positive button on "Delete card" dialog -->
    <string name="credit_cards_delete_dialog_button">Izbriši</string>
    <!-- The title for the "Save" menu item for saving a credit card -->
    <string name="credit_cards_menu_save">Shrani</string>
    <!-- The text for the "Save" button for saving a credit card -->
    <string name="credit_cards_save_button">Shrani</string>
    <!-- The text for the "Cancel" button for cancelling adding, updating or deleting a credit card -->
    <string name="credit_cards_cancel_button">Prekliči</string>

    <!-- Title of the "Saved cards" screen -->
    <string name="credit_cards_saved_cards">Shranjene kartice</string>

    <!-- Error message for credit card number validation -->
    <string name="credit_cards_number_validation_error_message">Vnesite veljavno številko kreditne kartice</string>

    <!-- Error message for credit card name on card validation -->
    <string name="credit_cards_name_on_card_validation_error_message">Izpolnite to polje</string>
    <!-- Message displayed in biometric prompt displayed for authentication before allowing users to view their saved credit cards -->
    <string name="credit_cards_biometric_prompt_message">Odklenite za ogled shranjenih kartic</string>
    <!-- Title of warning dialog if users have no device authentication set up -->
    <string name="credit_cards_warning_dialog_title">Zavarujte svoje kreditne kartice</string>
    <!-- Message of warning dialog if users have no device authentication set up -->
    <string name="credit_cards_warning_dialog_message">Nastavite vzorec za zaklepanje naprave, PIN ali geslo za zaščito pred dostopom do kreditnih kartic, če vašo napravo uporablja še kdo.</string>
    <!-- Positive button to send users to set up a pin of warning dialog if users have no device authentication set up -->
    <string name="credit_cards_warning_dialog_set_up_now">Nastavi zdaj</string>
    <!-- Negative button to ignore warning dialog if users have no device authentication set up -->
    <string name="credit_cards_warning_dialog_later">Pozneje</string>
    <!-- Title of PIN verification dialog to direct users to re-enter their device credentials to access their credit cards -->
    <string name="credit_cards_biometric_prompt_message_pin">Odklenite svojo napravo</string>

    <!-- Message displayed in biometric prompt for authentication, before allowing users to use their stored credit card information -->
    <string name="credit_cards_biometric_prompt_unlock_message">Odklenite za uporabo shranjenih podatkov o kreditnih karticah</string>

    <!-- Title of the "Add address" screen -->
    <string name="addresses_add_address">Dodaj naslov</string>
    <!-- Title of the "Edit address" screen -->
    <string name="addresses_edit_address">Uredi naslov</string>
    <!-- Title of the "Manage addresses" screen -->
    <string name="addresses_manage_addresses">Upravljanje naslovov</string>
    <!-- The header for the first name of an address -->
    <string name="addresses_first_name">Ime</string>
    <!-- The header for the middle name of an address -->
    <string name="addresses_middle_name">Drugo ime</string>
    <!-- The header for the last name of an address -->
    <string name="addresses_last_name">Priimek</string>
    <!-- The header for the street address of an address -->
    <string name="addresses_street_address">Ulica</string>
    <!-- The header for the city of an address -->
    <string name="addresses_city">Mesto</string>
    <!-- The header for the subregion of an address when "state" should be used -->
    <string name="addresses_state">Zvezna država</string>
    <!-- The header for the subregion of an address when "province" should be used -->
    <string name="addresses_province">Pokrajina</string>
    <!-- The header for the zip code of an address -->
    <string name="addresses_zip">Poštna številka</string>
    <!-- The header for the country or region of an address -->
    <string name="addresses_country">Država ali regija</string>
    <!-- The header for the phone number of an address -->
    <string name="addresses_phone">Telefon</string>
    <!-- The header for the email of an address -->
    <string name="addresses_email">E-pošta</string>
    <!-- The text for the "Save" button for saving an address -->
    <string name="addresses_save_button">Shrani</string>
    <!-- The text for the "Cancel" button for cancelling adding, updating or deleting an address -->
    <string name="addresses_cancel_button">Prekliči</string>
    <!-- The text for the "Delete address" button for deleting an address -->
    <string name="addressess_delete_address_button">Izbriši naslov</string>

    <!-- The title for the "Delete address" confirmation dialog -->
    <string name="addressess_confirm_dialog_message">Res želite izbrisati ta naslov?</string>
    <!-- The text for the positive button on "Delete address" dialog -->
    <string name="addressess_confirm_dialog_ok_button">Izbriši</string>
    <!-- The text for the negative button on "Delete address" dialog -->
    <string name="addressess_confirm_dialog_cancel_button">Prekliči</string>
    <!-- The text for the "Save address" menu item for saving an address -->
    <string name="address_menu_save_address">Shrani naslov</string>
    <!-- The text for the "Delete address" menu item for deleting an address -->
    <string name="address_menu_delete_address">Izbriši naslov</string>

    <!-- Title of the Add search engine screen -->
    <string name="search_engine_add_custom_search_engine_title">Dodaj iskalnik</string>
    <!-- Title of the Edit search engine screen -->
    <string name="search_engine_edit_custom_search_engine_title">Urejanje iskalnika</string>
    <!-- Content description (not visible, for screen readers etc.): Title for the button to add a search engine in the action bar -->
    <string name="search_engine_add_button_content_description">Dodaj</string>
    <!-- Content description (not visible, for screen readers etc.): Title for the button to save a search engine in the action bar -->
    <string name="search_engine_add_custom_search_engine_edit_button_content_description">Shrani</string>
    <!-- Text for the menu button to edit a search engine -->
    <string name="search_engine_edit">Uredi</string>
    <!-- Text for the menu button to delete a search engine -->
    <string name="search_engine_delete">Izbriši</string>

    <!-- Text for the button to create a custom search engine on the Add search engine screen -->
    <string name="search_add_custom_engine_label_other">Drugo</string>
    <!-- Placeholder text shown in the Search Engine Name TextField before a user enters text -->
    <string name="search_add_custom_engine_name_hint">Ime</string>
    <!-- Placeholder text shown in the Search String TextField before a user enters text -->
    <string name="search_add_custom_engine_search_string_hint">Iskalni niz za uporabo</string>
    <!-- Description text for the Search String TextField. The %s is part of the string -->
    <string formatted="false" name="search_add_custom_engine_search_string_example">Zamenjajte poizvedbo z &quot;%s&quot;. Primer: \nhttps://www.google.com/search?q=%s</string>

    <!-- Accessibility description for the form in which details about the custom search engine are entered -->
    <string name="search_add_custom_engine_form_description">Podrobnosti iskalnika po meri</string>

    <!-- Text shown when a user leaves the name field empty -->
    <string name="search_add_custom_engine_error_empty_name">Vnesite ime iskalnika</string>
    <!-- Text shown when a user leaves the search string field empty -->
    <string name="search_add_custom_engine_error_empty_search_string">Vnesite iskalni niz</string>
    <!-- Text shown when a user leaves out the required template string -->
    <string name="search_add_custom_engine_error_missing_template">Prepričajte se, da se iskalni niz ujema z obliko primera</string>
    <!-- Text shown when we aren't able to validate the custom search query. The first parameter is the url of the custom search engine -->
    <string name="search_add_custom_engine_error_cannot_reach">Napaka pri povezovanju z &quot;%s&quot;</string>
    <!-- Text shown when a user creates a new search engine -->
    <string name="search_add_custom_engine_success_message">Ustvarjeno %s</string>

    <!-- Text shown when a user successfully edits a custom search engine -->
    <string name="search_edit_custom_engine_success_message">Shranjeno %s</string>
    <!-- Text shown when a user successfully deletes a custom search engine -->
    <string name="search_delete_search_engine_success_message">Izbrisano %s</string>

    <!-- Heading for the instructions to allow a permission -->
    <string name="phone_feature_blocked_intro">Če želite omogočiti:</string>
    <!-- First step for the allowing a permission -->
    <string name="phone_feature_blocked_step_settings">1. Pojdite v Nastavitve Androida</string>
    <!-- Second step for the allowing a permission -->
    <string name="phone_feature_blocked_step_permissions"><![CDATA[2. Tapnite <b>Dovoljenja</b>]]></string>

    <!-- Third step for the allowing a permission (Fore example: Camera) -->
    <string name="phone_feature_blocked_step_feature"><![CDATA[3. Preklopite <b>%1$s</b> na VKLOPLJENO]]></string>

    <!-- Label that indicates a site is using a secure connection -->
    <string name="quick_settings_sheet_secure_connection_2">Povezava je varna</string>
    <!-- Label that indicates a site is using a insecure connection -->
    <string name="quick_settings_sheet_insecure_connection_2">Povezava ni varna</string>
    <!-- Label to clear site data -->
    <string name="clear_site_data">Počisti piškotke in podatke strani</string>
    <!-- Confirmation message for a dialog confirming if the user wants to delete all data for current site -->
    <string name="confirm_clear_site_data"><![CDATA[Ali ste prepričani, da želite počistiti vse piškotke in podatke spletnega mesta <b>%s</b>?]]></string>
    <!-- Confirmation message for a dialog confirming if the user wants to delete all the permissions for all sites-->
    <string name="confirm_clear_permissions_on_all_sites">Ali ste prepričani, da želite počistiti vsa dovoljenja na vseh straneh?</string>
    <!-- Confirmation message for a dialog confirming if the user wants to delete all the permissions for a site-->
    <string name="confirm_clear_permissions_site">Ali ste prepričani, da želite počistiti vsa dovoljenja za to stran?</string>
    <!-- Confirmation message for a dialog confirming if the user wants to set default value a permission for a site-->
    <string name="confirm_clear_permission_site">Ali ste prepričani, da želite počistiti to dovoljenje za to stran?</string>
    <!-- label shown when there are not site exceptions to show in the site exception settings -->
    <string name="no_site_exceptions">Ni izjem</string>
    <!-- Bookmark deletion confirmation -->
    <string name="bookmark_deletion_confirmation">Ali ste prepričani, da želite izbrisati ta zaznamek?</string>
    <!-- Browser menu button that adds a shortcut to the home fragment -->
    <string name="browser_menu_add_to_shortcuts">Dodaj med bližnjice</string>
    <!-- Browser menu button that removes a shortcut from the home fragment -->
    <string name="browser_menu_remove_from_shortcuts">Odstrani iz bližnjic</string>
    <!-- text shown before the issuer name to indicate who its verified by, parameter is the name of
     the certificate authority that verified the ticket-->
    <string name="certificate_info_verified_by">Overil: %1$s</string>
    <!-- Login overflow menu delete button -->
    <string name="login_menu_delete_button">Izbriši</string>
    <!-- Login overflow menu edit button -->
    <string name="login_menu_edit_button">Uredi</string>
    <!-- Message in delete confirmation dialog for logins -->
    <string name="login_deletion_confirmation">Ali ste prepričani, da želite izbrisati to prijavo?</string>
    <!-- Positive action of a dialog asking to delete  -->
    <string name="dialog_delete_positive">Izbriši</string>
    <!-- Negative action of a dialog asking to delete login -->
    <string name="dialog_delete_negative">Prekliči</string>
    <!--  The saved login options menu description. -->
    <string name="login_options_menu">Možnosti prijave</string>
    <!--  The editable text field for a login's web address. -->
    <string name="saved_login_hostname_description">Besedilno polje za urejanje spletnega naslova prijave.</string>
    <!--  The editable text field for a login's username. -->
    <string name="saved_login_username_description">Besedilno polje za urejanje uporabniškega imena prijave.</string>
    <!--  The editable text field for a login's password. -->
    <string name="saved_login_password_description">Besedilno polje za urejanje gesla prijave.</string>
    <!--  The button description to save changes to an edited login. -->
    <string name="save_changes_to_login">Shrani spremembe v prijavo.</string>
    <!--  The page title for editing a saved login. -->
    <string name="edit">Urejanje</string>
    <!--  The page title for adding new login. -->
    <string name="add_login">Dodaj novo prijavo</string>
    <!--  The error message in add/edit login view when password field is blank. -->
    <string name="saved_login_password_required">Zahtevano je geslo</string>
    <!--  The error message in add login view when username field is blank. -->
    <string name="saved_login_username_required">Zahtevano je uporabniško ime</string>
    <!--  The error message in add login view when hostname field is blank. -->
    <string name="saved_login_hostname_required" tools:ignore="UnusedResources">Zahtevano je ime domene</string>
    <!-- Voice search button content description  -->
    <string name="voice_search_content_description">Glasovno iskanje</string>
    <!-- Voice search prompt description displayed after the user presses the voice search button -->
    <string name="voice_search_explainer">Govorite</string>

    <!--  The error message in edit login view when a duplicate username exists. -->
    <string name="saved_login_duplicate">Prijava s tem uporabniškim imenom že obstaja</string>

    <!-- This is the hint text that is shown inline on the hostname field of the create new login page. 'https://www.example.com' intentionally hardcoded here -->
    <string name="add_login_hostname_hint_text">https://www.example.com</string>
    <!-- This is an error message shown below the hostname field of the add login page when a hostname does not contain http or https. -->
    <string name="add_login_hostname_invalid_text_3">Spletni naslov mora vsebovati &quot;https://&quot; ali &quot;http://&quot;</string>
    <!-- This is an error message shown below the hostname field of the add login page when a hostname is invalid. -->
    <string name="add_login_hostname_invalid_text_2">Zahtevano je veljavno ime domene</string>

    <!-- Synced Tabs -->
    <!-- Text displayed to ask user to connect another device as no devices found with account -->
    <string name="synced_tabs_connect_another_device">Poveži drugo napravo.</string>
    <!-- Text displayed asking user to re-authenticate -->
    <string name="synced_tabs_reauth">Ponovno se prijavite.</string>
    <!-- Text displayed when user has disabled tab syncing in Firefox Sync Account -->
    <string name="synced_tabs_enable_tab_syncing">Omogočite sinhronizacijo zavihkov.</string>
    <!-- Text displayed when user has no tabs that have been synced -->
    <string name="synced_tabs_no_tabs">V Firefoxu na drugih napravah nimate odprtih drugih zavihkov.</string>
    <!-- Text displayed in the synced tabs screen when a user is not signed in to Firefox Sync describing Synced Tabs -->
    <string name="synced_tabs_sign_in_message">Oglejte si seznam zavihkov drugih naprav.</string>

    <!-- Text displayed on a button in the synced tabs screen to link users to sign in when a user is not signed in to Firefox Sync -->
    <string name="synced_tabs_sign_in_button">Prijava v Sync</string>

    <!-- The text displayed when a synced device has no tabs to show in the list of Synced Tabs. -->
    <string name="synced_tabs_no_open_tabs">Ni odprtih zavihkov</string>

    <!-- Content description for expanding a group of synced tabs. -->
    <string name="synced_tabs_expand_group">Razširi skupino sinhroniziranih zavihkov</string>
    <!-- Content description for collapsing a group of synced tabs. -->
    <string name="synced_tabs_collapse_group">Strni skupino sinhroniziranih zavihkov</string>

    <!-- Top Sites -->
    <!-- Title text displayed in the dialog when shortcuts limit is reached. -->
    <string name="shortcut_max_limit_title">Doseženo je največje število bližnjic</string>
    <!-- Content description text displayed in the dialog when shortcut limit is reached. -->
    <string name="shortcut_max_limit_content">Če želite dodati novo bližnjico, eno odstranite. Podržite prst na njej in izberite &quot;Odstrani&quot;.</string>
    <!-- Confirmation dialog button text when top sites limit is reached. -->
    <string name="top_sites_max_limit_confirmation_button">V redu, razumem</string>

    <!-- Label for the preference to show the shortcuts for the most visited top sites on the homepage -->
    <string name="top_sites_toggle_top_recent_sites_4">Bližnjice</string>
	<!-- Title text displayed in the rename top site dialog. -->
	<string name="top_sites_rename_dialog_title">Ime</string>
    <!-- Hint for renaming title of a shortcut -->
    <string name="shortcut_name_hint">Ime bližnjice</string>
	<!-- Button caption to confirm the renaming of the top site. -->
	<string name="top_sites_rename_dialog_ok">V redu</string>
	<!-- Dialog button text for canceling the rename top site prompt. -->
	<string name="top_sites_rename_dialog_cancel">Prekliči</string>

    <!-- Text for the menu button to open the homepage settings. -->
    <string name="top_sites_menu_settings">Nastavitve</string>

    <!-- Text for the menu button to navigate to sponsors and privacy support articles. '&amp;' is replaced with the ampersand symbol: & -->
    <string name="top_sites_menu_sponsor_privacy">Naši pokrovitelji in vaša zasebnost</string>
    <!-- Label text displayed for a sponsored top site. -->
    <string name="top_sites_sponsored_label">Sponzorirano</string>

    <!-- Inactive tabs in the tabs tray -->
    <!-- Title text displayed in the tabs tray when a tab has been unused for 14 days. -->
    <string name="inactive_tabs_title">Nedejavni zavihki</string>
    <!-- Content description for closing all inactive tabs -->
    <string name="inactive_tabs_delete_all">Zapri vse nedejavne zavihke</string>

    <!-- Content description for expanding the inactive tabs section. -->
    <string name="inactive_tabs_expand_content_description">Razširi nedejavne zavihke</string>
    <!-- Content description for collapsing the inactive tabs section. -->
    <string name="inactive_tabs_collapse_content_description">Strni nedejavne zavihke</string>

    <!-- Inactive tabs auto-close message in the tabs tray -->
    <!-- The header text of the auto-close message when the user is asked if they want to turn on the auto-closing of inactive tabs. -->
    <string name="inactive_tabs_auto_close_message_header" tools:ignore="UnusedResources">Samodejno zapri po enem mesecu?</string>

    <!-- A description below the header to notify the user what the inactive tabs auto-close feature is. -->
    <string name="inactive_tabs_auto_close_message_description" tools:ignore="UnusedResources">Firefox lahko zapre zavihke, ki si jih niste ogledali v zadnjem mesecu.</string>
    <!-- A call to action below the description to allow the user to turn on the auto closing of inactive tabs. -->
    <string name="inactive_tabs_auto_close_message_action" tools:ignore="UnusedResources">VKLOPI SAMODEJNO ZAPIRANJE</string>

    <!-- Text for the snackbar to confirm auto-close is enabled for inactive tabs -->
    <string name="inactive_tabs_auto_close_message_snackbar">Samodejno zapiranje omogočeno</string>

    <!-- Default browser experiment -->
    <string name="default_browser_experiment_card_text">Nastavite, naj se povezave s spletnih strani, e-pošte in sporočil samodejno odpirajo v Firefoxu.</string>

    <!-- Content description for close button in collection placeholder. -->
    <string name="remove_home_collection_placeholder_content_description">Odstrani</string>

    <!-- Content description radio buttons with a link to more information -->
    <string name="radio_preference_info_content_description">Kliknite za podrobnosti</string>

    <!-- Content description for the action bar "up" button -->
    <string name="action_bar_up_description">Pojdi gor</string>

    <!-- Content description for privacy content close button -->
    <string name="privacy_content_close_button_content_description">Zapri</string>

    <!-- Pocket recommended stories -->
    <!-- Header text for a section on the home screen. -->
    <string name="pocket_stories_header_1">Zgodbe, ki spodbujajo k razmisleku</string>
    <!-- Header text for a section on the home screen. -->
    <string name="pocket_stories_categories_header">Zgodbe po temi</string>
    <!-- Text of a button allowing users to access an external url for more Pocket recommendations. -->
    <string name="pocket_stories_placeholder_text">Odkrijte več</string>
    <!-- Title of an app feature. Smaller than a heading.-->
    <string moz:removedIn="108" name="pocket_stories_feature_title" tools:ignore="UnusedResources">Omogoča Pocket</string>
    <!-- Title of an app feature. Smaller than a heading. The first parameter is product name Pocket -->
    <string name="pocket_stories_feature_title_2">Omogoča %s.</string>
    <!-- Caption for describing a certain feature. The placeholder is for a clickable text (eg: Learn more) which will load an url in a new tab when clicked.  -->
    <string name="pocket_stories_feature_caption">Del družine Firefox. %s</string>
    <!-- Clickable text for opening an external link for more information about Pocket. -->
    <string name="pocket_stories_feature_learn_more">Več o tem</string>

    <!-- Text indicating that the Pocket story that also displays this text is a sponsored story by other 3rd party entity. -->
    <string name="pocket_stories_sponsor_indication">Sponzorirano</string>

    <!-- Snackbar message for enrolling in a Nimbus experiment from the secret settings when Studies preference is Off.-->
    <string name="experiments_snackbar">Za pošiljanje podatkov omogočite telemetrijo.</string>
    <!-- Snackbar button text to navigate to telemetry settings.-->
    <string name="experiments_snackbar_button">Pojdi v nastavitve</string>
    <string name="firefox_suggest_header">Firefoxovi predlogi</string>

    <!-- Accessibility services actions labels. These will be appended to accessibility actions like "Double tap to.." but not by or applications but by services like Talkback. -->
    <!-- Action label for elements that can be collapsed if interacting with them. Talkback will append this to say "Double tap to collapse". -->
    <string name="a11y_action_label_collapse">strnete</string>
    <!-- Action label for elements that can be expanded if interacting with them. Talkback will append this to say "Double tap to expand". -->
    <string name="a11y_action_label_expand">razširite</string>
    <!-- Action label for links to a website containing documentation about a wallpaper collection. Talkback will append this to say "Double tap to open link to learn more about this collection". -->
    <string name="a11y_action_label_wallpaper_collection_learn_more">odprete povezavo z več informacijami o tej zbirki</string>
    <!-- Action label for links that point to an article. Talkback will append this to say "Double tap to read the article". -->
    <string name="a11y_action_label_read_article">preberete članek</string>
</resources><|MERGE_RESOLUTION|>--- conflicted
+++ resolved
@@ -262,20 +262,10 @@
     <!-- Onboarding home screen popup dialog, shown on top of the Jump back in section. -->
     <string name="onboarding_home_screen_jump_back_contextual_hint_2">Spoznajte svojo prilagojeno domačo stran. Tukaj bodo prikazani nedavni zavihki, zaznamki in zadetki iskanja.</string>
     <!-- Home onboarding dialog welcome screen title text. -->
-<<<<<<< HEAD
-    <string moz:RemovedIn="106" name="onboarding_home_welcome_title" tools:ignore="UnusedResources">Dobrodošli v neodvisnem internetu</string>
-    <!-- Home onboarding dialog welcome screen title text. -->
-=======
->>>>>>> 68970841
     <string name="onboarding_home_welcome_title_2">Dobrodošli v bolj osebnem internetu</string>
     <!-- Home onboarding dialog welcome screen description text. -->
     <string name="onboarding_home_welcome_description">Več barve. Večja zasebnost. Enaka zavezanost ljudem namesto dobičku.</string>
     <!-- Home onboarding dialog sign into sync screen title text. -->
-<<<<<<< HEAD
-    <string moz:RemovedIn="106" name="onboarding_home_sync_title_2" tools:ignore="UnusedResources">Skočite s telefona na računalnik in nazaj</string>
-    <!-- Home onboarding dialog sign into sync screen title text. -->
-=======
->>>>>>> 68970841
     <string name="onboarding_home_sync_title_3">Preklapljanje med zasloni je preprostejše kot kdajkoli prej</string>
     <!-- Home onboarding dialog sign into sync screen description text. -->
     <string name="onboarding_home_sync_description">Nadaljujte tam, kjer ste končali - z zavihki iz drugih naprav, ki so zdaj na vaši domači strani.</string>
@@ -480,29 +470,6 @@
     <string name="wallpaper_select_error_snackbar_message">Ozadja ni bilo mogoče spremeniti</string>
     <!-- Text displayed that links to website containing documentation about the "Limited Edition" wallpapers. -->
     <string name="wallpaper_learn_more">Več o tem</string>
-<<<<<<< HEAD
-    <!-- Label for switch which toggles the "tap-to-switch" behavior on home screen logo -->
-    <string moz:removedIn="105" name="wallpaper_tap_to_change_switch_label_1" tools:ignore="UnusedResources">Spremeni ozadje z dotikom logotipa na domači strani Firefoxa</string>
-    <!-- This is the accessibility content description for the wallpapers functionality. Users are
-    able to tap on the app logo in the home screen and can switch to different wallpapers by tapping. -->
-    <string moz:removedIn="105" name="wallpaper_logo_content_description" tools:ignore="UnusedResources">Logtip Firefoxa – spremeni ozadje, gumb</string>
-=======
-
-    <!-- Text for classic wallpapers title. The first parameter is the Firefox name. -->
-    <string name="wallpaper_classic_title">Klasični %s</string>
-    <!-- Text for limited edition wallpapers title. -->
-    <string name="wallpaper_limited_edition_title">Omejena izdaja</string>
-    <!-- Description text for the limited edition wallpapers with learn more link. The first parameter is the learn more string defined in wallpaper_learn_more-->
-    <string name="wallpaper_limited_edition_description_with_learn_more">Nova kolekcija Neodvisni glasovi. %s</string>
-    <!-- Description text for the limited edition wallpapers. -->
-    <string name="wallpaper_limited_edition_description">Nova kolekcija Neodvisni glasovi.</string>
-    <!-- Wallpaper onboarding dialog header text. -->
-    <string name="wallpapers_onboarding_dialog_title_text">Poskusite s kančkom barve</string>
-    <!-- Wallpaper onboarding dialog body text. -->
-    <string name="wallpapers_onboarding_dialog_body_text">Izberite ozadje, ki vas nagovarja.</string>
-    <!-- Wallpaper onboarding dialog learn more button text. The button navigates to the wallpaper settings screen. -->
-    <string name="wallpapers_onboarding_dialog_explore_more_button_text">Raziščite več ozadij</string>
->>>>>>> 68970841
 
     <!-- Text for classic wallpapers title. The first parameter is the Firefox name. -->
     <string name="wallpaper_classic_title">Klasični %s</string>
@@ -1274,48 +1241,22 @@
     <string name="delete_history_group_snackbar">Skupina izbrisana</string>
 
     <!-- Onboarding -->
-<<<<<<< HEAD
-    <!-- Text for onboarding welcome message
-    The first parameter is the name of the app (e.g. Firefox Preview) -->
-    <string moz:RemovedIn="106" name="onboarding_header" tools:ignore="UnusedResources">Dobrodošli v %s!</string>
-=======
->>>>>>> 68970841
     <!-- Text for onboarding welcome header. -->
     <string name="onboarding_header_2">Dobrodošli v boljšem internetu</string>
     <!-- Text for the onboarding welcome message. -->
     <string name="onboarding_message">Brskalnik, razvit za ljudi, ne za dobiček.</string>
-<<<<<<< HEAD
-    <!-- text for the Firefox account onboarding sign in card header. The word "Firefox" should not be translated -->
-    <string moz:removedIn="106" name="onboarding_account_sign_in_header_1" tools:ignore="UnusedResources">Sinhronizirajte Firefox med napravami</string>
-    <!-- Text for the Firefox account onboarding sign in card header. -->
-    <string name="onboarding_account_sign_in_header">Nadaljujte, kjer ste končali</string>
-    <!-- Text for the button to learn more about signing in to your Firefox account. The first parameter is the name of the application.-->
-    <string moz:removedIn="106" name="onboarding_manual_sign_in_description_2" tools:ignore="UnusedResources">Prinesite zaznamke, zgodovino in gesla v %1$s na tej napravi.</string>
-    <!-- text for the button to manually sign into Firefox account. -->
-    <string moz:removedIn="106" name="onboarding_firefox_account_sign_in_1" tools:ignore="UnusedResources">Prijava</string>
-=======
     <!-- Text for the Firefox account onboarding sign in card header. -->
     <string name="onboarding_account_sign_in_header">Nadaljujte, kjer ste končali</string>
     <!-- Text for the button to learn more about signing in to your Firefox account. -->
     <string name="onboarding_manual_sign_in_description">Sinhronizirajte zavihke in gesla med napravami za brezhibno preklapljanje med zasloni.</string>
->>>>>>> 68970841
     <!-- Text for the button to manually sign into Firefox account. -->
     <string name="onboarding_firefox_account_sign_in">Prijava</string>
     <!-- text to display in the snackbar once account is signed-in -->
     <string name="onboarding_firefox_account_sync_is_on">Sync je vklopljen</string>
-<<<<<<< HEAD
-    <!-- text for the tracking protection onboarding card header -->
-    <string moz:removedIn="106" name="onboarding_tracking_protection_header_3" tools:ignore="UnusedResources">Vedno vključena zasebnost</string>
-    <!-- Text for the tracking protection onboarding card header -->
-    <string name="onboarding_tracking_protection_header">Privzeta zaščita zasebnosti</string>
-    <!-- text for the tracking protection card description. The first parameter is the name of the application.-->
-    <string moz:removedIn="106" name="onboarding_tracking_protection_description_4" tools:ignore="UnusedResources">%1$s samodejno prepreči, da bi vas podjetja skrivaj spremljala po spletu.</string>
-=======
     <!-- Text for the tracking protection onboarding card header -->
     <string name="onboarding_tracking_protection_header">Privzeta zaščita zasebnosti</string>
     <!-- Text for the tracking protection card description. -->
     <string name="onboarding_tracking_protection_description">Vključuje popolno zaščito pred piškotki, ki sledilcem onemogoča, da bi vas s pomočjo piškotkov zalezovali po spletnih mestih.</string>
->>>>>>> 68970841
     <!-- text for tracking protection radio button option for standard level of blocking -->
     <string name="onboarding_tracking_protection_standard_button_2">Običajno (privzeto)</string>
     <!-- text for standard blocking option button description -->
@@ -1326,26 +1267,11 @@
     <string name="onboarding_tracking_protection_strict_button_description_3">Zavrača več sledilcev in pospeši nalaganje strani, vendar deli strani lahko nehajo delovati.</string>
     <!-- text for the toolbar position card header  -->
     <string name="onboarding_toolbar_placement_header_1">Izberite postavitev orodne vrstice</string>
-<<<<<<< HEAD
-    <!-- text for the toolbar position card description -->
-    <string moz:removedIn="106" name="onboarding_toolbar_placement_description_1" tools:ignore="UnusedResources">Postavite si orodno vrstico na doseg roke. Naj bo na dnu ali pa jo premaknite na vrh.</string>
     <!-- Text for the toolbar position card description -->
     <string name="onboarding_toolbar_placement_description">Naj bo na dnu ali pa jo premaknite na vrh.</string>
-    <!-- text for the privacy notice onboarding card header -->
-    <string moz:removedIn="106" name="onboarding_privacy_notice_header" tools:ignore="UnusedResources">Vaša zasebnost</string>
 
     <!-- Text for the privacy notice onboarding card header -->
     <string name="onboarding_privacy_notice_header_1">Vaši podatki pod vašim nadzorom</string>
-    <!-- text for the privacy notice onboarding card description
-    The first parameter is the name of the app (e.g. Firefox Preview) Substitute %s for long browser name. -->
-    <string moz:removedIn="106" name="onboarding_privacy_notice_description2" tools:ignore="UnusedResources">%s smo zasnovali tako, da vam omogočimo nadzor nad tem, kaj delite na spletu in kaj delite z nami.</string>
-=======
-    <!-- Text for the toolbar position card description -->
-    <string name="onboarding_toolbar_placement_description">Naj bo na dnu ali pa jo premaknite na vrh.</string>
-
-    <!-- Text for the privacy notice onboarding card header -->
-    <string name="onboarding_privacy_notice_header_1">Vaši podatki pod vašim nadzorom</string>
->>>>>>> 68970841
     <!-- Text for the privacy notice onboarding card description. -->
     <string name="onboarding_privacy_notice_description">Firefox vam omogoča nadzor nad tem, kaj delite na spletu in kaj delite z nami.</string>
     <!-- Text for the button to read the privacy notice -->
