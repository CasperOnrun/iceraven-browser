<?xml version="1.0" encoding="utf-8"?>
<resources>

    <!-- App name for private browsing mode. The first parameter is the name of the app defined in app_name (for example: Fenix)-->
    <string name="app_name_private_5">Ichinan %s</string>
    <!-- App name for private browsing mode. The first parameter is the name of the app defined in app_name (for example: Fenix)-->
    <string name="app_name_private_4">%s (Ichinan)</string>
    <!-- Home Fragment -->
    <!-- Content description (not visible, for screen readers etc.): "Three dot" menu button. -->
    <string name="content_description_menu">Ch\'aqa\' chik taq cha\'oj</string>

    <!-- Content description (not visible, for screen readers etc.): "Private Browsing" menu button. -->
    <string name="content_description_private_browsing_button">Titzij ri ichinan okem pa k\'amaya\'l</string>
    <!-- Content description (not visible, for screen readers etc.): "Private Browsing" menu button. -->
    <string name="content_description_disable_private_browsing_button">Tichup ri ichinan okem pa k\'amaya\'l</string>
    <!-- Placeholder text shown in the search bar before a user enters text -->
    <string name="search_hint">Tikanöx o ketz\'ib\'äx ri taq ochochib\'äl</string>

    <!-- No Open Tabs Message Description -->
    <string name="no_open_tabs_description">Wawe\' xkeq\'alajin pe ri jaqäl taq ruwi\'.</string>

    <!-- No Private Tabs Message Description -->
    <string name="no_private_tabs_description">Wawe\' xkeq\'alajin pe ri ichinan taq ruwi\'.</string>

    <!-- Message announced to the user when tab tray is selected with 1 tab -->
    <string name="open_tab_tray_single">1 ruwi\' jaqon. Tachapa\' richin nak\'ëx ruwi\'.</string>
    <!-- Message announced to the user when tab tray is selected with 0 or 2+ tabs -->
    <string name="open_tab_tray_plural">%1$s ruwi\' ejaqon. Tachapa\' richin nak\'ëx ruwi\'.</string>

    <!-- Tab tray multi select title in app bar. The first parameter is the number of tabs selected -->
    <string name="tab_tray_multi_select_title">%1$d xcha\'</string>
    <!-- Label of button in create collection dialog for creating a new collection  -->
    <string name="tab_tray_add_new_collection">Titz\'aqatisäx k\'ak\'a\' mol</string>
    <!-- Label of editable text in create collection dialog for naming a new collection  -->
    <string name="tab_tray_add_new_collection_name">B\'i\'aj</string>

    <!-- Label of button in save to collection dialog for selecting a current collection  -->
    <string name="tab_tray_select_collection">Ticha\' mol</string>

    <!-- Content description for close button while in multiselect mode in tab tray -->
    <string name="tab_tray_close_multiselect_content_description">Tel pa k\'ïy cha\'oj b\'anikil</string>
    <!-- Content description for save to collection button while in multiselect mode in tab tray -->
    <string name="tab_tray_collection_button_multiselect_content_description">Keyak cha\'on taq ruwi\' pa mol</string>
    <!-- Content description for checkmark while tab is selected while in multiselect mode in tab tray. The first parameter is the title of the tab selected -->
    <string name="tab_tray_item_selected_multiselect_content_description">Xcha\' %1$s</string>
    <!-- Content description when tab is unselected while in multiselect mode in tab tray. The first parameter is the title of the tab unselected -->
    <string name="tab_tray_item_unselected_multiselect_content_description">Man xcha\' ta %1$s</string>
    <!-- Content description announcement when exiting multiselect mode in tab tray -->
    <string name="tab_tray_exit_multiselect_content_description">Xel pa k\'ïy cha\'oj b\'anikil</string>
    <!-- Content description announcement when entering multiselect mode in tab tray -->
    <string name="tab_tray_enter_multiselect_content_description">Xatok pa k\'ïy cha\'oj b\'anikil, ke\'acha\' taq ruwi\' richin ye\'ayäk pa jun mol</string>

    <!-- Content description on checkmark while tab is selected in multiselect mode in tab tray -->
    <string name="tab_tray_multiselect_selected_content_description">Xcha\'</string>

    <!-- About content. The first parameter is the name of the application. (For example: Fenix) -->
    <string name="about_content">%1$s b\'anon ruma @fork-maintainers.</string>

    <!-- Private Browsing -->
    <!-- Title for private session option -->
    <string name="private_browsing_title">At k\'o pa jun ichinan molojri\'ïl</string>
    <!-- Explanation for private browsing displayed to users on home view when they first enable private mode
        The first parameter is the name of the app defined in app_name (for example: Fenix) -->
    <string name="private_browsing_placeholder_description_2">%1$s nuyüj ri akanoxik chuqa\' runatab\'al awokem pa k\'amaya\'l toq yatel pa ri chokoy o ri  ichinan taq wi\'. Estape\' re re\' man yatrewaj ta pan ajk\'amaya\'l o chuwäch ri niya\'on ak\'amaya\'l, yatruto\' richin nichinäx ronojel ri nab\'än pan k\'amab\'ey chuwäch jun chik winäq nrokisaj ri awokisab\'al.</string>
    <string name="private_browsing_common_myths">Ch\'ob\'on taq tzij chi rij ri ichinan okem pa k\'amaya\'l</string>
    <!-- Delete session button to erase your history in a private session -->
    <string name="private_browsing_delete_session">Tiyuj molojri\ïl</string>

    <!-- Private mode shortcut "contextual feature recommendation" (CFR) -->
    <!-- Text for the main message -->
    <string name="cfr_message">Titz\'aqatisäx jun choj okem richin yejaq ichinan taq ruwi\' pa ri Tikirib\'äl ruwäch.</string>

    <!-- Text for the positive button -->
    <string name="cfr_pos_button_text">Titz\'aqatisäx choj okem</string>
    <!-- Text for the negative button -->
    <string name="cfr_neg_button_text">Mani matyox</string>

    <!-- Open in App "contextual feature recommendation" (CFR) -->
    <!-- Text for the info message. 'Firefox' intentionally hardcoded here.-->
    <string name="open_in_app_cfr_info_message">Yatikïr nab\'än runuk\'ulem ri Firefox richin ruyon yerujäq taq ximoj pa taq chokoy.</string>
    <!-- Text for the positive action button -->
    <string name="open_in_app_cfr_positive_button_text">Tib\'e pa taq nuk\'ulem</string>
    <!-- Text for the negative action button -->
    <string name="open_in_app_cfr_negative_button_text">Tewäx</string>

    <!-- Text for the info dialog when camera permissions have been denied but user tries to access a camera feature. -->
    <string name="camera_permissions_needed_message">Najowäx okem pa elesäy wachib\'äl. Jät pa runuk\'ulem Android, tachapa\' pa ya\'oj q\'ij k\'a ri\' pa tiya\' q\'ij.</string>
    <!-- Text for the positive action button to go to Android Settings to grant permissions. -->
    <string name="camera_permissions_needed_positive_button_text">Tib\'e pa taq nuk\'ulem</string>
    <!-- Text for the negative action button to dismiss the dialog. -->
    <string name="camera_permissions_needed_negative_button_text">Tewäx</string>

    <!-- Text for the banner message to tell users about our auto close feature. -->
    <string name="tab_tray_close_tabs_banner_message">Tib\'an kinuk\'ulem ri jaqon taq ruwi\' richin chi ketz\'apitäj kiyon, ri xetz\'et ri ruk\'isib\'äl q\'ij, wuqq\'ij o ik\'.</string>
    <!-- Text for the positive action button to go to Settings for auto close tabs. -->
    <string name="tab_tray_close_tabs_banner_positive_button_text">Ketz\'et taq cha\'oj</string>
    <!-- Text for the negative action button to dismiss the Close Tabs Banner. -->
    <string name="tab_tray_close_tabs_banner_negative_button_text">Tewäx</string>

    <!-- Text for the banner message to tell users about our grid view feature. -->
    <string name="tab_tray_grid_view_banner_message">Tijal kiwachib\'enik jaqon taq ruwi\'. Jät pa Runuk\'ulem k\'a ri\' tacha\' ri kajtz\'ikil pa peraj kitzub\'al taq ruwi\'.</string>
    <!-- Text for the positive action button to go to Settings for auto close tabs. -->
    <string name="tab_tray_grid_view_banner_positive_button_text">Jät pa runuk\'ulem</string>
    <!-- Text for the negative action button to dismiss the Close Tabs Banner. -->
    <string name="tab_tray_grid_view_banner_negative_button_text">Tewäx</string>

    <!-- Home screen icons - Long press shortcuts -->
    <!-- Shortcut action to open new tab -->
    <string name="home_screen_shortcut_open_new_tab_2">K’ak’a’ ruwi’</string>
    <!-- Shortcut action to open new private tab -->
    <string name="home_screen_shortcut_open_new_private_tab_2">K’ak’a’ ichinan ruwi’</string>

    <!-- Heading for the Top Sites block -->
    <string name="home_screen_top_sites_heading">Jeb\'ël taq ruxaq</string>

    <!-- Browser Fragment -->
    <!-- Content description (not visible, for screen readers etc.): Navigate to open tabs -->
    <string name="browser_tabs_button">Kejaq taq Ruwi\'</string>
    <!-- Content description (not visible, for screen readers etc.): Navigate backward (browsing history) -->
    <string name="browser_menu_back">Chi rij</string>
    <!-- Content description (not visible, for screen readers etc.): Navigate forward (browsing history) -->
    <string name="browser_menu_forward">Jun chik</string>
    <!-- Content description (not visible, for screen readers etc.): Refresh current website -->
    <string name="browser_menu_refresh">Titzolïx</string>
    <!-- Content description (not visible, for screen readers etc.): Stop loading current website -->
    <string name="browser_menu_stop">Tiq\'at</string>
    <!-- Content description (not visible, for screen readers etc.): Bookmark the current page -->
    <string name="browser_menu_bookmark">Yaketal</string>
    <!-- Content description (not visible, for screen readers etc.): Un-bookmark the current page -->
    <string name="browser_menu_edit_bookmark">Tinuk\' yaketal</string>

    <!-- Browser menu button that opens the addon manager -->
    <string name="browser_menu_add_ons">Taq tz\'aqat</string>
    <!-- Browser menu button that opens the addon extensions manager -->
    <string name="browser_menu_extensions">Taq k\'amal</string>
    <!-- Text displayed when there are no add-ons to be shown -->
    <string name="no_add_ons">Majun tz\'aqat wakami</string>
    <!-- Browser menu button that sends a user to help articles -->
    <string name="browser_menu_help">To\'ïk</string>
    <!-- Browser menu button that sends a to a the what's new article -->
    <string name="browser_menu_whats_new">Achike natzijoj</string>

    <!-- Browser menu button that opens the settings menu -->
    <string name="browser_menu_settings">Nuk’ulem</string>
    <!-- Browser menu button that opens a user's library -->
    <string name="browser_menu_library">Wujb\'äl</string>
    <!-- Browser menu toggle that requests a desktop site -->
    <string name="browser_menu_desktop_site">Ruxaq ch\'atal</string>
    <!-- Browser menu toggle that adds a shortcut to the site on the device home screen. -->
    <string name="browser_menu_add_to_homescreen">Titz\'aqatisäx pa ri Rutikirib\'al ruwa</string>
    <!-- Browser menu toggle that installs a Progressive Web App shortcut to the site on the device home screen. -->
    <string name="browser_menu_install_on_homescreen">Tiyak</string>
    <!-- Menu option on the toolbar that takes you to synced tabs page-->
    <string name="synced_tabs">Ximon taq ruwi\'</string>
    <!-- Content description (not visible, for screen readers etc.) for the Resync tabs button -->
    <string name="resync_button_content_description">Tixim chik</string>
    <!-- Browser menu button that opens the find in page menu -->
    <string name="browser_menu_find_in_page">Tikanöx pa ruxaq</string>
    <!-- Browser menu button that creates a private tab -->
    <string name="browser_menu_private_tab">Ichinan ruwi\'</string>
    <!-- Browser menu button that saves the current tab to a collection -->
    <string name="browser_menu_save_to_collection_2">Tiyak pa mol</string>
    <!-- Browser menu button that open a share menu to share the current site -->
    <string name="browser_menu_share">Tikomonïx</string>
    <!-- Share menu title, displayed when a user is sharing their current site -->
    <string name="menu_share_with">Tikomonïx rik\'in…</string>
    <!-- Browser menu button shown in custom tabs that opens the current tab in Fenix
        The first parameter is the name of the app defined in app_name (for example: Fenix) -->
    <string name="browser_menu_open_in_fenix">Tijaq pa %1$s</string>

    <!-- Browser menu text shown in custom tabs to indicate this is a Fenix tab
        The first parameter is the name of the app defined in app_name (for example: Fenix) -->
    <string name="browser_menu_powered_by">YA\'ON RUMA %1$s</string>
    <!-- Browser menu text shown in custom tabs to indicate this is a Fenix tab
        The first parameter is the name of the app defined in app_name (for example: Fenix) -->
    <string name="browser_menu_powered_by2">B\'anon ruma %1$s</string>
    <!-- Browser menu button to put the current page in reader mode -->
    <string name="browser_menu_read">Sik\'inem tz\'etoj</string>
    <!-- Browser menu button content description to close reader mode and return the user to the regular browser -->
    <string name="browser_menu_read_close">Titz\'apïx rutz\'etik sik\'inïk</string>
    <!-- Browser menu button to open the current page in an external app -->
    <string name="browser_menu_open_app_link">Tijaq pa Chokoy</string>
    <!-- Browser menu button to configure reader mode appearance e.g. the used font type and size -->
    <string name="browser_menu_read_appearance">Rutzub\'al</string>

    <!-- Browser menu button to show reader view appearance controls e.g. the used font type and size -->
    <string name="browser_menu_customize_reader_view">Ke\'ichinäx rutz\'etoj sik\'inem</string>
    <!-- Browser menu label for adding a bookmark -->
    <string name="browser_menu_add">Titz\'aqatisäx</string>

    <!-- Browser menu label for editing a bookmark -->
    <string name="browser_menu_edit">Tinuk\'</string>

    <!-- Error message to show when the user tries to access a scheme not
        handled by the app (Ex: blob, tel etc) -->
    <string name="unknown_scheme_error_message">Man nok ta. Man netamäx ta ruwa ruch\'akulal URL.</string>

    <!-- Locale Settings Fragment -->
    <!-- Content description for tick mark on selected language -->
    <string name="a11y_selected_locale_content_description">Xcha\' ch\'ab\'äl</string>
    <!-- Content description for search icon -->
    <string name="a11y_search_icon_content_description">Tikanöx</string>
    <!-- Text for default locale item -->
    <string name="default_locale_text">Tokisäx ri ruch\'ab\'äl oyonib\'äl</string>
    <!-- Placeholder text shown in the search bar before a user enters text -->
    <string name="locale_search_hint">Tikanöx ch\'ab\'äl</string>

    <!-- Search Fragment -->
    <!-- Button in the search view that lets a user search by scanning a QR code -->
    <string name="search_scan_button">Tiwachib\'ëx</string>
    <!-- Button in the search view that lets a user change their search engine -->
    <string name="search_engine_button">Kanob\'äl</string>
    <!-- Button in the search view when shortcuts are displayed that takes a user to the search engine settings -->
    <string name="search_shortcuts_engine_settings">Runuk\'ulem kanob\'äl</string>
    <!-- Header displayed when selecting a shortcut search engine -->
    <string name="search_engines_search_with">Wakami tikanöx rik\'in:</string>
    <!-- Button in the search view that lets a user navigate to the site in their clipboard -->
    <string name="awesomebar_clipboard_title">Titz\'ajb\'äl ri ximonel pa ri molwuj</string>
    <!-- Button in the search suggestions onboarding that allows search suggestions in private sessions -->
    <string name="search_suggestions_onboarding_allow_button">Tiya\' q\'ij</string>
    <!-- Button in the search suggestions onboarding that does not allow search suggestions in private sessions -->
    <string name="search_suggestions_onboarding_do_not_allow_button">Man tiya\' q\'ij</string>

    <!-- Search suggestion onboarding hint title text -->
    <string name="search_suggestions_onboarding_title">¿La niya\' q\'ij richin yek\'ut pe taq ruchilab\'exik kanoxïk pa nichinan taq molojri\'ïl?</string>
    <!-- Search suggestion onboarding hint description text, first parameter is the name of the app defined in app_name (for example: Fenix)-->
    <string name="search_suggestions_onboarding_text">%s xtukomonij ronojel ri xtatz\'ib\'aj pa ri kikajtz\'ik taq ochochib\'äl rik\'in ri akanob\'al k\'o wi.</string>
    <!-- Search suggestion onboarding hint Learn more link text -->
    <string name="search_suggestions_onboarding_learn_more_link">Tetamäx ch\'aqa\' chik</string>

    <!-- Search engine suggestion title text. The first parameter is the name of teh suggested engine-->
    <string name="search_engine_suggestions_title">Tikanöx %s</string>

    <!-- Search engine suggestion description text -->
    <string name="search_engine_suggestions_description">Tikanöx pa kikajtz\'ik ochochib\'äl</string>

    <!-- Search Widget -->
    <!-- Content description for searching with a widget. Firefox is intentionally hardcoded.-->
    <string name="search_widget_content_description">Tijaq jun k\'ak\'a\' ruwi\' Firefox</string>
    <!-- Text preview for smaller sized widgets -->
    <string name="search_widget_text_short">Tikanöx</string>
    <!-- Text preview for larger sized widgets -->
    <string name="search_widget_text_long">Tikanöx pan ajk\'amaya\'l</string>

    <!-- Content description (not visible, for screen readers etc.): Voice search -->
    <string name="search_widget_voice">Tikanöx chi ch\'ab\'äl</string>

    <!-- Preferences -->
    <!-- Title for the settings page-->
    <string name="settings">Taq nuk\'ulem</string>
    <!-- Preference category for basic settings -->
    <string name="preferences_category_basics">Taq etamel</string>
    <!-- Preference category for general settings -->
    <string name="preferences_category_general">Chijun</string>
    <!-- Preference category for all links about Fenix -->
    <string name="preferences_category_about">Tawetamaj qawäch</string>

    <!-- Preference for settings related to changing the default search engine -->
    <string name="preferences_default_search_engine">Kanob\'äl k\'o wi</string>
    <!-- Preference for settings related to Search -->
    <string name="preferences_search">Tikanöx</string>
    <!-- Preference for settings related to Search address bar -->
    <string name="preferences_search_address_bar">Kikajtz\'ik Ochochib\'äl</string>
    <!-- Preference linking to help about Fenix -->
    <string name="preferences_help">Tob\'äl</string>
    <!-- Preference link to rating Fenix on the Play Store -->
    <string name="preferences_rate">Tiya\' rejqalem pa Google Play</string>
    <!-- Preference for giving feedback about Fenix -->
    <string name="preferences_feedback">Titaq na\'oj</string>
    <!-- Preference linking to about page for Fenix
        The first parameter is the name of the app defined in app_name (for example: Fenix) -->
    <string name="preferences_about">Chi rij %1$s</string>
    <!-- Preference linking to the your rights SUMO page -->
    <string name="preferences_your_rights">Taq Ach\'ojib\'al</string>
    <!-- Preference for settings related to saved passwords -->
    <string name="preferences_passwords">Ewan taq tzij</string>
    <!-- Preference for settings related to saved credit cards and addresses -->
    <string name="preferences_credit_cards_addresses">Kretit Kar chuqa\' taq ochochib\'äl</string>
    <!-- Preference for settings related to changing the default browser -->
    <string name="preferences_set_as_default_browser">Tiya\' kan achi\'el kanob\'äl k\'o wi</string>
    <!-- Preference category for advanced settings -->
    <string name="preferences_category_advanced">Q\'axinäq</string>
    <!-- Preference category for privacy settings -->
    <string name="preferences_category_privacy">Ichinanem</string>
    <!-- Preference category for privacy and security settings -->
    <string name="preferences_category_privacy_security">Ichinanem chuqa\' jikomal</string>
    <!-- Preference for advanced site permissions -->
    <string name="preferences_site_permissions">Taq ruya\'oj q\'ij ri ruxaq</string>
    <!-- Preference for private browsing options -->
    <string name="preferences_private_browsing_options">Ichinan okem pa k\'amaya\'l</string>

    <!-- Preference for opening links in a private tab-->
    <string name="preferences_open_links_in_a_private_tab">Kejaq taq ximonel pa jun ichinan ruwi\'</string>

    <!-- Preference for allowing screenshots to be taken while in a private tab-->
    <string name="preferences_allow_screenshots_in_private_mode">Tiya\' q\'ij richin nichap ruwa pa ichinan okem pa k\'amaya\'l</string>
    <!-- Will inform the user of the risk of activating Allow screenshots in private browsing option -->
    <string name="preferences_screenshots_in_private_mode_disclaimer">We ya\'on q\'ij, xketz\'et chuqa\' ri ichinan taq ruwi\' toq e jaqäl k\'ïy chokoy</string>
    <!-- Preference for adding private browsing shortcut -->
    <string name="preferences_add_private_browsing_shortcut">Titz\'aqatisäx choj okem pa ri ichinan okem pa k\'amaya\'l</string>
    <!-- Preference for accessibility -->
    <string name="preferences_accessibility">Okel</string>
    <!-- Preference to override the Firefox Account server -->
    <string name="preferences_override_fxa_server">Ichinan ruk\'u\'x rusamaj Firefox Account</string>
    <!-- Preference to override the Sync token server -->
    <string name="preferences_override_sync_tokenserver">Ichinan ruk\'u\'x rusamaj Sync</string>
    <!-- Toast shown after updating the FxA/Sync server override preferences -->
    <string name="toast_override_fxa_sync_server_done">Xjal ruk\'u\'x kisamaj Firefox Account/Sync. Nitz\'apïx chokoy richin yesamajïx ri taq jaloj…</string>
    <!-- Preference category for account information -->
    <string name="preferences_category_account">Rub\'i\' taqoya\'l</string>
    <!-- Preference shown on banner to sign into account -->
    <string name="preferences_sign_in">Titikirisäx molojri\'ïl</string>
    <!-- Preference for changing where the toolbar is positioned -->
    <string name="preferences_toolbar">Cholsamajib\'äl</string>
    <!-- Preference for changing default theme to dark or light mode -->
    <string name="preferences_theme">Wachinel</string>
    <!-- Preference for customizing the home screen -->
    <string name="preferences_home">Tikirib\'äl</string>
    <!-- Preference for gestures based actions -->
    <string name="preferences_gestures">B\'anoj paläj</string>
    <!-- Preference for settings related to visual options -->
    <string name="preferences_customize">Tichinäx</string>
    <!-- Preference description for banner about signing in -->
    <string name="preferences_sign_in_description">Ke\'axima\' taq yaketal, natab\'äl chuqa\' ch\'aqa\' chik rik\'in ri rub\'i\' ataqoya\'l richin Firefox.</string>
    <!-- Preference shown instead of account display name while account profile information isn't available yet. -->
    <string name="preferences_account_default_name">Firefox Taqoya\'l</string>

    <!-- Preference text for account title when there was an error syncing FxA -->
    <string name="preferences_account_sync_error">Tokisäx chik richin nitikirisäx chik ri ximoj</string>
    <!-- Preference for language -->
    <string name="preferences_language">Ch\'ab\'äl</string>
    <!-- Preference for data choices -->
    <string name="preferences_data_choices">Rucha\'ik tzij</string>
    <!-- Preference for data collection -->
    <string name="preferences_data_collection">Rucha\'ik tzij</string>
    <!-- Preference linking to the privacy notice -->
    <string name="preferences_privacy_link">Ichinan na\'oj</string>
    <!-- Preference category for developer tools -->
    <string name="developer_tools_category">Taq rusamajib\'al nuk\'unel</string>
    <!-- Preference for developers -->
    <string name="preferences_remote_debugging">Näj chojmirisanem pa USB</string>
    <!-- Preference title for switch preference to show search engines -->
    <string name="preferences_show_search_engines">Tik\'ut kanob\'äl</string>
    <!-- Preference title for switch preference to show search suggestions -->
    <string name="preferences_show_search_suggestions">Kek\'ut pe ri taq chilab\'enïk richin yakanon</string>

    <!-- Preference title for switch preference to show voice search button -->
    <string name="preferences_show_voice_search">Tik\'ut rukanoxik chi ch\'ab\'äl</string>
    <!-- Preference title for switch preference to show search suggestions also in private mode -->
    <string name="preferences_show_search_suggestions_in_private">Tik\'ut pan ichinan molojri\'ïl</string>
    <!-- Preference title for switch preference to show a clipboard suggestion when searching -->
    <string name="preferences_show_clipboard_suggestions">Kek\'ut pe ri taq ruchilab\'enïk molwuj</string>

    <!-- Preference title for switch preference to suggest browsing history when searching -->
    <string name="preferences_search_browsing_history">Tikanöx runatab\'al okem pa k\'amaya\'l</string>
    <!-- Preference title for switch preference to suggest bookmarks when searching -->
    <string name="preferences_search_bookmarks">Kekanöx taq yaketal</string>
    <!-- Preference title for switch preference to suggest synced tabs when searching -->
    <string name="preferences_search_synced_tabs">Kekanöx ri taq ruwi\' eximon</string>
    <!-- Preference for account settings -->
    <string name="preferences_account_settings">Kinuk\'ulem Rub\'i\' Taqoya\'l</string>
    <!-- Preference for enabling url autocomplete-->
    <string name="preferences_enable_autocomplete_urls">Titz\'aqatisäx ruyon URLs</string>
    <!-- Preference for open links in third party apps -->
    <string name="preferences_open_links_in_apps">Kejaq taq ximonel pa taq chokoy</string>
    <!-- Preference for open download with an external download manager app -->
    <string name="preferences_external_download_manager">Runuk\'samajel chi rij qasanïk</string>
    <!-- Preference for add_ons -->
    <string name="preferences_addons">Taq tz’aqat</string>

    <!-- Preference for notifications -->
    <string name="preferences_notifications">Taq rutzijol</string>

    <!-- Add-on Preferences -->
    <!-- Preference to customize the configured AMO (addons.mozilla.org) collection -->
    <string name="preferences_customize_amo_collection">Kimolik ichinan taq Tz\'aqat</string>
    <!-- Button caption to confirm the add-on collection configuration -->
    <string name="customize_addon_collection_ok">ÜTZ</string>
    <!-- Button caption to abort the add-on collection configuration -->
    <string name="customize_addon_collection_cancel">Tiq\'at</string>

    <!-- Hint displayed on input field for custom collection name -->
    <string name="customize_addon_collection_hint">Rub\'i\' mol</string>

    <!-- Hint displayed on input field for custom collection user ID-->
    <string name="customize_addon_collection_user_hint">Rajaw Mol (Winäq ID)</string>
    <!-- Toast shown after confirming the custom add-on collection configuration -->
    <string name="toast_customize_addon_collection_done">Xjal kimolaj tz\'aqat. Nitz\'apïx chokoy richin yesamajïx ri taq jaloj…</string>

    <!-- Add-on Installation from AMO-->
    <!-- Error displayed when user attempts to install an add-on from AMO (addons.mozilla.org) that is not supported -->
    <string name="addon_not_supported_error">Man nuk\'äm ta ri\' ri tz\'aqat</string>
    <!-- Error displayed when user attempts to install an add-on from AMO (addons.mozilla.org) that is already installed -->
    <string name="addon_already_installed">Xyak ri tz\'aqat</string>

    <!-- Account Preferences -->
    <!-- Preference for triggering sync -->
    <string name="preferences_sync_now">Tixim wakami</string>
    <!-- Preference category for sync -->
    <string name="preferences_sync_category">Tacha\' achike naxïm</string>
    <!-- Preference for syncing history -->
    <string name="preferences_sync_history">Natab\'äl</string>
    <!-- Preference for syncing bookmarks -->
    <string name="preferences_sync_bookmarks">Taq yaketal</string>
    <!-- Preference for syncing logins -->
    <string name="preferences_sync_logins">Ketikirisäx molojri\'ïl</string>
    <!-- Preference for syncing tabs -->
    <string name="preferences_sync_tabs_2">Kejaq ruwi\'</string>
    <!-- Preference for signing out -->
    <string name="preferences_sign_out">Titz\'apïx molojri\'ïl</string>
    <!-- Preference displays and allows changing current FxA device name -->
    <string name="preferences_sync_device_name">Rub\'i\' ri okisaxel</string>
    <!-- Text shown when user enters empty device name -->
    <string name="empty_device_name_error">Man tikirel ta kowöl rub\'i\' okisab\'äl.</string>
    <!-- Label indicating that sync is in progress -->
    <string name="sync_syncing_in_progress">Nixim…</string>

    <!-- Label summary indicating that sync failed. The first parameter is the date stamp showing last time it succeeded -->
    <string name="sync_failed_summary">Xsach ri ximoj. Ruk\'isib\'äl mul xok: %s</string>
    <!-- Label summary showing never synced -->
    <string name="sync_failed_never_synced_summary">Xsach ri ximoj. Ruk\'isib\'äl mul xok: majub\'ey</string>
    <!-- Label summary the date we last synced. The first parameter is date stamp showing last time synced -->
    <string name="sync_last_synced_summary">Ruk\'isib\'äl mul xxim: %s</string>
    <!-- Label summary showing never synced -->
    <string name="sync_never_synced_summary">Ruk\'isib\'äl mul xxim: majub\'ey</string>

    <!-- Text for displaying the default device name.
        The first parameter is the application name, the second is the device manufacturer name
        and the third is the device model. -->
    <string name="default_device_name_2">%1$s pa %2$s %3$s</string>

    <!-- Preference for syncing credit cards -->
    <string name="preferences_sync_credit_cards">Rutarjeta\' kre\'ito\'</string>
    <!-- Preference for syncing addresses -->
    <string name="preferences_sync_address">Taq ochochib\'äl</string>

    <!-- Send Tab -->
    <!-- Name of the "receive tabs" notification channel. Displayed in the "App notifications" system settings for the app -->
    <string name="fxa_received_tab_channel_name">Taq ruwi\' ek\'ulun</string>

    <!-- Description of the "receive tabs" notification channel. Displayed in the "App notifications" system settings for the app -->
    <string name="fxa_received_tab_channel_description">Taq rutzijol taq ruwi\' ek\'ulun pa ch\'aqa\' chik rokisab\'al Firefox.</string>
    <!--  The body for these is the URL of the tab received  -->
    <string name="fxa_tab_received_notification_name">Ruwi\' k\'ulun</string>
    <!-- When multiple tabs have been received -->
    <string name="fxa_tabs_received_notification_name">Taq Ruwi\' ek\'ulun</string>
    <!-- %s is the device name -->
    <string name="fxa_tab_received_from_notification_name">Ruwi\' %s</string>

    <!-- Advanced Preferences -->
    <!-- Preference for tracking protection settings -->
    <string name="preferences_tracking_protection_settings">Chajinïk chuwäch Ojqanïk</string>
    <!-- Preference switch for tracking protection -->
    <string name="preferences_tracking_protection">Chajinïk chuwäch Ojqanïk</string>
    <!-- Preference switch description for tracking protection -->
    <string name="preferences_tracking_protection_description">Keq\'at rupam chuqa\' taq skrip yatkojqaj pa k\'amab\'ey</string>
    <!-- Preference for tracking protection exceptions -->
    <string name="preferences_tracking_protection_exceptions">Taq man relik ta</string>

    <!-- Preference description for tracking protection exceptions -->
    <string name="preferences_tracking_protection_exceptions_description">Chupül ri Chajinïk chuwäch Ojqanem pa re ajk\'amaya\'l ruxaq re\'</string>
    <!-- Button in Exceptions Preference to turn on tracking protection for all sites (remove all exceptions) -->
    <string name="preferences_tracking_protection_exceptions_turn_on_for_all">Titzij kichin ronojel taq ruxaq</string>
    <!-- Text displayed when there are no exceptions -->
    <string name="exceptions_empty_message_description">Ri taq man relik ta nikiya\' q\'ij chawe richin nachüp ri chajinïk chuwäch ojqanem pa ri taq ruxaq echa\'on.</string>
    <!-- Text displayed when there are no exceptions, with learn more link that brings users to a tracking protection SUMO page -->
    <string name="exceptions_empty_message_learn_more_link">Tetamäx ch\'aqa\' chik</string>

    <!-- Preference switch for Telemetry -->
    <string name="preferences_telemetry">Etataqonel</string>
    <!-- Preference switch for usage and technical data collection -->
    <string name="preference_usage_data">Okisanem chuqa\' samajel taq tzij</string>
    <!-- Preference description for usage and technical data collection -->
    <string name="preferences_usage_data_description">Takomonij ri na\'oj pa ruwi\' rub\'eyal nisamäj, ri rokisaxik, ch\'akulakem chuqa\' richinaxik awokik\'amaya\'l rik\'in Mozilla richin chi ri %1$s nel ütz</string>
    <!-- Preference switch for marketing data collection -->
    <string name="preferences_marketing_data">Marketin tzij</string>
    <!-- Preference description for marketing data collection, parameter is the app name (e.g. Firefox) -->
    <string name="preferences_marketing_data_description">Ke\'akomonij taq tzij chi rij ri taq samaj nawokisaj pa %1$s rik\'in Leanplum, ri ya\'öl qamarketin richin oyonib\'äl.</string>
    <!-- Preference description for marketing data collection -->
    <string name="preferences_marketing_data_description2">Ke\'ichinäx nab\'ey taq tzij ye\'okisäx pa Adjust, ya\'öl qamarkentin richin oyonib\'äl</string>
    <!-- Title for studies preferences -->
    <string name="preference_experiments_2">Taq tijonïk</string>
    <!-- Summary for studies preferences -->
    <string name="preference_experiments_summary_2">Taya\' q\'ij chi ri Mozilla nuyäk chuqa\' nub\'än taq tijonïk</string>
    <!-- Title for experiments preferences -->
    <string name="preference_experiments">Taq solna\'oj</string>
    <!-- Summary for experiments preferences -->
    <string name="preference_experiments_summary">Taya\' q\'ij chi ri Mozilla nuyäk chuqa\' yerumöl taq tzij richin tojtob\'enem.</string>
    <!-- Preference switch for crash reporter -->
    <string name="preferences_crash_reporter">Rutzijol sachoj</string>

    <!-- Preference switch for Mozilla location service -->
    <string name="preferences_mozilla_location_service">Mozilla tzalq\'omanem samaj</string>
    <!-- Preference switch for app health report. The first parameter is the name of the application (For example: Fenix) -->
    <string name="preferences_fenix_health_report">Rutzijol raxnaqil %s</string>

    <!-- Turn On Sync Preferences -->
    <!-- Header of the Turn on Sync preference view -->
    <string name="preferences_sync">Titzij Sync</string>
    <!-- Preference for pairing -->
    <string name="preferences_sync_pair">Titz\'ajwachib\'ëx rub\'itz\'ib\' junamanem pa ri ruwäch ch\'atal Firefox</string>
    <!-- Preference for account login -->
    <string name="preferences_sync_sign_in">Titikirisäx molojri\'ïl</string>
    <!-- Preference for reconnecting to FxA sync -->
    <string name="preferences_sync_sign_in_to_reconnect">Titikirisäx molojri\'ïl richin nok chik</string>
    <!-- Preference for removing FxA account -->
    <string name="preferences_sync_remove_account">Tiyuj Rub\'i\' Taqoya\'l</string>

    <!-- Pairing Feature strings -->
    <!-- Instructions on how to access pairing -->
    <string name="pair_instructions_2"><![CDATA[Titz\'ajwachib\'ëx ri QR b\'itz\'ib\' k\'o pa <b>firefox.com/pair</b>]]></string>
    <!-- Button to open camera for pairing -->
    <string name="pair_open_camera">Tijaq Elesäy wachib\'äl</string>
    <!-- Button to cancel pairing -->
    <string name="pair_cancel">Tiq\'at</string>

    <!-- Toolbar Preferences -->
    <!-- Preference for using top toolbar -->
    <string name="preference_top_toolbar">Ajsik</string>
    <!-- Preference for using bottom toolbar -->
    <string name="preference_bottom_toolbar">Ikim</string>

    <!-- Theme Preferences -->
    <!-- Preference for using light theme -->
    <string name="preference_light_theme">Yuk\'unel</string>
    <!-- Preference for using dark theme -->
    <string name="preference_dark_theme">Q\'equ\'m</string>

    <!-- Preference for using using dark or light theme automatically set by battery -->
    <string name="preference_auto_battery_theme">Xjikib\'äx ruma ri Yakonel Uchuq\'ab\'äl</string>
    <!-- Preference for using following device theme -->
    <string name="preference_follow_device_theme">Tojqäx ri ruwachinel oyonib\'äl</string>

    <!-- Gestures Preferences-->
    <!-- Preferences for using pull to refresh in a webpage -->
    <string name="preference_gestures_website_pull_to_refresh">Tiqirirëx richin nik\'ex</string>
    <!-- Preference for using the dynamic toolbar -->
    <string name="preference_gestures_dynamic_toolbar">Taq\'axaj richin nawewaj ri ajkajtz\'ik</string>

    <!-- Preference for switching tabs by swiping horizontally on the toolbar -->
    <string name="preference_gestures_swipe_toolbar_switch_tabs">Tiq\'axäx ri ajkajtz\'ik chi taq ruchi\' richin nijal ruwi\'</string>
    <!-- Preference for showing the opened tabs by swiping up on the toolbar-->
    <string name="preference_gestures_swipe_toolbar_show_tabs">Tiq\'axäx ri ajkatz\'ik ajsik richin yejaq taq ruwi\'</string>

    <!-- Library -->
    <!-- Option in Library to open Sessions page -->
    <string name="library_sessions">Taq Moloj</string>
    <!-- Option in Library to open Screenshots page -->
    <string name="library_screenshots">Chapoj taq ruwäch</string>
    <!-- Option in Library to open Downloads page -->
    <string name="library_downloads">Taq qasanïk</string>
    <!-- Option in library to open Bookmarks page -->
    <string name="library_bookmarks">Taq yaketal</string>

    <!-- Option in library to open Desktop Bookmarks root page -->
    <string name="library_desktop_bookmarks_root">Kematz\'ib\'äl taq Yaketal</string>
    <!-- Option in library to open Desktop Bookmarks "menu" page -->
    <string name="library_desktop_bookmarks_menu">Kik\'utsamaj taq Yaketal</string>
    <!-- Option in library to open Desktop Bookmarks "toolbar" page -->
    <string name="library_desktop_bookmarks_toolbar">Kimolsamajib\'al taq Yaketal</string>

    <!-- Option in library to open Desktop Bookmarks "unfiled" page -->
    <string name="library_desktop_bookmarks_unfiled">Ch\'aqa\' chik taq Yaketal</string>
    <!-- Option in Library to open History page -->
    <string name="library_history">Natab\'äl</string>
    <!-- Option in Library to open a new tab -->
    <string name="library_new_tab">K\'ak\'a\' ruwi\'</string>
    <!-- Option in Library to find text in page -->
    <string name="library_find_in_page">Tikanöx pa ruxaq</string>
    <!-- Option in Library to open Synced Tabs page -->
    <string name="library_synced_tabs">Ximon taq ruwi\'</string>
    <!-- Option in Library to open Reading List -->
    <string name="library_reading_list">Rucholajem sik\'inem</string>
    <!-- Menu Item Label for Search in Library -->
    <string name="library_search">Tikanöx</string>
    <!-- Settings Page Title -->
    <string name="settings_title">Taq nuk\'ulem</string>
    <!-- Content description (not visible, for screen readers etc.): "Menu icon for items on a history item" -->
    <string name="content_description_history_menu">Kik\'utsamaj taq ruch\'akulal natab\'äl</string>
    <!-- Content description (not visible, for screen readers etc.): "Close button for library settings" -->
    <string name="content_description_close_button">Titz\'apïx</string>

    <!-- Option in library for Recently Closed Tabs -->
    <string name="library_recently_closed_tabs">Taq ruwi\' nimakol ketz\'apïx</string>
    <!-- Option in library to open Recently Closed Tabs page -->
    <string name="recently_closed_show_full_history">Tik\'ut ronojel natab\'äl</string>
    <!-- Text to show users they have multiple tabs saved in the Recently Closed Tabs section of history.
    %d is a placeholder for the number of tabs selected. -->
    <string name="recently_closed_tabs">%d taq ruwi\'</string>
    <!-- Text to show users they have one tab saved in the Recently Closed Tabs section of history.
    %d is a placeholder for the number of tabs selected. -->
    <string name="recently_closed_tab">%d ruwi\'</string>
    <!-- Recently closed tabs screen message when there are no recently closed tabs -->
    <string name="recently_closed_empty_message">Taq ruwi\' man nimakol ta ketz\'apïx wawe\'</string>

    <!-- Tab Management -->
    <!-- Title of preference for tabs management -->
    <string name="preferences_tabs">Taq ruwi\'</string>
    <!-- Title of preference that allows a user to specify the tab view -->
    <string name="preferences_tab_view">Kitz\'etik ruwi\'</string>
    <!-- Option for a list tab view -->
    <string name="tab_view_list">Cholajem</string>
    <!-- Option for a grid tab view -->
    <string name="tab_view_grid">Kajtz\'ikil</string>
    <!-- Title of preference that allows a user to auto close tabs after a specified amount of time -->
    <string name="preferences_close_tabs">Ketz\'apïx taq ruwi\'</string>
    <!-- Option for auto closing tabs that will never auto close tabs, always allows user to manually close tabs -->
    <string name="close_tabs_manually">Chi q\'ab\'aj</string>

    <!-- Option for auto closing tabs that will auto close tabs after one day -->
    <string name="close_tabs_after_one_day">Jun q\'ij tik\'o</string>
    <!-- Option for auto closing tabs that will auto close tabs after one week -->
    <string name="close_tabs_after_one_week">Jun wuq\'ij tik\'o</string>
    <!-- Option for auto closing tabs that will auto close tabs after one month -->
    <string name="close_tabs_after_one_month">Jun ik\' tik\'o</string>

    <!-- Summary for tabs preference when auto closing tabs setting is set to manual close-->
    <string name="close_tabs_manually_summary">Titz\'apïx chi q\'ab\'aj</string>
    <!-- Summary for tabs preference when auto closing tabs setting is set to auto close tabs after one day-->
    <string name="close_tabs_after_one_day_summary">Titz\'apïx chi rij jun q\'ij</string>
    <!-- Summary for tabs preference when auto closing tabs setting is set to auto close tabs after one week-->
    <string name="close_tabs_after_one_week_summary">Titz\'apïx chi rij jun wuqq\'ij</string>
    <!-- Summary for tabs preference when auto closing tabs setting is set to auto close tabs after one month-->
    <string name="close_tabs_after_one_month_summary">Titz\'apïx chi rij jun ik\'</string>

    <!-- Sessions -->
    <!-- Title for the list of tabs -->
    <string name="tab_header_label">Kejaq taq ruwi\'</string>
    <!-- Title for the list of tabs in the current private session -->
    <string name="tabs_header_private_title">Ichinan molojri\'ïl</string>
    <!-- Title for the list of tabs in the current private session -->
    <string name="tabs_header_private_tabs_title">Ichinan taq ruwi\'</string>
    <!-- Title for the list of tabs in the synced tabs -->
    <string name="tabs_header_synced_tabs_title">Ximon taq ruwi\'</string>
    <!-- Content description (not visible, for screen readers etc.): Add tab button. Adds a news tab when pressed -->
    <string name="add_tab">Titz\'aqatisäx ruwi\'</string>
    <!-- Content description (not visible, for screen readers etc.): Add tab button. Adds a news tab when pressed -->
    <string name="add_private_tab">Titz\'aqatisäx ichinan ruwi\'</string>
    <!-- Text for the new tab button to indicate adding a new private tab in the tab -->
    <string name="tab_drawer_fab_content">Ichinan</string>
    <!-- Text for the new tab button to indicate syncing command on the synced tabs page -->
    <string name="tab_drawer_fab_sync">Tixim</string>
    <!-- Text shown as the title of the open tab tray -->
    <string name="tab_tray_title">Kejaq taq Ruwi\'</string>
    <!-- Text shown in the menu for saving tabs to a collection -->
    <string name="tab_tray_menu_item_save">Tiyak pa mol</string>
    <!-- Text shown in the menu for the collection selector -->
    <string name="tab_tray_menu_select">Ticha\'</string>
    <!-- Text shown in the menu for sharing all tabs -->
    <string name="tab_tray_menu_item_share">Kekomonïx ronojel taq ruwi\'</string>
    <!-- Text shown in the menu to view recently closed tabs -->
    <string name="tab_tray_menu_recently_closed">Taq ruwi\' nimakol ketz\'apïx</string>
    <!-- Text shown in the menu to view account settings -->
    <string name="tab_tray_menu_account_settings">Kinuk\'ulem rub\'i\' taqoya\'l</string>
    <!-- Text shown in the menu to view tab settings -->
    <string name="tab_tray_menu_tab_settings">Kinuk\'ulem ruwi\'</string>
    <!-- Text shown in the menu for closing all tabs -->
    <string name="tab_tray_menu_item_close">Titz\'apïx ronojel ri taq ruwi\'</string>
    <!-- Shortcut action to open new tab -->
    <string name="tab_tray_menu_open_new_tab">K\'ak\'a\' ruwi\'</string>
    <!-- Shortcut action to open the home screen -->
    <string name="tab_tray_menu_home">Tib\'e pa tikirib\'äl</string>
    <!-- Shortcut action to toggle private mode -->
    <string name="tab_tray_menu_toggle">Tik\'exlöx pa ruwi\' b\'anikil</string>
    <!-- Text shown in the multiselect menu for bookmarking selected tabs. -->
    <string name="tab_tray_multiselect_menu_item_bookmark">Yaketal</string>
    <!-- Text shown in the multiselect menu for closing selected tabs. -->
    <string name="tab_tray_multiselect_menu_item_close">Titz\'apïx</string>
    <!-- Content description for tabs tray multiselect share button -->
    <string name="tab_tray_multiselect_share_content_description">Kekomonïx cha\'on taq ruwi\'</string>
    <!-- Content description for tabs tray multiselect menu -->
    <string name="tab_tray_multiselect_menu_content_description">Cha\'on kik\'utsamaj ruwi\'</string>
    <!-- Content description (not visible, for screen readers etc.): Removes tab from collection button. Removes the selected tab from collection when pressed -->
    <string name="remove_tab_from_collection">Tiyuj ruwi\' pa molb\'äl</string>
    <!-- Text for button to enter multiselect mode in tabs tray -->
    <string name="tabs_tray_select_tabs">Kecha\' taq ruwi\'</string>
    <!-- Content description (not visible, for screen readers etc.): Close tab button. Closes the current session when pressed -->
    <string name="close_tab">Titz\'apïx ruwi\'</string>
    <!-- Content description (not visible, for screen readers etc.): Close tab <title> button. First parameter is tab title  -->
    <string name="close_tab_title">Titz\'apïx ruwi\' %s</string>
    <!-- Content description (not visible, for screen readers etc.): Opens the open tabs menu when pressed -->
    <string name="open_tabs_menu">Tijaq kik\'utsamaj ruwi\'</string>
    <!-- Open tabs menu item to close all tabs -->
    <string name="tabs_menu_close_all_tabs">Titz\'apïx ronojel ri taq ruwi\'</string>
    <!-- Open tabs menu item to share all tabs -->
    <string name="tabs_menu_share_tabs">Kekomonïx taq ruwi\'</string>
    <!-- Open tabs menu item to save tabs to collection -->
    <string name="tabs_menu_save_to_collection1">Keyak ruwi\' pa mol</string>
    <!-- Content description (not visible, for screen readers etc.): Opens the tab menu when pressed -->
    <string name="tab_menu">Ruk\'utsamaj ruwi\'</string>
    <!-- Tab menu item to share the tab -->
    <string name="tab_share">Tikomonïx ruwi\'</string>
    <!-- Button in the current session menu. Deletes the session when pressed -->
    <string name="current_session_delete">Tiyuj</string>
    <!-- Button in the current session menu. Saves the session when pressed -->
    <string name="current_session_save">Tiyak</string>
    <!-- Button in the current session menu. Opens the share menu when pressed -->
    <string name="current_session_share">Tikomonïx</string>
    <!-- Content description (not visible, for screen readers etc.): Title icon for current session menu -->
    <string name="current_session_image">Ruwachib\'al mmolojri\'ïl k\'o wakami</string>
    <!-- Button to save the current set of tabs into a collection -->
    <string name="save_to_collection">Tiyak pa mol</string>
    <!-- Text for the menu button to delete a collection -->
    <string name="collection_delete">Tiyuj mol</string>
    <!-- Text for the menu button to rename a collection -->
    <string name="collection_rename">Tijal rub\'i\' mol</string>
    <!-- Text for the button to open tabs of the selected collection -->
    <string name="collection_open_tabs">Kejaq taq ruwi\'</string>
    <!-- Hint for adding name of a collection -->
    <string name="collection_name_hint">Rub\'i\' mol</string>
    <!-- Text for the menu button to rename a top site -->
	<string name="rename_top_site">Tisik\'ïx chik</string>
	<!-- Text for the menu button to remove a top site -->
	<string name="remove_top_site">Tiyuj</string>

    <!-- Text for the menu button to delete a top site from history -->
    <string name="delete_from_history">Tiyuj pa natab\'äl</string>
    <!-- Postfix for private WebApp titles, placeholder is replaced with app name -->
    <string name="pwa_site_controls_title_private">%1$s (Ichinan Rub\'anikil)</string>

    <!-- Button in the current tab tray header in multiselect mode. Saved the selected tabs to a collection when pressed. -->
    <string name="tab_tray_save_to_collection">Tiyak</string>

    <!-- History -->
    <!-- Text for the button to clear all history -->
    <string name="history_delete_all">Tiyuj natab\'äl</string>
    <!-- Text for the dialog to confirm clearing all history -->
    <string name="history_delete_all_dialog">¿La kan nawajo\' nayüj el rupam ri natab\'äl?</string>
    <!-- Text for the snackbar to confirm that multiple browsing history items has been deleted -->
    <string name="history_delete_multiple_items_snackbar">Xyuj Natab\'äl</string>
    <!-- Text for the snackbar to confirm that a single browsing history item has been deleted. The first parameter is the shortened URL of the deleted history item. -->
    <string name="history_delete_single_item_snackbar">Xyuj %1$s</string>
    <!-- Text for positive action to delete history in deleting history dialog -->
    <string name="history_clear_dialog">Tijosq\'ïx</string>
    <!-- History overflow menu copy button -->
    <string name="history_menu_copy_button">Tiwachib\'ëx</string>
    <!-- History overflow menu share button -->
    <string name="history_menu_share_button">Tikomonïx</string>
    <!-- History overflow menu open in new tab button -->
    <string name="history_menu_open_in_new_tab_button">Tijaq pa k\'ak\'a\' ruwi\'</string>
    <!-- History overflow menu open in private tab button -->
    <string name="history_menu_open_in_private_tab_button">Tijaq pan ichinan ruwi\'</string>
    <!-- Text for the button to delete a single history item -->
    <string name="history_delete_item">Tiyuj</string>

    <!-- History multi select title in app bar
    The first parameter is the number of bookmarks selected -->
    <string name="history_multi_select_title">%1$d xcha\'</string>
    <!-- Text for the button to clear selected history items. The first parameter
        is a digit showing the number of items you have selected -->
    <string name="history_delete_some">Keyuj %1$d ch\'akulal</string>

    <!-- Text for the header that groups the history for today -->
    <string name="history_today">Wakami</string>
    <!-- Text for the header that groups the history for yesterday -->
    <string name="history_yesterday">Iwir</string>
    <!-- Text for the header that groups the history for last 24 hours -->
    <string name="history_24_hours">Ruk\'isib\'äl 24 ramaj</string>
    <!-- Text for the header that groups the history the past 7 days -->
    <string name="history_7_days">Ruk\'isib\'äl 7 q\'ij</string>
    <!-- Text for the header that groups the history the past 30 days -->
    <string name="history_30_days">Ruk\'isib\'äl 30 q\'ij</string>

    <!-- Text for the header that groups the history older than the last month -->
    <string name="history_older">Ojer</string>
    <!-- Text shown when no history exists -->
    <string name="history_empty_message">Majun natab\'äl wawe\'</string>

    <!-- Downloads -->
    <!-- Text for the button to clear all downloads -->
    <string name="download_delete_all">Keyuj taq qasanïk</string>
    <!-- Text for the dialog to confirm clearing all downloads -->
    <string name="download_delete_all_dialog">¿La kan nawajo\' nayüj el rupam aqasanik?</string>
    <!-- Text for the snackbar to confirm that multiple downloads items have been removed -->
    <string name="download_delete_multiple_items_snackbar_1">Xesilöx taq Qasanïk</string>
    <!-- Text for the snackbar to confirm that a single download item has been removed. The first parameter is the name of the download item. -->
    <string name="download_delete_single_item_snackbar">Xsilöx %1$s</string>
    <!-- Text shown when no download exists -->
    <string name="download_empty_message_1">Man xeqasäx ta taq yakb\'äl</string>
    <!-- History multi select title in app bar
    The first parameter is the number of downloads selected -->
    <string name="download_multi_select_title">%1$d xcha\'</string>

    <!-- History overflow menu open in new tab button -->
    <string name="download_menu_open">Tijaq</string>


    <!-- Text for the button to remove a single download item -->
    <string name="download_delete_item_1">Tiyuj</string>


    <!-- Crashes -->
    <!-- Title text displayed on the tab crash page. This first parameter is the name of the application (For example: Fenix) -->
    <string name="tab_crash_title_2">Takuyu\'. Man nitikïr ta nusamajij ri ruxaq ri %1$s.</string>
    <!-- Description text displayed on the tab crash page -->
    <string name="tab_crash_description">Yatikïr natojtob\'ej nab\'än ruk\'ojlem o natz\'apij ri ruwi\'</string>
    <!-- Send crash report checkbox text on the tab crash page -->
    <string name="tab_crash_send_report">Titaq rutzijol sachoj chi re ri Mozilla</string>
    <!-- Close tab button text on the tab crash page -->
    <string name="tab_crash_close">Titz\'apïx ruwi\'</string>
    <!-- Restore tab button text on the tab crash page -->
    <string name="tab_crash_restore">Titzolïx ruwi\'</string>

    <!-- Content Description for session item menu button -->
    <string name="content_description_session_menu">Taq rucha\'oj molojri\'ïl</string>

    <!-- Content Description for session item share button -->
    <string name="content_description_session_share">Tikomonïx molojri\'ïl</string>

    <!-- Bookmarks -->
    <!-- Content description for bookmarks library menu -->
    <string name="bookmark_menu_content_description">Yaketal k\'utsamaj</string>
    <!-- Screen title for editing bookmarks -->
    <string name="bookmark_edit">Tinuk\' yaketal</string>

    <!-- Screen title for selecting a bookmarks folder -->
    <string name="bookmark_select_folder">Ticha\' molyakb\'äl</string>

    <!-- Confirmation message for a dialog confirming if the user wants to delete the selected folder -->
    <string name="bookmark_delete_folder_confirmation_dialog">¿La kan nawajo\' chi nayüj re molyakb\'äl re\'?</string>
    <!-- Confirmation message for a dialog confirming if the user wants to delete multiple items including folders. Parameter will be replaced by app name. -->
    <string name="bookmark_delete_multiple_folders_confirmation_dialog">%s xkeruyüj ri cha\'on taq wachinäq.</string>
    <!-- Snackbar title shown after a folder has been deleted. This first parameter is the name of the deleted folder -->
    <string name="bookmark_delete_folder_snackbar">Xyuj %1$s</string>
    <!-- Screen title for adding a bookmarks folder -->
    <string name="bookmark_add_folder">Titz\'aqatisäx Yakwuj</string>
    <!-- Snackbar title shown after a bookmark has been created. -->
    <string name="bookmark_saved_snackbar">¡Xyak yaketal!</string>
    <!-- Snackbar edit button shown after a bookmark has been created. -->
    <string name="edit_bookmark_snackbar_action">TINUK\'</string>
    <!-- Bookmark overflow menu edit button -->
    <string name="bookmark_menu_edit_button">Tinuk\'</string>
    <!-- Bookmark overflow menu select button -->
    <string name="bookmark_menu_select_button">Ticha\'</string>
    <!-- Bookmark overflow menu copy button -->
    <string name="bookmark_menu_copy_button">Tiwachib\'ëx</string>
    <!-- Bookmark overflow menu share button -->
    <string name="bookmark_menu_share_button">Tikomonïx</string>
    <!-- Bookmark overflow menu open in new tab button -->
    <string name="bookmark_menu_open_in_new_tab_button">Tijaq pa jun k\'ak\'a\' ruwi\'</string>
    <!-- Bookmark overflow menu open in private tab button -->
    <string name="bookmark_menu_open_in_private_tab_button">Tijaq pa jun ichinan ruwi\'</string>
    <!-- Bookmark overflow menu delete button -->
    <string name="bookmark_menu_delete_button">Tiyuj</string>
    <!--Bookmark overflow menu save button -->
    <string name="bookmark_menu_save_button">Tiyak</string>
    <!-- Bookmark multi select title in app bar
     The first parameter is the number of bookmarks selected -->
    <string name="bookmarks_multi_select_title">%1$d xcha\'</string>
    <!-- Bookmark editing screen title -->
    <string name="edit_bookmark_fragment_title">Tinuk\' yaketal</string>
    <!-- Bookmark folder editing screen title -->
    <string name="edit_bookmark_folder_fragment_title">Tinuk\' Molyakb\'äl</string>
    <!-- Bookmark sign in button message -->
    <string name="bookmark_sign_in_button">Titikirisäx molojri\'ïl richin yetz\'et ximon taq yaketal</string>

    <!-- Bookmark URL editing field label -->
    <string name="bookmark_url_label">URL</string>
    <!-- Bookmark FOLDER editing field label -->
    <string name="bookmark_folder_label">MOLYAKWUJ</string>
    <!-- Bookmark NAME editing field label -->
    <string name="bookmark_name_label">B\'I\'AJ</string>
    <!-- Bookmark add folder screen title -->
    <string name="bookmark_add_folder_fragment_label">Titz\'aqatisäx molyakwuj</string>
    <!-- Bookmark select folder screen title -->
    <string name="bookmark_select_folder_fragment_label">Ticha\' molyakb\'äl</string>
    <!-- Bookmark editing error missing title -->
    <string name="bookmark_empty_title_error">K\'o chi k\'o jun rub\'i\'</string>
    <!-- Bookmark editing error missing or improper URL -->
    <string name="bookmark_invalid_url_error">Man okel ta URL</string>
    <!-- Bookmark screen message for empty bookmarks folder -->
    <string name="bookmarks_empty_message">Majun yaketal wawe\'</string>
    <!-- Bookmark snackbar message on deletion
     The first parameter is the host part of the URL of the bookmark deleted, if any -->
    <string name="bookmark_deletion_snackbar_message">Xyuj %1$s</string>
    <!-- Bookmark snackbar message on deleting multiple bookmarks not including folders-->
    <string name="bookmark_deletion_multiple_snackbar_message_2">Taq yaketal xeyuj</string>
    <!-- Bookmark snackbar message on deleting multiple bookmarks including folders-->
    <string name="bookmark_deletion_multiple_snackbar_message_3">Yeyuj cha\'on taq molwuj</string>
    <!-- Bookmark undo button for deletion snackbar action -->
    <string name="bookmark_undo_deletion">TITZOLÏX</string>

    <!-- Site Permissions -->
    <!-- Site permissions preferences header -->
    <string name="permissions_header">Taq ya\'oj q\'ij</string>
    <!-- Button label that take the user to the Android App setting -->
    <string name="phone_feature_go_to_settings">Tib\'e pa taq Nuk\'ulem</string>
    <!-- Content description (not visible, for screen readers etc.): Quick settings sheet
        to give users access to site specific information / settings. For example:
        Secure settings status and a button to modify site permissions -->
    <string name="quick_settings_sheet">Ruxaq aninäq taq nuk\'ulem</string>
    <!-- Label that indicates that this option it the recommended one -->
    <string name="phone_feature_recommended">Chilab\'en</string>
    <!-- button that allows editing site permissions settings -->
    <string name="quick_settings_sheet_manage_site_permissions">Kenuk\'samajïx taq ruya\'oj q\'ij ruxaq</string>

    <!-- Button label for clearing all the information of site permissions-->
    <string name="clear_permissions">Keyuj ya\'oj taq q\'ij</string>
    <!-- Button label for clearing a site permission-->
    <string name="clear_permission">Tiyuj ya\'oj q\'ij</string>
    <!-- Button label for clearing all the information on all sites-->
    <string name="clear_permissions_on_all_sites">Keyuj ya\'oj taq q\'ij pa ronojel taq ruxaq</string>
    <!-- Preference for altering video and audio autoplay for all websites -->
    <string name="preference_browser_feature_autoplay">Ruyonil rutzijik</string>
    <!-- Preference for altering the camera access for all websites -->
    <string name="preference_phone_feature_camera">Elesäy wachib\'äl</string>
    <!-- Preference for altering the microphone access for all websites -->
    <string name="preference_phone_feature_microphone">Q\'asäy ch\'ab\'äl</string>
    <!-- Preference for altering the location access for all websites -->
    <string name="preference_phone_feature_location">K\'ojlemal</string>
    <!-- Preference for altering the notification access for all websites -->
    <string name="preference_phone_feature_notification">Rutzijol</string>
    <!-- Preference for altering the persistent storage access for all websites -->
    <string name="preference_phone_feature_persistent_storage">Jutaqil taq Yakoj</string>
    <!-- Preference for altering the EME access for all websites -->
    <string name="preference_phone_feature_media_key_system_access">DRM-chajin rupam</string>
    <!-- Label that indicates that a permission must be asked always -->
    <string name="preference_option_phone_feature_ask_to_allow">Tik\'utüx q\'ij</string>
    <!-- Label that indicates that a permission must be blocked -->
    <string name="preference_option_phone_feature_blocked">Xq\'at</string>
    <!-- Label that indicates that a permission must be allowed -->
    <string name="preference_option_phone_feature_allowed">Xya\' q\'ij</string>
    <!--Label that indicates a permission is by the Android OS-->
    <string name="phone_feature_blocked_by_android">Xq\'at ruma Android</string>
    <!-- Preference for showing a list of websites that the default configurations won't apply to them -->
    <string name="preference_exceptions">Taq man relik ta</string>
    <!-- Summary of tracking protection preference if tracking protection is set to on -->
    <string name="tracking_protection_on">Titzij</string>
    <!-- Summary of tracking protection preference if tracking protection is set to off -->
    <string name="tracking_protection_off">Tichup</string>
    <!-- Label for global setting that indicates that all video and audio autoplay is allowed -->
    <string name="preference_option_autoplay_allowed2">Tiya\' q\'ij k\'oxom chuqa\' silowäch</string>
    <!-- Label for site specific setting that indicates that all video and audio autoplay is allowed -->
    <string name="quick_setting_option_autoplay_allowed">Tiya\' q\'ij k\'oxom chuqa\' silowäch</string>
    <!-- Label that indicates that video and audio autoplay is only allowed over Wi-Fi -->
    <string name="preference_option_autoplay_allowed_wifi_only2">Keq\'at k\'oxom chuqa\' silowäch xa xe rik\'in kitzij selular</string>
    <!-- Subtext that explains 'autoplay on Wi-Fi only' option -->
    <string name="preference_option_autoplay_allowed_wifi_subtext">Ri  k\'oxom chuqa\' silowäch xketzij rik\'in Wi-Fi</string>
    <!-- Label for global setting that indicates that video autoplay is allowed, but audio autoplay is blocked -->
    <string name="preference_option_autoplay_block_audio2">Xa xe tiq\'at k\'oxom</string>
    <!-- Label for site specific setting that indicates that video autoplay is allowed, but audio autoplay is blocked -->
    <string name="quick_setting_option_autoplay_block_audio">Xa xe tiq\'at k\'oxom</string>
    <!-- Label for global setting that indicates that all video and audio autoplay is blocked -->
    <string name="preference_option_autoplay_blocked3">Tiq\'at k\'oxom chuqa\' silowäch</string>
    <!-- Label for site specific setting that indicates that all video and audio autoplay is blocked -->
    <string name="quick_setting_option_autoplay_blocked">Tiq\'at k\'oxom chuqa\' silowäch</string>
    <!-- Summary of delete browsing data on quit preference if it is set to on -->
    <string name="delete_browsing_data_quit_on">Titzij</string>
    <!-- Summary of delete browsing data on quit preference if it is set to off -->
    <string name="delete_browsing_data_quit_off">Tichup</string>

    <!-- Collections -->
    <!-- Collections header on home fragment -->
    <string name="collections_header">Taq mol</string>

    <!-- Content description (not visible, for screen readers etc.): Opens the collection menu when pressed -->
    <string name="collection_menu_button_content_description">Ruk\'utsamaj mol</string>

    <!-- Label to describe what collections are to a new user without any collections -->
    <string name="no_collections_description2">Ke\'amolo\' ri naqa chawäch.\nKe\'atzob\'ajij ri junam taq kanoxïk, taq ruxaq chuqa\' ri taq ruwi\' richin anin yatok chi kipam.</string>
    <!-- Title for the "select tabs" step of the collection creator -->
    <string name="create_collection_select_tabs">Kecha\' taq Ruwi\'</string>
    <!-- Title for the "select collection" step of the collection creator -->
    <string name="create_collection_select_collection">Ticha\' mol</string>
    <!-- Title for the "name collection" step of the collection creator -->
    <string name="create_collection_name_collection">Rub\'i\' mol</string>
    <!-- Button to add new collection for the "select collection" step of the collection creator -->
    <string name="create_collection_add_new_collection">Titz\'aqatisäx k\'ak\'a\' mol</string>
    <!-- Button to select all tabs in the "select tabs" step of the collection creator -->
    <string name="create_collection_select_all">Ticha\' Ronojel</string>
    <!-- Button to deselect all tabs in the "select tabs" step of the collection creator -->
    <string name="create_collection_deselect_all">Man ticha\' Ronojel</string>
    <!-- Text to prompt users to select the tabs to save in the "select tabs" step of the collection creator -->
    <string name="create_collection_save_to_collection_empty">Kecha\' taq ruwi\' yeyak</string>
    <!-- Text to show users how many tabs they have selected in the "select tabs" step of the collection creator.
     %d is a placeholder for the number of tabs selected. -->
    <string name="create_collection_save_to_collection_tabs_selected">%d taq ruwi\' echa\'on</string>
    <!-- Text to show users they have one tab selected in the "select tabs" step of the collection creator.
    %d is a placeholder for the number of tabs selected. -->
    <string name="create_collection_save_to_collection_tab_selected">%d ruwi\' cha\'on</string>
    <!-- Text shown in snackbar when multiple tabs have been saved in a collection -->
    <string name="create_collection_tabs_saved">¡Taq ruwi\' xeyak!</string>
    <!-- Text shown in snackbar when one or multiple tabs have been saved in a new collection -->
    <string name="create_collection_tabs_saved_new_collection">¡Xyak ri mol!</string>
    <!-- Text shown in snackbar when one tab has been saved in a collection -->
    <string name="create_collection_tab_saved">¡Ruwi\' xyak!</string>
    <!-- Content description (not visible, for screen readers etc.): button to close the collection creator -->
    <string name="create_collection_close">Titz\'apïx</string>
    <!-- Button to save currently selected tabs in the "select tabs" step of the collection creator-->
    <string name="create_collection_save">Tiyak</string>

    <!-- Snackbar action to view the collection the user just created or updated -->
    <string name="create_collection_view">Titz\'et</string>

    <!-- Default name for a new collection in "name new collection" step of the collection creator. %d is a placeholder for the number of collections-->
    <string name="create_collection_default_name">Mol %d</string>

    <!-- Share -->
    <!-- Share screen header -->
    <string name="share_header">Titaq chuqa\' Tikomonïx</string>
    <!-- Share screen header -->
    <string name="share_header_2">Tikomonïx</string>
    <!-- Content description (not visible, for screen readers etc.):
        "Share" button. Opens the share menu when pressed. -->
    <string name="share_button_content_description">Tikomonïx</string>
    <!-- Sub-header in the dialog to share a link to another app -->
    <string name="share_link_subheader">Tikomonïx jun ximonel</string>
    <!-- Sub-header in the dialog to share a link to another sync device -->
    <string name="share_device_subheader">Titaq pa okisab\'äl</string>
    <!-- Sub-header in the dialog to share a link to an app from the full list -->
    <string name="share_link_all_apps_subheader">Ronojel b\'anoj</string>
    <!-- Sub-header in the dialog to share a link to an app from the most-recent sorted list -->
    <string name="share_link_recent_apps_subheader">K\'a b\'a ke\'okisäx</string>
    <!-- An option from the three dot menu to into sync -->
    <string name="sync_menu_sign_in">Tatikirisaj molojri\'ïl richin nixim</string>
    <!-- An option from the share dialog to sign into sync -->
    <string name="sync_sign_in">Tatikirisaj molojri\'ïl pa Sync</string>

    <!-- An option from the share dialog to send link to all other sync devices -->
    <string name="sync_send_to_all">Titaq pa ronojel okisab\'äl</string>
    <!-- An option from the share dialog to reconnect to sync -->
    <string name="sync_reconnect">Tokisäx chik pa Sync</string>
    <!-- Text displayed when sync is offline and cannot be accessed -->
    <string name="sync_offline">Chupül</string>
    <!-- An option to connect additional devices -->
    <string name="sync_connect_device">Tokisäx jun chik okisab\'äl</string>
    <!-- The dialog text shown when additional devices are not available -->
    <string name="sync_connect_device_dialog">Richin nitaq jun ruwi\', titikirisäx molojri\'ïl xa pa jun chik okisab\'äl.</string>
    <!-- Confirmation dialog button -->
    <string name="sync_confirmation_button">Xno\' pa nuwi\'</string>
    <!-- Share error message -->
    <string name="share_error_snackbar">Man nitikïr ta nikomonïx rik\'in re chokoy re\'</string>
    <!-- Add new device screen title -->
    <string name="sync_add_new_device_title">Titaq pan okisab\'äl</string>
    <!-- Text for the warning message on the Add new device screen -->
    <string name="sync_add_new_device_message">Majun Okisab\'äl Okisan</string>
    <!-- Text for the button to learn about sending tabs -->
    <string name="sync_add_new_device_learn_button">Tetamäx chi rij ri Kitaqik taq Ruwi\'…</string>

    <!-- Text for the button to connect another device -->
    <string name="sync_add_new_device_connect_button">Tokisäx Jun Chik Okisab\'äl…</string>

    <!-- Notifications -->
    <!-- The user visible name of the "notification channel" (Android 8+ feature) for the ongoing notification shown while a browsing session is active. -->
    <string name="notification_pbm_channel_name">Ichinan okem pa k\'amaya\'l</string>
    <!-- Text shown in the notification that pops up to remind the user that a private browsing session is active. -->
    <string name="notification_pbm_delete_text">Keyuj ichinan taq ruwi\'</string>
    <!-- Text shown in the notification that pops up to remind the user that a private browsing session is active. -->
    <string name="notification_pbm_delete_text_2">Ketz\'apïx ichinan taq ruwi\'</string>
    <!-- Notification action to open Fenix and resume the current browsing session. -->
    <string name="notification_pbm_action_open">Tijaq</string>
    <!-- Notification action to delete all current private browsing sessions AND switch to Fenix (bring it to the foreground) -->
    <string name="notification_pbm_action_delete_and_open">Tiyuj chuqa\' Tijaq</string>
    <!-- Name of the "Powered by Fenix" notification channel. Displayed in the "App notifications" system settings for the app -->
    <string name="notification_powered_by_channel_name">B\'anon Ruma</string>
    <!-- Text shown in snackbar when user deletes a collection -->
    <string name="snackbar_collection_deleted">Xyuj ri mol</string>
    <!-- Text shown in snackbar when user renames a collection -->
    <string name="snackbar_collection_renamed">Xjal rub\'i\' mol</string>
    <!-- Text shown in snackbar when user deletes a tab -->
    <string name="snackbar_tab_deleted">Ruwi\' xyuj</string>
    <!-- Text shown in snackbar when user deletes all tabs -->
    <string name="snackbar_tabs_deleted">Taq ruwi\' xeyuj</string>
    <!-- Text shown in snackbar when user closes a tab -->
    <string name="snackbar_tab_closed">Ruwi\' xtz\'apïx</string>
    <!-- Text shown in snackbar when user closes all tabs -->
    <string name="snackbar_tabs_closed">Taq ruwi\' xetz\'apïx</string>
    <!-- Text shown in snackbar when user closes tabs -->
    <string name="snackbar_message_tabs_closed">¡Taq ruwi\' xetz\'apïx!</string>
    <!-- Text shown in snackbar when user bookmarks a list of tabs -->
    <string name="snackbar_message_bookmarks_saved">¡Xeyak taq yaketal!</string>
    <!-- Text shown in snackbar action for viewing bookmarks -->
    <string name="snackbar_message_bookmarks_view">Titz\'et</string>
    <!-- Text shown in snackbar when user adds a site to top sites -->
    <string name="snackbar_added_to_top_sites">¡Xtz\'aqatisäx pa ri jutaqil taq ruxaq!</string>
    <!-- Text shown in snackbar when user closes a private tab -->
    <string name="snackbar_private_tab_closed">Ichinan ruwi\' xtz\'apïx</string>

    <!-- Text shown in snackbar when user closes all private tabs -->
    <string name="snackbar_private_tabs_closed">Ichinan taq ruwi\' xetz\'apïx</string>
    <!-- Text shown in snackbar when user deletes all private tabs -->
    <string name="snackbar_private_tabs_deleted">Ichinan taq ruwi\' xeyuj</string>
    <!-- Text shown in snackbar to undo deleting a tab, top site or collection -->
    <string name="snackbar_deleted_undo">TITZOLÏX</string>
    <!-- Text shown in snackbar when user removes a top site -->
    <string name="snackbar_top_site_removed">Ruxaq xyuj</string>
    <!-- Text for action to undo deleting a tab or collection shown in a11y dialog -->
    <string name="a11y_dialog_deleted_undo">Titzolïx</string>
    <!-- Text for action to confirm deleting a tab or collection shown in a11y dialog -->
    <string name="a11y_dialog_deleted_confirm">Tijikib\'äx</string>
    <!-- QR code scanner prompt which appears after scanning a code, but before navigating to it
        First parameter is the name of the app, second parameter is the URL or text scanned-->
    <string name="qr_scanner_confirmation_dialog_message">Tiya\' q\'ij chi re %1$s richin nujäq %2$s</string>
    <!-- QR code scanner prompt dialog positive option to allow navigation to scanned link -->
    <string name="qr_scanner_dialog_positive">TIYA\' Q\'IJ</string>
    <!-- QR code scanner prompt dialog positive option to deny navigation to scanned link -->
    <string name="qr_scanner_dialog_negative">MAN TIYA\' Q\'IJ</string>
    <!-- Tab collection deletion prompt dialog message. Placeholder will be replaced with the collection name -->
    <string name="tab_collection_dialog_message">¿La kan nawajo\' nayuj %1$s?</string>
    <!-- Collection and tab deletion prompt dialog message. This will show when the last tab from a collection is deleted -->
    <string name="delete_tab_and_collection_dialog_message">Rik\'in niyuj re ruwi\' re\' xkeyuj ronojel ri mol. Yatikïr ye\'atz\'ük k\'ak\'a\' taq mol xab\'achike ramaj.</string>
    <!-- Collection and tab deletion prompt dialog title. Placeholder will be replaced with the collection name. This will show when the last tab from a collection is deleted -->
    <string name="delete_tab_and_collection_dialog_title">¿La niyuj %1$s?</string>
    <!-- Tab collection deletion prompt dialog option to delete the collection -->
    <string name="tab_collection_dialog_positive">Tiyuj</string>
    <!-- Tab collection deletion prompt dialog option to cancel deleting the collection -->
    <string name="tab_collection_dialog_negative">Tiq\'at</string>
    <!-- Text displayed in a notification when the user enters full screen mode -->
    <string name="full_screen_notification">Nok pa chijun ruwa</string>
    <!-- Message for copying the URL via long press on the toolbar -->
    <string name="url_copied">URL xwachib\'ëx</string>

    <!-- Sample text for accessibility font size -->
    <string name="accessibility_text_size_sample_text_1">Re re\' jun tz\'etb\'äl tz\'ib\'anïk. K\'o wawe\' richin nuk\'üt achi\'el xtiwachin ri tz\'ib\'anïk toq xtanimirisaj o xtach\'utinisaj rik\'in re runuk\'ulem re\'.</string>
    <!-- Summary for Accessibility Text Size Scaling Preference -->
    <string name="preference_accessibility_text_size_summary">Kenimirisäx o kech\'utinisäx kipalem taq tzij pa ri ajk\'amaya\'l ruxaq</string>
    <!-- Title for Accessibility Text Size Scaling Preference -->
    <string name="preference_accessibility_font_size_title">Runimilem Tz\'ib\'</string>

    <!-- Title for Accessibility Text Automatic Size Scaling Preference -->
    <string name="preference_accessibility_auto_size_2">Ruyonil tijal rupalem tz\'ib\'</string>
    <!-- Summary for Accessibility Text Automatic Size Scaling Preference -->
    <string name="preference_accessibility_auto_size_summary">Ri rupalem tz\'ib\' xtuk\'äm ri\' rik\'in ri runuk\'ulem Android. Tichup richin ninuk\'samajïx rupalem tz\'ib\' wawe\'.</string>

    <!-- Title for the Delete browsing data preference -->
    <string name="preferences_delete_browsing_data">Keyuj taq rutzij okem pa k\'amaya\'l</string>

    <!-- Title for the tabs item in Delete browsing data -->
    <string name="preferences_delete_browsing_data_tabs_title_2">Kejaq taq ruwi\'</string>
    <!-- Subtitle for the tabs item in Delete browsing data, parameter will be replaced with the number of open tabs -->
    <string name="preferences_delete_browsing_data_tabs_subtitle">%d taq ruwi\'</string>
    <!-- Title for the data and history items in Delete browsing data -->
    <string name="preferences_delete_browsing_data_browsing_data_title">Runatab\'al okem chuqa\' taq rutzij ruxaq k\'amaya\'l</string>
    <!-- Subtitle for the data and history items in delete browsing data, parameter will be replaced with the
        number of history items the user has -->
    <string name="preferences_delete_browsing_data_browsing_data_subtitle">%d taq ochochib\'äl</string>
    <!-- Title for history items in Delete browsing data -->
    <string name="preferences_delete_browsing_data_browsing_history_title">Natab\'äl</string>
    <!-- Subtitle for the history items in delete browsing data, parameter will be replaced with the
        number of history pages the user has -->
    <string name="preferences_delete_browsing_data_browsing_history_subtitle">%d taq ruxaq</string>
    <!-- Title for the cookies item in Delete browsing data -->
    <string name="preferences_delete_browsing_data_cookies">Taq kuki</string>
    <!-- Subtitle for the cookies item in Delete browsing data -->
    <string name="preferences_delete_browsing_data_cookies_subtitle">Xketz\'apïx molojri\'ïl pa b\'ama ronojel ruxaq</string>
    <!-- Title for the cached images and files item in Delete browsing data -->
    <string name="preferences_delete_browsing_data_cached_files">Taq wachib\'äl chuqa\' taq yakb\'äl pa jumejyak</string>
    <!-- Subtitle for the cached images and files item in Delete browsing data -->
    <string name="preferences_delete_browsing_data_cached_files_subtitle">Tajama\' rupam yakb\'äl</string>
    <!-- Title for the site permissions item in Delete browsing data -->
    <string name="preferences_delete_browsing_data_site_permissions">Taq ruya\'oj q\'ij ruxaq</string>

    <!-- Title for the downloads item in Delete browsing data -->
    <string name="preferences_delete_browsing_data_downloads">Taq qasanïk</string>
    <!-- Text for the button to delete browsing data -->
    <string name="preferences_delete_browsing_data_button">Keyuj taq rutzij okem pa k\'amaya\'l</string>
    <!-- Title for the Delete browsing data on quit preference -->
    <string name="preferences_delete_browsing_data_on_quit">Keyuj taq rutzij okem pa k\'amaya\'l toq nel</string>
    <!-- Summary for the Delete browsing data on quit preference. "Quit" translation should match delete_browsing_data_on_quit_action translation. -->
    <string name="preference_summary_delete_browsing_data_on_quit">Keyuj ri taq tzij okem pa k\'amaya\'l pa ruyonil toq xtacha\' &quot;Tel&quot; pa ri nïm k\'utsamajib\'äl</string>
    <!-- Summary for the Delete browsing data on quit preference. "Quit" translation should match delete_browsing_data_on_quit_action translation. -->
    <string name="preference_summary_delete_browsing_data_on_quit_2">Keyuj ri taq tzij okem pa k\'amaya\'l pa ruyonil toq xtacha\' \&quot;Tel\&quot; pa ri nïm k\'utsamajib\'äl</string>
    <!-- Action item in menu for the Delete browsing data on quit feature -->
    <string name="delete_browsing_data_on_quit_action">Tel</string>

    <!-- Dialog message to the user asking to delete browsing data. -->
    <string name="delete_browsing_data_prompt_message">Xkeyuj ronojel ri taq rutzij awokem.</string>
    <!-- Dialog message to the user asking to delete browsing data. Parameter will be replaced by app name. -->
    <string name="delete_browsing_data_prompt_message_3">%s xkeruyüj el ri taq rutzij awokem xecha\'.</string>
    <!-- Text for the cancel button for the data deletion dialog -->
    <string name="delete_browsing_data_prompt_cancel">Tiq\'at</string>
    <!-- Text for the allow button for the data deletion dialog -->
    <string name="delete_browsing_data_prompt_allow">Tiyuj</string>
    <!-- Text for the snackbar confirmation that the data was deleted -->
    <string name="preferences_delete_browsing_data_snackbar">Rutzij okem xeyuj</string>
    <!-- Text for the snackbar to show the user that the deletion of browsing data is in progress -->
    <string name="deleting_browsing_data_in_progress">yeyuj taq rutzij okem pa k\'amaya\'l…</string>

    <!-- Tips -->
    <!-- text for firefox preview moving tip header "Firefox Preview" and "Firefox Nightly" are intentionally hardcoded -->
    <string name="tip_firefox_preview_moved_header">Firefox Preview wakami ja ri Firefox Nightly</string>

    <!-- text for firefox preview moving tip description -->
    <string name="tip_firefox_preview_moved_description">Firefox Nightly nuk\'ëx ri\' ronojel taq aq\'a\' chuqa\' k\'o k\'ak\'a\' tojtob\'enel taq rusamaj.
        Po rik\'in jub\'a\' man kan ta jikïl. Taqasaj ri beta qokik\'amaya\'l richin jun jikïl samaj.</string>

    <!-- text for firefox preview moving tip button. "Firefox for Android Beta" is intentionally hardcoded -->
    <string name="tip_firefox_preview_moved_button_2">Tak\'ulu\' Firefox richin Android Beta</string>

    <!-- text for firefox preview moving tip header. "Firefox Nightly" is intentionally hardcoded -->
    <string name="tip_firefox_preview_moved_header_preview_installed">Firefox Nightly xsilöx</string>
    <!-- text for firefox preview moving tip description -->
    <string name="tip_firefox_preview_moved_description_preview_installed">Man xtuk\'ül ta chik ruk\'exoj jikomal re chokoy re\'. Man tawokisaj chik chuqa\' tajala\' rik\'in ri k\'ak\'a\' Nightly.
        \n\nRichin ye\'aq\'axaj ri taq ayaketal, kitikirib\'al amolojri\'ïl chuqa\' anatab\'al pa jun chik chokoy, tatz\'uku\' jun rutaqoya\'l Firefox.</string>
    <!-- text for firefox preview moving tip button  -->
    <string name="tip_firefox_preview_moved_button_preview_installed">Tajala\' rik\'in ri k\'ak\'a\' Nightly</string>

    <!-- text for firefox preview moving tip header. "Firefox Nightly" is intentionally hardcoded -->
    <string name="tip_firefox_preview_moved_header_preview_not_installed">Firefox Nightly xsilöx</string>

    <!-- text for firefox preview moving tip description -->
    <string name="tip_firefox_preview_moved_description_preview_not_installed">Man xtuk\'ül ta chik ruk\'exoj jikomal re chokoy re\'. Man tawokisaj chik chuqa\' tajala\' rik\'in re chokoy re\'.
        \n\nRichin ye\'aq\'axaj ri taq ayaketal, kitikirib\'al amolojri\'ïl chuqa\' anatab\'al pa jun chik chokoy, tatz\'uku\' jun rutaqoya\'l Firefox.</string>
    <!-- text for firefox preview moving tip button  -->
    <string name="tip_firefox_preview_moved_button_preview_not_installed">Tak\'ulu\' ri k\'ak\'a\' Nightly</string>

    <!-- Onboarding -->
    <!-- Text for onboarding welcome message
    The first parameter is the name of the app (e.g. Firefox Preview) -->
    <string name="onboarding_header">¡Niya\' rutzil awäch pa %s!</string>
    <!-- text for the Firefox Accounts section header -->
    <string name="onboarding_fxa_section_header">¿La k\'o chik jun rub\'i\' ataqoya\'l?</string>
    <!-- text for the "What's New" onboarding card header -->
    <string name="onboarding_whats_new_header1">Tatz\'eta\' ri k\'ak\'a\'</string>

    <!-- text for the "what's new" onboarding card description
    The first parameter is the short name of the app (e.g. Firefox) -->
    <string name="onboarding_whats_new_description">¿La k\'o ak\'utunik chi rij ri xwachib\'ëx chik chi rij ri %s? ¿La nawajo\' nawetamaj achike ri xjalatäj?</string>
    <!-- text for underlined clickable link that is part of "what's new" onboarding card description that links to an FAQ -->
    <string name="onboarding_whats_new_description_linktext">Wawe\' e k\'o ri tzolin taq tzij</string>
    <!-- text for the Firefox account onboarding sign in card header. The word "Firefox" should not be translated -->
    <string name="onboarding_account_sign_in_header_1">Taxima\' Firefox pa taq awokisab\'al</string>
    <!-- Text for the button to learn more about signing in to your Firefox account -->
    <string name="onboarding_manual_sign_in_description">Kek\'am pe taq yaketal, natab\'äl chuqa\' ewan taq tzij pa Firefox pa re okisab\'äl re\'.</string>
    <!-- text for the firefox account onboarding card header when we detect you're already signed in to
        another Firefox browser. (The word `Firefox` should not be translated)
        The first parameter is the email of the detected user's account -->
    <string name="onboarding_firefox_account_auto_signin_header_3">Xatikirisaj molojri\'ïl pa jun chik rokik\'amaya\'l Firefox achi\'el %s pa re okisab\'äl re\'. ¿La nawajo\' natikirisaj molojri\'ïl rik\'in re rub\'i\' taqoya\'l re\'?</string>
    <!-- text for the button to confirm automatic sign-in -->
    <string name="onboarding_firefox_account_auto_signin_confirm">Ja\', titikirisäx molojri\'ïl</string>
    <!-- text for the automatic sign-in button while signing in is in process -->
    <string name="onboarding_firefox_account_signing_in">Nitikirisäx molojri\'ïl…</string>
    <!-- text for the button to manually sign into Firefox account. -->
    <string name="onboarding_firefox_account_sign_in_1">Tatz\'ib\'aj ab\'i\'</string>
    <!-- text for the button to stay signed out when presented with an option to automatically sign-in. -->
    <string name="onboarding_firefox_account_stay_signed_out">Jantape\' chupül</string>
    <!-- text to display in the snackbar once account is signed-in -->
    <string name="onboarding_firefox_account_sync_is_on">Tzijïl Sync</string>
    <!-- text to display in the snackbar if automatic sign-in fails. user may try again -->
    <string name="onboarding_firefox_account_automatic_signin_failed">Xsach toq xtikirisäx molojri\'ïl</string>

    <!-- text for the tracking protection onboarding card header -->
    <string name="onboarding_tracking_protection_header_3">Junelïk tzijïl ichinanem</string>
    <!-- text for the tracking protection card description. 'Firefox' intentionally hardcoded here -->
    <string name="onboarding_tracking_protection_description_3">Junaman richin ichinanem chuqa\' rub\'eyal nisamäj. Yesamajïx ri taq ruxaq pa relik rub\'eyal.</string>
    <!-- text for tracking protection radio button option for standard level of blocking -->
    <string name="onboarding_tracking_protection_standard_button_2">Junaman (k\'o wi)</string>
    <!-- text for standard blocking option button description -->
    <string name="onboarding_tracking_protection_standard_button_description_3">Junaman richin ichinanem chuqa\' rub\'eyal nisamäj. Yesamajïx ri taq ruxaq pa relik rub\'eyal.</string>
    <!-- text for tracking protection radio button option for strict level of blocking -->
    <string name="onboarding_tracking_protection_strict_button">K\'atzinel (chilab\'en)</string>
    <!-- text for tracking protection radio button option for strict level of blocking -->
    <string name="onboarding_tracking_protection_strict_option">Nimaläj</string>
    <!-- text for strict blocking option button description -->
    <string name="onboarding_tracking_protection_strict_button_description_3">Yeruq\'ät mas ojqanela\' richin anin yesamäj ri taq ruxaq, po rik\'in jub\'a\' jujun taq rusamaj re ruxaq xkesachiyaj.</string>
    <!-- text for the toolbar position card header  -->
    <string name="onboarding_toolbar_placement_header_1">Tacha\' ri ruk\'ojlib\'al rukajtz\'ik samajib\'äl</string>
    <!-- text for the toolbar position card description -->
    <string name="onboarding_toolbar_placement_description_1">Taya\' pan aq\'a\' ri rukajtz\'ik samajib\'äl. Taya\' ikim o tasiloj pa jotöl.</string>
    <!-- text for the private browsing onboarding card header -->
    <string name="onboarding_private_browsing_header">Tawichinaj ri awokem</string>
    <!-- text for the private browsing onboarding card description
    The first parameter is an icon that represents private browsing -->
    <string name="onboarding_private_browsing_description1">Richin nijaq jun ichinan ruwi\' jub\'ey: Tachapa\' ri %s wachib\'äl.</string>
    <!-- text for the private browsing onboarding card description, explaining how to always using private browsing -->
    <string name="onboarding_private_browsing_always_description">Richin jantape\' yejaq ichinan taq ruwi\': Ke\'ajala\' ri taq runuk\'ulem ichinan k\'amaya\'l.</string>
    <!-- text for the private browsing onbording card button, that launches settings -->
    <string name="onboarding_private_browsing_button">Tijaq runuk\'ulem</string>
    <!-- text for the privacy notice onboarding card header -->
    <string name="onboarding_privacy_notice_header">Awichinanem</string>

    <!-- text for the privacy notice onboarding card description
    The first parameter is the name of the app (e.g. Firefox Preview) Substitute %s for long browser name. -->
    <string name="onboarding_privacy_notice_description2">Xqawachib\'ej %s richin nachajij ri nakomonij pa k\'amab\'ey chuqa\' ri nakomonij qik\'in.</string>
    <!-- Text for the button to read the privacy notice -->
    <string name="onboarding_privacy_notice_read_button">Tasik\'ij ri rutzijol qichinanem</string>

    <!-- Content description (not visible, for screen readers etc.): Close onboarding screen -->
    <string name="onboarding_close">Titz\'apïx</string>

    <!-- text for the button to finish onboarding -->
    <string name="onboarding_finish">Titikirisäx okem pa k\'amaya\'l</string>

    <!-- Onboarding theme -->
    <!-- text for the theme picker onboarding card header -->
    <string name="onboarding_theme_picker_header">Tacha\' ri awachinel</string>
    <!-- text for the theme picker onboarding card description -->
    <string name="onboarding_theme_picker_description_2">Takolo\' jub\'a\' ruwateriya\' chuqa\' tachajij ri runaq\' awäch, tacha\' ri q\'ëq rub\'anikil.</string>
    <!-- Automatic theme setting (will follow device setting) -->
    <string name="onboarding_theme_automatic_title">Yonil</string>

    <!-- Summary of automatic theme setting (will follow device setting) -->
    <string name="onboarding_theme_automatic_summary">Nuk\'äm ri\' rik\'in ri runuk\'ulem awoyonib\'al</string>
    <!-- Theme setting for dark mode -->
    <string name="onboarding_theme_dark_title">Q\'equ\'m wachinel</string>
    <!-- Theme setting for light mode -->
    <string name="onboarding_theme_light_title">Säq wachinel</string>

    <!-- Text shown in snackbar when multiple tabs have been sent to device -->
    <string name="sync_sent_tabs_snackbar">¡Xetaq taq ruwi\'!</string>
    <!-- Text shown in snackbar when one tab has been sent to device  -->
    <string name="sync_sent_tab_snackbar">¡Xtaq ruwi\'!</string>
    <!-- Text shown in snackbar when sharing tabs failed  -->
    <string name="sync_sent_tab_error_snackbar">Man nitaq ta</string>
    <!-- Text shown in snackbar for the "retry" action that the user has after sharing tabs failed -->
    <string name="sync_sent_tab_error_snackbar_action">TITOJTOB\'ËX CHIK</string>
    <!-- Title of QR Pairing Fragment -->
    <string name="sync_scan_code">Titz\'ajwachib\'ëx b\'itz\'ib\'</string>
    <!-- Instructions on how to access pairing -->
    <string name="sign_in_instructions"><![CDATA[Tajaqa\' Firefox pan awoyonib\'al k\'a ri\' jät pa <b>https://firefox.com/pair</b>]]></string>
    <!-- Text shown for sign in pairing when ready -->
    <string name="sign_in_ready_for_scan">Ütz chik nitz\'ajwachib\'ëx</string>
    <!-- Text shown for settings option for sign with pairing -->
    <string name="sign_in_with_camera">Tatikirisaj molojri\'ïl rik\'in ri elesäy awachib\'al</string>
    <!-- Text shown for settings option for sign with email -->
    <string name="sign_in_with_email">Tawokisaj ri taqoya\'l</string>
    <!-- Text shown for settings option for create new account text.'Firefox' intentionally hardcoded here.-->
    <string name="sign_in_create_account_text"><![CDATA[¿La man k\'o ta rub\'i\' ataqoya\'l? <u>Tatz\'uku\' jun</u> richin naxïm Firefox pa taq okisab\'äl.]]></string>
    <!-- Text shown in confirmation dialog to sign out of account -->
    <string name="sign_out_confirmation_message">Firefox man xtuxïm ta chik ri rub\'i\' ataqoya\'l, man xkeyuj ta ri taq rutzij awokem pa re oyonib\'äl re\'.</string>
    <!-- Text shown in confirmation dialog to sign out of account. The first parameter is the name of the app (e.g. Firefox Preview) -->
    <string name="sign_out_confirmation_message_2">%s Man xtuxïm ta chik ri rub\'i\' ataqoya\'l, man xkeyuj ta ri taq rutzij awokem pa re oyonib\'äl re\'.</string>
    <!-- Option to continue signing out of account shown in confirmation dialog to sign out of account -->
    <string name="sign_out_disconnect">Tichup</string>
    <!-- Option to cancel signing out shown in confirmation dialog to sign out of account -->
    <string name="sign_out_cancel">Tiq\'at</string>

    <!-- Error message snackbar shown after the user tried to select a default folder which cannot be altered -->
    <string name="bookmark_cannot_edit_root">Man yenuk\' ta ri taq molwuj e k\'o</string>

    <!-- Enhanced Tracking Protection -->
    <!-- Link displayed in enhanced tracking protection panel to access tracking protection settings -->
    <string name="etp_settings">Runuk\'ulem Ojqanem</string>
    <!-- Preference title for enhanced tracking protection settings -->
    <string name="preference_enhanced_tracking_protection">Utzirisan Chajinïk chuwäch Ojqanem</string>
    <!-- Title for the description of enhanced tracking protection -->
    <string name="preference_enhanced_tracking_protection_explanation_title">Katok pa k\'amaya\'l akuchi\' man yatoqäx ta</string>
    <!-- Description of enhanced tracking protection. The first parameter is the name of the application (For example: Fenix) -->
    <string name="preference_enhanced_tracking_protection_explanation">Yeruchajij ri taq atzij. %s yaruchajij chi kiwäch relik ojqanela\', ri nikoqaj ri nab\'än pa k\'amab\'ey.</string>
    <!-- Text displayed that links to website about enhanced tracking protection -->
    <string name="preference_enhanced_tracking_protection_explanation_learn_more">Tetamäx ch\'aqa\' chik</string>
    <!-- Preference for enhanced tracking protection for the standard protection settings -->
    <string name="preference_enhanced_tracking_protection_standard_default_1">Junaman (k\'o wi)</string>
    <!-- Preference description for enhanced tracking protection for the standard protection settings -->
    <string name="preference_enhanced_tracking_protection_standard_description_4">Junaman richin ichinanem chuqa\' rub\'eyal nisamäj. Yesamajïx ri taq ruxaq pa relik rub\'eyal.</string>
    <!--  Accessibility text for the Standard protection information icon  -->
    <string name="preference_enhanced_tracking_protection_standard_info_button">Achike ri q\'aton ruma ri relik ruchajixik ojqanem</string>
    <!-- Preference for enhanced tracking protection for the strict protection settings -->
    <string name="preference_enhanced_tracking_protection_strict">Nimaläj</string>

    <!-- Preference description for enhanced tracking protection for the strict protection settings -->
    <string name="preference_enhanced_tracking_protection_strict_description_3">Yeruq\'ät mas ojqanela\' richin anin yesamäj ri taq ruxaq, po rik\'in jub\'a\' jujun taq rusamaj re ruxaq xkesachiyaj.</string>
    <!--  Accessibility text for the Strict protection information icon  -->
    <string name="preference_enhanced_tracking_protection_strict_info_button">Achike ri q\'aton ruma ri ruchajixik ojqanem k\'o</string>
    <!-- Preference for enhanced tracking protection for the custom protection settings -->
    <string name="preference_enhanced_tracking_protection_custom">Ichinan</string>
    <!-- Preference description for enhanced tracking protection for the strict protection settings -->
    <string name="preference_enhanced_tracking_protection_custom_description_2">Ke\'acha\' achike taq ojqanela\' chuqa\' kiskrip nawajo\' ye\'aq\'ät.</string>
    <!--  Accessibility text for the Strict protection information icon  -->
    <string name="preference_enhanced_tracking_protection_custom_info_button">Achike ri q\'aton ruma ri chijun ruchajixik ojqanem</string>
    <!-- Header for categories that are being blocked by current Enhanced Tracking Protection settings -->
    <!-- Preference for enhanced tracking protection for the custom protection settings for cookies-->
    <string name="preference_enhanced_tracking_protection_custom_cookies">Taq kuki</string>
    <!-- Option for enhanced tracking protection for the custom protection settings for cookies-->
    <string name="preference_enhanced_tracking_protection_custom_cookies_1">Kojqanela\' taq ruxaq chuqa\' aj winäq k\'amab\'ey</string>
    <!-- Option for enhanced tracking protection for the custom protection settings for cookies-->
    <string name="preference_enhanced_tracking_protection_custom_cookies_2">Taq kikuki ruxaq k\'amaya\'l man etz\'eton ta</string>
    <!-- Option for enhanced tracking protection for the custom protection settings for cookies-->
    <string name="preference_enhanced_tracking_protection_custom_cookies_3">Konojel ri taq kikuki aj rox winäq (yetikïr yetz\'ilon pan ajk\'amaya\'l ruxaq)</string>
    <!-- Option for enhanced tracking protection for the custom protection settings for cookies-->
    <string name="preference_enhanced_tracking_protection_custom_cookies_4">Ronojel kuki (xketz\'ilon pa ri ajk\'amaya\'l ruxaq)</string>
    <!-- Preference for enhanced tracking protection for the custom protection settings for tracking content -->
    <string name="preference_enhanced_tracking_protection_custom_tracking_content">Rupam ojqanem</string>

    <!-- Option for enhanced tracking protection for the custom protection settings for tracking content-->
    <string name="preference_enhanced_tracking_protection_custom_tracking_content_1">Pa ronojel ruwi\'</string>
    <!-- Option for enhanced tracking protection for the custom protection settings for tracking content-->
    <string name="preference_enhanced_tracking_protection_custom_tracking_content_2">Xa xe\' pan Ichinan taq ruwi\'</string>
    <!-- Option for enhanced tracking protection for the custom protection settings for tracking content-->
    <string name="preference_enhanced_tracking_protection_custom_tracking_content_3">Xa xe pan Ichinan ruwi\'</string>
    <!-- Preference for enhanced tracking protection for the custom protection settings -->
    <string name="preference_enhanced_tracking_protection_custom_cryptominers">Cryptominers</string>
    <!-- Preference for enhanced tracking protection for the custom protection settings -->
    <string name="preference_enhanced_tracking_protection_custom_fingerprinters">Ketal ruwi\' q\'ab\'aj</string>
    <string name="enhanced_tracking_protection_blocked">Xq\'at</string>
    <!-- Header for categories that are being not being blocked by current Enhanced Tracking Protection settings -->
    <string name="enhanced_tracking_protection_allowed">Xya\' q\'ij</string>
    <!-- Category of trackers (social media trackers) that can be blocked by Enhanced Tracking Protection -->
    <string name="etp_social_media_trackers_title">Kojqanela\' aj Winäq K\'amab\'ey</string>
    <!-- Description of social media trackers that can be blocked by Enhanced Tracking Protection -->
    <string name="etp_social_media_trackers_description">Nuq\'ät kuchuq\'a\' ri aj winäq k\'amab\'ey richin yekojqaj ri asamaj awokem pa k\'amab\'ey.</string>

    <!-- Category of trackers (cross-site tracking cookies) that can be blocked by Enhanced Tracking Protection -->
    <string name="etp_cookies_title">Kikuki Rojqanela\' Xoch\'in taq Ruxaq</string>
    <!-- Description of cross-site tracking cookies that can be blocked by Enhanced Tracking Protection -->
    <string name="etp_cookies_description">Keq\'at taq kikuki eltzijonel taq k\'amab\'ey chuqa\' ri taq ajk\'ayij ch\'ob\'oj richin yekimöl taq rutzij awokem pa k\'ïy ruxaq.</string>
    <!-- Category of trackers (cryptominers) that can be blocked by Enhanced Tracking Protection -->
    <string name="etp_cryptominers_title">Taq kriptominer</string>
    <!-- Description of cryptominers that can be blocked by Enhanced Tracking Protection -->
    <string name="etp_cryptominers_description">Man nikiya\' ta q\'ij chi ri itzel taq skrip yetikïr ye\'ok pan awokisab\'al richin nikik\'äm kematz\'ib\'il pwäq.</string>
    <!-- Category of trackers (fingerprinters) that can be blocked by Enhanced Tracking Protection -->
    <string name="etp_fingerprinters_title">Ketal ruwi\' q\'ab\'aj</string>
    <!-- Description of fingerprinters that can be blocked by Enhanced Tracking Protection -->
    <string name="etp_fingerprinters_description">Tachajij awi\' richin chi kekimöl taq atzij pan awokisab\'al, ri ye\'okisäx richin yatoqäx.</string>
    <!-- Category of trackers (tracking content) that can be blocked by Enhanced Tracking Protection -->
    <string name="etp_tracking_content_title">Rupam Ojqanem</string>
    <!-- Description of tracking content that can be blocked by Enhanced Tracking Protection -->
    <string name="etp_tracking_content_description">Ke\'aq\'ata\' ri taq eltzijol man e k\'o ta chupam, taq silowäch chuqa\' taq rupam kik\'wan taq rub\'itz\'ib\' ojqanem. Nitikïr yerutz\'ila\' jujun taq rusamaj ajk\'amaya\'l ruxaq.</string>
    <!-- Enhanced Tracking Protection Onboarding Message shown in a dialog above the toolbar. The first parameter is the name of the application (For example: Fenix) -->
    <string name="etp_onboarding_cfr_message">Toq xtatz\'ët ri tuq\' pokob\', %s xeruq\'ät ojqanela\' pa jun ruxaq k\'amaya\'l. Tapitz\'a\' richin ch\'aqa\' chik retamab\'al.</string>
    <!-- Enhanced Tracking Protection message that protection is currently on for this site -->
    <string name="etp_panel_on">TZIJÏL ri chajinïk pa re ruxaq re\'</string>
    <!-- Enhanced Tracking Protection message that protection is currently off for this site -->
    <string name="etp_panel_off">CHUPÜL ri chajinïk pa re ruxaq re\'</string>
    <!-- Header for exceptions list for which sites enhanced tracking protection is always off -->
    <string name="enhanced_tracking_protection_exceptions">Chupül ri Utzilan Chajinïk chuwäch Ojqanem pa re ajk\'amaya\'l taq ruxaq re\'</string>
    <!-- Content description (not visible, for screen readers etc.): Navigate
    back from ETP details (Ex: Tracking content) -->
    <string name="etp_back_button_content_description">Katok pa k\'amaya\'l chi rij</string>
    <!-- About page Your rights link text -->
    <string name="about_your_rights">Taq Ach\'ojib\'al</string>

    <!-- About page link text to open open source licenses screen -->
    <string name="about_open_source_licenses">Jaqäl rub\'itz\'ib\' taq wujb\'äl yeqokisaj</string>
    <!-- About page link text to open what's new link -->
    <string name="about_whats_new">Achike ri k\'ak\'a\' pa %s</string>
    <!-- Open source licenses page title
    The first parameter is the app name -->
    <string name="open_source_licenses_title">%s | OSS taq wujb\'äl</string>

    <!-- Category of trackers (redirect trackers) that can be blocked by Enhanced Tracking Protection -->
    <string name="etp_redirect_trackers_title">Kechojmïx chik Ojqanela\'</string>
    <!-- Description of redirect tracker cookies that can be blocked by Enhanced Tracking Protection -->
    <string name="etp_redirect_trackers_description">Yeruyüj ri taq cookies echojmirisan pan ajk\'amaya\'l taq ruxaq ojqanem etaman kiwa.</string>

    <!-- About page link text to open support link -->
    <string name="about_support">Tob\'äl</string>
    <!-- About page link text to list of past crashes (like about:crashes on desktop) -->
    <string name="about_crashes">Taq sachoj</string>
    <!-- About page link text to open privacy notice link -->
    <string name="about_privacy_notice">Ichinan na\'oj</string>
    <!-- About page link text to open know your rights link -->
    <string name="about_know_your_rights">Tawetamaj ach\'ojib\'al</string>
    <!-- About page link text to open licensing information link -->
    <string name="about_licensing_information">Na\'oj chi rij ya\'öl q\'ij</string>

    <!-- About page link text to open a screen with libraries that are used -->
    <string name="about_other_open_source_libraries">Taq wujb\'äl yeqokisaj</string>

    <!-- Toast shown to the user when they are activating the secret dev menu
        The first parameter is number of long clicks left to enable the menu -->
    <string name="about_debug_menu_toast_progress">Ruk\'utsamaj chojmirisanel: %1$d (taq) pitz\'oj richin nitzij</string>
    <string name="about_debug_menu_toast_done">Xtzij ruk\'utsamaj chojmirisanel</string>

    <!-- Content description of the tab counter toolbar button when one tab is open -->
    <string name="tab_counter_content_description_one_tab">1 ruwi\'</string>
    <!-- Content description of the tab counter toolbar button when multiple tabs are open. First parameter will be replaced with the number of tabs (always more than one) -->
    <string name="tab_counter_content_description_multi_tab">%d taq ruwi\'</string>

    <!-- Browser long press popup menu -->
    <!-- Copy the current url -->
    <string name="browser_toolbar_long_press_popup_copy">Tiwachib\'ëx</string>
    <!-- Paste & go the text in the clipboard. '&amp;' is replaced with the ampersand symbol: & -->
    <string name="browser_toolbar_long_press_popup_paste_and_go">Titz\'ajb\'äx chuqa\' tib\'e</string>
    <!-- Paste the text in the clipboard -->
    <string name="browser_toolbar_long_press_popup_paste">Titz\'ajb\'äx</string>
    <!-- Snackbar message shown after an URL has been copied to clipboard. -->
    <string name="browser_toolbar_url_copied_to_clipboard_snackbar">URL wachib\'en pa molwuj</string>

    <!-- Title text for the Add To Homescreen dialog -->
    <string name="add_to_homescreen_title">Titz\'aqatisäx pa ri Rutikirib\'al ruwa</string>
    <!-- Cancel button text for the Add to Homescreen dialog -->
    <string name="add_to_homescreen_cancel">Tiq\'at</string>
    <!-- Add button text for the Add to Homescreen dialog -->
    <string name="add_to_homescreen_add">Titz\'aqatisäx</string>

    <!-- Continue to website button text for the first-time Add to Homescreen dialog -->
    <string name="add_to_homescreen_continue">Tik\'oje\' pan ajk\'amaya\'l ruxaq</string>
    <!-- Placeholder text for the TextView in the Add to Homescreen dialog -->
    <string name="add_to_homescreen_text_placeholder">Rub\'i\' ri choj okem</string>

    <!-- Describes the add to homescreen functionality -->
    <string name="add_to_homescreen_description_2">Anin yatikïr naya\' re ajk\'amaya\'l pa ri Rutikirib\'al ruxaq okisab\'al richin aninäq nawokisaj chuqa\' aninäq yatok pa k\'amaya\'l, achi\'el ta xa jun chokoy.</string>

    <!-- Preference for managing the settings for logins and passwords in Fenix -->
    <string name="preferences_passwords_logins_and_passwords">Kitikirisaxik molojri\'ïl chuqa\' ewan taq tzij</string>
    <!-- Preference for managing the saving of logins and passwords in Fenix -->
    <string name="preferences_passwords_save_logins">Keyak kitikirisaxik molojri\'ïl chuqa\' ewan taq tzij</string>
    <!-- Preference option for asking to save passwords in Fenix -->
    <string name="preferences_passwords_save_logins_ask_to_save">Tik\'utüx chi niyak</string>
    <!-- Preference option for never saving passwords in Fenix -->
    <string name="preferences_passwords_save_logins_never_save">Majub\'ey tiyak</string>
    <!-- Preference for autofilling saved logins in Fenix -->
    <string name="preferences_passwords_autofill">Nunojisaj pa ruyonil</string>
    <!-- Preference for syncing saved logins in Fenix -->
    <string name="preferences_passwords_sync_logins">Sync tikirisanïk molojri\'ïl</string>
    <!-- Preference for syncing saved logins in Fenix, when not signed in-->
    <string name="preferences_passwords_sync_logins_across_devices">Sync rutikirib\'al molojri\'ïl rik\'in okisaxel</string>
    <!-- Syncing saved logins in Fenix needs reconnect to sync -->
    <string name="preferences_passwords_sync_logins_reconnect">Tok chik</string>
    <!-- Syncing saved logins in Fenix needs login -->
    <string name="preferences_passwords_sync_logins_sign_in">Tatikirisaj molojri\'ïl pa Sync</string>
    <!-- Preference to access list of saved logins -->
    <string name="preferences_passwords_saved_logins">Xeyak kitikirisaxik mojojri\'ïl</string>
    <!-- Description of empty list of saved passwords. Placeholder is replaced with app name.  -->
    <string name="preferences_passwords_saved_logins_description_empty_text">Wawe\' xkeq\'alajin ri taq tikirisanïk molojri\'ïl xke\'ayäk o xke\'axïm rik\'in %s.</string>
    <!-- Preference to access list of saved logins -->
    <string name="preferences_passwords_saved_logins_description_empty_learn_more_link">Tawetamaj ch\'aqa\' chik chi rij ri Sync.</string>
    <!-- Preference to access list of login exceptions that we never save logins for -->
    <string name="preferences_passwords_exceptions">Taq man relik ta</string>
    <!-- Empty description of list of login exceptions that we never save logins for -->
    <string name="preferences_passwords_exceptions_description_empty">Wawe\' xkeq\'alajin ri taq tikirisanïk molojri\'ïl chuqa\' ri ewan taq tzij man yeyak ta.</string>
    <!-- Description of list of login exceptions that we never save logins for -->
    <string name="preferences_passwords_exceptions_description">Man xkeyak ta ri taq tikirisanïk molojri\'ïl chuqa\' ri ewan taq kitzij re taq ruxaq re\'.</string>
    <!-- Text on button to remove all saved login exceptions -->
    <string name="preferences_passwords_exceptions_remove_all">Tiyuj ronojel man relik ta</string>
    <!-- Hint for search box in logins list -->
    <string name="preferences_passwords_saved_logins_search">Kekanöx tikirib\'äl taq molojri\'ïl</string>
    <!-- Option to sort logins list A-Z, alphabetically -->
    <string name="preferences_passwords_saved_logins_alphabetically">Rucholajem tz\'ib\'</string>
    <!-- Option to sort logins list by most recently used -->
    <string name="preferences_passwords_saved_logins_recently_used">K\'a b\'a ke\'okisäx</string>
    <!-- The header for the site that a login is for -->
    <string name="preferences_passwords_saved_logins_site">Ruxaq k\'amaya\'l</string>
    <!-- The header for the username for a login -->
    <string name="preferences_passwords_saved_logins_username">Rub\'i\' winäq</string>
    <!-- The header for the password for a login -->
    <string name="preferences_passwords_saved_logins_password">Ewan tzij</string>
    <!-- Message displayed in security prompt to reenter a secret pin to access saved logins -->
    <string name="preferences_passwords_saved_logins_enter_pin">Tatz\'ib\'aj chik ri PIN</string>
    <!-- Message displayed in security prompt to access saved logins -->
    <string name="preferences_passwords_saved_logins_enter_pin_description">Man tiq\'at chik richin ye\'atz\'ët ri tikirib\'äl amolojri\'ïl e\'ayakon</string>
    <!-- Message displayed when a connection is insecure and we detect the user is entering a password -->
    <string name="logins_insecure_connection_warning">Man ütz re okem re\'. Ri taq awokisanem xe\'atz\'ib\'aj rik\'in jub\'a\' k\'o etamayon kichin.</string>
    <!-- Learn more link that will link to a page with more information displayed when a connection is insecure and we detect the user is entering a password -->
    <string name="logins_insecure_connection_warning_learn_more">Tetamäx ch\'aqa\' chik</string>
    <!-- Prompt message displayed when Fenix detects a user has entered a password and user decides if Fenix should save it. The first parameter is the name of the application (For example: Fenix)  -->
    <string name="logins_doorhanger_save">¿La nawajo\' chi ri %s nuyäk re tikirib\'äl molojri\'ïl re\'?</string>
    <!-- Positive confirmation that Fenix should save the new or updated login -->
    <string name="logins_doorhanger_save_confirmation">Tiyak</string>
    <!-- Negative confirmation that Fenix should not save the new or updated login -->
    <string name="logins_doorhanger_save_dont_save">Man tiyak</string>
    <!-- Shown in snackbar to tell user that the password has been copied -->
    <string name="logins_password_copied">Ewan tzij wachib\'en pa molwuj</string>
    <!-- Shown in snackbar to tell user that the username has been copied -->
    <string name="logins_username_copied">Rub\'i\' winäq wachib\'en pa molwuj</string>
    <!-- Shown in snackbar to tell user that the site has been copied -->
    <string name="logins_site_copied">Xwachib\'ëx ri ruxaq pa molwuj</string>
    <!-- Content Description (for screenreaders etc) read for the button to copy a password in logins-->
    <string name="saved_logins_copy_password">Tiwachib\'ëx ewan tzij</string>
    <!-- Content Description (for screenreaders etc) read for the button to clear a password while editing a login-->
    <string name="saved_logins_clear_password">Tijosq\'iï ewan tzij</string>
    <!-- Content Description (for screenreaders etc) read for the button to copy a username in logins -->
    <string name="saved_login_copy_username">Tiwachib\'ëx rub\'i\' winäq</string>
    <!-- Content Description (for screenreaders etc) read for the button to clear a username while editing a login -->
    <string name="saved_login_clear_username">Tijosq\'ïx rub\'i\' winäq</string>
    <!-- Content Description (for screenreaders etc) read for the button to copy a site in logins -->
    <string name="saved_login_copy_site">Tiwachib\'ëx ruxaq</string>

    <!-- Content Description (for screenreaders etc) read for the button to open a site in logins -->
    <string name="saved_login_open_site">Tijaq ruxaq pan okik\'amaya\'l</string>
    <!-- Content Description (for screenreaders etc) read for the button to reveal a password in logins -->
    <string name="saved_login_reveal_password">Tik\'ut ewan tzij</string>
    <!-- Content Description (for screenreaders etc) read for the button to hide a password in logins -->
    <string name="saved_login_hide_password">Tewäx ewan tzij</string>
    <!-- Message displayed in biometric prompt displayed for authentication before allowing users to view their logins -->
    <string name="logins_biometric_prompt_message">Man tiq\'at chik richin ye\'atz\'ët ri tikirib\'äl amolojri\'ïl e\'ayakon</string>
    <!-- Title of warning dialog if users have no device authentication set up -->
    <string name="logins_warning_dialog_title">Ke\'ajikib\'a\' kitikirisaxik amolojri\'ïl chuqa\' ewan taq atzij</string>
    <!-- Message of warning dialog if users have no device authentication set up -->
    <string name="logins_warning_dialog_message">Tab\'ana\' runuk\'ulem jun retal ruq\'atoj okisab\'äl, jun PIN o jun ewan tzij richin nachajij ri kitikirib\'al amolojri\'ïl chuqa\' ewan taq atzij e\'ayakon we xa ta k\'o xtichapo ri awokisab\'al.</string>
    <!-- Negative button to ignore warning dialog if users have no device authentication set up -->
    <string name="logins_warning_dialog_later">Jub\'a\' chik na</string>

    <!-- Positive button to send users to set up a pin of warning dialog if users have no device authentication set up -->
    <string name="logins_warning_dialog_set_up_now">Tib\'an runuk\'ulem wakami</string>
    <!-- Title of PIN verification dialog to direct users to re-enter their device credentials to access their logins -->
    <string name="logins_biometric_prompt_message_pin">Man taq\'ät chik ri awokisab\'al</string>

    <!-- Title for Accessibility Force Enable Zoom Preference -->
    <string name="preference_accessibility_force_enable_zoom">Zoom pa ronojel ajk\'amaya\'l ruxaq</string>
    <!-- Summary for Accessibility Force Enable Zoom Preference -->
    <string name="preference_accessibility_force_enable_zoom_summary">Titzij re\' richin niya\' q\'ij nik\'et chuqa\' nib\'an zoom, achi\'el chuqa\' pa ajk\'amaya\'l ruxaq man nikiya\' ta q\'ij.</string>

    <!-- Saved logins sorting strategy menu item -by name- (if selected, it will sort saved logins alphabetically) -->
    <string name="saved_logins_sort_strategy_alphabetically">B\'i\'aj (A-Y)</string>

    <!-- Saved logins sorting strategy menu item -by last used- (if selected, it will sort saved logins by last used) -->
    <string name="saved_logins_sort_strategy_last_used">Ruk\'isib\'äl mul xokisäx</string>
    <!-- Content description (not visible, for screen readers etc.): Sort saved logins dropdown menu chevron icon -->
    <string name="saved_logins_menu_dropdown_chevron_icon_content_description">Ticholajïx ruk\'utsamaj rutikirib\'al molojri\'ïl</string>

    <!-- Credit Cards Autofill -->
    <!-- Preference and title for managing the settings for credit cards -->
    <string name="preferences_credit_cards">Rutarjeta\' kre\'ito\'</string>
    <!-- Preference for saving and autofilling credit cards -->
    <string name="preferences_credit_cards_save_and_autofill_cards">Keyak chuqa\' ruyon kenojisäx ri tarjeta\'</string>

    <!-- Preference summary for saving and autofilling credit card data -->
    <string name="preferences_credit_cards_save_and_autofill_cards_summary">Ewan kisik\'ixik ri taq tzij</string>
    <!-- Preference option for syncing credit cards across devices. This is displayed when the user is not signed into sync -->
    <string name="preferences_credit_cards_sync_cards_across_devices">Sync tarjeta\' chi kikojol okisab\'äl</string>
<<<<<<< HEAD
    <!-- Preference option for adding a credit card -->
    <string name="preferences_credit_cards_add_credit_card">Titz\'aqatisäx rutarjeta\' kre\'ito\'</string>

=======
    <!-- Preference option for syncing credit cards across devices. This is displayed when the user is signed into sync -->
    <string name="preferences_credit_cards_sync_cards">Sync taq tarjeta\'</string>
    <!-- Preference option for adding a credit card -->
    <string name="preferences_credit_cards_add_credit_card">Titz\'aqatisäx rutarjeta\' kre\'ito\'</string>

    <!-- Preference option for managing saved credit cards -->
    <string name="preferences_credit_cards_manage_saved_cards">Kenuk\'samajïx yakon taq tarjeta\'</string>
    <!-- Title of the "Add card" screen -->
    <string name="credit_cards_add_card">Titz\'aqatisäx tarjeta\'</string>
    <!-- Title of the "Edit card" screen -->
    <string name="credit_cards_edit_card">Tinuk\' tarjeta\'</string>
    <!-- The header for the card number of a credit card -->
    <string name="credit_cards_card_number">Rajilab\'al Tarjeta\'</string>

    <!-- The header for the expiration date of a credit card -->
    <string name="credit_cards_expiration_date">Q\'in Nik\'is Ruq\'ijul</string>
    <!-- The header for the name on the credit card -->
    <string name="credit_cards_name_on_card">B\'i\'aj pa Tarjeta\'</string>
    <!-- The header for the nickname for a credit card -->
    <string name="credit_cards_card_nickname">Tz\'ukun Rub\'i\' Tarjeta\'</string>

    <!-- The text for the "Delete card" menu item for deleting a credit card -->
    <string name="credit_cards_menu_delete_card">Tiyuj tarjeta\'</string>
    <!-- The text for the "Delete card" button for deleting a credit card -->
    <string name="credit_cards_delete_card_button">Tiyuj tarjeta\'</string>
    <!-- The title for the "Save" menu item for saving a credit card -->
    <string name="credit_cards_menu_save">Tiyak</string>
    <!-- The text for the "Save" button for saving a credit card -->
    <string name="credit_cards_save_button">Tiyak</string>
    <!-- The text for the "Cancel" button for cancelling adding or updating a credit card -->
    <string name="credit_cards_cancel_button">Tiq\'at</string>
    <!-- Title of the "Saved cards" screen -->
    <string name="credit_cards_saved_cards">Keyak tarjeta\'</string>

    <!-- Error message for credit card number validation -->
    <string name="credit_cards_number_validation_error_message">Titz\'ib\'äx jun okel rajilab\'al rutarjeta\' kre\'ito\'</string>

>>>>>>> edea181c
    <!-- Title of the Add search engine screen -->
    <string name="search_engine_add_custom_search_engine_title">Titz\'aqatisäx kanob\'äl</string>
    <!-- Title of the Edit search engine screen -->
    <string name="search_engine_edit_custom_search_engine_title">Tinuk\' kanob\'äl</string>
    <!-- Content description (not visible, for screen readers etc.): Title for the button to add a search engine in the action bar -->
    <string name="search_engine_add_button_content_description">Titz\'aqatisäx</string>
    <!-- Content description (not visible, for screen readers etc.): Title for the button to save a search engine in the action bar -->
    <string name="search_engine_add_custom_search_engine_edit_button_content_description">Tiyak</string>
    <!-- Text for the menu button to edit a search engine -->
    <string name="search_engine_edit">Tinuk\'</string>
    <!-- Text for the menu button to delete a search engine -->
    <string name="search_engine_delete">Tiyuj</string>

    <!-- Text for the button to create a custom search engine on the Add search engine screen -->
    <string name="search_add_custom_engine_label_other">Juley chik</string>

    <!-- Placeholder text shown in the Search Engine Name TextField before a user enters text -->
    <string name="search_add_custom_engine_name_hint">B\'i\'aj</string>
    <!-- Placeholder text shown in the Search String TextField before a user enters text -->
    <string name="search_add_custom_engine_search_string_hint">Rucholajil kanoxïk nokisäx</string>
    <!-- Description text for the Search String TextField. The %s is part of the string -->
    <string name="search_add_custom_engine_search_string_example">Tik\'ex k\'ulb\'enïk rik\'in “%s”.
Achi\'el: \nhttps://www.google.com/search?q=%s</string>
    <!-- Text for the button to learn more about adding a custom search engine -->
    <string name="search_add_custom_engine_learn_more_label">Tetamäx Ch\'aqa\' Chik</string>
    <!-- Accessibility description for the form in which details about the custom search engine are entered -->
    <string name="search_add_custom_engine_form_description">Rub\'anikil ichinan kanob\'äl</string>
    <!-- Accessibility description for the 'Learn more' link -->
    <string name="search_add_custom_engine_learn_more_description">Ruximonel tetamäx ch\'aqa\' chik</string>

    <!-- Text shown when a user leaves the name field empty -->
    <string name="search_add_custom_engine_error_empty_name">Titz\'ib\'äx rub\'i\' kanob\'äl</string>
    <!-- Text shown when a user tries to add a search engine that already exists -->
    <string name="search_add_custom_engine_error_existing_name">K\'o chik ri kanob\'äl rik\'in ri b\'i\'aj “%s”.</string>
    <!-- Text shown when a user leaves the search string field empty -->
    <string name="search_add_custom_engine_error_empty_search_string">Titz\'ib\'äx jun rucholajil kanoxïk</string>
    <!-- Text shown when a user leaves out the required template string -->
    <string name="search_add_custom_engine_error_missing_template">Tinik\'öx chi ri rucholajem ri nikanöx nuk\'äm ri\' rik\'in ri rub\'anikil tz\'etb\'äl</string>
    <!-- Text shown when we aren't able to validate the custom search query. The first parameter is the url of the custom search engine -->
    <string name="search_add_custom_engine_error_cannot_reach">Xsach toq nok rik\'in “%s”</string>
    <!-- Text shown when a user creates a new search engine -->
    <string name="search_add_custom_engine_success_message">Xtz\'uk %s</string>
    <!-- Text shown when a user successfully edits a custom search engine -->
    <string name="search_edit_custom_engine_success_message">Tiyak %s</string>
    <!-- Text shown when a user successfully deletes a custom search engine -->
    <string name="search_delete_search_engine_success_message">Xyuj %s</string>

    <!-- Title text shown for the migration screen to the new browser. Placeholder replaced with app name -->
    <string name="migration_title">Ütz apetik pa k\'ak\'a\' rutz\'aqat %s</string>
    <!-- Description text followed by a list of things migrating (e.g. Bookmarks, History). Placeholder replaced with app name-->
    <string name="migration_description">Atroyob\'en jun okik\'amaya\'l xwachib\'ëx chik, rik\'in jun rub\'eyal nisamäj chuqa\' utzilan taq samaj richin nab\'än k\'ïy wachinäq pa k\'amab\'ey.\n\nTawoyob\'ej xa xe niqak\'ëx ri %s rik\'in ri</string>
    <!-- Text on the disabled button while in progress. Placeholder replaced with app name -->
    <string name="migration_updating_app_button_text">Nik\'ex%s…</string>
    <!-- Text on the enabled button. Placeholder replaced with app name-->
    <string name="migration_update_app_button">Titikirisäx %s</string>
    <!-- Accessibility description text for a completed migration item -->
    <string name="migration_icon_description">Tz\'aqät b\'enam</string>
    <!--Text on list of migrated items (e.g. Settings, History, etc.)-->
    <string name="migration_text_passwords">Ewan taq tzij</string>

    <!-- Heading for the instructions to allow a permission -->
    <string name="phone_feature_blocked_intro">Richin niya\' q\'ij chi re:</string>

    <!-- First step for the allowing a permission -->
    <string name="phone_feature_blocked_step_settings">1. Jät pa Runuk\'ulem Android</string>
    <!-- Second step for the allowing a permission -->
    <string name="phone_feature_blocked_step_permissions"><![CDATA[2. Tachapa\' <b>Taq Ya\'oj Q\'ij</b>]]></string>
    <!-- Third step for the allowing a permission (Fore example: Camera) -->
    <string name="phone_feature_blocked_step_feature"><![CDATA[3. Tik\'exlöx <b>%1$s</b> rik\'in TZIJÏL]]></string>

    <!-- Label that indicates a site is using a secure connection -->
    <string name="quick_settings_sheet_secure_connection">Ütz Okem</string>
    <!-- Label that indicates a site is using a insecure connection -->
    <string name="quick_settings_sheet_insecure_connection">Man Ütz Ta Okem</string>
    <!-- Confirmation message for a dialog confirming if the user wants to delete all the permissions for all sites-->
    <string name="confirm_clear_permissions_on_all_sites">¿La kan nawajo\' ye\'ayüj el ronojel ri taq ya\'oj q\'ij pa ronojel taq ruxaq?</string>
    <!-- Confirmation message for a dialog confirming if the user wants to delete all the permissions for a site-->
    <string name="confirm_clear_permissions_site">¿La kan nawajo\' ye\'ayüj el ronojel ri taq ya\'oj q\'ij pa re ruxaq re\'?</string>
    <!-- Confirmation message for a dialog confirming if the user wants to set default value a permission for a site-->
    <string name="confirm_clear_permission_site">¿La kan nawajo\' ye\'ayüj el re ya\'oj q\'ij re\' pa re ruxaq re\'?</string>
    <!-- label shown when there are not site exceptions to show in the site exception settings -->
    <string name="no_site_exceptions">Majun man relik ta richin re ruxaq</string>
    <!-- Label for the Pocket default top site -->
    <string name="pocket_top_articles">Nïm taq Cholna\'oj</string>
    <!-- Bookmark deletion confirmation -->
    <string name="bookmark_deletion_confirmation">¿La kan nawajo\' chi niyuj el re yaketal re\'?</string>
    <!-- Browser menu button that adds a top site to the home fragment -->
    <string name="browser_menu_add_to_top_sites">Titz\'aqatisäx pa ri jutaqil taq ruxaq</string>
    <!-- text shown before the issuer name to indicate who its verified by, parameter is the name of
     the certificate authority that verified the ticket-->
    <string name="certificate_info_verified_by">Jikib\'an Ruma: %1$s</string>
    <!-- Login overflow menu delete button -->
    <string name="login_menu_delete_button">Tiyuj</string>
    <!-- Login overflow menu edit button -->
    <string name="login_menu_edit_button">Tinuk\'</string>
    <!-- Message in delete confirmation dialog for logins -->
    <string name="login_deletion_confirmation">¿La kan nawajo\' chi niyuj el re tikirib\'äl molojri\'ïl re\'?</string>
    <!-- Positive action of a dialog asking to delete  -->
    <string name="dialog_delete_positive">Tiyuj</string>
    <!--  The saved login options menu description. -->
    <string name="login_options_menu">Taq rucha\'oj rutikirib\'al molojri\'ïl</string>
    <!--  The editable text field for a login's web address. -->
    <string name="saved_login_hostname_description">Ruk\'ojlem nuk\'el rutz\'ib\'axik rochochib\'al ajk\'amaya\'l pa ri rutikirib\'al molojri\'ïl.</string>
    <!--  The editable text field for a login's username. -->
    <string name="saved_login_username_description">Ruk\'ojlem nuk\'el rutz\'ib\'axik rub\'i\' winäq pa ri rutikirib\'al molojri\'ïl.</string>
    <!--  The editable text field for a login's password. -->
    <string name="saved_login_password_description">Ruk\'ojlem nuk\'el rutz\'ib\'axik ewan tzij pa ri rutikirib\'al molojri\'ïl.</string>
    <!--  The button description to save changes to an edited login. -->
    <string name="save_changes_to_login">Keyaj taq jaloj richin ri rutikirib\'al molojri\'ïl.</string>
    <!--  The button description to discard changes to an edited login. -->
    <string name="discard_changes">Kech\'aqïx taq Jaloj</string>
    <!--  The page title for editing a saved login. -->
    <string name="edit">Tinuk\'</string>
    <!--  The error message in edit login view when password field is blank. -->
    <string name="saved_login_password_required">Najowäx ewan tzij</string>
    <!-- Voice search button content description  -->
    <string name="voice_search_content_description">Tikanöx chi ch\'ab\'äl</string>
    <!-- Voice search prompt description displayed after the user presses the voice search button -->
    <string name="voice_search_explainer">Kach\'o wakami</string>

    <!--  The error message in edit login view when a duplicate username exists. -->
    <string name="saved_login_duplicate">K\'o chik jun tikirib\'äl molojri\'ïl rik\'in re b\'i\'aj re\'</string>

    <!-- Synced Tabs -->
    <!-- Text displayed to ask user to connect another device as no devices found with account -->
    <string name="synced_tabs_connect_another_device">Tokisäx jun chik okisab\'äl</string>
    <!-- Text displayed asking user to re-authenticate -->
    <string name="synced_tabs_reauth">Tajuxub\'ej chik awi\'.</string>
    <!-- Text displayed when user has disabled tab syncing in Firefox Sync Account -->
    <string name="synced_tabs_enable_tab_syncing">Tatzija\' ri kiximik taq ruwi\'.</string>

    <!-- Text displayed when user has no tabs that have been synced -->
    <string name="synced_tabs_no_tabs">Majun ruwi\' ajaqon pa Firefox pa ri ch\'aqa\' chik awokisab\'al.</string>
    <!-- Text displayed in the synced tabs screen when a user is not signed in to Firefox Sync describing Synced Tabs -->
    <string name="synced_tabs_sign_in_message">Titz\'et jun kicholb\'al ruwi\' pa juley chik awokisab\'al.</string>
    <!-- Text displayed on a button in the synced tabs screen to link users to sign in when a user is not signed in to Firefox Sync -->
    <string name="synced_tabs_sign_in_button">Tatikirisaj molojri\'ïl pa yaximon</string>

    <!-- The text displayed when a synced device has no tabs to show in the list of Synced Tabs. -->
    <string name="synced_tabs_no_open_tabs">Majun ruwi\' ejaqon</string>

    <!-- Top Sites -->
    <!-- Title text displayed in the dialog when top sites limit is reached. -->
    <string name="top_sites_max_limit_title">Xaq\'i\' ruchi\' ri jutaqil taq ruxaq</string>
    <!-- Content description text displayed in the dialog when top sites limit is reached. -->
    <string name="top_sites_max_limit_content_2">Richin natz\'aqatisaj jun k\'ak\'a\' nimaläj ruxaq, tayuju\' jun. Tapitz\'a\' ri ruxaq chuqa\' tacha\' tiyuj.</string>
    <!-- Confirmation dialog button text when top sites limit is reached. -->
    <string name="top_sites_max_limit_confirmation_button">ÜTZ, Wetaman Chik</string>

    <!-- Label for the show most visited sites preference -->
    <string name="top_sites_toggle_top_frecent_sites">Kek\'ut taq ruxaq yalan etz\'eton</string>

    <!-- Title text displayed in the rename top site dialog. -->
	<string name="top_sites_rename_dialog_title">B\'i\'aj</string>
	<!-- Hint for renaming title of a top site -->
	<string name="top_site_name_hint">Jeb\'ël kib\'i\' ruxaq</string>
	<!-- Button caption to confirm the renaming of the top site. -->
	<string name="top_sites_rename_dialog_ok">ÜTZ</string>
	<!-- Dialog button text for canceling the rename top site prompt. -->
	<string name="top_sites_rename_dialog_cancel">Tiq\'at</string>

    <!-- Default browser experiment -->
    <string name="default_browser_experiment_card_text">Nub\'än kinuk\'ulem ximonel ajk\'amaya\'l taq ruxaq, taq taqoya\'l chuqa\' taq rutzijol richin yejaq pa ruyonil pa Firefox.</string>

    <!-- Content description for close button in collection placeholder. -->
    <string name="remove_home_collection_placeholder_content_description">Tiyuj</string>

    <!-- Content description radio buttons with a link to more information -->
    <string name="radio_preference_info_content_description">Tipitz\' richin ch\'aqa\' rub\'anikil</string>

    <!-- Content description for the action bar "up" button -->
    <string name="action_bar_up_description">Tib\'an okem ajsik</string>

    <!-- Content description for privacy content close button -->
    <string name="privacy_content_close_button_content_description">Titz\'apïx</string>

</resources><|MERGE_RESOLUTION|>--- conflicted
+++ resolved
@@ -54,7 +54,7 @@
     <string name="tab_tray_multiselect_selected_content_description">Xcha\'</string>
 
     <!-- About content. The first parameter is the name of the application. (For example: Fenix) -->
-    <string name="about_content">%1$s b\'anon ruma @fork-maintainers.</string>
+    <string name="about_content">%1$s b\'anon ruma Mozilla.</string>
 
     <!-- Private Browsing -->
     <!-- Title for private session option -->
@@ -1600,11 +1600,6 @@
     <string name="preferences_credit_cards_save_and_autofill_cards_summary">Ewan kisik\'ixik ri taq tzij</string>
     <!-- Preference option for syncing credit cards across devices. This is displayed when the user is not signed into sync -->
     <string name="preferences_credit_cards_sync_cards_across_devices">Sync tarjeta\' chi kikojol okisab\'äl</string>
-<<<<<<< HEAD
-    <!-- Preference option for adding a credit card -->
-    <string name="preferences_credit_cards_add_credit_card">Titz\'aqatisäx rutarjeta\' kre\'ito\'</string>
-
-=======
     <!-- Preference option for syncing credit cards across devices. This is displayed when the user is signed into sync -->
     <string name="preferences_credit_cards_sync_cards">Sync taq tarjeta\'</string>
     <!-- Preference option for adding a credit card -->
@@ -1642,7 +1637,6 @@
     <!-- Error message for credit card number validation -->
     <string name="credit_cards_number_validation_error_message">Titz\'ib\'äx jun okel rajilab\'al rutarjeta\' kre\'ito\'</string>
 
->>>>>>> edea181c
     <!-- Title of the Add search engine screen -->
     <string name="search_engine_add_custom_search_engine_title">Titz\'aqatisäx kanob\'äl</string>
     <!-- Title of the Edit search engine screen -->
