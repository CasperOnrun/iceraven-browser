--- conflicted
+++ resolved
@@ -1630,8 +1630,6 @@
     <!-- Error message for credit card number validation -->
     <string name="credit_cards_number_validation_error_message">Titz\'ib\'äx jun okel rajilab\'al rutarjeta\' kre\'ito\'</string>
 
-<<<<<<< HEAD
-=======
     <!-- Error message for credit card name on card validation -->
     <string name="credit_cards_name_on_card_validation_error_message">Tanojisaj re k\'ojlem re\'</string>
     <!-- Positive button to send users to set up a pin of warning dialog if users have no device authentication set up -->
@@ -1641,7 +1639,6 @@
     <!-- Title of PIN verification dialog to direct users to re-enter their device credentials to access their credit cards -->
     <string name="credit_cards_biometric_prompt_message_pin">Man taq\'ät chik ri awokisab\'al</string>
 
->>>>>>> 3dc8ef80
     <!-- Title of the Add search engine screen -->
     <string name="search_engine_add_custom_search_engine_title">Titz\'aqatisäx kanob\'äl</string>
     <!-- Title of the Edit search engine screen -->
