--- conflicted
+++ resolved
@@ -61,7 +61,7 @@
     <string name="recently_saved_show_all">Tik\'ut ronojel</string>
 
     <!-- About content. The first parameter is the name of the application. (For example: Fenix) -->
-    <string name="about_content">%1$s b\'anon ruma @fork-maintainers.</string>
+    <string name="about_content">%1$s b\'anon ruma Mozilla.</string>
 
     <!-- Private Browsing -->
     <!-- Title for private session option -->
@@ -617,11 +617,8 @@
 
     <!-- Option for always starting on the home screen -->
     <string name="start_on_home_always">Junelïk</string>
-<<<<<<< HEAD
-=======
     <!-- Option for never starting on the home screen -->
     <string name="start_on_home_never">Majub\'ey</string>
->>>>>>> 637485e2
     <!-- Summary for tabs preference when auto closing tabs setting is set to manual close-->
     <string name="close_tabs_manually_summary">Titz\'apïx chi q\'ab\'aj</string>
     <!-- Summary for tabs preference when auto closing tabs setting is set to auto close tabs after one day-->
