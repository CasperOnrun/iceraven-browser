<?xml version="1.0" encoding="utf-8"?>
<resources xmlns:tools="http://schemas.android.com/tools" xmlns:moz="http://mozac.org/tools">

    <!-- App name for private browsing mode. The first parameter is the name of the app defined in app_name (for example: Fenix)-->
    <string name="app_name_private_5">Ichinan %s</string>
    <!-- App name for private browsing mode. The first parameter is the name of the app defined in app_name (for example: Fenix)-->
    <string name="app_name_private_4">%s (Ichinan)</string>

    <!-- Home Fragment -->
    <!-- Content description (not visible, for screen readers etc.): "Three dot" menu button. -->
    <string name="content_description_menu">Ch\'aqa\' chik taq cha\'oj</string>

    <!-- Content description (not visible, for screen readers etc.): "Private Browsing" menu button. -->
    <string name="content_description_private_browsing_button">Titzij ri ichinan okem pa k\'amaya\'l</string>
    <!-- Content description (not visible, for screen readers etc.): "Private Browsing" menu button. -->
    <string name="content_description_disable_private_browsing_button">Tichup ri ichinan okem pa k\'amaya\'l</string>
    <!-- Placeholder text shown in the search bar before a user enters text for the default engine -->
    <string name="search_hint">Tikanöx o ketz\'ib\'äx ri taq ochochib\'äl</string>

<<<<<<< HEAD
=======
    <!-- Placeholder text shown in the search bar before a user enters text for a general engine -->
    <string name="search_hint_general_engine">Tikanöx pan ajk\'amaya\'l</string>
>>>>>>> 09d9f897
    <!-- Placeholder text shown in search bar when using history search -->
    <string name="history_search_hint">Tikanöx natab\'äl</string>
    <!-- Placeholder text shown in search bar when using bookmarks search -->
    <string name="bookmark_search_hint">Kekanöx taq yaketal</string>
    <!-- Placeholder text shown in search bar when using tabs search -->
    <string name="tab_search_hint">Kekanöx taq ruwi\'</string>
    <!-- Placeholder text shown in the search bar when using application search engines -->
    <string name="application_search_hint">Ketz\'ib\'äx tzij yekanöx</string>
    <!-- No Open Tabs Message Description -->
    <string name="no_open_tabs_description">Wawe\' xkeq\'alajin pe ri jaqäl taq ruwi\'.</string>

    <!-- No Private Tabs Message Description -->
    <string name="no_private_tabs_description">Wawe\' xkeq\'alajin pe ri ichinan taq ruwi\'.</string>

    <!-- Tab tray multi select title in app bar. The first parameter is the number of tabs selected -->
    <string name="tab_tray_multi_select_title">%1$d xcha\'</string>
    <!-- Label of button in create collection dialog for creating a new collection  -->
    <string name="tab_tray_add_new_collection">Titz\'aqatisäx k\'ak\'a\' mol</string>
    <!-- Label of editable text in create collection dialog for naming a new collection  -->
    <string name="tab_tray_add_new_collection_name">B\'i\'aj</string>

    <!-- Label of button in save to collection dialog for selecting a current collection  -->
    <string name="tab_tray_select_collection">Ticha\' mol</string>

    <!-- Content description for close button while in multiselect mode in tab tray -->
    <string name="tab_tray_close_multiselect_content_description">Tel pa k\'ïy cha\'oj b\'anikil</string>
    <!-- Content description for save to collection button while in multiselect mode in tab tray -->
    <string name="tab_tray_collection_button_multiselect_content_description">Keyak cha\'on taq ruwi\' pa mol</string>

    <!-- Content description on checkmark while tab is selected in multiselect mode in tab tray -->
    <string name="tab_tray_multiselect_selected_content_description">Xcha\'</string>

    <!-- Home - Recently saved bookmarks -->
    <!-- Title for the home screen section with recently saved bookmarks. -->
    <string name="recently_saved_title">K\'a b\'a keyak</string>
    <!-- Content description for the button which navigates the user to show all of their saved bookmarks. -->
    <string name="recently_saved_show_all_content_description_2">Kek\'ut ronojel ri yakon taq yaketal</string>
    <!-- Text for the menu button to remove a recently saved bookmark from the user's home screen -->
    <string name="recently_saved_menu_item_remove">Tiyuj</string>

    <!-- About content. The first parameter is the name of the application. (For example: Fenix) -->
    <string name="about_content">%1$s b\'anon ruma Mozilla.</string>

    <!-- Private Browsing -->
    <!-- Explanation for private browsing displayed to users on home view when they first enable private mode
        The first parameter is the name of the app defined in app_name (for example: Fenix) -->
    <string name="private_browsing_placeholder_description_2">%1$s nuyüj ri akanoxik chuqa\' runatab\'al awokem pa k\'amaya\'l toq yatel pa ri chokoy o ri  ichinan taq wi\'. Estape\' re re\' man yatrewaj ta pan ajk\'amaya\'l o chuwäch ri niya\'on ak\'amaya\'l, yatruto\' richin nichinäx ronojel ri nab\'än pan k\'amab\'ey chuwäch jun chik winäq nrokisaj ri awokisab\'al.</string>
    <string name="private_browsing_common_myths">Ch\'ob\'on taq tzij chi rij ri ichinan okem pa k\'amaya\'l</string>

    <!-- Private mode shortcut "contextual feature recommendation" (CFR) -->
    <!-- Text for the Private mode shortcut CFR message for adding a private mode shortcut to open private tabs from the Home screen -->
    <string name="private_mode_cfr_message" moz:removedIn="111" tools:ignore="UnusedResources">Tijaq ri jun chik ichinan ruwi\' rik\'in xa jun xak.</string>
    <!-- Text for the Private mode shortcut CFR message for adding a private mode shortcut to open private tabs from the Home screen -->
    <string name="private_mode_cfr_message_2">Tijaq ri jun chik awichinan ruwi\' rik\'in xa jun xak.</string>
    <!-- Text for the positive button to accept adding a Private Browsing shortcut to the Home screen -->
    <string name="private_mode_cfr_pos_button_text">Titz\'aqatisäx pa ri Rutikirib\'al ruwa</string>
    <!-- Text for the negative button to decline adding a Private Browsing shortcut to the Home screen -->
    <string name="cfr_neg_button_text">Mani matyox</string>

    <!-- Open in App "contextual feature recommendation" (CFR) -->
    <!-- Text for the info message. The first parameter is the name of the application.-->
    <string name="open_in_app_cfr_info_message_2">Yatikïr nab\'än runuk\'ulem ri %1$s richin ruyon yerujäq taq ximoj pa taq chokoy.</string>
    <!-- Text for the positive action button -->
    <string name="open_in_app_cfr_positive_button_text">Tib\'e pa taq nuk\'ulem</string>
    <!-- Text for the negative action button -->
    <string name="open_in_app_cfr_negative_button_text">Tewäx</string>

<<<<<<< HEAD
    <!-- Content description for close button used in "contextual feature recommendation" (CFR) popups -->
    <string name="cfr_dismiss_button_default_content_description" moz:removedIn="110" tools:ignore="UnusedResources">Tichup ruwäch</string>

=======
>>>>>>> 09d9f897
    <!-- Total cookie protection "contextual feature recommendation" (CFR) -->
    <!-- Text for the message displayed in the contextual feature recommendation popup promoting the total cookie protection feature. -->
    <string name="tcp_cfr_message">Ri qasamaj richin nïm ichinanem k\'a wakami yerujech\'uj ri ojqanela\' chi kikojol ruxaq.</string>

    <!-- Text displayed that links to website containing documentation about the "Total cookie protection" feature. -->
    <string name="tcp_cfr_learn_more">Tetamäx ch\'aqa\' chik chi rij ri Kichajixik Chi Jun Kuki</string>

    <!-- Text for the info dialog when camera permissions have been denied but user tries to access a camera feature. -->
    <string name="camera_permissions_needed_message">Najowäx okem pa elesäy wachib\'äl. Jät pa runuk\'ulem Android, tachapa\' pa ya\'oj q\'ij k\'a ri\' pa tiya\' q\'ij.</string>
    <!-- Text for the positive action button to go to Android Settings to grant permissions. -->
    <string name="camera_permissions_needed_positive_button_text">Tib\'e pa taq nuk\'ulem</string>
    <!-- Text for the negative action button to dismiss the dialog. -->
    <string name="camera_permissions_needed_negative_button_text">Tewäx</string>

    <!-- Text for the banner message to tell users about our auto close feature. -->
    <string name="tab_tray_close_tabs_banner_message">Tib\'an kinuk\'ulem ri jaqon taq ruwi\' richin chi ketz\'apitäj kiyon, ri xetz\'et ri ruk\'isib\'äl q\'ij, wuqq\'ij o ik\'.</string>
    <!-- Text for the positive action button to go to Settings for auto close tabs. -->
    <string name="tab_tray_close_tabs_banner_positive_button_text">Ketz\'et taq cha\'oj</string>
    <!-- Text for the negative action button to dismiss the Close Tabs Banner. -->
    <string name="tab_tray_close_tabs_banner_negative_button_text">Tewäx</string>

    <!-- Text for the banner message to tell users about our inactive tabs feature. -->
    <string name="tab_tray_inactive_onboarding_message">Ri taq ruwi\' man e\'atz\'eton ta pa ka\'i\' kan wuqq\'ij, wawe\' yesilöx pe.</string>
    <!-- Text for the action link to go to Settings for inactive tabs. -->
    <string name="tab_tray_inactive_onboarding_button_text">Tichup pa runuk\'ulem</string>
    <!-- Text for title for the auto-close dialog of the inactive tabs. -->
    <string name="tab_tray_inactive_auto_close_title">¿La ruyonil nitz\'apïx chi rij jun ik\'?</string>
    <!-- Text for the body for the auto-close dialog of the inactive tabs.
        The first parameter is the name of the application.-->
    <string name="tab_tray_inactive_auto_close_body_2">%1$s nitikïr yerutz\'apij taq ruwi\', ri man xe\'ajäq ta ri ruk\'isib\'äl ik\'.</string>
    <!-- Content description for close button in the auto-close dialog of the inactive tabs. -->
    <string name="tab_tray_inactive_auto_close_button_content_description">Titz\'apïx</string>


    <!-- Text for turn on auto close tabs button in the auto-close dialog of the inactive tabs. -->
    <string name="tab_tray_inactive_turn_on_auto_close_button_2">Titzij ruyonil tz\'apinïk</string>


    <!-- Home screen icons - Long press shortcuts -->
    <!-- Shortcut action to open new tab -->
    <string name="home_screen_shortcut_open_new_tab_2">K’ak’a’ ruwi’</string>
    <!-- Shortcut action to open new private tab -->
    <string name="home_screen_shortcut_open_new_private_tab_2">K’ak’a’ ichinan ruwi’</string>

    <!-- Recent Tabs -->
    <!-- Header text for jumping back into the recent tab in the home screen -->
    <string name="recent_tabs_header">Titz\'et chik</string>
    <!-- Button text for showing all the tabs in the tabs tray -->
    <string name="recent_tabs_show_all">Tik\'ut ronojel</string>

    <!-- Content description for the button which navigates the user to show all recent tabs in the tabs tray. -->
    <string name="recent_tabs_show_all_content_description_2">Pitz\'b\'äl kek\'ut pe ri k\'ak\'a\' taq ruwi\'</string>
    <!-- Text for button in synced tab card that opens synced tabs tray -->
    <string name="recent_tabs_see_all_synced_tabs_button_text">Ketz\'et ri taq ruwi\' eximon</string>
    <!-- Accessibility description for device icon used for recent synced tab -->
    <string name="recent_tabs_synced_device_icon_content_description">Ximon taq okisaxel</string>
    <!-- Text for the dropdown menu to remove a recent synced tab from the homescreen -->
    <string name="recent_synced_tab_menu_item_remove">Tiyuj</string>
    <!-- Text for the menu button to remove a grouped highlight from the user's browsing history
         in the Recently visited section -->
    <string name="recent_tab_menu_item_remove">Tiyuj</string>

    <!-- History Metadata -->
    <!-- Header text for a section on the home screen that displays grouped highlights from the
         user's browsing history, such as topics they have researched or explored on the web -->
    <string name="history_metadata_header_2">K\'a b\'a ketz\'et</string>
    <!-- Text for the menu button to remove a grouped highlight from the user's browsing history
         in the Recently visited section -->
    <string name="recently_visited_menu_item_remove">Tiyuj</string>

    <!-- Content description for the button which navigates the user to show all of their history. -->
    <string name="past_explorations_show_all_content_description_2">Kek\'ut ronojel ri enik\'on</string>

    <!-- Browser Fragment -->
    <!-- Content description (not visible, for screen readers etc.): Navigate backward (browsing history) -->
    <string name="browser_menu_back">Chi rij</string>
    <!-- Content description (not visible, for screen readers etc.): Navigate forward (browsing history) -->
    <string name="browser_menu_forward">Jun chik</string>
    <!-- Content description (not visible, for screen readers etc.): Refresh current website -->
    <string name="browser_menu_refresh">Titzolïx</string>
    <!-- Content description (not visible, for screen readers etc.): Stop loading current website -->
    <string name="browser_menu_stop">Tiq\'at</string>

    <!-- Browser menu button that opens the addon manager -->
    <string name="browser_menu_add_ons">Taq tz\'aqat</string>
    <!-- Browser menu button that opens account settings -->
    <string name="browser_menu_account_settings">Rutzijol rub\'i\' taqoya\'l</string>
    <!-- Text displayed when there are no add-ons to be shown -->
    <string name="no_add_ons">Majun tz\'aqat wakami</string>
    <!-- Browser menu button that sends a user to help articles -->
    <string name="browser_menu_help">To\'ïk</string>
    <!-- Browser menu button that sends a to a the what's new article -->
    <string name="browser_menu_whats_new">Achike natzijoj</string>

    <!-- Browser menu button that opens the settings menu -->
    <string name="browser_menu_settings">Nuk’ulem</string>
    <!-- Browser menu button that opens a user's library -->
    <string name="browser_menu_library">Wujb\'äl</string>
    <!-- Browser menu toggle that requests a desktop site -->
    <string name="browser_menu_desktop_site">Ruxaq ch\'atal</string>
    <!-- Browser menu toggle that adds a shortcut to the site on the device home screen. -->
    <string name="browser_menu_add_to_homescreen">Titz\'aqatisäx pa ri Rutikirib\'al ruwa</string>
    <!-- Browser menu toggle that installs a Progressive Web App shortcut to the site on the device home screen. -->
    <string name="browser_menu_install_on_homescreen">Tiyak</string>
    <!-- Content description (not visible, for screen readers etc.) for the Resync tabs button -->
    <string name="resync_button_content_description">Tixim chik</string>
    <!-- Browser menu button that opens the find in page menu -->
    <string name="browser_menu_find_in_page">Tikanöx pa ruxaq</string>
    <!-- Browser menu button that saves the current tab to a collection -->
    <string name="browser_menu_save_to_collection_2">Tiyak pa mol</string>
    <!-- Browser menu button that open a share menu to share the current site -->
    <string name="browser_menu_share">Tikomonïx</string>
    <!-- Browser menu button shown in custom tabs that opens the current tab in Fenix
        The first parameter is the name of the app defined in app_name (for example: Fenix) -->
    <string name="browser_menu_open_in_fenix">Tijaq pa %1$s</string>

    <!-- Browser menu text shown in custom tabs to indicate this is a Fenix tab
        The first parameter is the name of the app defined in app_name (for example: Fenix) -->
    <string name="browser_menu_powered_by">YA\'ON RUMA %1$s</string>
    <!-- Browser menu text shown in custom tabs to indicate this is a Fenix tab
        The first parameter is the name of the app defined in app_name (for example: Fenix) -->
    <string name="browser_menu_powered_by2">B\'anon ruma %1$s</string>
    <!-- Browser menu button to put the current page in reader mode -->
    <string name="browser_menu_read">Sik\'inem tz\'etoj</string>
    <!-- Browser menu button content description to close reader mode and return the user to the regular browser -->
    <string name="browser_menu_read_close">Titz\'apïx rutz\'etik sik\'inïk</string>
    <!-- Browser menu button to open the current page in an external app -->
    <string name="browser_menu_open_app_link">Tijaq pa Chokoy</string>

    <!-- Browser menu button to show reader view appearance controls e.g. the used font type and size -->
    <string name="browser_menu_customize_reader_view">Ke\'ichinäx rutz\'etoj sik\'inem</string>
    <!-- Browser menu label for adding a bookmark -->
    <string name="browser_menu_add">Titz\'aqatisäx</string>

    <!-- Browser menu label for editing a bookmark -->
    <string name="browser_menu_edit">Tinuk\'</string>

    <!-- Button shown on the home page that opens the Customize home settings -->
    <string name="browser_menu_customize_home_1">Tawichinaj ri ruxaq atikirib\'al</string>
    <!-- Browser Toolbar -->
    <!-- Content description for the Home screen button on the browser toolbar -->
    <string name="browser_toolbar_home">Rutikirib\'al ruwäch</string>

    <!-- Locale Settings Fragment -->
    <!-- Content description for tick mark on selected language -->
    <string name="a11y_selected_locale_content_description">Xcha\' ch\'ab\'äl</string>
    <!-- Text for default locale item -->
    <string name="default_locale_text">Tokisäx ri ruch\'ab\'äl oyonib\'äl</string>
    <!-- Placeholder text shown in the search bar before a user enters text -->
    <string name="locale_search_hint">Tikanöx ch\'ab\'äl</string>

    <!-- Search Fragment -->
    <!-- Button in the search view that lets a user search by scanning a QR code -->
    <string name="search_scan_button">Tiwachib\'ëx</string>
    <!-- Button in the search view that lets a user change their search engine -->
    <string name="search_engine_button">Kanob\'äl</string>
    <!-- Button in the search view when shortcuts are displayed that takes a user to the search engine settings -->
    <string name="search_shortcuts_engine_settings">Runuk\'ulem kanob\'äl</string>
    <!-- Button in the search view that lets a user navigate to the site in their clipboard -->
    <string name="awesomebar_clipboard_title">Titz\'ajb\'äl ri ximonel pa ri molwuj</string>
    <!-- Button in the search suggestions onboarding that allows search suggestions in private sessions -->
    <string name="search_suggestions_onboarding_allow_button">Tiya\' q\'ij</string>
    <!-- Button in the search suggestions onboarding that does not allow search suggestions in private sessions -->
    <string name="search_suggestions_onboarding_do_not_allow_button">Man tiya\' q\'ij</string>

    <!-- Search suggestion onboarding hint title text -->
    <string name="search_suggestions_onboarding_title">¿La niya\' q\'ij richin yek\'ut pe taq ruchilab\'exik kanoxïk pa nichinan taq molojri\'ïl?</string>
    <!-- Search suggestion onboarding hint description text, first parameter is the name of the app defined in app_name (for example: Fenix)-->
    <string name="search_suggestions_onboarding_text">%s xtukomonij ronojel ri xtatz\'ib\'aj pa ri kikajtz\'ik taq ochochib\'äl rik\'in ri akanob\'al k\'o wi.</string>

    <!-- Search engine suggestion title text. The first parameter is the name of teh suggested engine-->
    <string name="search_engine_suggestions_title">Tikanöx %s</string>

    <!-- Search engine suggestion description text -->
    <string name="search_engine_suggestions_description">Tikanöx pa kikajtz\'ik ochochib\'äl</string>

    <!-- Menu option in the search selector menu to open the search settings -->
    <string name="search_settings_menu_item">Kinuk\'ulem taq kanoxïk</string>
    <!-- Header text for the search selector menu -->
    <string name="search_header_menu_item" moz:RemovedIn="109" tools:ignore="UnusedResources">Wakami tikanöx:</string>
    <!-- Header text for the search selector menu -->
    <string name="search_header_menu_item_2">Wakami tikanöx pa:</string>

    <!-- Home onboarding -->
    <!-- Onboarding home screen popup dialog, shown on top of the Jump back in section. -->
    <string name="onboarding_home_screen_jump_back_contextual_hint_2">Tawetamaj ruwäch ri ichinan ruxaq tikirib\'äl. Ri k\'ak\'a\' taq ruwi\', taq yaketal chuqa\' retal taq kanoxïk wawe\' xkeq\'alajin.</string>
    <!-- Home onboarding dialog welcome screen title text. -->
    <string name="onboarding_home_welcome_title_2">Ütz apetik pa jun k\'amaya\'l awichin</string>
    <!-- Home onboarding dialog welcome screen description text. -->
    <string name="onboarding_home_welcome_description">K\'ïy b\'onil. Ütz ichinanem. Nuya\' rutzij chi kiwäch ri winäq stape\' janipe\' na ri ch\'akoj.</string>
    <!-- Home onboarding dialog sign into sync screen title text. -->
    <string name="onboarding_home_sync_title_3">Najäl ruwäch wakami man k\'ayew ta</string>

    <!-- Home onboarding dialog sign into sync screen description text. -->
    <string name="onboarding_home_sync_description">Tasamajij chik el akuchi\' xya\' wi kan pa jun chik ruwi\' jun okisaxel, wakami ruxaq atikirib\'al.</string>
    <!-- Text for the button to continue the onboarding on the home onboarding dialog. -->
    <string name="onboarding_home_get_started_button">Titikirisäx</string>
    <!-- Text for the button to navigate to the sync sign in screen on the home onboarding dialog. -->
    <string name="onboarding_home_sign_in_button">Titikirisäx molojri\'ïl</string>
    <!-- Text for the button to skip the onboarding on the home onboarding dialog. -->
    <string name="onboarding_home_skip_button">Tik\'o</string>
    <!-- Onboarding home screen sync popup dialog message, shown on top of Recent Synced Tabs in the Jump back in section. -->
    <string name="sync_cfr_message">¡Najin yexim ri taq ruwi\'! Kasamäj chik el akuchi\' xaya\' wi kan pa jun chik okisaxel.</string>
    <!-- Content description (not visible, for screen readers etc.): Close button for the home onboarding dialog -->
    <string name="onboarding_home_content_description_close_button">Titz\'apïx</string>

    <!-- Notification pre-permission dialog -->
    <!-- Enable notification pre permission dialog title
        The first parameter is the name of the app defined in app_name (for example: Fenix) -->
    <string name="onboarding_home_enable_notifications_title">Ri taq rutzijol yatkito\' richin nasamajij  ch\'aqa\' chik pa %s</string>
    <!-- Enable notification pre permission dialog description with rationale
        The first parameter is the name of the app defined in app_name (for example: Fenix) -->
    <string name="onboarding_home_enable_notifications_description">Ke\'axima\' ri taq ruwi\' chi kikojol ri taq okisaxel, ke\'anuk\'samajij taq qasanïk, ke\'ak\'ulu\' taq na\'oj chi rij rub\'eyal nawïl ri rutzil ruchajixik richinanem %s chuqa\' ch\'aqa\' chik.</string>
    <!-- Text for the button to request notification permission on the device -->
    <string name="onboarding_home_enable_notifications_positive_button">Titikïr chik el</string>
    <!-- Text for the button to not request notification permission on the device and dismiss the dialog -->
    <string name="onboarding_home_enable_notifications_negative_button">Wakami mani</string>

    <!-- Search Widget -->
    <!-- Content description for searching with a widget. The first parameter is the name of the application.-->
    <string name="search_widget_content_description_2">Tijaq jun k\'ak\'a\' %1$s ruwi\'</string>
    <!-- Text preview for smaller sized widgets -->
    <string name="search_widget_text_short">Tikanöx</string>
    <!-- Text preview for larger sized widgets -->
    <string name="search_widget_text_long">Tikanöx pan ajk\'amaya\'l</string>

    <!-- Content description (not visible, for screen readers etc.): Voice search -->
    <string name="search_widget_voice">Tikanöx chi ch\'ab\'äl</string>

    <!-- Preferences -->
    <!-- Title for the settings page-->
    <string name="settings">Taq nuk\'ulem</string>
    <!-- Preference category for general settings -->
    <string name="preferences_category_general">Chijun</string>
    <!-- Preference category for all links about Fenix -->
    <string name="preferences_category_about">Tawetamaj qawäch</string>

    <!-- Preference for settings related to changing the default search engine -->
    <string name="preferences_default_search_engine">Kanob\'äl k\'o wi</string>
    <!-- Preference for settings related to Search -->
    <string name="preferences_search">Tikanöx</string>
    <!-- Preference for settings related to Search address bar -->
    <string name="preferences_search_address_bar">Kikajtz\'ik Ochochib\'äl</string>
    <!-- Preference link to rating Fenix on the Play Store -->
    <string name="preferences_rate">Tiya\' rejqalem pa Google Play</string>
    <!-- Preference linking to about page for Fenix
        The first parameter is the name of the app defined in app_name (for example: Fenix) -->
    <string name="preferences_about">Chi rij %1$s</string>
    <!-- Preference for settings related to changing the default browser -->
    <string name="preferences_set_as_default_browser">Tiya\' kan achi\'el kanob\'äl k\'o wi</string>
    <!-- Preference category for advanced settings -->
    <string name="preferences_category_advanced">Q\'axinäq</string>
    <!-- Preference category for privacy and security settings -->
    <string name="preferences_category_privacy_security">Ichinanem chuqa\' jikomal</string>
    <!-- Preference for advanced site permissions -->
    <string name="preferences_site_permissions">Taq ruya\'oj q\'ij ri ruxaq</string>
    <!-- Preference for private browsing options -->
    <string name="preferences_private_browsing_options">Ichinan okem pa k\'amaya\'l</string>

    <!-- Preference for opening links in a private tab-->
    <string name="preferences_open_links_in_a_private_tab">Kejaq taq ximonel pa jun ichinan ruwi\'</string>

    <!-- Preference for allowing screenshots to be taken while in a private tab-->
    <string name="preferences_allow_screenshots_in_private_mode">Tiya\' q\'ij richin nichap ruwa pa ichinan okem pa k\'amaya\'l</string>
    <!-- Will inform the user of the risk of activating Allow screenshots in private browsing option -->
    <string name="preferences_screenshots_in_private_mode_disclaimer">We ya\'on q\'ij, xketz\'et chuqa\' ri ichinan taq ruwi\' toq e jaqäl k\'ïy chokoy</string>
    <!-- Preference for adding private browsing shortcut -->
    <string name="preferences_add_private_browsing_shortcut">Titz\'aqatisäx choj okem pa ri ichinan okem pa k\'amaya\'l</string>

    <!-- Preference for enabling "HTTPS-Only" mode -->
    <string name="preferences_https_only_title">HTTPS-Only B\'anikil</string>

    <!-- Preference for removing cookie/consent banners from sites automatically. See reduce_cookie_banner_summary for additional context. -->
    <string name="preferences_cookie_banner_reduction">Kech\'utinirisäx kitzijol kuki</string>
    <!-- Preference for rejecting or removing as many cookie/consent banners as possible on sites. See reduce_cookie_banner_summary for additional context. -->
    <string name="reduce_cookie_banner_option">Kech\'utinär ri taq kib\'aner koki</string>
    <!-- Summary of cookie banner handling preference if the setting disabled is set to off -->
    <string name="reduce_cookie_banner_option_off">Tichup</string>
    <!-- Summary of cookie banner handling preference if the setting enabled is set to on -->
    <string name="reduce_cookie_banner_option_on">Titzij</string>
<<<<<<< HEAD
=======
    <!-- Summary for the preference for rejecting all cookies whenever possible. The first parameter is the application name -->
    <string name="reduce_cookie_banner_summary_1">%1$s nutojtob\'ej yeruxutuj ruyonil ri kik\'utuxik kuki pa ri taq kinimawuj kuki.</string>
>>>>>>> 09d9f897
    <!-- Text for indicating cookie banner handling is off this site, this is shown as part of the protections panel with the tracking protection toggle -->
    <string name="reduce_cookie_banner_off_for_site">Chupül pa re ruxaq re\'</string>
    <!-- Text for indicating cookie banner handling is on this site, this is shown as part of the protections panel with the tracking protection toggle -->
    <string name="reduce_cookie_banner_on_for_site">Tzijïl pa re ruxaq re\'</string>

    <!-- Text for indicating cookie banner handling is currently not supported for this site, this is shown as part of the protections panel with the tracking protection toggle -->
    <string name="reduce_cookie_banner_unsupported_site" tools:ignore="UnusedResources">Wakami man koch\'el ta re ruxaq re\'</string>
    <!-- Title text for a detail explanation indicating cookie banner handling is on this site, this is shown as part of the cookie banner panel in the toolbar. The first parameter is a shortened URL of the current site-->
    <string name="reduce_cookie_banner_details_panel_title_on_for_site">¿La nitzij ri kich\'utinisaxik rutzijol kuki richin %1$s?</string>
<<<<<<< HEAD
    <!-- Title text for the dialog use on the control branch of the experiment to determine which context users engaged the most -->
    <string name="reduce_cookie_banner_control_experiment_dialog_title">Xek\'is ri taq kib\'aner koki!</string>
    <!-- Remind me later text button for the onboarding dialog -->
    <string name="reduce_cookie_banner_dialog_not_now_button">Wakami mani</string>
    <!-- Title text for the dialog use on the variant 1 branch of the experiment to determine which context users engaged the most -->
    <string name="reduce_cookie_banner_variant_1_experiment_dialog_title">Ketz\'et jub\'a\' elenel taq kuki</string>
    <!-- Change setting text button, for the onboarding dialog use on the variant 1 branch of the experiment to determine which context users engaged the most -->
    <string name="reduce_cookie_banner_variant_1_experiment_dialog_change_setting_button">Kexutüx elenel taq tzuwäch</string>
    <!-- Title text for the dialog use on the variant 2 branch of the experiment to determine which context users engaged the most -->
    <string name="reduce_cookie_banner_variant_2_experiment_dialog_title">Kech\'utinirisäx kitzijol kuki</string>
    <!-- Body text for the dialog use on the variant 2 branch of the experiment to determine which context users engaged the most. The first parameter is the application name. -->
    <string name="reduce_cookie_banner_variant_2_experiment_dialog_body" moz:RemovedIn="110" tools:ignore="UnusedResources">¿La niya\' q\'ij chi ri %1$s yeruxutuj taq ruk\'utuxik kitaqoj rukuki jun ruxaq, we k\'a ütz o tok pa ri taq kuki toq man tikirel ta?</string>
    <!-- Change setting text button, for the dialog use on the variant 2 branch of the experiment to determine which context users engaged the most -->
    <string name="reduce_cookie_banner_variant_2_experiment_dialog_change_setting_button">Tiya\' q\'ij</string>
=======
    <!-- Title text for a detail explanation indicating cookie banner handling is off this site, this is shown as part of the cookie banner panel in the toolbar. The first parameter is a shortened URL of the current site-->
    <string name="reduce_cookie_banner_details_panel_title_off_for_site">¿La nichup ri kich\'utinisaxik rutzijol kuki richin %1$s?</string>
    <!-- Long text for a detail explanation indicating what will happen if cookie banner handling is off for a site, this is shown as part of the cookie banner panel in the toolbar. The first parameter is the application name -->
    <string name="reduce_cookie_banner_details_panel_description_off_for_site">%1$s xkeruyüj ri taq rukuki re ruxaq chuqa\' xtuk\'ëx re ruxaq. Xkeruyüj ronojel ri taq kuki, nitikïr nutz\'apij ri molojri\'ïl o yerujäm ri taq ruch\'ich\' loq\'oj.</string>
    <!-- Long text for a detail explanation indicating what will happen if cookie banner handling is on for a site, this is shown as part of the cookie banner panel in the toolbar. The first parameter are the application name -->
    <string name="reduce_cookie_banner_details_panel_description_on_for_site_1" moz:RemovedIn="111" tools:ignore="UnusedResources">%1$s nitikïr nutojtob\'ej yeruxutuj pa ruyonil ri kik\'utuxik taq kuki.</string>
    <!-- Long text for a detail explanation indicating what will happen if cookie banner handling is on for a site, this is shown as part of the cookie banner panel in the toolbar. The first parameter is the application name -->
    <string name="reduce_cookie_banner_details_panel_description_on_for_site_2">%1$s nitikïr nutojtob\'ej yeruxutuj pa ruyonil ronojel ri kik\'utuxik taq kuki pa koch\'el taq ruxaq.</string>
    <!-- Title text for the dialog use on the control branch of the experiment to determine which context users engaged the most -->
    <string name="reduce_cookie_banner_control_experiment_dialog_title" moz:RemovedIn="112" tools:ignore="UnusedResources">Xek\'is ri taq kib\'aner koki!</string>
    <!-- Title text for the cookie banner re-engagement dialog. The first parameter is the application name. -->
    <string name="reduce_cookie_banner_dialog_title">¿La niya\' q\'ij chi %1$s yeruxutuj ri kik\'utuxik taq kuki? </string>
    <!-- Body text for the dialog use on the control branch of the experiment to determine which context users engaged the most -->
    <string name="reduce_cookie_banner_control_experiment_dialog_body_1" moz:RemovedIn="111" tools:ignore="UnusedResources">Keruxutüx pa ruyonil ri kik\'utuxik kuki toq ke ri\'.</string>
    <!-- Body text for the dialog use on the control branch of the experiment to determine which context users engaged the most.The first parameter is the application name -->
    <string name="reduce_cookie_banner_control_experiment_dialog_body_2" moz:RemovedIn="112" tools:ignore="UnusedResources">¿La niya\' q\'ij chi ri %1$s pa ruyonil yeruxutuj ri kik\'utuxik kuki toq ke ri\' nrajo\'?</string>
    <!-- Body text for the cookie banner re-engagement dialog use. The first parameter is the application name. -->
    <string name="reduce_cookie_banner_dialog_body">%1$s nitikïr yeruxutuj pa ruyonil k\'ïy kik\'utuxik taq kuki.</string>
    <!-- Remind me later text button for the onboarding dialog -->
    <string name="reduce_cookie_banner_dialog_not_now_button">Wakami mani</string>
    <!-- Change setting text button, for the dialog use on the control branch of the experiment to determine which context users engaged the most -->
    <string name="reduce_cookie_banner_control_experiment_dialog_change_setting_button" moz:RemovedIn="112" tools:ignore="UnusedResources">Ke\'ewäx taq rutzijol</string>
    <!-- Snack text for the cookie banner dialog, after user hit the dismiss banner button -->
    <string name="reduce_cookie_banner_dialog_snackbar_text">Xtatz\'ët jub\'a kik\'utuxik kuki</string>
    <!-- Title text for the dialog use on the variant 1 branch of the experiment to determine which context users engaged the most -->
    <string name="reduce_cookie_banner_variant_1_experiment_dialog_title" moz:RemovedIn="112" tools:ignore="UnusedResources">Ketz\'et jub\'a\' elenel taq kuki</string>
    <!-- Body text for the dialog use on the variant 1 branch of the experiment to determine which context users engaged the most. The first parameter is the application name. -->
    <string name="reduce_cookie_banner_variant_1_experiment_dialog_body_1" moz:RemovedIn="112" tools:ignore="UnusedResources">Pa ruyonil titzolïx tzij chi ke ri kitzuwäch taq kuki richin majun yanaqon toq yatok pa k\'amaya\'l. %1$s xkeruxutuj ronojel ri taq kutuxïk.</string>
    <!-- Change setting text button, for the onboarding dialog use on the variant 1 branch of the experiment to determine which context users engaged the most -->
    <string name="reduce_cookie_banner_variant_1_experiment_dialog_change_setting_button" moz:RemovedIn="112" tools:ignore="UnusedResources">Kexutüx elenel taq tzuwäch</string>
    <!-- Title text for the dialog use on the variant 2 branch of the experiment to determine which context users engaged the most -->
    <string name="reduce_cookie_banner_variant_2_experiment_dialog_title" moz:RemovedIn="112" tools:ignore="UnusedResources">Kech\'utinirisäx kitzijol kuki</string>
    <!-- Body text for the dialog use on the variant 2 branch of the experiment to determine which context users engaged the most. The first parameter is the application name. -->
    <string name="reduce_cookie_banner_variant_2_experiment_dialog_body_1" moz:RemovedIn="112" tools:ignore="UnusedResources">¿La nuya\' q\'ij ri %1$s yeruxutuj ri taq kik\'utuxik kik\'amoj kuki?</string>
    <!-- Change setting text button, for the dialog use on the variant 2 branch of the experiment to determine which context users engaged the most -->
    <string name="reduce_cookie_banner_variant_2_experiment_dialog_change_setting_button" moz:RemovedIn="112" tools:ignore="UnusedResources">Tiya\' q\'ij</string>

    <!-- Change setting text button, for the cookie banner re-engagement dialog -->
    <string name="reduce_cookie_banner_dialog_change_setting_button">Tiya\' q\'ij</string>
>>>>>>> 09d9f897

    <!-- Summary of tracking protection preference if tracking protection is set to on -->
    <string name="preferences_https_only_on" moz:removedIn="111" tools:ignore="UnusedResources">Titzij</string>
    <!-- Summary of https only preference if https only is set to off -->
    <string name="preferences_https_only_off">Tichup</string>
<<<<<<< HEAD
=======
    <!-- Summary of https only preference if https only is set to on in all tabs -->
    <string name="preferences_https_only_on_all">Pa ronojel ruwi\'</string>
>>>>>>> 09d9f897
    <!-- Summary of https only preference if https only is set to on in private tabs only -->
    <string name="preferences_https_only_on_private">Pa jun ichinan ruwi\'</string>
    <!-- Text displayed that links to website containing documentation about "HTTPS-Only" mode -->
    <string name="preferences_http_only_learn_more">Tetamäx ch\'aqa\' chik</string>
    <!-- Option for the https only setting -->
    <string name="preferences_https_only_in_all_tabs">Titzij pa ronojel ruwi\'</string>
<<<<<<< HEAD
=======
    <!-- Option for the https only setting -->
    <string name="preferences_https_only_in_private_tabs">Ketzij xa xe\' pan ichinan taq ruwi\'</string>
    <!-- Title shown in the error page for when trying to access a http website while https only mode is enabled. -->
    <string name="errorpage_httpsonly_title">Man k\'o ta ri jikil ruxaq </string>
>>>>>>> 09d9f897
    <!-- Message shown in the error page for when trying to access a http website while https only mode is enabled. The message has two paragraphs. This is the first. -->
    <string name="errorpage_httpsonly_message_title">Rik\'in jub\'a\' chi ri ajk\'amaya\'l ruxaq xa man nuk\'äm ta ri\' rik\'in ri HTTPS.</string>
    <!-- Preference for accessibility -->
    <string name="preferences_accessibility">Okel</string>
    <!-- Preference to override the Firefox Account server -->
    <string name="preferences_override_fxa_server">Ichinan ruk\'u\'x rusamaj Firefox Account</string>
    <!-- Preference to override the Sync token server -->
    <string name="preferences_override_sync_tokenserver">Ichinan ruk\'u\'x rusamaj Sync</string>
    <!-- Toast shown after updating the FxA/Sync server override preferences -->
    <string name="toast_override_fxa_sync_server_done">Xjal ruk\'u\'x kisamaj Firefox Account/Sync. Nitz\'apïx chokoy richin yesamajïx ri taq jaloj…</string>
    <!-- Preference category for account information -->
    <string name="preferences_category_account">Rub\'i\' taqoya\'l</string>
    <!-- Preference for changing where the toolbar is positioned -->
    <string name="preferences_toolbar">Cholsamajib\'äl</string>
    <!-- Preference for changing default theme to dark or light mode -->
    <string name="preferences_theme">Wachinel</string>
    <!-- Preference for customizing the home screen -->
    <string name="preferences_home_2">Ruxaq tikirib\'äl</string>
    <!-- Preference for gestures based actions -->
    <string name="preferences_gestures">B\'anoj paläj</string>
    <!-- Preference for settings related to visual options -->
    <string name="preferences_customize">Tichinäx</string>
<<<<<<< HEAD
=======
    <!-- Preference description for banner about signing in -->
    <string name="preferences_sign_in_description_2">Tatikirisaj molojri\'ïl richin ye\'axïm taq ruwi\', taq yaketal, ewan tzij chuqa\' juley chik.</string>
>>>>>>> 09d9f897
    <!-- Preference shown instead of account display name while account profile information isn't available yet. -->
    <string name="preferences_account_default_name">Firefox Taqoya\'l</string>

    <!-- Preference text for account title when there was an error syncing FxA -->
    <string name="preferences_account_sync_error">Tokisäx chik richin nitikirisäx chik ri ximoj</string>
    <!-- Preference for language -->
    <string name="preferences_language">Ch\'ab\'äl</string>
    <!-- Preference for data choices -->
    <string name="preferences_data_choices">Rucha\'ik tzij</string>
    <!-- Preference for data collection -->
    <string name="preferences_data_collection">Rucha\'ik tzij</string>
    <!-- Preference for developers -->
    <string name="preferences_remote_debugging">Näj chojmirisanem pa USB</string>
    <!-- Preference title for switch preference to show search engines -->
    <string name="preferences_show_search_engines">Tik\'ut kanob\'äl</string>
    <!-- Preference title for switch preference to show search suggestions -->
    <string name="preferences_show_search_suggestions">Kek\'ut pe ri taq chilab\'enïk richin yakanon</string>

    <!-- Preference title for switch preference to show voice search button -->
    <string name="preferences_show_voice_search">Tik\'ut rukanoxik chi ch\'ab\'äl</string>
    <!-- Preference title for switch preference to show search suggestions also in private mode -->
    <string name="preferences_show_search_suggestions_in_private">Tik\'ut pan ichinan molojri\'ïl</string>
    <!-- Preference title for switch preference to show a clipboard suggestion when searching -->
    <string name="preferences_show_clipboard_suggestions">Kek\'ut pe ri taq ruchilab\'enïk molwuj</string>

    <!-- Preference title for switch preference to suggest browsing history when searching -->
    <string name="preferences_search_browsing_history">Tikanöx runatab\'al okem pa k\'amaya\'l</string>
    <!-- Preference title for switch preference to suggest bookmarks when searching -->
    <string name="preferences_search_bookmarks">Kekanöx taq yaketal</string>
    <!-- Preference title for switch preference to suggest synced tabs when searching -->
    <string name="preferences_search_synced_tabs">Kekanöx ri taq ruwi\' eximon</string>
    <!-- Preference for account settings -->
    <string name="preferences_account_settings">Kinuk\'ulem Rub\'i\' Taqoya\'l</string>
    <!-- Preference for enabling url autocomplete-->
    <string name="preferences_enable_autocomplete_urls">Titz\'aqatisäx ruyon URLs</string>
    <!-- Preference for open links in third party apps -->
    <string name="preferences_open_links_in_apps">Kejaq taq ximonel pa taq chokoy</string>
    <!-- Preference for open links in third party apps always open in apps option -->
    <string name="preferences_open_links_in_apps_always">Junelïk</string>
    <!-- Preference for open links in third party apps ask before opening option -->
    <string name="preferences_open_links_in_apps_ask">Tik\'utüx toq nijaq</string>
    <!-- Preference for open links in third party apps never open in apps option -->
    <string name="preferences_open_links_in_apps_never">Majub\'ey</string>
    <!-- Preference for open download with an external download manager app -->
    <string name="preferences_external_download_manager">Runuk\'samajel chi rij qasanïk</string>
    <!-- Preference for add_ons -->
    <string name="preferences_addons">Taq tz’aqat</string>

    <!-- Preference for notifications -->
    <string name="preferences_notifications">Taq rutzijol</string>

    <!-- Summary for notification preference indicating notifications are allowed -->
    <string name="notifications_allowed_summary">Xya\' q\'ij</string>
    <!-- Summary for notification preference indicating notifications are not allowed -->
    <string name="notifications_not_allowed_summary">Man ya\'on ta q\'ij chi re</string>

    <!-- Add-on Preferences -->
    <!-- Preference to customize the configured AMO (addons.mozilla.org) collection -->
    <string name="preferences_customize_amo_collection">Kimolik ichinan taq Tz\'aqat</string>
    <!-- Button caption to confirm the add-on collection configuration -->
    <string name="customize_addon_collection_ok">ÜTZ</string>
    <!-- Button caption to abort the add-on collection configuration -->
    <string name="customize_addon_collection_cancel">Tiq\'at</string>

    <!-- Hint displayed on input field for custom collection name -->
    <string name="customize_addon_collection_hint">Rub\'i\' mol</string>

    <!-- Hint displayed on input field for custom collection user ID-->
    <string name="customize_addon_collection_user_hint">Rajaw Mol (Winäq ID)</string>
    <!-- Toast shown after confirming the custom add-on collection configuration -->
    <string name="toast_customize_addon_collection_done">Xjal kimolaj tz\'aqat. Nitz\'apïx chokoy richin yesamajïx ri taq jaloj…</string>

    <!-- Customize Home -->
    <!-- Header text for jumping back into the recent tab in customize the home screen -->
    <string name="customize_toggle_jump_back_in">Titz\'et chik</string>
    <!-- Title for the customize home screen section with recently saved bookmarks. -->
    <string name="customize_toggle_recent_bookmarks">K\'ak\'a\' taq yaketal</string>
    <!-- Title for the customize home screen section with recently visited. Recently visited is
    a section where users see a list of tabs that they have visited in the past few days -->
    <string name="customize_toggle_recently_visited">K\'a b\'a ketz\'et</string>
<<<<<<< HEAD
    <!-- Title for the customize home screen section with sponsored Pocket stories. -->
    <string name="customize_toggle_pocket_sponsored">To\'on taq b\'anob\'äl</string>
    <!-- Title for the customize home screen section with sponsored shortcuts. -->
    <string name="customize_toggle_contile">Xto\' chojmin okem</string>

    <!-- Snackbar label for action to view selected wallpaper -->
    <string name="wallpaper_updated_snackbar_action">Titz\'et</string>
    <!-- Snackbar label for action to retry downloading the wallpaper -->
    <string name="wallpaper_download_error_snackbar_action">Titojtob\'ëx chik</string>
=======
    <!-- Title for the customize home screen section with Pocket. -->
    <string name="customize_toggle_pocket_2">B\'anob\'äl richin yach\'ob\'on</string>
    <!-- Summary for the customize home screen section with Pocket. The first parameter is product name Pocket -->
    <string name="customize_toggle_pocket_summary">Taq cholna\'oj ruchilab\'en %s</string>
    <!-- Title for the customize home screen section with sponsored Pocket stories. -->
    <string name="customize_toggle_pocket_sponsored">To\'on taq b\'anob\'äl</string>
    <!-- Title for the opening wallpaper settings screen -->
    <string name="customize_wallpapers">Rupam ruwäch</string>
    <!-- Title for the customize home screen section with sponsored shortcuts. -->
    <string name="customize_toggle_contile">Xto\' chojmin okem</string>

    <!-- Wallpapers -->
    <!-- Content description for various wallpapers. The first parameter is the name of the wallpaper -->
    <string name="wallpapers_item_name_content_description">Retal rupam ruwäch: %1$s</string>
    <!-- Snackbar message for when wallpaper is selected -->
    <string name="wallpaper_updated_snackbar_message">¡Xk\'ex ri rupam ruwäch!</string>
    <!-- Snackbar label for action to view selected wallpaper -->
    <string name="wallpaper_updated_snackbar_action">Titz\'et</string>
    <!-- Snackbar message for when wallpaper couldn't be downloaded -->
    <string name="wallpaper_download_error_snackbar_message">Man tikirel ta niqasäx rupam ruwäch</string>
    <!-- Snackbar label for action to retry downloading the wallpaper -->
    <string name="wallpaper_download_error_snackbar_action">Titojtob\'ëx chik</string>
    <!-- Snackbar message for when wallpaper couldn't be selected because of the disk error -->
    <string name="wallpaper_select_error_snackbar_message">Man xjalatäj ta ri rupam ruwäch</string>
>>>>>>> 09d9f897
    <!-- Text displayed that links to website containing documentation about the "Limited Edition" wallpapers. -->
    <string name="wallpaper_learn_more">Tetamäx ch\'aqa\' chik</string>
    <!-- Text for classic wallpapers title. The first parameter is the Firefox name. -->
    <string name="wallpaper_classic_title">Ojer %s</string>
    <!-- Text for limited edition wallpapers title. -->
    <string name="wallpaper_limited_edition_title">Jub\'a\' Ruwäch</string>
<<<<<<< HEAD
    <!-- Wallpaper onboarding dialog header text. -->
    <string name="wallpapers_onboarding_dialog_title_text">Tatojtob\'ej jun rub\'onil pa rub\'eyal</string>

=======
    <!-- Description text for the limited edition wallpapers with learn more link. The first parameter is the learn more string defined in wallpaper_learn_more-->
    <string name="wallpaper_limited_edition_description_with_learn_more">Ri k\'ak\'a\' Jamäl ch\'ab\'äl molb\'äl. %s</string>
    <!-- Description text for the limited edition wallpapers. -->
    <string name="wallpaper_limited_edition_description">Ri k\'ak\'a\' Jamäl ch\'ab\'äl molb\'äl.</string>
    <!-- Wallpaper onboarding dialog header text. -->
    <string name="wallpapers_onboarding_dialog_title_text">Tatojtob\'ej jun rub\'onil pa rub\'eyal</string>

    <!-- Wallpaper onboarding dialog body text. -->
    <string name="wallpapers_onboarding_dialog_body_text">Tacha\' jun rupam ruwäch richin nak\'üt awi\'.</string>
    <!-- Wallpaper onboarding dialog learn more button text. The button navigates to the wallpaper settings screen. -->
    <string name="wallpapers_onboarding_dialog_explore_more_button_text">Kekanöx ch\'aqa\' rupam ruwäch</string>

>>>>>>> 09d9f897
    <!-- Add-on Installation from AMO-->
    <!-- Error displayed when user attempts to install an add-on from AMO (addons.mozilla.org) that is not supported -->
    <string name="addon_not_supported_error">Man nuk\'äm ta ri\' ri tz\'aqat</string>
    <!-- Error displayed when user attempts to install an add-on from AMO (addons.mozilla.org) that is already installed -->
    <string name="addon_already_installed">Xyak ri tz\'aqat</string>

    <!-- Account Preferences -->
    <!-- Preference for triggering sync -->
    <string name="preferences_sync_now">Tixim wakami</string>
    <!-- Preference category for sync -->
    <string name="preferences_sync_category">Tacha\' achike naxïm</string>
    <!-- Preference for syncing history -->
    <string name="preferences_sync_history">Natab\'äl</string>
    <!-- Preference for syncing bookmarks -->
    <string name="preferences_sync_bookmarks">Taq yaketal</string>
    <!-- Preference for syncing logins -->
    <string name="preferences_sync_logins">Ketikirisäx molojri\'ïl</string>
    <!-- Preference for syncing tabs -->
    <string name="preferences_sync_tabs_2">Kejaq ruwi\'</string>
    <!-- Preference for signing out -->
    <string name="preferences_sign_out">Titz\'apïx molojri\'ïl</string>
    <!-- Preference displays and allows changing current FxA device name -->
    <string name="preferences_sync_device_name">Rub\'i\' ri okisaxel</string>
    <!-- Text shown when user enters empty device name -->
    <string name="empty_device_name_error">Man tikirel ta kowöl rub\'i\' okisab\'äl.</string>
    <!-- Label indicating that sync is in progress -->
    <string name="sync_syncing_in_progress">Nixim…</string>

    <!-- Label summary indicating that sync failed. The first parameter is the date stamp showing last time it succeeded -->
    <string name="sync_failed_summary">Xsach ri ximoj. Ruk\'isib\'äl mul xok: %s</string>
    <!-- Label summary showing never synced -->
    <string name="sync_failed_never_synced_summary">Xsach ri ximoj. Ruk\'isib\'äl mul xok: majub\'ey</string>
    <!-- Label summary the date we last synced. The first parameter is date stamp showing last time synced -->
    <string name="sync_last_synced_summary">Ruk\'isib\'äl mul xxim: %s</string>
    <!-- Label summary showing never synced -->
    <string name="sync_never_synced_summary">Ruk\'isib\'äl mul xxim: majub\'ey</string>

    <!-- Text for displaying the default device name.
        The first parameter is the application name, the second is the device manufacturer name
        and the third is the device model. -->
    <string name="default_device_name_2">%1$s pa %2$s %3$s</string>

    <!-- Preference for syncing credit cards -->
    <string name="preferences_sync_credit_cards">Rutarjeta\' kre\'ito\'</string>
    <!-- Preference for syncing addresses -->
    <string name="preferences_sync_address">Taq ochochib\'äl</string>

    <!-- Send Tab -->
    <!-- Name of the "receive tabs" notification channel. Displayed in the "App notifications" system settings for the app -->
    <string name="fxa_received_tab_channel_name">Taq ruwi\' ek\'ulun</string>

    <!-- Description of the "receive tabs" notification channel. Displayed in the "App notifications" system settings for the app -->
    <string name="fxa_received_tab_channel_description">Taq rutzijol taq ruwi\' ek\'ulun pa ch\'aqa\' chik rokisab\'al Firefox.</string>
    <!--  The body for these is the URL of the tab received  -->
    <string name="fxa_tab_received_notification_name">Ruwi\' k\'ulun</string>
    <!-- %s is the device name -->
    <string name="fxa_tab_received_from_notification_name">Ruwi\' %s</string>

    <!-- Advanced Preferences -->
    <!-- Preference for tracking protection exceptions -->
    <string name="preferences_tracking_protection_exceptions">Taq man relik ta</string>

    <!-- Button in Exceptions Preference to turn on tracking protection for all sites (remove all exceptions) -->
    <string name="preferences_tracking_protection_exceptions_turn_on_for_all">Titzij kichin ronojel taq ruxaq</string>
    <!-- Text displayed when there are no exceptions -->
    <string name="exceptions_empty_message_description">Ri taq man relik ta nikiya\' q\'ij chawe richin nachüp ri chajinïk chuwäch ojqanem pa ri taq ruxaq echa\'on.</string>
    <!-- Text displayed when there are no exceptions, with learn more link that brings users to a tracking protection SUMO page -->
    <string name="exceptions_empty_message_learn_more_link">Tetamäx ch\'aqa\' chik</string>

    <!-- Preference switch for usage and technical data collection -->
    <string name="preference_usage_data">Okisanem chuqa\' samajel taq tzij</string>
    <!-- Preference description for usage and technical data collection -->
    <string name="preferences_usage_data_description">Takomonij ri na\'oj pa ruwi\' rub\'eyal nisamäj, ri rokisaxik, ch\'akulakem chuqa\' richinaxik awokik\'amaya\'l rik\'in Mozilla richin chi ri %1$s nel ütz</string>
    <!-- Preference switch for marketing data collection -->
    <string name="preferences_marketing_data">Marketin tzij</string>
    <!-- Preference description for marketing data collection -->
    <string name="preferences_marketing_data_description2">Ke\'ichinäx nab\'ey taq tzij ye\'okisäx pa Adjust, ya\'öl qamarkentin richin oyonib\'äl</string>
    <!-- Title for studies preferences -->
    <string name="preference_experiments_2">Taq tijonïk</string>
    <!-- Summary for studies preferences -->
    <string name="preference_experiments_summary_2">Taya\' q\'ij chi ri Mozilla nuyäk chuqa\' nub\'än taq tijonïk</string>

    <!-- Turn On Sync Preferences -->
    <!-- Header of the Sync and save your data preference view -->
    <string name="preferences_sync_2">Tixim chuqa\' Tiyak Atzij</string>
    <!-- Preference for reconnecting to FxA sync -->
    <string name="preferences_sync_sign_in_to_reconnect">Titikirisäx molojri\'ïl richin nok chik</string>
    <!-- Preference for removing FxA account -->
    <string name="preferences_sync_remove_account">Tiyuj Rub\'i\' Taqoya\'l</string>

    <!-- Pairing Feature strings -->
    <!-- Instructions on how to access pairing -->
    <string name="pair_instructions_2"><![CDATA[Titz\'ajwachib\'ëx ri QR b\'itz\'ib\' k\'o pa <b>firefox.com/pair</b>]]></string>

    <!-- Toolbar Preferences -->
    <!-- Preference for using top toolbar -->
    <string name="preference_top_toolbar">Ajsik</string>
    <!-- Preference for using bottom toolbar -->
    <string name="preference_bottom_toolbar">Ikim</string>

    <!-- Theme Preferences -->
    <!-- Preference for using light theme -->
    <string name="preference_light_theme">Yuk\'unel</string>
    <!-- Preference for using dark theme -->
    <string name="preference_dark_theme">Q\'equ\'m</string>

    <!-- Preference for using using dark or light theme automatically set by battery -->
    <string name="preference_auto_battery_theme">Xjikib\'äx ruma ri Yakonel Uchuq\'ab\'äl</string>
    <!-- Preference for using following device theme -->
    <string name="preference_follow_device_theme">Tojqäx ri ruwachinel oyonib\'äl</string>

    <!-- Gestures Preferences-->
    <!-- Preferences for using pull to refresh in a webpage -->
    <string name="preference_gestures_website_pull_to_refresh">Tiqirirëx richin nik\'ex</string>
    <!-- Preference for using the dynamic toolbar -->
    <string name="preference_gestures_dynamic_toolbar">Taq\'axaj richin nawewaj ri ajkajtz\'ik</string>

    <!-- Preference for switching tabs by swiping horizontally on the toolbar -->
    <string name="preference_gestures_swipe_toolbar_switch_tabs">Tiq\'axäx ri ajkajtz\'ik chi taq ruchi\' richin nijal ruwi\'</string>
    <!-- Preference for showing the opened tabs by swiping up on the toolbar-->
    <string name="preference_gestures_swipe_toolbar_show_tabs">Tiq\'axäx ri ajkatz\'ik ajsik richin yejaq taq ruwi\'</string>

    <!-- Library -->
    <!-- Option in Library to open Downloads page -->
    <string name="library_downloads">Taq qasanïk</string>
    <!-- Option in library to open Bookmarks page -->
    <string name="library_bookmarks">Taq yaketal</string>

    <!-- Option in library to open Desktop Bookmarks root page -->
    <string name="library_desktop_bookmarks_root">Kematz\'ib\'äl taq Yaketal</string>
    <!-- Option in library to open Desktop Bookmarks "menu" page -->
    <string name="library_desktop_bookmarks_menu">Kik\'utsamaj taq Yaketal</string>
    <!-- Option in library to open Desktop Bookmarks "toolbar" page -->
    <string name="library_desktop_bookmarks_toolbar">Kimolsamajib\'al taq Yaketal</string>

    <!-- Option in library to open Desktop Bookmarks "unfiled" page -->
    <string name="library_desktop_bookmarks_unfiled">Ch\'aqa\' chik taq Yaketal</string>
    <!-- Option in Library to open History page -->
    <string name="library_history">Natab\'äl</string>
    <!-- Option in Library to open a new tab -->
    <string name="library_new_tab">K\'ak\'a\' ruwi\'</string>
    <!-- Settings Page Title -->
    <string name="settings_title">Taq nuk\'ulem</string>
    <!-- Content description (not visible, for screen readers etc.): "Close button for library settings" -->
    <string name="content_description_close_button">Titz\'apïx</string>

    <!-- Title to show in alert when a lot of tabs are to be opened
    %d is a placeholder for the number of tabs that will be opened -->
    <string name="open_all_warning_title">¿La nijaq %d? ruwi\'</string>
    <!-- Dialog button text for confirming open all tabs -->
    <string name="open_all_warning_confirm">Kejaq taq ruwi\'</string>
    <!-- Dialog button text for canceling open all tabs -->
    <string name="open_all_warning_cancel">Tiq\'at</string>

    <!-- Text to show users they have one site in the history group section of the History fragment.
    %d is a placeholder for the number of sites in the group. -->
    <string name="history_search_group_site" moz:RemovedIn="111" tools:ignore="UnusedResources">%d ruwi\'</string>
    <!-- Text to show users they have one page in the history group section of the History fragment.
    %d is a placeholder for the number of pages in the group. -->
    <string name="history_search_group_site_1">%d ruxaq</string>

    <!-- Text to show users they have multiple sites in the history group section of the History fragment.
    %d is a placeholder for the number of sites in the group. -->
    <string name="history_search_group_sites" moz:RemovedIn="111" tools:ignore="UnusedResources">%d taq ruwi\'</string>
    <!-- Text to show users they have multiple pages in the history group section of the History fragment.
    %d is a placeholder for the number of pages in the group. -->
    <string name="history_search_group_sites_1">%d taq ruxaq</string>

    <!-- Option in library for Recently Closed Tabs -->
    <string name="library_recently_closed_tabs">Taq ruwi\' nimakol ketz\'apïx</string>
    <!-- Option in library to open Recently Closed Tabs page -->
    <string name="recently_closed_show_full_history">Tik\'ut ronojel natab\'äl</string>
    <!-- Text to show users they have multiple tabs saved in the Recently Closed Tabs section of history.
    %d is a placeholder for the number of tabs selected. -->
    <string name="recently_closed_tabs">%d taq ruwi\'</string>
    <!-- Text to show users they have one tab saved in the Recently Closed Tabs section of history.
    %d is a placeholder for the number of tabs selected. -->
    <string name="recently_closed_tab">%d ruwi\'</string>
    <!-- Recently closed tabs screen message when there are no recently closed tabs -->
    <string name="recently_closed_empty_message">Taq ruwi\' man nimakol ta ketz\'apïx wawe\'</string>

    <!-- Tab Management -->
    <!-- Title of preference for tabs management -->
    <string name="preferences_tabs">Taq ruwi\'</string>
    <!-- Title of preference that allows a user to specify the tab view -->
    <string name="preferences_tab_view">Kitz\'etik ruwi\'</string>
    <!-- Option for a list tab view -->
    <string name="tab_view_list">Cholajem</string>
    <!-- Option for a grid tab view -->
    <string name="tab_view_grid">Kajtz\'ikil</string>
    <!-- Title of preference that allows a user to auto close tabs after a specified amount of time -->
    <string name="preferences_close_tabs">Ketz\'apïx taq ruwi\'</string>
    <!-- Option for auto closing tabs that will never auto close tabs, always allows user to manually close tabs -->
    <string name="close_tabs_manually">Chi q\'ab\'aj</string>

    <!-- Option for auto closing tabs that will auto close tabs after one day -->
    <string name="close_tabs_after_one_day">Jun q\'ij tik\'o</string>
    <!-- Option for auto closing tabs that will auto close tabs after one week -->
    <string name="close_tabs_after_one_week">Jun wuq\'ij tik\'o</string>
    <!-- Option for auto closing tabs that will auto close tabs after one month -->
    <string name="close_tabs_after_one_month">Jun ik\' tik\'o</string>

    <!-- Option for always opening the homepage when re-opening the app -->
    <string name="opening_screen_homepage">Ruxaq tikirib\'äl</string>
    <!-- Option for always opening the user's last-open tab when re-opening the app -->
    <string name="opening_screen_last_tab">K\'isib\'äl ruwi\'</string>
    <!-- Summary for tabs preference when auto closing tabs setting is set to manual close-->
    <string name="close_tabs_manually_summary">Titz\'apïx chi q\'ab\'aj</string>
    <!-- Summary for tabs preference when auto closing tabs setting is set to auto close tabs after one day-->
    <string name="close_tabs_after_one_day_summary">Titz\'apïx chi rij jun q\'ij</string>
    <!-- Summary for tabs preference when auto closing tabs setting is set to auto close tabs after one week-->
    <string name="close_tabs_after_one_week_summary">Titz\'apïx chi rij jun wuqq\'ij</string>
    <!-- Summary for tabs preference when auto closing tabs setting is set to auto close tabs after one month-->
    <string name="close_tabs_after_one_month_summary">Titz\'apïx chi rij jun ik\'</string>

    <!-- Summary for homepage preference indicating always opening the last-open tab when re-opening the app -->
    <string name="opening_screen_last_tab_summary">Tijaq pa ruk\'isib\'äl ruwi\'</string>

    <!-- Studies -->
    <!-- Title of the remove studies button -->
    <string name="studies_remove">Tiyuj</string>
    <!-- Title of the active section on the studies list -->
    <string name="studies_active">Tzijïl</string>
    <!-- Description for studies, it indicates why Firefox use studies. The first parameter is the name of the application. -->
    <string name="studies_description_2">%1$s k\'o b\'ey nitikïr yeruyäk chuqa\' yerub\'än taq tijob\'alil.</string>
    <!-- Learn more link for studies, links to an article for more information about studies. -->
    <string name="studies_learn_more">Tetamäx ch\'aqa\' chik</string>
    <!-- Dialog button to confirm the removing a study. -->
    <string name="studies_restart_dialog_ok">ÜTZ</string>
    <!-- Dialog button text for canceling removing a study. -->
    <string name="studies_restart_dialog_cancel">Tiq\'at</string>

    <!-- Sessions -->
    <!-- Title for the list of tabs -->
    <string name="tab_header_label">Kejaq taq ruwi\'</string>
    <!-- Title for the list of tabs in the current private session -->
    <string name="tabs_header_private_tabs_title">Ichinan taq ruwi\'</string>
    <!-- Title for the list of tabs in the synced tabs -->
    <string name="tabs_header_synced_tabs_title">Ximon taq ruwi\'</string>
    <!-- Content description (not visible, for screen readers etc.): Add tab button. Adds a news tab when pressed -->
    <string name="add_tab">Titz\'aqatisäx ruwi\'</string>
    <!-- Content description (not visible, for screen readers etc.): Add tab button. Adds a news tab when pressed -->
    <string name="add_private_tab">Titz\'aqatisäx ichinan ruwi\'</string>
    <!-- Text for the new tab button to indicate adding a new private tab in the tab -->
    <string name="tab_drawer_fab_content">Ichinan</string>
    <!-- Text for the new tab button to indicate syncing command on the synced tabs page -->
    <string name="tab_drawer_fab_sync">Tixim</string>
    <!-- Text shown in the menu for sharing all tabs -->
    <string name="tab_tray_menu_item_share">Kekomonïx ronojel taq ruwi\'</string>
    <!-- Text shown in the menu to view recently closed tabs -->
    <string name="tab_tray_menu_recently_closed">Taq ruwi\' nimakol ketz\'apïx</string>
    <!-- Text shown in the tabs tray inactive tabs section -->
    <string name="tab_tray_inactive_recently_closed" tools:ignore="UnusedResources">K\'a b\'a ketz\'apïx</string>
    <!-- Text shown in the menu to view account settings -->
    <string name="tab_tray_menu_account_settings">Kinuk\'ulem rub\'i\' taqoya\'l</string>
    <!-- Text shown in the menu to view tab settings -->
    <string name="tab_tray_menu_tab_settings">Kinuk\'ulem ruwi\'</string>
    <!-- Text shown in the menu for closing all tabs -->
    <string name="tab_tray_menu_item_close">Titz\'apïx ronojel ri taq ruwi\'</string>
    <!-- Text shown in the multiselect menu for bookmarking selected tabs. -->
    <string name="tab_tray_multiselect_menu_item_bookmark">Yaketal</string>
    <!-- Text shown in the multiselect menu for closing selected tabs. -->
    <string name="tab_tray_multiselect_menu_item_close">Titz\'apïx</string>
    <!-- Content description for tabs tray multiselect share button -->
    <string name="tab_tray_multiselect_share_content_description">Kekomonïx cha\'on taq ruwi\'</string>
    <!-- Content description for tabs tray multiselect menu -->
    <string name="tab_tray_multiselect_menu_content_description">Cha\'on kik\'utsamaj ruwi\'</string>
    <!-- Content description (not visible, for screen readers etc.): Removes tab from collection button. Removes the selected tab from collection when pressed -->
    <string name="remove_tab_from_collection">Tiyuj ruwi\' pa molb\'äl</string>
    <!-- Text for button to enter multiselect mode in tabs tray -->
    <string name="tabs_tray_select_tabs">Kecha\' taq ruwi\'</string>
    <!-- Content description (not visible, for screen readers etc.): Close tab button. Closes the current session when pressed -->
    <string name="close_tab">Titz\'apïx ruwi\'</string>
    <!-- Content description (not visible, for screen readers etc.): Close tab <title> button. First parameter is tab title  -->
    <string name="close_tab_title">Titz\'apïx ruwi\' %s</string>
    <!-- Content description (not visible, for screen readers etc.): Opens the open tabs menu when pressed -->
    <string name="open_tabs_menu">Tijaq kik\'utsamaj ruwi\'</string>
    <!-- Open tabs menu item to save tabs to collection -->
    <string name="tabs_menu_save_to_collection1">Keyak ruwi\' pa mol</string>
    <!-- Text for the menu button to delete a collection -->
    <string name="collection_delete">Tiyuj mol</string>
    <!-- Text for the menu button to rename a collection -->
    <string name="collection_rename">Tijal rub\'i\' mol</string>
    <!-- Text for the button to open tabs of the selected collection -->
    <string name="collection_open_tabs">Kejaq taq ruwi\'</string>
    <!-- Hint for adding name of a collection -->
    <string name="collection_name_hint">Rub\'i\' mol</string>
    <!-- Text for the menu button to rename a top site -->
	<string name="rename_top_site">Tisik\'ïx chik</string>
	<!-- Text for the menu button to remove a top site -->
	<string name="remove_top_site">Tiyuj</string>

    <!-- Text for the menu button to delete a top site from history -->
    <string name="delete_from_history">Tiyuj pa natab\'äl</string>
    <!-- Postfix for private WebApp titles, placeholder is replaced with app name -->
    <string name="pwa_site_controls_title_private">%1$s (Ichinan Rub\'anikil)</string>

    <!-- History -->
    <!-- Text for the button to search all history -->
    <string name="history_search_1">Ketz\'ib\'äx tzij yekanöx</string>
    <!-- Text for the button to clear all history -->
    <string name="history_delete_all">Tiyuj natab\'äl</string>
    <!-- Text for the snackbar to confirm that multiple browsing history items has been deleted -->
    <string name="history_delete_multiple_items_snackbar">Xyuj Natab\'äl</string>
    <!-- Text for the snackbar to confirm that a single browsing history item has been deleted. The first parameter is the shortened URL of the deleted history item. -->
    <string name="history_delete_single_item_snackbar">Xyuj %1$s</string>
    <!-- Context description text for the button to delete a single history item -->
    <string name="history_delete_item">Tiyuj</string>

    <!-- History multi select title in app bar
    The first parameter is the number of bookmarks selected -->
    <string name="history_multi_select_title">%1$d xcha\'</string>

    <!-- Text for the header that groups the history for today -->
    <string name="history_today">Wakami</string>
    <!-- Text for the header that groups the history for yesterday -->
    <string name="history_yesterday">Iwir</string>
    <!-- Text for the header that groups the history the past 7 days -->
    <string name="history_7_days">Ruk\'isib\'äl 7 q\'ij</string>
    <!-- Text for the header that groups the history the past 30 days -->
    <string name="history_30_days">Ruk\'isib\'äl 30 q\'ij</string>

    <!-- Text for the header that groups the history older than the last month -->
    <string name="history_older">Ojer</string>
    <!-- Text shown when no history exists -->
    <string name="history_empty_message">Majun natab\'äl wawe\'</string>

    <!-- Downloads -->
    <!-- Text for the snackbar to confirm that multiple downloads items have been removed -->
    <string name="download_delete_multiple_items_snackbar_1">Xesilöx taq Qasanïk</string>
    <!-- Text for the snackbar to confirm that a single download item has been removed. The first parameter is the name of the download item. -->
    <string name="download_delete_single_item_snackbar">Xsilöx %1$s</string>
    <!-- Text shown when no download exists -->
    <string name="download_empty_message_1">Man xeqasäx ta taq yakb\'äl</string>
    <!-- History multi select title in app bar
    The first parameter is the number of downloads selected -->
    <string name="download_multi_select_title">%1$d xcha\'</string>


    <!-- Text for the button to remove a single download item -->
    <string name="download_delete_item_1">Tiyuj</string>


    <!-- Crashes -->
    <!-- Title text displayed on the tab crash page. This first parameter is the name of the application (For example: Fenix) -->
    <string name="tab_crash_title_2">Takuyu\'. Man nitikïr ta nusamajij ri ruxaq ri %1$s.</string>
    <!-- Send crash report checkbox text on the tab crash page -->
    <string name="tab_crash_send_report">Titaq rutzijol sachoj chi re ri Mozilla</string>
    <!-- Close tab button text on the tab crash page -->
    <string name="tab_crash_close">Titz\'apïx ruwi\'</string>
    <!-- Restore tab button text on the tab crash page -->
    <string name="tab_crash_restore">Titzolïx ruwi\'</string>

    <!-- Bookmarks -->
    <!-- Confirmation message for a dialog confirming if the user wants to delete the selected folder -->
    <string name="bookmark_delete_folder_confirmation_dialog">¿La kan nawajo\' chi nayüj re molyakb\'äl re\'?</string>
    <!-- Confirmation message for a dialog confirming if the user wants to delete multiple items including folders. Parameter will be replaced by app name. -->
    <string name="bookmark_delete_multiple_folders_confirmation_dialog">%s xkeruyüj ri cha\'on taq wachinäq.</string>
    <!-- Text for the cancel button on delete bookmark dialog -->
    <string name="bookmark_delete_negative">Tiq\'at</string>
    <!-- Screen title for adding a bookmarks folder -->
    <string name="bookmark_add_folder">Titz\'aqatisäx Yakwuj</string>
    <!-- Snackbar title shown after a bookmark has been created. -->
    <string name="bookmark_saved_snackbar">¡Xyak yaketal!</string>
    <!-- Snackbar edit button shown after a bookmark has been created. -->
    <string name="edit_bookmark_snackbar_action">TINUK\'</string>
    <!-- Bookmark overflow menu edit button -->
    <string name="bookmark_menu_edit_button">Tinuk\'</string>
    <!-- Bookmark overflow menu copy button -->
    <string name="bookmark_menu_copy_button">Tiwachib\'ëx</string>
    <!-- Bookmark overflow menu share button -->
    <string name="bookmark_menu_share_button">Tikomonïx</string>
    <!-- Bookmark overflow menu open in new tab button -->
    <string name="bookmark_menu_open_in_new_tab_button">Tijaq pa jun k\'ak\'a\' ruwi\'</string>
    <!-- Bookmark overflow menu open in private tab button -->
    <string name="bookmark_menu_open_in_private_tab_button">Tijaq pa jun ichinan ruwi\'</string>
    <!-- Bookmark overflow menu open all in tabs button -->
    <string name="bookmark_menu_open_all_in_tabs_button">Tijaq ronojel pa jun k\'ak\'a\' ruwi\'</string>
    <!-- Bookmark overflow menu open all in private tabs button -->
    <string name="bookmark_menu_open_all_in_private_tabs_button">Tijaq ronojel pan ichinan ruwi\'</string>
    <!-- Bookmark overflow menu delete button -->
    <string name="bookmark_menu_delete_button">Tiyuj</string>
    <!--Bookmark overflow menu save button -->
    <string name="bookmark_menu_save_button">Tiyak</string>
    <!-- Bookmark multi select title in app bar
     The first parameter is the number of bookmarks selected -->
    <string name="bookmarks_multi_select_title">%1$d xcha\'</string>
    <!-- Bookmark editing screen title -->
    <string name="edit_bookmark_fragment_title">Tinuk\' yaketal</string>
    <!-- Bookmark folder editing screen title -->
    <string name="edit_bookmark_folder_fragment_title">Tinuk\' Molyakb\'äl</string>
    <!-- Bookmark sign in button message -->
    <string name="bookmark_sign_in_button">Titikirisäx molojri\'ïl richin yetz\'et ximon taq yaketal</string>

    <!-- Bookmark URL editing field label -->
    <string name="bookmark_url_label">URL</string>
    <!-- Bookmark FOLDER editing field label -->
    <string name="bookmark_folder_label">MOLYAKWUJ</string>
    <!-- Bookmark NAME editing field label -->
    <string name="bookmark_name_label">B\'I\'AJ</string>
    <!-- Bookmark add folder screen title -->
    <string name="bookmark_add_folder_fragment_label">Titz\'aqatisäx molyakwuj</string>
    <!-- Bookmark select folder screen title -->
    <string name="bookmark_select_folder_fragment_label">Ticha\' molyakb\'äl</string>
    <!-- Bookmark editing error missing title -->
    <string name="bookmark_empty_title_error">K\'o chi k\'o jun rub\'i\'</string>
    <!-- Bookmark editing error missing or improper URL -->
    <string name="bookmark_invalid_url_error">Man okel ta URL</string>
    <!-- Bookmark screen message for empty bookmarks folder -->
    <string name="bookmarks_empty_message">Majun yaketal wawe\'</string>
    <!-- Bookmark snackbar message on deletion
     The first parameter is the host part of the URL of the bookmark deleted, if any -->
    <string name="bookmark_deletion_snackbar_message">Xyuj %1$s</string>
    <!-- Bookmark snackbar message on deleting multiple bookmarks not including folders-->
    <string name="bookmark_deletion_multiple_snackbar_message_2">Taq yaketal xeyuj</string>
    <!-- Bookmark snackbar message on deleting multiple bookmarks including folders-->
    <string name="bookmark_deletion_multiple_snackbar_message_3">Yeyuj cha\'on taq molwuj</string>
    <!-- Bookmark undo button for deletion snackbar action -->
    <string name="bookmark_undo_deletion">TITZOLÏX</string>

    <!-- Text for the button to search all bookmarks -->
    <string name="bookmark_search">Ketz\'ib\'äx tzij yekanöx</string>

    <!-- Site Permissions -->
    <!-- Button label that take the user to the Android App setting -->
    <string name="phone_feature_go_to_settings">Tib\'e pa taq Nuk\'ulem</string>
    <!-- Content description (not visible, for screen readers etc.): Quick settings sheet
        to give users access to site specific information / settings. For example:
        Secure settings status and a button to modify site permissions -->
    <string name="quick_settings_sheet">Ruxaq aninäq taq nuk\'ulem</string>
    <!-- Label that indicates that this option it the recommended one -->
    <string name="phone_feature_recommended">Chilab\'en</string>

    <!-- Button label for clearing all the information of site permissions-->
    <string name="clear_permissions">Keyuj ya\'oj taq q\'ij</string>
    <!-- Text for the OK button on Clear permissions dialog -->
    <string name="clear_permissions_positive">ÜTZ</string>
    <!-- Text for the cancel button on Clear permissions dialog -->
    <string name="clear_permissions_negative">Tiq\'at</string>
    <!-- Button label for clearing a site permission-->
    <string name="clear_permission">Tiyuj ya\'oj q\'ij</string>
    <!-- Text for the OK button on Clear permission dialog -->
    <string name="clear_permission_positive">ÜTZ</string>
    <!-- Text for the cancel button on Clear permission dialog -->
    <string name="clear_permission_negative">Tiq\'at</string>
    <!-- Button label for clearing all the information on all sites-->
    <string name="clear_permissions_on_all_sites">Keyuj ya\'oj taq q\'ij pa ronojel taq ruxaq</string>
    <!-- Preference for altering video and audio autoplay for all websites -->
    <string name="preference_browser_feature_autoplay">Ruyonil rutzijik</string>
    <!-- Preference for altering the camera access for all websites -->
    <string name="preference_phone_feature_camera">Elesäy wachib\'äl</string>
    <!-- Preference for altering the microphone access for all websites -->
    <string name="preference_phone_feature_microphone">Q\'asäy ch\'ab\'äl</string>
    <!-- Preference for altering the location access for all websites -->
    <string name="preference_phone_feature_location">K\'ojlemal</string>
    <!-- Preference for altering the notification access for all websites -->
    <string name="preference_phone_feature_notification">Rutzijol</string>
    <!-- Preference for altering the persistent storage access for all websites -->
    <string name="preference_phone_feature_persistent_storage">Jutaqil taq Yakoj</string>
    <!-- Preference for altering the storage access setting for all websites -->
    <string name="preference_phone_feature_cross_origin_storage_access">Kuki xoch\'in taq ruxaq</string>
    <!-- Preference for altering the EME access for all websites -->
    <string name="preference_phone_feature_media_key_system_access">DRM-chajin rupam</string>
    <!-- Label that indicates that a permission must be asked always -->
    <string name="preference_option_phone_feature_ask_to_allow">Tik\'utüx q\'ij</string>
    <!-- Label that indicates that a permission must be blocked -->
    <string name="preference_option_phone_feature_blocked">Xq\'at</string>
    <!-- Label that indicates that a permission must be allowed -->
    <string name="preference_option_phone_feature_allowed">Xya\' q\'ij</string>
    <!--Label that indicates a permission is by the Android OS-->
    <string name="phone_feature_blocked_by_android">Xq\'at ruma Android</string>
    <!-- Preference for showing a list of websites that the default configurations won't apply to them -->
    <string name="preference_exceptions">Taq man relik ta</string>
    <!-- Summary of tracking protection preference if tracking protection is set to on -->
    <string name="tracking_protection_on" moz:removedIn="111" tools:ignore="UnusedResources">Titzij</string>
    <!-- Summary of tracking protection preference if tracking protection is set to off -->
    <string name="tracking_protection_off">Tichup</string>
    <!-- Summary of tracking protection preference if tracking protection is set to standard -->
    <string name="tracking_protection_standard">Pa rub\'eyal</string>
    <!-- Summary of tracking protection preference if tracking protection is set to strict -->
    <string name="tracking_protection_strict">Nimaläj</string>
    <!-- Summary of tracking protection preference if tracking protection is set to custom -->
    <string name="tracking_protection_custom">Ichinan</string>
    <!-- Label for global setting that indicates that all video and audio autoplay is allowed -->
    <string name="preference_option_autoplay_allowed2">Tiya\' q\'ij k\'oxom chuqa\' silowäch</string>
    <!-- Label for site specific setting that indicates that all video and audio autoplay is allowed -->
    <string name="quick_setting_option_autoplay_allowed">Tiya\' q\'ij k\'oxom chuqa\' silowäch</string>
    <!-- Label that indicates that video and audio autoplay is only allowed over Wi-Fi -->
    <string name="preference_option_autoplay_allowed_wifi_only2">Keq\'at k\'oxom chuqa\' silowäch xa xe rik\'in kitzij selular</string>
    <!-- Subtext that explains 'autoplay on Wi-Fi only' option -->
    <string name="preference_option_autoplay_allowed_wifi_subtext">Ri  k\'oxom chuqa\' silowäch xketzij rik\'in Wi-Fi</string>
    <!-- Label for global setting that indicates that video autoplay is allowed, but audio autoplay is blocked -->
    <string name="preference_option_autoplay_block_audio2">Xa xe tiq\'at k\'oxom</string>
    <!-- Label for site specific setting that indicates that video autoplay is allowed, but audio autoplay is blocked -->
    <string name="quick_setting_option_autoplay_block_audio">Xa xe tiq\'at k\'oxom</string>
    <!-- Label for global setting that indicates that all video and audio autoplay is blocked -->
    <string name="preference_option_autoplay_blocked3">Tiq\'at k\'oxom chuqa\' silowäch</string>
    <!-- Label for site specific setting that indicates that all video and audio autoplay is blocked -->
    <string name="quick_setting_option_autoplay_blocked">Tiq\'at k\'oxom chuqa\' silowäch</string>
    <!-- Summary of delete browsing data on quit preference if it is set to on -->
    <string name="delete_browsing_data_quit_on">Titzij</string>
    <!-- Summary of delete browsing data on quit preference if it is set to off -->
    <string name="delete_browsing_data_quit_off">Tichup</string>

    <!-- Summary of studies preference if it is set to on -->
    <string name="studies_on">Titzij</string>
    <!-- Summary of studies data on quit preference if it is set to off -->
    <string name="studies_off">Tichup</string>

    <!-- Collections -->
    <!-- Collections header on home fragment -->
    <string name="collections_header">Taq mol</string>

    <!-- Content description (not visible, for screen readers etc.): Opens the collection menu when pressed -->
    <string name="collection_menu_button_content_description">Ruk\'utsamaj mol</string>

    <!-- Label to describe what collections are to a new user without any collections -->
    <string name="no_collections_description2">Ke\'amolo\' ri naqa chawäch.\nKe\'atzob\'ajij ri junam taq kanoxïk, taq ruxaq chuqa\' ri taq ruwi\' richin anin yatok chi kipam.</string>
    <!-- Title for the "select tabs" step of the collection creator -->
    <string name="create_collection_select_tabs">Kecha\' taq Ruwi\'</string>
    <!-- Title for the "select collection" step of the collection creator -->
    <string name="create_collection_select_collection">Ticha\' mol</string>
    <!-- Title for the "name collection" step of the collection creator -->
    <string name="create_collection_name_collection">Rub\'i\' mol</string>
    <!-- Button to add new collection for the "select collection" step of the collection creator -->
    <string name="create_collection_add_new_collection">Titz\'aqatisäx k\'ak\'a\' mol</string>
    <!-- Button to select all tabs in the "select tabs" step of the collection creator -->
    <string name="create_collection_select_all">Ticha\' Ronojel</string>
    <!-- Button to deselect all tabs in the "select tabs" step of the collection creator -->
    <string name="create_collection_deselect_all">Man ticha\' Ronojel</string>
    <!-- Text to prompt users to select the tabs to save in the "select tabs" step of the collection creator -->
    <string name="create_collection_save_to_collection_empty">Kecha\' taq ruwi\' yeyak</string>
    <!-- Text to show users how many tabs they have selected in the "select tabs" step of the collection creator.
     %d is a placeholder for the number of tabs selected. -->
    <string name="create_collection_save_to_collection_tabs_selected">%d taq ruwi\' echa\'on</string>
    <!-- Text to show users they have one tab selected in the "select tabs" step of the collection creator.
    %d is a placeholder for the number of tabs selected. -->
    <string name="create_collection_save_to_collection_tab_selected">%d ruwi\' cha\'on</string>
    <!-- Text shown in snackbar when multiple tabs have been saved in a collection -->
    <string name="create_collection_tabs_saved">¡Taq ruwi\' xeyak!</string>
    <!-- Text shown in snackbar when one or multiple tabs have been saved in a new collection -->
    <string name="create_collection_tabs_saved_new_collection">¡Xyak ri mol!</string>
    <!-- Text shown in snackbar when one tab has been saved in a collection -->
    <string name="create_collection_tab_saved">¡Ruwi\' xyak!</string>
    <!-- Content description (not visible, for screen readers etc.): button to close the collection creator -->
    <string name="create_collection_close">Titz\'apïx</string>
    <!-- Button to save currently selected tabs in the "select tabs" step of the collection creator-->
    <string name="create_collection_save">Tiyak</string>

    <!-- Snackbar action to view the collection the user just created or updated -->
    <string name="create_collection_view">Titz\'et</string>

    <!-- Text for the OK button from collection dialogs -->
    <string name="create_collection_positive">ÜTZ</string>
    <!-- Text for the cancel button from collection dialogs -->
    <string name="create_collection_negative">Tiq\'at</string>

    <!-- Default name for a new collection in "name new collection" step of the collection creator. %d is a placeholder for the number of collections-->
    <string name="create_collection_default_name">Mol %d</string>

    <!-- Share -->
    <!-- Share screen header -->
    <string name="share_header_2">Tikomonïx</string>
    <!-- Content description (not visible, for screen readers etc.):
        "Share" button. Opens the share menu when pressed. -->
    <string name="share_button_content_description">Tikomonïx</string>
    <!-- Text for the Save to PDF feature in the share menu -->
    <string name="share_save_to_pdf">Tiyak achi\'el PDF</string>
<<<<<<< HEAD
=======
    <!-- Text for error message when generating a PDF file Text for error message when generating a PDF file. -->
    <string name="unable_to_save_to_pdf_error">Man xtz\'uk ta ri PDF</string>
>>>>>>> 09d9f897
    <!-- Sub-header in the dialog to share a link to another sync device -->
    <string name="share_device_subheader">Titaq pa okisab\'äl</string>
    <!-- Sub-header in the dialog to share a link to an app from the full list -->
    <string name="share_link_all_apps_subheader">Ronojel b\'anoj</string>
    <!-- Sub-header in the dialog to share a link to an app from the most-recent sorted list -->
    <string name="share_link_recent_apps_subheader">K\'a b\'a ke\'okisäx</string>
    <!-- Text for the copy link action in the share screen. -->
    <string name="share_copy_link_to_clipboard">Tiwachib\'ëx pa molwuj</string>
    <!-- Toast shown after copying link to clipboard -->
    <string name="toast_copy_link_to_clipboard">Wachib\'en pa molwuj</string>
    <!-- An option from the share dialog to sign into sync -->
    <string name="sync_sign_in">Tatikirisaj molojri\'ïl pa Sync</string>

    <!-- An option from the three dot menu to sync and save data -->
    <string name="sync_menu_sync_and_save_data">Tixim chuqa\' tiyak tzij</string>
    <!-- An option from the share dialog to send link to all other sync devices -->
    <string name="sync_send_to_all">Titaq pa ronojel okisab\'äl</string>
    <!-- An option from the share dialog to reconnect to sync -->
    <string name="sync_reconnect">Tokisäx chik pa Sync</string>
    <!-- Text displayed when sync is offline and cannot be accessed -->
    <string name="sync_offline">Chupül</string>
    <!-- An option to connect additional devices -->
    <string name="sync_connect_device">Tokisäx jun chik okisab\'äl</string>
    <!-- The dialog text shown when additional devices are not available -->
    <string name="sync_connect_device_dialog">Richin nitaq jun ruwi\', titikirisäx molojri\'ïl xa pa jun chik okisab\'äl.</string>
    <!-- Confirmation dialog button -->
    <string name="sync_confirmation_button">Xno\' pa nuwi\'</string>
    <!-- Share error message -->
    <string name="share_error_snackbar">Man nitikïr ta nikomonïx rik\'in re chokoy re\'</string>
    <!-- Add new device screen title -->
    <string name="sync_add_new_device_title">Titaq pan okisab\'äl</string>
    <!-- Text for the warning message on the Add new device screen -->
    <string name="sync_add_new_device_message">Majun Okisab\'äl Okisan</string>
    <!-- Text for the button to learn about sending tabs -->
    <string name="sync_add_new_device_learn_button">Tetamäx chi rij ri Kitaqik taq Ruwi\'…</string>

    <!-- Text for the button to connect another device -->
    <string name="sync_add_new_device_connect_button">Tokisäx Jun Chik Okisab\'äl…</string>

    <!-- Notifications -->
    <!-- Text shown in the notification that pops up to remind the user that a private browsing session is active. -->
    <string name="notification_pbm_delete_text_2">Ketz\'apïx ichinan taq ruwi\'</string>
    <!-- Name of the marketing notification channel. Displayed in the "App notifications" system settings for the app -->
    <string name="notification_marketing_channel_name">Markentin</string>

<<<<<<< HEAD
    <!-- Title shown in the notification that pops up to re-engage the user -->
    <string name="notification_re_engagement_title">Titojtob\'ëx ichinan okem</string>

=======
    <!-- Title shown in the notification that pops up to remind the user to set fenix as default browser.
    The app name is in the text, due to limitations with localizing Nimbus experiments -->
    <string name="nimbus_notification_default_browser_title" tools:ignore="UnusedResources">Firefox aninäq chuqa\' ichinel</string>
    <!-- Text shown in the notification that pops up to remind the user to set fenix as default browser.
    The app name is in the text, due to limitations with localizing Nimbus experiments -->
    <string name="nimbus_notification_default_browser_text" tools:ignore="UnusedResources">Tab\'ana\' chi ri Firefox nok ri nab\'ey awokik\'amaya\'l</string>
    <!-- Title shown in the notification that pops up to re-engage the user -->
    <string name="notification_re_engagement_title">Titojtob\'ëx ichinan okem</string>

    <!-- Text shown in the notification that pops up to re-engage the user.
    %1$s is a placeholder that will be replaced by the app name. -->
    <string name="notification_re_engagement_text">Katok pa k\'amaya\'l akuchi\' majun kuki o taq natab\'äl eyakon pa %1$s</string>
    <!-- Title A shown in the notification that pops up to re-engage the user -->
    <string name="notification_re_engagement_A_title">Majun etal taya\' kan toq yatok pa k\'amaya\'l</string>
    <!-- Text A shown in the notification that pops up to re-engage the user.
    %1$s is a placeholder that will be replaced by the app name. -->
    <string name="notification_re_engagement_A_text">Ri ichinan okem pa ruk\'amaya\'l %1$s majun nuyäk ri awetamab\'al.</string>
    <!-- Title B shown in the notification that pops up to re-engage the user -->
    <string name="notification_re_engagement_B_title">Tatikirisaj ri nab\'ey akanoxik</string>

>>>>>>> 09d9f897
    <!-- Snackbar -->
    <!-- Text shown in snackbar when user deletes a collection -->
    <string name="snackbar_collection_deleted">Xyuj ri mol</string>
    <!-- Text shown in snackbar when user renames a collection -->
    <string name="snackbar_collection_renamed">Xjal rub\'i\' mol</string>
    <!-- Text shown in snackbar when user closes a tab -->
    <string name="snackbar_tab_closed">Ruwi\' xtz\'apïx</string>
    <!-- Text shown in snackbar when user closes all tabs -->
    <string name="snackbar_tabs_closed">Taq ruwi\' xetz\'apïx</string>
    <!-- Text shown in snackbar when user bookmarks a list of tabs -->
    <string name="snackbar_message_bookmarks_saved">¡Xeyak taq yaketal!</string>
    <!-- Text shown in snackbar when user closes a private tab -->
    <string name="snackbar_private_tab_closed">Ichinan ruwi\' xtz\'apïx</string>

    <!-- Text shown in snackbar when user closes all private tabs -->
    <string name="snackbar_private_tabs_closed">Ichinan taq ruwi\' xetz\'apïx</string>
    <!-- Text shown in snackbar to undo deleting a tab, top site or collection -->
    <string name="snackbar_deleted_undo">TITZOLÏX</string>
    <!-- Text shown in snackbar when user removes a top site -->
    <string name="snackbar_top_site_removed">Ruxaq xyuj</string>
    <!-- QR code scanner prompt which appears after scanning a code, but before navigating to it
        First parameter is the name of the app, second parameter is the URL or text scanned-->
    <string name="qr_scanner_confirmation_dialog_message">Tiya\' q\'ij chi re %1$s richin nujäq %2$s</string>
    <!-- QR code scanner prompt dialog positive option to allow navigation to scanned link -->
    <string name="qr_scanner_dialog_positive">TIYA\' Q\'IJ</string>
    <!-- QR code scanner prompt dialog positive option to deny navigation to scanned link -->
    <string name="qr_scanner_dialog_negative">MAN TIYA\' Q\'IJ</string>
    <!-- QR code scanner prompt dialog positive option when there is an error -->
    <string name="qr_scanner_dialog_invalid_ok">ÜTZ</string>
    <!-- Tab collection deletion prompt dialog message. Placeholder will be replaced with the collection name -->
    <string name="tab_collection_dialog_message">¿La kan nawajo\' nayuj %1$s?</string>
    <!-- Collection and tab deletion prompt dialog message. This will show when the last tab from a collection is deleted -->
    <string name="delete_tab_and_collection_dialog_message">Rik\'in niyuj re ruwi\' re\' xkeyuj ronojel ri mol. Yatikïr ye\'atz\'ük k\'ak\'a\' taq mol xab\'achike ramaj.</string>
    <!-- Collection and tab deletion prompt dialog title. Placeholder will be replaced with the collection name. This will show when the last tab from a collection is deleted -->
    <string name="delete_tab_and_collection_dialog_title">¿La niyuj %1$s?</string>
    <!-- Tab collection deletion prompt dialog option to delete the collection -->
    <string name="tab_collection_dialog_positive">Tiyuj</string>
    <!-- Text displayed in a notification when the user enters full screen mode -->
    <string name="full_screen_notification">Nok pa chijun ruwa</string>
    <!-- Message for copying the URL via long press on the toolbar -->
    <string name="url_copied">URL xwachib\'ëx</string>

    <!-- Sample text for accessibility font size -->
    <string name="accessibility_text_size_sample_text_1">Re re\' jun tz\'etb\'äl tz\'ib\'anïk. K\'o wawe\' richin nuk\'üt achi\'el xtiwachin ri tz\'ib\'anïk toq xtanimirisaj o xtach\'utinisaj rik\'in re runuk\'ulem re\'.</string>
    <!-- Summary for Accessibility Text Size Scaling Preference -->
    <string name="preference_accessibility_text_size_summary">Kenimirisäx o kech\'utinisäx kipalem taq tzij pa ri ajk\'amaya\'l ruxaq</string>
    <!-- Title for Accessibility Text Size Scaling Preference -->
    <string name="preference_accessibility_font_size_title">Runimilem Tz\'ib\'</string>

    <!-- Title for Accessibility Text Automatic Size Scaling Preference -->
    <string name="preference_accessibility_auto_size_2">Ruyonil tijal rupalem tz\'ib\'</string>
    <!-- Summary for Accessibility Text Automatic Size Scaling Preference -->
    <string name="preference_accessibility_auto_size_summary">Ri rupalem tz\'ib\' xtuk\'äm ri\' rik\'in ri runuk\'ulem Android. Tichup richin ninuk\'samajïx rupalem tz\'ib\' wawe\'.</string>

    <!-- Title for the Delete browsing data preference -->
    <string name="preferences_delete_browsing_data">Keyuj taq rutzij okem pa k\'amaya\'l</string>

    <!-- Title for the tabs item in Delete browsing data -->
    <string name="preferences_delete_browsing_data_tabs_title_2">Kejaq taq ruwi\'</string>
    <!-- Subtitle for the tabs item in Delete browsing data, parameter will be replaced with the number of open tabs -->
    <string name="preferences_delete_browsing_data_tabs_subtitle">%d taq ruwi\'</string>
    <!-- Title for the data and history items in Delete browsing data -->
    <string name="preferences_delete_browsing_data_browsing_data_title">Runatab\'al okem chuqa\' taq rutzij ruxaq k\'amaya\'l</string>
    <!-- Subtitle for the data and history items in delete browsing data, parameter will be replaced with the
        number of history items the user has -->
    <string name="preferences_delete_browsing_data_browsing_data_subtitle">%d taq ochochib\'äl</string>
    <!-- Title for the cookies item in Delete browsing data -->
    <string name="preferences_delete_browsing_data_cookies">Taq kuki</string>
    <!-- Subtitle for the cookies item in Delete browsing data -->
    <string name="preferences_delete_browsing_data_cookies_subtitle">Xketz\'apïx molojri\'ïl pa b\'ama ronojel ruxaq</string>
    <!-- Title for the cached images and files item in Delete browsing data -->
    <string name="preferences_delete_browsing_data_cached_files">Taq wachib\'äl chuqa\' taq yakb\'äl pa jumejyak</string>
    <!-- Subtitle for the cached images and files item in Delete browsing data -->
    <string name="preferences_delete_browsing_data_cached_files_subtitle">Tajama\' rupam yakb\'äl</string>
    <!-- Title for the site permissions item in Delete browsing data -->
    <string name="preferences_delete_browsing_data_site_permissions">Taq ruya\'oj q\'ij ruxaq</string>

    <!-- Title for the downloads item in Delete browsing data -->
    <string name="preferences_delete_browsing_data_downloads">Taq qasanïk</string>
    <!-- Text for the button to delete browsing data -->
    <string name="preferences_delete_browsing_data_button">Keyuj taq rutzij okem pa k\'amaya\'l</string>
    <!-- Title for the Delete browsing data on quit preference -->
    <string name="preferences_delete_browsing_data_on_quit">Keyuj taq rutzij okem pa k\'amaya\'l toq nel</string>
    <!-- Summary for the Delete browsing data on quit preference. "Quit" translation should match delete_browsing_data_on_quit_action translation. -->
    <string name="preference_summary_delete_browsing_data_on_quit_2">Keyuj ri taq tzij okem pa k\'amaya\'l pa ruyonil toq xtacha\' \&quot;Tel\&quot; pa ri nïm k\'utsamajib\'äl</string>
    <!-- Action item in menu for the Delete browsing data on quit feature -->
    <string name="delete_browsing_data_on_quit_action">Tel</string>

    <!-- Radio button in the delete browsing data dialog to delete history items for the last hour. -->
    <string name="delete_history_prompt_button_last_hour">Ruk\'isib\'äl ramaj</string>

    <!-- Radio button in the delete browsing data dialog to delete history items for today and yesterday. -->
    <string name="delete_history_prompt_button_today_and_yesterday">Wakami chuqa\' iwir</string>
    <!-- Radio button in the delete browsing data dialog to delete all history. -->
    <string name="delete_history_prompt_button_everything">Ronojel</string>

    <!-- Dialog message to the user asking to delete browsing data. Parameter will be replaced by app name. -->
    <string name="delete_browsing_data_prompt_message_3">%s xkeruyüj el ri taq rutzij awokem xecha\'.</string>
    <!-- Text for the cancel button for the data deletion dialog -->
    <string name="delete_browsing_data_prompt_cancel">Tiq\'at</string>
    <!-- Text for the allow button for the data deletion dialog -->
    <string name="delete_browsing_data_prompt_allow">Tiyuj</string>
    <!-- Text for the snackbar confirmation that the data was deleted -->
    <string name="preferences_delete_browsing_data_snackbar">Rutzij okem xeyuj</string>
    <!-- Text for the snackbar to show the user that the deletion of browsing data is in progress -->
    <string name="deleting_browsing_data_in_progress">yeyuj taq rutzij okem pa k\'amaya\'l…</string>

    <!-- Text for the cancel button for the history group deletion dialog -->
    <string name="delete_history_group_prompt_cancel">Tiq\'at</string>
    <!-- Text for the allow button for the history group dialog -->
    <string name="delete_history_group_prompt_allow">Tiyuj</string>
    <!-- Text for the snackbar confirmation that the history group was deleted -->
    <string name="delete_history_group_snackbar">Xyuj molaj</string>

    <!-- Text for the Firefox account onboarding sign in card header. -->
    <string name="onboarding_account_sign_in_header">Tasik\'a\' el akuchi\' xya\' wi kan</string>
    <!-- Text for the button to learn more about signing in to your Firefox account. -->
    <string name="onboarding_manual_sign_in_description">Kek\'am pe taq yaketal, natab\'äl chuqa\' ewan taq tzij pa Firefox pa re okisab\'äl re\'.</string>
    <!-- Text for the button to manually sign into Firefox account. -->
    <string name="onboarding_firefox_account_sign_in">Titikirisäx molojri\'ïl</string>
    <!-- text to display in the snackbar once account is signed-in -->
    <string name="onboarding_firefox_account_sync_is_on">Tzijïl Sync</string>

    <!-- Text for the tracking protection onboarding card header -->
    <string name="onboarding_tracking_protection_header">Ruk\'amon pe ruchajinem awichinanem</string>
    <!-- Text for the tracking protection card description. The first parameter is the name of the application.-->
    <string name="onboarding_tracking_protection_description_old">%1$s ruyonil yeruq\'ät ri ajk\'ayij moloj yatkojqaj pan ewäl pan ajk\'amaya\'l.</string>
    <!-- text for tracking protection radio button option for standard level of blocking -->
    <string name="onboarding_tracking_protection_standard_button_2">Junaman (k\'o wi)</string>
    <!-- text for standard blocking option button description -->
    <string name="onboarding_tracking_protection_standard_button_description_3">Junaman richin ichinanem chuqa\' rub\'eyal nisamäj. Yesamajïx ri taq ruxaq pa relik rub\'eyal.</string>
    <!-- text for tracking protection radio button option for strict level of blocking -->
    <string name="onboarding_tracking_protection_strict_option">Nimaläj</string>
    <!-- text for strict blocking option button description -->
    <string name="onboarding_tracking_protection_strict_button_description_3">Yeruq\'ät mas ojqanela\' richin anin yesamäj ri taq ruxaq, po rik\'in jub\'a\' jujun taq rusamaj re ruxaq xkesachiyaj.</string>
    <!-- text for the toolbar position card header  -->
    <string name="onboarding_toolbar_placement_header_1">Tacha\' ri ruk\'ojlib\'al rukajtz\'ik samajib\'äl</string>

    <!-- Text for the button to read the privacy notice -->
    <string name="onboarding_privacy_notice_read_button">Tasik\'ij ri rutzijol qichinanem</string>

    <!-- text for the button to finish onboarding -->
    <string name="onboarding_finish">Titikirisäx okem pa k\'amaya\'l</string>

    <!-- Onboarding theme -->
    <!-- text for the theme picker onboarding card header -->
    <string name="onboarding_theme_picker_header">Tacha\' ri awachinel</string>
    <!-- text for the theme picker onboarding card description -->
    <string name="onboarding_theme_picker_description_2">Takolo\' jub\'a\' ruwateriya\' chuqa\' tachajij ri runaq\' awäch, tacha\' ri q\'ëq rub\'anikil.</string>
    <!-- Automatic theme setting (will follow device setting) -->
    <string name="onboarding_theme_automatic_title">Yonil</string>

    <!-- Summary of automatic theme setting (will follow device setting) -->
    <string name="onboarding_theme_automatic_summary">Nuk\'äm ri\' rik\'in ri runuk\'ulem awoyonib\'al</string>
    <!-- Theme setting for dark mode -->
    <string name="onboarding_theme_dark_title">Q\'equ\'m wachinel</string>
    <!-- Theme setting for light mode -->
    <string name="onboarding_theme_light_title">Säq wachinel</string>

    <!-- Text shown in snackbar when multiple tabs have been sent to device -->
    <string name="sync_sent_tabs_snackbar">¡Xetaq taq ruwi\'!</string>
    <!-- Text shown in snackbar when one tab has been sent to device  -->
    <string name="sync_sent_tab_snackbar">¡Xtaq ruwi\'!</string>
    <!-- Text shown in snackbar when sharing tabs failed  -->
    <string name="sync_sent_tab_error_snackbar">Man nitaq ta</string>
    <!-- Text shown in snackbar for the "retry" action that the user has after sharing tabs failed -->
    <string name="sync_sent_tab_error_snackbar_action">TITOJTOB\'ËX CHIK</string>
    <!-- Title of QR Pairing Fragment -->
    <string name="sync_scan_code">Titz\'ajwachib\'ëx b\'itz\'ib\'</string>
    <!-- Instructions on how to access pairing -->
    <string name="sign_in_instructions"><![CDATA[Tajaqa\' Firefox pan awoyonib\'al k\'a ri\' jät pa <b>https://firefox.com/pair</b>]]></string>
    <!-- Text shown for sign in pairing when ready -->
    <string name="sign_in_ready_for_scan">Ütz chik nitz\'ajwachib\'ëx</string>
    <!-- Text shown for settings option for sign with pairing -->
    <string name="sign_in_with_camera">Tatikirisaj molojri\'ïl rik\'in ri elesäy awachib\'al</string>
    <!-- Text shown for settings option for sign with email -->
    <string name="sign_in_with_email">Tawokisaj ri taqoya\'l</string>
    <!-- Text shown for settings option for create new account text.'Firefox' intentionally hardcoded here.-->
    <string name="sign_in_create_account_text"><![CDATA[¿La man k\'o ta rub\'i\' ataqoya\'l? <u>Tatz\'uku\' jun</u> richin naxïm Firefox pa taq okisab\'äl.]]></string>
    <!-- Text shown in confirmation dialog to sign out of account. The first parameter is the name of the app (e.g. Firefox Preview) -->
    <string name="sign_out_confirmation_message_2">%s Man xtuxïm ta chik ri rub\'i\' ataqoya\'l, man xkeyuj ta ri taq rutzij awokem pa re oyonib\'äl re\'.</string>
    <!-- Option to continue signing out of account shown in confirmation dialog to sign out of account -->
    <string name="sign_out_disconnect">Tichup</string>
    <!-- Option to cancel signing out shown in confirmation dialog to sign out of account -->
    <string name="sign_out_cancel">Tiq\'at</string>

    <!-- Error message snackbar shown after the user tried to select a default folder which cannot be altered -->
    <string name="bookmark_cannot_edit_root">Man yenuk\' ta ri taq molwuj e k\'o</string>

    <!-- Enhanced Tracking Protection -->
    <!-- Link displayed in enhanced tracking protection panel to access tracking protection settings -->
    <string name="etp_settings">Runuk\'ulem Ojqanem</string>
    <!-- Preference title for enhanced tracking protection settings -->
    <string name="preference_enhanced_tracking_protection">Utzirisan Chajinïk chuwäch Ojqanem</string>
    <!-- Title for the description of enhanced tracking protection -->
    <string name="preference_enhanced_tracking_protection_explanation_title">Katok pa k\'amaya\'l akuchi\' man yatoqäx ta</string>
    <!-- Description of enhanced tracking protection. The first parameter is the name of the application (For example: Fenix) -->
    <string name="preference_enhanced_tracking_protection_explanation">Yeruchajij ri taq atzij. %s yaruchajij chi kiwäch relik ojqanela\', ri nikoqaj ri nab\'än pa k\'amab\'ey.</string>
    <!-- Text displayed that links to website about enhanced tracking protection -->
    <string name="preference_enhanced_tracking_protection_explanation_learn_more">Tetamäx ch\'aqa\' chik</string>
    <!-- Preference for enhanced tracking protection for the standard protection settings -->
    <string name="preference_enhanced_tracking_protection_standard_default_1">Junaman (k\'o wi)</string>
    <!-- Preference description for enhanced tracking protection for the standard protection settings -->
    <string name="preference_enhanced_tracking_protection_standard_description_4">Junaman richin ichinanem chuqa\' rub\'eyal nisamäj. Yesamajïx ri taq ruxaq pa relik rub\'eyal.</string>
    <!--  Accessibility text for the Standard protection information icon  -->
    <string name="preference_enhanced_tracking_protection_standard_info_button">Achike ri q\'aton ruma ri relik ruchajixik ojqanem</string>
    <!-- Preference for enhanced tracking protection for the strict protection settings -->
    <string name="preference_enhanced_tracking_protection_strict">Nimaläj</string>

    <!-- Preference description for enhanced tracking protection for the strict protection settings -->
    <string name="preference_enhanced_tracking_protection_strict_description_3">Yeruq\'ät mas ojqanela\' richin anin yesamäj ri taq ruxaq, po rik\'in jub\'a\' jujun taq rusamaj re ruxaq xkesachiyaj.</string>
    <!--  Accessibility text for the Strict protection information icon  -->
    <string name="preference_enhanced_tracking_protection_strict_info_button">Achike ri q\'aton ruma ri ruchajixik ojqanem k\'o</string>
    <!-- Preference for enhanced tracking protection for the custom protection settings -->
    <string name="preference_enhanced_tracking_protection_custom">Ichinan</string>
    <!-- Preference description for enhanced tracking protection for the strict protection settings -->
    <string name="preference_enhanced_tracking_protection_custom_description_2">Ke\'acha\' achike taq ojqanela\' chuqa\' kiskrip nawajo\' ye\'aq\'ät.</string>
    <!--  Accessibility text for the Strict protection information icon  -->
    <string name="preference_enhanced_tracking_protection_custom_info_button">Achike ri q\'aton ruma ri chijun ruchajixik ojqanem</string>
    <!-- Header for categories that are being blocked by current Enhanced Tracking Protection settings -->
    <!-- Preference for enhanced tracking protection for the custom protection settings for cookies-->
    <string name="preference_enhanced_tracking_protection_custom_cookies">Taq kuki</string>
    <!-- Option for enhanced tracking protection for the custom protection settings for cookies-->
    <string name="preference_enhanced_tracking_protection_custom_cookies_1">Kojqanela\' taq ruxaq chuqa\' aj winäq k\'amab\'ey</string>
    <!-- Option for enhanced tracking protection for the custom protection settings for cookies-->
    <string name="preference_enhanced_tracking_protection_custom_cookies_2">Taq kikuki ruxaq k\'amaya\'l man etz\'eton ta</string>
    <!-- Option for enhanced tracking protection for the custom protection settings for cookies-->
    <string name="preference_enhanced_tracking_protection_custom_cookies_3">Konojel ri taq kikuki aj rox winäq (yetikïr yetz\'ilon pan ajk\'amaya\'l ruxaq)</string>
    <!-- Option for enhanced tracking protection for the custom protection settings for cookies-->
    <string name="preference_enhanced_tracking_protection_custom_cookies_4">Ronojel kuki (xketz\'ilon pa ri ajk\'amaya\'l ruxaq)</string>
    <!-- Preference for enhanced tracking protection for the custom protection settings for tracking content -->
    <string name="preference_enhanced_tracking_protection_custom_tracking_content">Rupam ojqanem</string>

    <!-- Option for enhanced tracking protection for the custom protection settings for tracking content-->
    <string name="preference_enhanced_tracking_protection_custom_tracking_content_1">Pa ronojel ruwi\'</string>
    <!-- Option for enhanced tracking protection for the custom protection settings for tracking content-->
    <string name="preference_enhanced_tracking_protection_custom_tracking_content_2">Xa xe\' pan Ichinan taq ruwi\'</string>
    <!-- Preference for enhanced tracking protection for the custom protection settings -->
    <string name="preference_enhanced_tracking_protection_custom_cryptominers">Cryptominers</string>
    <!-- Preference for enhanced tracking protection for the custom protection settings -->
    <string name="preference_enhanced_tracking_protection_custom_fingerprinters">Ketal ruwi\' q\'ab\'aj</string>
    <!-- Button label for navigating to the Enhanced Tracking Protection details -->
    <string name="enhanced_tracking_protection_details">Kib\'anikil</string>
    <!-- Header for categories that are being being blocked by current Enhanced Tracking Protection settings -->
    <string name="enhanced_tracking_protection_blocked">Xq\'at</string>
    <!-- Header for categories that are being not being blocked by current Enhanced Tracking Protection settings -->
    <string name="enhanced_tracking_protection_allowed">Xya\' q\'ij</string>
    <!-- Category of trackers (social media trackers) that can be blocked by Enhanced Tracking Protection -->
    <string name="etp_social_media_trackers_title">Kojqanela\' aj Winäq K\'amab\'ey</string>
    <!-- Description of social media trackers that can be blocked by Enhanced Tracking Protection -->
    <string name="etp_social_media_trackers_description">Nuq\'ät kuchuq\'a\' ri aj winäq k\'amab\'ey richin yekojqaj ri asamaj awokem pa k\'amab\'ey.</string>

    <!-- Category of trackers (cross-site tracking cookies) that can be blocked by Enhanced Tracking Protection -->
    <string name="etp_cookies_title">Kikuki Rojqanela\' Xoch\'in taq Ruxaq</string>
    <!-- Category of trackers (cross-site tracking cookies) that can be blocked by Enhanced Tracking Protection -->
    <string name="etp_cookies_title_2">Kikuki xoch\'in taq ruxaq</string>
    <!-- Description of cross-site tracking cookies that can be blocked by Enhanced Tracking Protection -->
    <string name="etp_cookies_description">Keq\'at taq kikuki eltzijonel taq k\'amab\'ey chuqa\' ri taq ajk\'ayij ch\'ob\'oj richin yekimöl taq rutzij awokem pa k\'ïy ruxaq.</string>
    <!-- Category of trackers (cryptominers) that can be blocked by Enhanced Tracking Protection -->
    <string name="etp_cryptominers_title">Taq kriptominer</string>
    <!-- Description of cryptominers that can be blocked by Enhanced Tracking Protection -->
    <string name="etp_cryptominers_description">Man nikiya\' ta q\'ij chi ri itzel taq skrip yetikïr ye\'ok pan awokisab\'al richin nikik\'äm kematz\'ib\'il pwäq.</string>
    <!-- Category of trackers (fingerprinters) that can be blocked by Enhanced Tracking Protection -->
    <string name="etp_fingerprinters_title">Ketal ruwi\' q\'ab\'aj</string>
    <!-- Description of fingerprinters that can be blocked by Enhanced Tracking Protection -->
    <string name="etp_fingerprinters_description">Tachajij awi\' richin chi kekimöl taq atzij pan awokisab\'al, ri ye\'okisäx richin yatoqäx.</string>
    <!-- Category of trackers (tracking content) that can be blocked by Enhanced Tracking Protection -->
    <string name="etp_tracking_content_title">Rupam Ojqanem</string>
    <!-- Description of tracking content that can be blocked by Enhanced Tracking Protection -->
    <string name="etp_tracking_content_description">Ke\'aq\'ata\' ri taq eltzijol man e k\'o ta chupam, taq silowäch chuqa\' taq rupam kik\'wan taq rub\'itz\'ib\' ojqanem. Nitikïr yerutz\'ila\' jujun taq rusamaj ajk\'amaya\'l ruxaq.</string>
    <!-- Enhanced Tracking Protection message that protection is currently on for this site -->
    <string name="etp_panel_on">TZIJÏL ri chajinïk pa re ruxaq re\'</string>
    <!-- Enhanced Tracking Protection message that protection is currently off for this site -->
    <string name="etp_panel_off">CHUPÜL ri chajinïk pa re ruxaq re\'</string>
    <!-- Header for exceptions list for which sites enhanced tracking protection is always off -->
    <string name="enhanced_tracking_protection_exceptions">Chupül ri Utzilan Chajinïk chuwäch Ojqanem pa re ajk\'amaya\'l taq ruxaq re\'</string>
    <!-- Content description (not visible, for screen readers etc.): Navigate
    back from ETP details (Ex: Tracking content) -->
    <string name="etp_back_button_content_description">Katok pa k\'amaya\'l chi rij</string>

    <!-- About page link text to open what's new link -->
    <string name="about_whats_new">Achike ri k\'ak\'a\' pa %s</string>
    <!-- Open source licenses page title
    The first parameter is the app name -->
    <string name="open_source_licenses_title">%s | OSS taq wujb\'äl</string>

    <!-- Category of trackers (redirect trackers) that can be blocked by Enhanced Tracking Protection -->
    <string name="etp_redirect_trackers_title">Kechojmïx chik Ojqanela\'</string>
    <!-- Description of redirect tracker cookies that can be blocked by Enhanced Tracking Protection -->
    <string name="etp_redirect_trackers_description">Yeruyüj ri taq cookies echojmirisan pan ajk\'amaya\'l taq ruxaq ojqanem etaman kiwa.</string>

    <!-- Description of the SmartBlock Enhanced Tracking Protection feature. The * symbol is intentionally hardcoded here,
         as we use it on the UI to indicate which trackers have been partially unblocked.  -->
    <string name="preference_etp_smartblock_description">Jujun ojqanela\' ya\'on ketal man eq\'aton ta chik pa re ruxaq re\' ruma xe\'asamajij *.</string>
    <!-- Text displayed that links to website about enhanced tracking protection SmartBlock -->
    <string name="preference_etp_smartblock_learn_more">Tetamäx ch\'aqa\' chik</string>

    <!-- About page link text to open support link -->
    <string name="about_support">Tob\'äl</string>
    <!-- About page link text to list of past crashes (like about:crashes on desktop) -->
    <string name="about_crashes">Taq sachoj</string>
    <!-- About page link text to open privacy notice link -->
    <string name="about_privacy_notice">Ichinan na\'oj</string>
    <!-- About page link text to open know your rights link -->
    <string name="about_know_your_rights">Tawetamaj ach\'ojib\'al</string>
    <!-- About page link text to open licensing information link -->
    <string name="about_licensing_information">Na\'oj chi rij ya\'öl q\'ij</string>

    <!-- About page link text to open a screen with libraries that are used -->
    <string name="about_other_open_source_libraries">Taq wujb\'äl yeqokisaj</string>

    <!-- Toast shown to the user when they are activating the secret dev menu
        The first parameter is number of long clicks left to enable the menu -->
    <string name="about_debug_menu_toast_progress">Ruk\'utsamaj chojmirisanel: %1$d (taq) pitz\'oj richin nitzij</string>
    <string name="about_debug_menu_toast_done">Xtzij ruk\'utsamaj chojmirisanel</string>

    <!-- Browser long press popup menu -->
    <!-- Copy the current url -->
    <string name="browser_toolbar_long_press_popup_copy">Tiwachib\'ëx</string>
    <!-- Paste & go the text in the clipboard. '&amp;' is replaced with the ampersand symbol: & -->
    <string name="browser_toolbar_long_press_popup_paste_and_go">Titz\'ajb\'äx chuqa\' tib\'e</string>
    <!-- Paste the text in the clipboard -->
    <string name="browser_toolbar_long_press_popup_paste">Titz\'ajb\'äx</string>
    <!-- Snackbar message shown after an URL has been copied to clipboard. -->
    <string name="browser_toolbar_url_copied_to_clipboard_snackbar">URL wachib\'en pa molwuj</string>

    <!-- Title text for the Add To Homescreen dialog -->
    <string name="add_to_homescreen_title">Titz\'aqatisäx pa ri Rutikirib\'al ruwa</string>
    <!-- Cancel button text for the Add to Homescreen dialog -->
    <string name="add_to_homescreen_cancel">Tiq\'at</string>
    <!-- Add button text for the Add to Homescreen dialog -->
    <string name="add_to_homescreen_add">Titz\'aqatisäx</string>

    <!-- Continue to website button text for the first-time Add to Homescreen dialog -->
    <string name="add_to_homescreen_continue">Tik\'oje\' pan ajk\'amaya\'l ruxaq</string>
    <!-- Placeholder text for the TextView in the Add to Homescreen dialog -->
    <string name="add_to_homescreen_text_placeholder">Rub\'i\' ri choj okem</string>

    <!-- Describes the add to homescreen functionality -->
    <string name="add_to_homescreen_description_2">Anin yatikïr naya\' re ajk\'amaya\'l pa ri Rutikirib\'al ruxaq okisab\'al richin aninäq nawokisaj chuqa\' aninäq yatok pa k\'amaya\'l, achi\'el ta xa jun chokoy.</string>

    <!-- Preference for managing the settings for logins and passwords in Fenix -->
    <string name="preferences_passwords_logins_and_passwords">Kitikirisaxik molojri\'ïl chuqa\' ewan taq tzij</string>
    <!-- Preference for managing the saving of logins and passwords in Fenix -->
    <string name="preferences_passwords_save_logins">Keyak kitikirisaxik molojri\'ïl chuqa\' ewan taq tzij</string>
    <!-- Preference option for asking to save passwords in Fenix -->
    <string name="preferences_passwords_save_logins_ask_to_save">Tik\'utüx chi niyak</string>
    <!-- Preference option for never saving passwords in Fenix -->
    <string name="preferences_passwords_save_logins_never_save">Majub\'ey tiyak</string>

    <!-- Preference option for adding a login -->
    <string name="preferences_logins_add_login">Tatz\'aqatisaj rutikirib\'al molojri\'ïl</string>

    <!-- Preference for syncing saved logins in Fenix -->
    <string name="preferences_passwords_sync_logins">Sync tikirisanïk molojri\'ïl</string>
    <!-- Preference for syncing saved logins in Fenix, when not signed in-->
    <string name="preferences_passwords_sync_logins_across_devices">Sync rutikirib\'al molojri\'ïl rik\'in okisaxel</string>
    <!-- Preference to access list of saved logins -->
    <string name="preferences_passwords_saved_logins">Xeyak kitikirisaxik mojojri\'ïl</string>
    <!-- Description of empty list of saved passwords. Placeholder is replaced with app name.  -->
    <string name="preferences_passwords_saved_logins_description_empty_text">Wawe\' xkeq\'alajin ri taq tikirisanïk molojri\'ïl xke\'ayäk o xke\'axïm rik\'in %s.</string>
    <!-- Preference to access list of saved logins -->
    <string name="preferences_passwords_saved_logins_description_empty_learn_more_link">Tawetamaj ch\'aqa\' chik chi rij ri Sync.</string>
    <!-- Preference to access list of login exceptions that we never save logins for -->
    <string name="preferences_passwords_exceptions">Taq man relik ta</string>
    <!-- Empty description of list of login exceptions that we never save logins for -->
    <string name="preferences_passwords_exceptions_description_empty">Wawe\' xkeq\'alajin ri taq tikirisanïk molojri\'ïl chuqa\' ri ewan taq tzij man yeyak ta.</string>
    <!-- Description of list of login exceptions that we never save logins for -->
    <string name="preferences_passwords_exceptions_description">Man xkeyak ta ri taq tikirisanïk molojri\'ïl chuqa\' ri ewan taq kitzij re taq ruxaq re\'.</string>
    <!-- Text on button to remove all saved login exceptions -->
    <string name="preferences_passwords_exceptions_remove_all">Tiyuj ronojel man relik ta</string>
    <!-- Hint for search box in logins list -->
    <string name="preferences_passwords_saved_logins_search">Kekanöx tikirib\'äl taq molojri\'ïl</string>
    <!-- The header for the site that a login is for -->
    <string name="preferences_passwords_saved_logins_site">Ruxaq k\'amaya\'l</string>
    <!-- The header for the username for a login -->
    <string name="preferences_passwords_saved_logins_username">Rub\'i\' winäq</string>
    <!-- The header for the password for a login -->
    <string name="preferences_passwords_saved_logins_password">Ewan tzij</string>
    <!-- Shown in snackbar to tell user that the password has been copied -->
    <string name="logins_password_copied">Ewan tzij wachib\'en pa molwuj</string>
    <!-- Shown in snackbar to tell user that the username has been copied -->
    <string name="logins_username_copied">Rub\'i\' winäq wachib\'en pa molwuj</string>
    <!-- Content Description (for screenreaders etc) read for the button to copy a password in logins-->
    <string name="saved_logins_copy_password">Tiwachib\'ëx ewan tzij</string>
    <!-- Content Description (for screenreaders etc) read for the button to clear a password while editing a login-->
    <string name="saved_logins_clear_password">Tijosq\'iï ewan tzij</string>
    <!-- Content Description (for screenreaders etc) read for the button to copy a username in logins -->
    <string name="saved_login_copy_username">Tiwachib\'ëx rub\'i\' winäq</string>
    <!-- Content Description (for screenreaders etc) read for the button to clear a username while editing a login -->
    <string name="saved_login_clear_username">Tijosq\'ïx rub\'i\' winäq</string>

    <!-- Content Description (for screenreaders etc) read for the button to open a site in logins -->
    <string name="saved_login_open_site">Tijaq ruxaq pan okik\'amaya\'l</string>
    <!-- Content Description (for screenreaders etc) read for the button to reveal a password in logins -->
    <string name="saved_login_reveal_password">Tik\'ut ewan tzij</string>
    <!-- Content Description (for screenreaders etc) read for the button to hide a password in logins -->
    <string name="saved_login_hide_password">Tewäx ewan tzij</string>
    <!-- Message displayed in biometric prompt displayed for authentication before allowing users to view their logins -->
    <string name="logins_biometric_prompt_message">Man tiq\'at chik richin ye\'atz\'ët ri tikirib\'äl amolojri\'ïl e\'ayakon</string>
    <!-- Title of warning dialog if users have no device authentication set up -->
    <string name="logins_warning_dialog_title">Ke\'ajikib\'a\' kitikirisaxik amolojri\'ïl chuqa\' ewan taq atzij</string>
    <!-- Message of warning dialog if users have no device authentication set up -->
    <string name="logins_warning_dialog_message">Tab\'ana\' runuk\'ulem jun retal ruq\'atoj okisab\'äl, jun PIN o jun ewan tzij richin nachajij ri kitikirib\'al amolojri\'ïl chuqa\' ewan taq atzij e\'ayakon we xa ta k\'o xtichapo ri awokisab\'al.</string>
    <!-- Negative button to ignore warning dialog if users have no device authentication set up -->
    <string name="logins_warning_dialog_later">Jub\'a\' chik na</string>

    <!-- Positive button to send users to set up a pin of warning dialog if users have no device authentication set up -->
    <string name="logins_warning_dialog_set_up_now">Tib\'an runuk\'ulem wakami</string>
    <!-- Title of PIN verification dialog to direct users to re-enter their device credentials to access their logins -->
    <string name="logins_biometric_prompt_message_pin">Man taq\'ät chik ri awokisab\'al</string>

    <!-- Title for Accessibility Force Enable Zoom Preference -->
    <string name="preference_accessibility_force_enable_zoom">Zoom pa ronojel ajk\'amaya\'l ruxaq</string>
    <!-- Summary for Accessibility Force Enable Zoom Preference -->
    <string name="preference_accessibility_force_enable_zoom_summary">Titzij re\' richin niya\' q\'ij nik\'et chuqa\' nib\'an zoom, achi\'el chuqa\' pa ajk\'amaya\'l ruxaq man nikiya\' ta q\'ij.</string>

    <!-- Saved logins sorting strategy menu item -by name- (if selected, it will sort saved logins alphabetically) -->
    <string name="saved_logins_sort_strategy_alphabetically">B\'i\'aj (A-Y)</string>

    <!-- Saved logins sorting strategy menu item -by last used- (if selected, it will sort saved logins by last used) -->
    <string name="saved_logins_sort_strategy_last_used">Ruk\'isib\'äl mul xokisäx</string>
    <!-- Content description (not visible, for screen readers etc.): Sort saved logins dropdown menu chevron icon -->
    <string name="saved_logins_menu_dropdown_chevron_icon_content_description">Ticholajïx ruk\'utsamaj rutikirib\'al molojri\'ïl</string>

    <!-- Autofill -->
    <!-- Preference and title for managing the autofill settings -->
    <string name="preferences_autofill">Nunojisaj pa ruyonil</string>
    <!-- Preference and title for managing the settings for addresses -->
    <string name="preferences_addresses">Taq ochochib\'äl</string>
    <!-- Preference and title for managing the settings for credit cards -->
    <string name="preferences_credit_cards">Rutarjeta\' kre\'ito\'</string>
    <!-- Preference for saving and autofilling credit cards -->
    <string name="preferences_credit_cards_save_and_autofill_cards">Keyak chuqa\' ruyon kenojisäx ri tarjeta\'</string>

    <!-- Preference summary for saving and autofilling credit card data -->
    <string name="preferences_credit_cards_save_and_autofill_cards_summary">Ewan kisik\'ixik ri taq tzij</string>
    <!-- Preference option for syncing credit cards across devices. This is displayed when the user is not signed into sync -->
    <string name="preferences_credit_cards_sync_cards_across_devices">Sync tarjeta\' chi kikojol okisab\'äl</string>
    <!-- Preference option for syncing credit cards across devices. This is displayed when the user is signed into sync -->
    <string name="preferences_credit_cards_sync_cards">Sync taq tarjeta\'</string>
    <!-- Preference option for adding a credit card -->
    <string name="preferences_credit_cards_add_credit_card">Titz\'aqatisäx rutarjeta\' kre\'ito\'</string>

    <!-- Preference option for managing saved credit cards -->
    <string name="preferences_credit_cards_manage_saved_cards">Kenuk\'samajïx yakon taq tarjeta\'</string>

    <!-- Preference option for adding an address -->
    <string name="preferences_addresses_add_address">Titz\'aqatisäx ochochib\'äl</string>
    <!-- Preference option for managing saved addresses -->
    <string name="preferences_addresses_manage_addresses">Kenuk\'samajïx taq ochochib\'äl</string>
    <!-- Preference for saving and autofilling addresses -->
    <string name="preferences_addresses_save_and_autofill_addresses">Keyak chuqa\' ruyon kenojisäx ri ochochib\'äl</string>

    <!-- Title of the "Add card" screen -->
    <string name="credit_cards_add_card">Titz\'aqatisäx tarjeta\'</string>
    <!-- Title of the "Edit card" screen -->
    <string name="credit_cards_edit_card">Tinuk\' tarjeta\'</string>
    <!-- The header for the card number of a credit card -->
    <string name="credit_cards_card_number">Rajilab\'al Tarjeta\'</string>

    <!-- The header for the expiration date of a credit card -->
    <string name="credit_cards_expiration_date">Q\'in Nik\'is Ruq\'ijul</string>
    <!-- The label for the expiration date month of a credit card to be used by a11y services-->
    <string name="credit_cards_expiration_date_month">Ik\' Nik\'is Ruq\'ijul</string>
    <!-- The label for the expiration date year of a credit card to be used by a11y services-->
    <string name="credit_cards_expiration_date_year">Juna\' Nik\'is Ruq\'ijul</string>
    <!-- The header for the name on the credit card -->
    <string name="credit_cards_name_on_card">B\'i\'aj pa Tarjeta\'</string>

    <!-- The text for the "Delete card" menu item for deleting a credit card -->
    <string name="credit_cards_menu_delete_card">Tiyuj tarjeta\'</string>
    <!-- The text for the "Delete card" button for deleting a credit card -->
    <string name="credit_cards_delete_card_button">Tiyuj tarjeta\'</string>
    <!-- The text for the positive button on "Delete card" dialog -->
    <string name="credit_cards_delete_dialog_button">Tiyuj</string>
    <!-- The title for the "Save" menu item for saving a credit card -->
    <string name="credit_cards_menu_save">Tiyak</string>
    <!-- The text for the "Save" button for saving a credit card -->
    <string name="credit_cards_save_button">Tiyak</string>
    <!-- The text for the "Cancel" button for cancelling adding, updating or deleting a credit card -->
    <string name="credit_cards_cancel_button">Tiq\'at</string>
    <!-- Title of the "Saved cards" screen -->
    <string name="credit_cards_saved_cards">Keyak tarjeta\'</string>

    <!-- Error message for credit card number validation -->
    <string name="credit_cards_number_validation_error_message">Titz\'ib\'äx jun okel rajilab\'al rutarjeta\' kre\'ito\'</string>

    <!-- Error message for credit card name on card validation -->
    <string name="credit_cards_name_on_card_validation_error_message">Tanojisaj re k\'ojlem re\'</string>
    <!-- Message displayed in biometric prompt displayed for authentication before allowing users to view their saved credit cards -->
    <string name="credit_cards_biometric_prompt_message">Man tiq\'at chik richin ye\'atz\'ët ri tarjeta\' e\'ayakon</string>
    <!-- Positive button to send users to set up a pin of warning dialog if users have no device authentication set up -->
    <string name="credit_cards_warning_dialog_set_up_now">Tib\'an runuk\'ulem wakami</string>
    <!-- Negative button to ignore warning dialog if users have no device authentication set up -->
    <string name="credit_cards_warning_dialog_later">Jub\'a\' chik na</string>
    <!-- Title of PIN verification dialog to direct users to re-enter their device credentials to access their credit cards -->
    <string name="credit_cards_biometric_prompt_message_pin">Man taq\'ät chik ri awokisab\'al</string>

    <!-- Title of the "Add address" screen -->
    <string name="addresses_add_address">Titz\'aqatisäx ochochib\'äl</string>
    <!-- Title of the "Edit address" screen -->
    <string name="addresses_edit_address">Tinuk\' ochochib\'äl</string>
    <!-- Title of the "Manage addresses" screen -->
    <string name="addresses_manage_addresses">Kenuk\'samajïx taq ochochib\'äl</string>
    <!-- The header for the first name of an address -->
    <string name="addresses_first_name">Nab\'ey B\'i\'aj</string>
    <!-- The header for the middle name of an address -->
    <string name="addresses_middle_name">Ruka\'n B\'i\'aj</string>
    <!-- The header for the last name of an address -->
    <string name="addresses_last_name">Ruka\'n B\'i\'aj</string>
    <!-- The header for the street address of an address -->
    <string name="addresses_street_address">Rochochib\'al B\'ey</string>
    <!-- The header for the city of an address -->
    <string name="addresses_city">Tinamït</string>
    <!-- The header for the subregion of an address when "state" should be used -->
    <string name="addresses_state">Amaq\'</string>
    <!-- The header for the subregion of an address when "province" should be used -->
    <string name="addresses_province">Lajtinamït</string>
    <!-- The header for the zip code of an address -->
    <string name="addresses_zip">Ko\'iwo\' postal</string>
    <!-- The header for the country or region of an address -->
    <string name="addresses_country">Amaq\' o k\'ojlib\'äl:</string>
    <!-- The header for the phone number of an address -->
    <string name="addresses_phone">Oyonib\'äl</string>
    <!-- The header for the email of an address -->
    <string name="addresses_email">Taqoya\'l</string>
    <!-- The text for the "Save" button for saving an address -->
    <string name="addresses_save_button">Tiyak</string>
    <!-- The text for the "Cancel" button for cancelling adding, updating or deleting an address -->
    <string name="addresses_cancel_button">Tiq\'at</string>
    <!-- The text for the positive button on "Delete address" dialog -->
    <string name="addressess_confirm_dialog_ok_button">Tiyuj</string>
    <!-- The text for the negative button on "Delete address" dialog -->
    <string name="addressess_confirm_dialog_cancel_button">Tiq\'at</string>
    <!-- The text for the "Save address" menu item for saving an address -->
    <string name="address_menu_save_address">Tiyak ochochib\'äl</string>
    <!-- The text for the "Delete address" menu item for deleting an address -->
    <string name="address_menu_delete_address">Keyuj ochochib\'äl</string>

    <!-- Title of the Add search engine screen -->
    <string name="search_engine_add_custom_search_engine_title">Titz\'aqatisäx kanob\'äl</string>
    <!-- Title of the Edit search engine screen -->
    <string name="search_engine_edit_custom_search_engine_title">Tinuk\' kanob\'äl</string>
    <!-- Content description (not visible, for screen readers etc.): Title for the button to add a search engine in the action bar -->
    <string name="search_engine_add_button_content_description">Titz\'aqatisäx</string>
    <!-- Content description (not visible, for screen readers etc.): Title for the button to save a search engine in the action bar -->
    <string name="search_engine_add_custom_search_engine_edit_button_content_description">Tiyak</string>
    <!-- Text for the menu button to edit a search engine -->
    <string name="search_engine_edit">Tinuk\'</string>
    <!-- Text for the menu button to delete a search engine -->
    <string name="search_engine_delete">Tiyuj</string>

    <!-- Text for the button to create a custom search engine on the Add search engine screen -->
    <string name="search_add_custom_engine_label_other">Juley chik</string>

    <!-- Placeholder text shown in the Search Engine Name TextField before a user enters text -->
    <string name="search_add_custom_engine_name_hint">B\'i\'aj</string>
    <!-- Placeholder text shown in the Search String TextField before a user enters text -->
    <string name="search_add_custom_engine_search_string_hint">Rucholajil kanoxïk nokisäx</string>
    <!-- Description text for the Search String TextField. The %s is part of the string -->
    <string name="search_add_custom_engine_search_string_example" formatted="false">Tik\'ex k\'ulb\'enïk rik\'in “%s”.
Achi\'el: \nhttps://www.google.com/search?q=%s</string>
    <!-- Accessibility description for the form in which details about the custom search engine are entered -->
    <string name="search_add_custom_engine_form_description">Rub\'anikil ichinan kanob\'äl</string>

    <!-- Text shown when a user leaves the name field empty -->
    <string name="search_add_custom_engine_error_empty_name">Titz\'ib\'äx rub\'i\' kanob\'äl</string>
    <!-- Text shown when a user leaves the search string field empty -->
    <string name="search_add_custom_engine_error_empty_search_string">Titz\'ib\'äx jun rucholajil kanoxïk</string>
    <!-- Text shown when a user leaves out the required template string -->
    <string name="search_add_custom_engine_error_missing_template">Tinik\'öx chi ri rucholajem ri nikanöx nuk\'äm ri\' rik\'in ri rub\'anikil tz\'etb\'äl</string>
    <!-- Text shown when we aren't able to validate the custom search query. The first parameter is the url of the custom search engine -->
    <string name="search_add_custom_engine_error_cannot_reach">Xsach toq nok rik\'in “%s”</string>
    <!-- Text shown when a user creates a new search engine -->
    <string name="search_add_custom_engine_success_message">Xtz\'uk %s</string>
    <!-- Text shown when a user successfully edits a custom search engine -->
    <string name="search_edit_custom_engine_success_message">Tiyak %s</string>
    <!-- Text shown when a user successfully deletes a custom search engine -->
    <string name="search_delete_search_engine_success_message">Xyuj %s</string>

    <!-- Heading for the instructions to allow a permission -->
    <string name="phone_feature_blocked_intro">Richin niya\' q\'ij chi re:</string>

    <!-- First step for the allowing a permission -->
    <string name="phone_feature_blocked_step_settings">1. Jät pa Runuk\'ulem Android</string>
    <!-- Second step for the allowing a permission -->
    <string name="phone_feature_blocked_step_permissions"><![CDATA[2. Tachapa\' <b>Taq Ya\'oj Q\'ij</b>]]></string>
    <!-- Third step for the allowing a permission (Fore example: Camera) -->
    <string name="phone_feature_blocked_step_feature"><![CDATA[3. Tik\'exlöx <b>%1$s</b> rik\'in TZIJÏL]]></string>

    <!-- Label that indicates a site is using a secure connection -->
    <string name="quick_settings_sheet_secure_connection_2">Rujikomal okem</string>
    <!-- Label that indicates a site is using a insecure connection -->
    <string name="quick_settings_sheet_insecure_connection_2">Man ütz ta chi okem</string>
    <!-- Label to clear site data -->
    <string name="clear_site_data">Kejosq\'ïx ri taq kaxlanwey chuqa\' taq ruxaq ruk\'amaya\'l tzij</string>
    <!-- Confirmation message for a dialog confirming if the user wants to delete all the permissions for all sites-->
    <string name="confirm_clear_permissions_on_all_sites">¿La kan nawajo\' ye\'ayüj el ronojel ri taq ya\'oj q\'ij pa ronojel taq ruxaq?</string>
    <!-- Confirmation message for a dialog confirming if the user wants to delete all the permissions for a site-->
    <string name="confirm_clear_permissions_site">¿La kan nawajo\' ye\'ayüj el ronojel ri taq ya\'oj q\'ij pa re ruxaq re\'?</string>
    <!-- Confirmation message for a dialog confirming if the user wants to set default value a permission for a site-->
    <string name="confirm_clear_permission_site">¿La kan nawajo\' ye\'ayüj el re ya\'oj q\'ij re\' pa re ruxaq re\'?</string>
    <!-- label shown when there are not site exceptions to show in the site exception settings -->
    <string name="no_site_exceptions">Majun man relik ta richin re ruxaq</string>
    <!-- Bookmark deletion confirmation -->
    <string name="bookmark_deletion_confirmation">¿La kan nawajo\' chi niyuj el re yaketal re\'?</string>
    <!-- text shown before the issuer name to indicate who its verified by, parameter is the name of
     the certificate authority that verified the ticket-->
    <string name="certificate_info_verified_by">Jikib\'an Ruma: %1$s</string>
    <!-- Login overflow menu delete button -->
    <string name="login_menu_delete_button">Tiyuj</string>
    <!-- Login overflow menu edit button -->
    <string name="login_menu_edit_button">Tinuk\'</string>
    <!-- Message in delete confirmation dialog for logins -->
    <string name="login_deletion_confirmation">¿La kan nawajo\' chi niyuj el re tikirib\'äl molojri\'ïl re\'?</string>
    <!-- Positive action of a dialog asking to delete  -->
    <string name="dialog_delete_positive">Tiyuj</string>
    <!-- Negative action of a dialog asking to delete login -->
    <string name="dialog_delete_negative">Tiq\'at</string>
    <!--  The saved login options menu description. -->
    <string name="login_options_menu">Taq rucha\'oj rutikirib\'al molojri\'ïl</string>
    <!--  The editable text field for a login's web address. -->
    <string name="saved_login_hostname_description">Ruk\'ojlem nuk\'el rutz\'ib\'axik rochochib\'al ajk\'amaya\'l pa ri rutikirib\'al molojri\'ïl.</string>
    <!--  The editable text field for a login's username. -->
    <string name="saved_login_username_description">Ruk\'ojlem nuk\'el rutz\'ib\'axik rub\'i\' winäq pa ri rutikirib\'al molojri\'ïl.</string>
    <!--  The editable text field for a login's password. -->
    <string name="saved_login_password_description">Ruk\'ojlem nuk\'el rutz\'ib\'axik ewan tzij pa ri rutikirib\'al molojri\'ïl.</string>
    <!--  The button description to save changes to an edited login. -->
    <string name="save_changes_to_login">Keyaj taq jaloj richin ri rutikirib\'al molojri\'ïl.</string>
    <!--  The page title for editing a saved login. -->
    <string name="edit">Tinuk\'</string>
    <!--  The error message in add/edit login view when password field is blank. -->
    <string name="saved_login_password_required">Najowäx ewan tzij</string>
    <!-- Voice search button content description  -->
    <string name="voice_search_content_description">Tikanöx chi ch\'ab\'äl</string>
    <!-- Voice search prompt description displayed after the user presses the voice search button -->
    <string name="voice_search_explainer">Kach\'o wakami</string>

    <!--  The error message in edit login view when a duplicate username exists. -->
    <string name="saved_login_duplicate">K\'o chik jun tikirib\'äl molojri\'ïl rik\'in re b\'i\'aj re\'</string>

    <!-- This is the hint text that is shown inline on the hostname field of the create new login page. 'https://www.example.com' intentionally hardcoded here -->
    <string name="add_login_hostname_hint_text">https://www.example.com</string>

    <!-- Synced Tabs -->
    <!-- Text displayed to ask user to connect another device as no devices found with account -->
    <string name="synced_tabs_connect_another_device">Tokisäx jun chik okisab\'äl</string>
    <!-- Text displayed asking user to re-authenticate -->
    <string name="synced_tabs_reauth">Tajuxub\'ej chik awi\'.</string>
    <!-- Text displayed when user has disabled tab syncing in Firefox Sync Account -->
    <string name="synced_tabs_enable_tab_syncing">Tatzija\' ri kiximik taq ruwi\'.</string>

    <!-- Text displayed when user has no tabs that have been synced -->
    <string name="synced_tabs_no_tabs">Majun ruwi\' ajaqon pa Firefox pa ri ch\'aqa\' chik awokisab\'al.</string>
    <!-- Text displayed in the synced tabs screen when a user is not signed in to Firefox Sync describing Synced Tabs -->
    <string name="synced_tabs_sign_in_message">Titz\'et jun kicholb\'al ruwi\' pa juley chik awokisab\'al.</string>
    <!-- Text displayed on a button in the synced tabs screen to link users to sign in when a user is not signed in to Firefox Sync -->
    <string name="synced_tabs_sign_in_button">Tatikirisaj molojri\'ïl pa yaximon</string>

    <!-- The text displayed when a synced device has no tabs to show in the list of Synced Tabs. -->
    <string name="synced_tabs_no_open_tabs">Majun ruwi\' ejaqon</string>

    <!-- Confirmation dialog button text when top sites limit is reached. -->
    <string name="top_sites_max_limit_confirmation_button">ÜTZ, Wetaman Chik</string>

    <!-- Label for the preference to show the shortcuts for the most visited top sites on the homepage -->
    <string name="top_sites_toggle_top_recent_sites_4">Chojmin Okem</string>
	<!-- Title text displayed in the rename top site dialog. -->
	<string name="top_sites_rename_dialog_title">B\'i\'aj</string>
    <!-- Hint for renaming title of a shortcut -->
    <string name="shortcut_name_hint">Rub\'i\' ri choj okem</string>
	<!-- Button caption to confirm the renaming of the top site. -->
	<string name="top_sites_rename_dialog_ok">ÜTZ</string>
	<!-- Dialog button text for canceling the rename top site prompt. -->
	<string name="top_sites_rename_dialog_cancel">Tiq\'at</string>

    <!-- Text for the menu button to open the homepage settings. -->
    <string name="top_sites_menu_settings">Taq nuk\'ulem</string>
    <!-- Text for the menu button to navigate to sponsors and privacy support articles. '&amp;' is replaced with the ampersand symbol: & -->
    <string name="top_sites_menu_sponsor_privacy">Ri e qato\'onela\' &amp; ri kichinanem</string>
    <!-- Label text displayed for a sponsored top site. -->
    <string name="top_sites_sponsored_label">To\'on</string>

    <!-- Inactive tabs auto-close message in the tabs tray -->
    <!-- The header text of the auto-close message when the user is asked if they want to turn on the auto-closing of inactive tabs. -->
    <string name="inactive_tabs_auto_close_message_header" tools:ignore="UnusedResources">¿La ruyonil nitz\'apïx chi rij jun ik\'?</string>

    <!-- Awesome bar suggestion's headers -->
    <!-- Search suggestions title for Firefox Suggest. -->
    <string name="firefox_suggest_header">Firefox Suggest</string>
    <!-- Title for search suggestions when Google is the default search suggestion engine. -->
    <string name="google_search_engine_suggestion_header">Google Kanob\'äl</string>
    <!-- Title for search suggestions when the default search suggestion engine is anything other than Google. The first parameter is default search engine name. -->
    <string name="other_default_search_engine_suggestion_header">Tikanöx pa %s</string>

    <!-- Default browser experiment -->
    <string name="default_browser_experiment_card_text">Nub\'än kinuk\'ulem ximonel ajk\'amaya\'l taq ruxaq, taq taqoya\'l chuqa\' taq rutzijol richin yejaq pa ruyonil pa Firefox.</string>

    <!-- Content description for close button in collection placeholder. -->
    <string name="remove_home_collection_placeholder_content_description">Tiyuj</string>

    <!-- Content description radio buttons with a link to more information -->
    <string name="radio_preference_info_content_description">Tipitz\' richin ch\'aqa\' rub\'anikil</string>

    <!-- Content description for the action bar "up" button -->
    <string name="action_bar_up_description">Tib\'an okem ajsik</string>

    <!-- Content description for privacy content close button -->
    <string name="privacy_content_close_button_content_description">Titz\'apïx</string>

    <!-- Clickable text for opening an external link for more information about Pocket. -->
    <string name="pocket_stories_feature_learn_more">Tetamäx ch\'aqa\' chik</string>
    <!-- Text indicating that the Pocket story that also displays this text is a sponsored story by other 3rd party entity. -->
    <string name="pocket_stories_sponsor_indication">To\'on</string>

    <!-- Snackbar button text to navigate to telemetry settings.-->
    <string name="experiments_snackbar_button">Tib\'e pa taq nuk\'ulem</string>

    <!-- Accessibility services actions labels. These will be appended to accessibility actions like "Double tap to.." but not by or applications but by services like Talkback. -->
    <!-- Action label for elements that can be collapsed if interacting with them. Talkback will append this to say "Double tap to collapse". -->
    <string name="a11y_action_label_collapse">Tich\'utinarisäx</string>
    </resources><|MERGE_RESOLUTION|>--- conflicted
+++ resolved
@@ -17,11 +17,8 @@
     <!-- Placeholder text shown in the search bar before a user enters text for the default engine -->
     <string name="search_hint">Tikanöx o ketz\'ib\'äx ri taq ochochib\'äl</string>
 
-<<<<<<< HEAD
-=======
     <!-- Placeholder text shown in the search bar before a user enters text for a general engine -->
     <string name="search_hint_general_engine">Tikanöx pan ajk\'amaya\'l</string>
->>>>>>> 09d9f897
     <!-- Placeholder text shown in search bar when using history search -->
     <string name="history_search_hint">Tikanöx natab\'äl</string>
     <!-- Placeholder text shown in search bar when using bookmarks search -->
@@ -89,12 +86,6 @@
     <!-- Text for the negative action button -->
     <string name="open_in_app_cfr_negative_button_text">Tewäx</string>
 
-<<<<<<< HEAD
-    <!-- Content description for close button used in "contextual feature recommendation" (CFR) popups -->
-    <string name="cfr_dismiss_button_default_content_description" moz:removedIn="110" tools:ignore="UnusedResources">Tichup ruwäch</string>
-
-=======
->>>>>>> 09d9f897
     <!-- Total cookie protection "contextual feature recommendation" (CFR) -->
     <!-- Text for the message displayed in the contextual feature recommendation popup promoting the total cookie protection feature. -->
     <string name="tcp_cfr_message">Ri qasamaj richin nïm ichinanem k\'a wakami yerujech\'uj ri ojqanela\' chi kikojol ruxaq.</string>
@@ -375,11 +366,8 @@
     <string name="reduce_cookie_banner_option_off">Tichup</string>
     <!-- Summary of cookie banner handling preference if the setting enabled is set to on -->
     <string name="reduce_cookie_banner_option_on">Titzij</string>
-<<<<<<< HEAD
-=======
     <!-- Summary for the preference for rejecting all cookies whenever possible. The first parameter is the application name -->
     <string name="reduce_cookie_banner_summary_1">%1$s nutojtob\'ej yeruxutuj ruyonil ri kik\'utuxik kuki pa ri taq kinimawuj kuki.</string>
->>>>>>> 09d9f897
     <!-- Text for indicating cookie banner handling is off this site, this is shown as part of the protections panel with the tracking protection toggle -->
     <string name="reduce_cookie_banner_off_for_site">Chupül pa re ruxaq re\'</string>
     <!-- Text for indicating cookie banner handling is on this site, this is shown as part of the protections panel with the tracking protection toggle -->
@@ -389,22 +377,6 @@
     <string name="reduce_cookie_banner_unsupported_site" tools:ignore="UnusedResources">Wakami man koch\'el ta re ruxaq re\'</string>
     <!-- Title text for a detail explanation indicating cookie banner handling is on this site, this is shown as part of the cookie banner panel in the toolbar. The first parameter is a shortened URL of the current site-->
     <string name="reduce_cookie_banner_details_panel_title_on_for_site">¿La nitzij ri kich\'utinisaxik rutzijol kuki richin %1$s?</string>
-<<<<<<< HEAD
-    <!-- Title text for the dialog use on the control branch of the experiment to determine which context users engaged the most -->
-    <string name="reduce_cookie_banner_control_experiment_dialog_title">Xek\'is ri taq kib\'aner koki!</string>
-    <!-- Remind me later text button for the onboarding dialog -->
-    <string name="reduce_cookie_banner_dialog_not_now_button">Wakami mani</string>
-    <!-- Title text for the dialog use on the variant 1 branch of the experiment to determine which context users engaged the most -->
-    <string name="reduce_cookie_banner_variant_1_experiment_dialog_title">Ketz\'et jub\'a\' elenel taq kuki</string>
-    <!-- Change setting text button, for the onboarding dialog use on the variant 1 branch of the experiment to determine which context users engaged the most -->
-    <string name="reduce_cookie_banner_variant_1_experiment_dialog_change_setting_button">Kexutüx elenel taq tzuwäch</string>
-    <!-- Title text for the dialog use on the variant 2 branch of the experiment to determine which context users engaged the most -->
-    <string name="reduce_cookie_banner_variant_2_experiment_dialog_title">Kech\'utinirisäx kitzijol kuki</string>
-    <!-- Body text for the dialog use on the variant 2 branch of the experiment to determine which context users engaged the most. The first parameter is the application name. -->
-    <string name="reduce_cookie_banner_variant_2_experiment_dialog_body" moz:RemovedIn="110" tools:ignore="UnusedResources">¿La niya\' q\'ij chi ri %1$s yeruxutuj taq ruk\'utuxik kitaqoj rukuki jun ruxaq, we k\'a ütz o tok pa ri taq kuki toq man tikirel ta?</string>
-    <!-- Change setting text button, for the dialog use on the variant 2 branch of the experiment to determine which context users engaged the most -->
-    <string name="reduce_cookie_banner_variant_2_experiment_dialog_change_setting_button">Tiya\' q\'ij</string>
-=======
     <!-- Title text for a detail explanation indicating cookie banner handling is off this site, this is shown as part of the cookie banner panel in the toolbar. The first parameter is a shortened URL of the current site-->
     <string name="reduce_cookie_banner_details_panel_title_off_for_site">¿La nichup ri kich\'utinisaxik rutzijol kuki richin %1$s?</string>
     <!-- Long text for a detail explanation indicating what will happen if cookie banner handling is off for a site, this is shown as part of the cookie banner panel in the toolbar. The first parameter is the application name -->
@@ -444,30 +416,23 @@
 
     <!-- Change setting text button, for the cookie banner re-engagement dialog -->
     <string name="reduce_cookie_banner_dialog_change_setting_button">Tiya\' q\'ij</string>
->>>>>>> 09d9f897
 
     <!-- Summary of tracking protection preference if tracking protection is set to on -->
     <string name="preferences_https_only_on" moz:removedIn="111" tools:ignore="UnusedResources">Titzij</string>
     <!-- Summary of https only preference if https only is set to off -->
     <string name="preferences_https_only_off">Tichup</string>
-<<<<<<< HEAD
-=======
     <!-- Summary of https only preference if https only is set to on in all tabs -->
     <string name="preferences_https_only_on_all">Pa ronojel ruwi\'</string>
->>>>>>> 09d9f897
     <!-- Summary of https only preference if https only is set to on in private tabs only -->
     <string name="preferences_https_only_on_private">Pa jun ichinan ruwi\'</string>
     <!-- Text displayed that links to website containing documentation about "HTTPS-Only" mode -->
     <string name="preferences_http_only_learn_more">Tetamäx ch\'aqa\' chik</string>
     <!-- Option for the https only setting -->
     <string name="preferences_https_only_in_all_tabs">Titzij pa ronojel ruwi\'</string>
-<<<<<<< HEAD
-=======
     <!-- Option for the https only setting -->
     <string name="preferences_https_only_in_private_tabs">Ketzij xa xe\' pan ichinan taq ruwi\'</string>
     <!-- Title shown in the error page for when trying to access a http website while https only mode is enabled. -->
     <string name="errorpage_httpsonly_title">Man k\'o ta ri jikil ruxaq </string>
->>>>>>> 09d9f897
     <!-- Message shown in the error page for when trying to access a http website while https only mode is enabled. The message has two paragraphs. This is the first. -->
     <string name="errorpage_httpsonly_message_title">Rik\'in jub\'a\' chi ri ajk\'amaya\'l ruxaq xa man nuk\'äm ta ri\' rik\'in ri HTTPS.</string>
     <!-- Preference for accessibility -->
@@ -490,11 +455,8 @@
     <string name="preferences_gestures">B\'anoj paläj</string>
     <!-- Preference for settings related to visual options -->
     <string name="preferences_customize">Tichinäx</string>
-<<<<<<< HEAD
-=======
     <!-- Preference description for banner about signing in -->
     <string name="preferences_sign_in_description_2">Tatikirisaj molojri\'ïl richin ye\'axïm taq ruwi\', taq yaketal, ewan tzij chuqa\' juley chik.</string>
->>>>>>> 09d9f897
     <!-- Preference shown instead of account display name while account profile information isn't available yet. -->
     <string name="preferences_account_default_name">Firefox Taqoya\'l</string>
 
@@ -575,17 +537,6 @@
     <!-- Title for the customize home screen section with recently visited. Recently visited is
     a section where users see a list of tabs that they have visited in the past few days -->
     <string name="customize_toggle_recently_visited">K\'a b\'a ketz\'et</string>
-<<<<<<< HEAD
-    <!-- Title for the customize home screen section with sponsored Pocket stories. -->
-    <string name="customize_toggle_pocket_sponsored">To\'on taq b\'anob\'äl</string>
-    <!-- Title for the customize home screen section with sponsored shortcuts. -->
-    <string name="customize_toggle_contile">Xto\' chojmin okem</string>
-
-    <!-- Snackbar label for action to view selected wallpaper -->
-    <string name="wallpaper_updated_snackbar_action">Titz\'et</string>
-    <!-- Snackbar label for action to retry downloading the wallpaper -->
-    <string name="wallpaper_download_error_snackbar_action">Titojtob\'ëx chik</string>
-=======
     <!-- Title for the customize home screen section with Pocket. -->
     <string name="customize_toggle_pocket_2">B\'anob\'äl richin yach\'ob\'on</string>
     <!-- Summary for the customize home screen section with Pocket. The first parameter is product name Pocket -->
@@ -610,18 +561,12 @@
     <string name="wallpaper_download_error_snackbar_action">Titojtob\'ëx chik</string>
     <!-- Snackbar message for when wallpaper couldn't be selected because of the disk error -->
     <string name="wallpaper_select_error_snackbar_message">Man xjalatäj ta ri rupam ruwäch</string>
->>>>>>> 09d9f897
     <!-- Text displayed that links to website containing documentation about the "Limited Edition" wallpapers. -->
     <string name="wallpaper_learn_more">Tetamäx ch\'aqa\' chik</string>
     <!-- Text for classic wallpapers title. The first parameter is the Firefox name. -->
     <string name="wallpaper_classic_title">Ojer %s</string>
     <!-- Text for limited edition wallpapers title. -->
     <string name="wallpaper_limited_edition_title">Jub\'a\' Ruwäch</string>
-<<<<<<< HEAD
-    <!-- Wallpaper onboarding dialog header text. -->
-    <string name="wallpapers_onboarding_dialog_title_text">Tatojtob\'ej jun rub\'onil pa rub\'eyal</string>
-
-=======
     <!-- Description text for the limited edition wallpapers with learn more link. The first parameter is the learn more string defined in wallpaper_learn_more-->
     <string name="wallpaper_limited_edition_description_with_learn_more">Ri k\'ak\'a\' Jamäl ch\'ab\'äl molb\'äl. %s</string>
     <!-- Description text for the limited edition wallpapers. -->
@@ -634,7 +579,6 @@
     <!-- Wallpaper onboarding dialog learn more button text. The button navigates to the wallpaper settings screen. -->
     <string name="wallpapers_onboarding_dialog_explore_more_button_text">Kekanöx ch\'aqa\' rupam ruwäch</string>
 
->>>>>>> 09d9f897
     <!-- Add-on Installation from AMO-->
     <!-- Error displayed when user attempts to install an add-on from AMO (addons.mozilla.org) that is not supported -->
     <string name="addon_not_supported_error">Man nuk\'äm ta ri\' ri tz\'aqat</string>
@@ -1203,11 +1147,8 @@
     <string name="share_button_content_description">Tikomonïx</string>
     <!-- Text for the Save to PDF feature in the share menu -->
     <string name="share_save_to_pdf">Tiyak achi\'el PDF</string>
-<<<<<<< HEAD
-=======
     <!-- Text for error message when generating a PDF file Text for error message when generating a PDF file. -->
     <string name="unable_to_save_to_pdf_error">Man xtz\'uk ta ri PDF</string>
->>>>>>> 09d9f897
     <!-- Sub-header in the dialog to share a link to another sync device -->
     <string name="share_device_subheader">Titaq pa okisab\'äl</string>
     <!-- Sub-header in the dialog to share a link to an app from the full list -->
@@ -1253,11 +1194,6 @@
     <!-- Name of the marketing notification channel. Displayed in the "App notifications" system settings for the app -->
     <string name="notification_marketing_channel_name">Markentin</string>
 
-<<<<<<< HEAD
-    <!-- Title shown in the notification that pops up to re-engage the user -->
-    <string name="notification_re_engagement_title">Titojtob\'ëx ichinan okem</string>
-
-=======
     <!-- Title shown in the notification that pops up to remind the user to set fenix as default browser.
     The app name is in the text, due to limitations with localizing Nimbus experiments -->
     <string name="nimbus_notification_default_browser_title" tools:ignore="UnusedResources">Firefox aninäq chuqa\' ichinel</string>
@@ -1278,7 +1214,6 @@
     <!-- Title B shown in the notification that pops up to re-engage the user -->
     <string name="notification_re_engagement_B_title">Tatikirisaj ri nab\'ey akanoxik</string>
 
->>>>>>> 09d9f897
     <!-- Snackbar -->
     <!-- Text shown in snackbar when user deletes a collection -->
     <string name="snackbar_collection_deleted">Xyuj ri mol</string>
