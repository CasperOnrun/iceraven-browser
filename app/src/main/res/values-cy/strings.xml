<?xml version="1.0" encoding="utf-8"?>
<resources>
    <!-- App name for private browsing mode. The first parameter is the name of the app defined in app_name (for example: Fenix)-->
    <string name="app_name_private_5">%s Preifat</string>
    <!-- App name for private browsing mode. The first parameter is the name of the app defined in app_name (for example: Fenix)-->
    <string name="app_name_private_4">%s (Preifat)</string>
    <!-- Home Fragment -->
    <!-- Content description (not visible, for screen readers etc.): "Three dot" menu button. -->
    <string name="content_description_menu">Rhagor o opsiynau</string>
    <!-- Content description (not visible, for screen readers etc.): "Private Browsing" menu button. -->
    <string name="content_description_private_browsing_button">Galluogi pori preifat</string>
    <!-- Content description (not visible, for screen readers etc.): "Private Browsing" menu button. -->
    <string name="content_description_disable_private_browsing_button">Analluogi pori preifat</string>
    <!-- Placeholder text shown in the search bar before a user enters text -->
    <string name="search_hint">Chwilio neu gyfeiriad gwe</string>
    <!-- No Open Tabs Message Description -->
    <string name="no_open_tabs_description">Bydd eich tabiau agored i’w gweld yma.</string>

    <!-- No Private Tabs Message Description -->
    <string name="no_private_tabs_description">Bydd eich tabiau preifat i’w gweld yma.</string>

    <!-- Message announced to the user when tab tray is selected with 1 tab -->
    <string name="open_tab_tray_single">1 tab agored. Tapio i newid tabiau.</string>
    <!-- Message announced to the user when tab tray is selected with 0 or 2+ tabs -->
    <string name="open_tab_tray_plural">%1$s tab agored. Tapio i newid tabiau.</string>

    <!-- Tab tray multi select title in app bar. The first parameter is the number of tabs selected -->
    <string name="tab_tray_multi_select_title">%1$d wedi’u dewis</string>
    <!-- Label of button in create collection dialog for creating a new collection  -->
    <string name="tab_tray_add_new_collection">Ychwanegu casgliad newydd</string>
    <!-- Label of editable text in create collection dialog for naming a new collection  -->
    <string name="tab_tray_add_new_collection_name">Enw</string>
    <!-- Label of button in save to collection dialog for selecting a current collection  -->
    <string name="tab_tray_select_collection">Dewis casgliad</string>
    <!-- Content description for close button while in multiselect mode in tab tray -->
    <string name="tab_tray_close_multiselect_content_description">Gadael y modd aml-ddewis</string>
    <!-- Content description for save to collection button while in multiselect mode in tab tray -->
    <string name="tab_tray_collection_button_multiselect_content_description">Cadw’r tabiau hyn i gasgliad</string>

    <!-- Content description for checkmark while tab is selected while in multiselect mode in tab tray. The first parameter is the title of the tab selected -->
    <string name="tab_tray_item_selected_multiselect_content_description">Wedi dewis %1$s</string>
    <!-- Content description when tab is unselected while in multiselect mode in tab tray. The first parameter is the title of the tab unselected -->
    <string name="tab_tray_item_unselected_multiselect_content_description">Dad-ddewis %1$s</string>
    <!-- Content description announcement when exiting multiselect mode in tab tray -->
    <string name="tab_tray_exit_multiselect_content_description">Wedi gadael y modd aml-ddewis</string>
    <!-- Content description announcement when entering multiselect mode in tab tray -->
    <string name="tab_tray_enter_multiselect_content_description">Modd aml-ddewis wedi’i ddewis, dewiswch dabiau i’w cadw i gasgliad</string>
    <!-- Content description on checkmark while tab is selected in multiselect mode in tab tray -->
    <string name="tab_tray_multiselect_selected_content_description">Dewiswyd</string>

    <!-- About content. The first parameter is the name of the application. (For example: Fenix) -->
    <string name="about_content">Mae %1$s yn cael ei greu gan @fork-maintainers.</string>

    <!-- Private Browsing -->
    <!-- Title for private session option -->
    <string name="private_browsing_title">Rydych mewn sesiwn breifat</string>
    <!-- Explanation for private browsing displayed to users on home view when they first enable private mode
        The first parameter is the name of the app defined in app_name (for example: Fenix) -->
    <string name="private_browsing_placeholder_description_2">Mae %1$s yn clirio’ch hanes chwilio a phori o dabiau preifat pan fyddwch yn eu cau neu’n gadael yr ap. Er nad yw hyn yn eich gwneud chi’n anhysbys i wefannau neu’ch darparwr gwasanaeth rhyngrwyd, mae’n ei gwneud hi’n haws cadw’r hyn rydych chi’n ei wneud ar-lein yn breifat rhag unrhyw un arall sy’n defnyddio’r ddyfais hon.</string>
    <string name="private_browsing_common_myths">
       Mythau cyffredin am bori preifat
    </string>
    <!-- Delete session button to erase your history in a private session -->
    <string name="private_browsing_delete_session">Dileu sesiwn</string>

    <!-- Private mode shortcut "contextual feature recommendation" (CFR) -->
    <!-- Text for the main message -->
    <string name="cfr_message">Ychwanegu llwybr byr i agor tabiau preifat o’ch sgrin Cartref.</string>
    <!-- Text for the positive button -->
    <string name="cfr_pos_button_text">Ychwanegu llwybr byr</string>
    <!-- Text for the negative button -->
    <string name="cfr_neg_button_text">Dim diolch</string>

    <!-- Open in App "contextual feature recommendation" (CFR) -->
    <!-- Text for the info message. 'Firefox' intentionally hardcoded here.-->
    <string name="open_in_app_cfr_info_message">Gallwch osod Firefox i agor dolenni mewn apiau’n awtomatig.</string>
    <!-- Text for the positive action button -->
    <string name="open_in_app_cfr_positive_button_text">Mynd i gosodiadau</string>
    <!-- Text for the negative action button -->
    <string name="open_in_app_cfr_negative_button_text">Cau</string>

    <!-- Text for the info dialog when camera permissions have been denied but user tries to access a camera feature. -->
    <string name="camera_permissions_needed_message">Mae angen mynediad i’r camera. Ewch i osodiadau Android, tapiwch Permissions, a thapio Allow.</string>
    <!-- Text for the positive action button to go to Android Settings to grant permissions. -->
    <string name="camera_permissions_needed_positive_button_text">Mynd i’r gosodiadau</string>
    <!-- Text for the negative action button to dismiss the dialog. -->
    <string name="camera_permissions_needed_negative_button_text">Cau</string>

    <!-- Text for the banner message to tell users about our auto close feature. -->
    <string name="tab_tray_close_tabs_banner_message">Gosodwch dabiau agored sydd heb eu darllen yn ystod y diwrnod, yr wythnos neu’r mis diwethaf i gau’n awtomatig.</string>
    <!-- Text for the positive action button to go to Settings for auto close tabs. -->
    <string name="tab_tray_close_tabs_banner_positive_button_text">Gweld y dewisiadau</string>
    <!-- Text for the negative action button to dismiss the Close Tabs Banner. -->
    <string name="tab_tray_close_tabs_banner_negative_button_text">Cau</string>

    <!-- Text for the banner message to tell users about our grid view feature. -->
    <string name="tab_tray_grid_view_banner_message">Newid cynllun tabiau agored. Ewch i’r Gosodiadau a dewis grid o dan golwg tabiau.</string>
    <!-- Text for the positive action button to go to Settings for auto close tabs. -->
    <string name="tab_tray_grid_view_banner_positive_button_text">Mynd i’r Gosodiadau</string>
    <!-- Text for the negative action button to dismiss the Close Tabs Banner. -->
    <string name="tab_tray_grid_view_banner_negative_button_text">Cau</string>

    <!-- Home screen icons - Long press shortcuts -->
    <!-- Shortcut action to open new tab -->
    <string name="home_screen_shortcut_open_new_tab_2">Tab newydd</string>
    <!-- Shortcut action to open new private tab -->
    <string name="home_screen_shortcut_open_new_private_tab_2">Tab preifat newydd</string>

    <!-- Heading for the Top Sites block -->
    <string name="home_screen_top_sites_heading">Hoff wefannau</string>

    <!-- Browser Fragment -->
    <!-- Content description (not visible, for screen readers etc.): Navigate to open tabs -->
    <string name="browser_tabs_button">Tabiau Agored</string>
    <!-- Content description (not visible, for screen readers etc.): Navigate backward (browsing history) -->
    <string name="browser_menu_back">Nôl</string>
    <!-- Content description (not visible, for screen readers etc.): Navigate forward (browsing history) -->
    <string name="browser_menu_forward">Ymlaen</string>
    <!-- Content description (not visible, for screen readers etc.): Refresh current website -->
    <string name="browser_menu_refresh">Adnewyddu</string>
    <!-- Content description (not visible, for screen readers etc.): Stop loading current website -->
    <string name="browser_menu_stop">Atal</string>
    <!-- Content description (not visible, for screen readers etc.): Bookmark the current page -->
    <string name="browser_menu_bookmark">Nod Tudalen</string>
    <!-- Content description (not visible, for screen readers etc.): Un-bookmark the current page -->
    <string name="browser_menu_edit_bookmark">Golygu nod tudalen</string>
    <!-- Browser menu button that opens the addon manager -->
    <string name="browser_menu_add_ons">Ychwanegion</string>
    <!-- Browser menu button that opens the addon extensions manager -->
    <string name="browser_menu_extensions">Estyniadau</string>
    <!-- Text displayed when there are no add-ons to be shown -->
    <string name="no_add_ons">Dim ychwanegion yma</string>
    <!-- Browser menu button that sends a user to help articles -->
    <string name="browser_menu_help">Cymorth</string>
    <!-- Browser menu button that sends a to a the what's new article -->
    <string name="browser_menu_whats_new">Be sy’n Newydd</string>
    <!-- Browser menu button that opens the settings menu -->
    <string name="browser_menu_settings">Gosodiadau</string>
    <!-- Browser menu button that opens a user's library -->
    <string name="browser_menu_library">Llyfrgell</string>
    <!-- Browser menu toggle that requests a desktop site -->
    <string name="browser_menu_desktop_site">Gwefan bwrdd gwaith</string>
    <!-- Browser menu toggle that adds a shortcut to the site on the device home screen. -->
    <string name="browser_menu_add_to_homescreen">I’r sgrin Cartref</string>
    <!-- Browser menu toggle that installs a Progressive Web App shortcut to the site on the device home screen. -->
    <string name="browser_menu_install_on_homescreen">Gosod</string>
    <!-- Menu option on the toolbar that takes you to synced tabs page-->
    <string name="synced_tabs">Tabiau wedi’u cydweddu</string>
    <!-- Content description (not visible, for screen readers etc.) for the Resync tabs button -->
    <string name="resync_button_content_description">Ailgydweddu</string>
    <!-- Browser menu button that opens the find in page menu -->
    <string name="browser_menu_find_in_page">Canfod yn y dudalen</string>
    <!-- Browser menu button that creates a private tab -->
    <string name="browser_menu_private_tab">Tab preifat</string>
    <!-- Browser menu button that saves the current tab to a collection -->
    <string name="browser_menu_save_to_collection_2">Cadw i gasgliad</string>
    <!-- Browser menu button that open a share menu to share the current site -->
    <string name="browser_menu_share">Rhannu</string>
    <!-- Share menu title, displayed when a user is sharing their current site -->
    <string name="menu_share_with">Rhannu gyda…</string>
    <!-- Browser menu button shown in custom tabs that opens the current tab in Fenix
        The first parameter is the name of the app defined in app_name (for example: Fenix) -->
    <string name="browser_menu_open_in_fenix">Agor yn %1$s</string>
    <!-- Browser menu text shown in custom tabs to indicate this is a Fenix tab
        The first parameter is the name of the app defined in app_name (for example: Fenix) -->
    <string name="browser_menu_powered_by">GRYM %1$s</string>
    <!-- Browser menu text shown in custom tabs to indicate this is a Fenix tab
        The first parameter is the name of the app defined in app_name (for example: Fenix) -->
    <string name="browser_menu_powered_by2">Grym %1$s</string>
    <!-- Browser menu button to put the current page in reader mode -->
    <string name="browser_menu_read">Golwg darllen</string>
    <!-- Browser menu button content description to close reader mode and return the user to the regular browser -->
    <string name="browser_menu_read_close">Cau’r golwg darllenydd</string>
    <!-- Browser menu button to open the current page in an external app -->
    <string name="browser_menu_open_app_link">Agor yn yr Ap</string>
    <!-- Browser menu button to configure reader mode appearance e.g. the used font type and size -->
    <string name="browser_menu_read_appearance">Gwedd</string>

    <!-- Browser menu button to show reader view appearance controls e.g. the used font type and size -->
    <string name="browser_menu_customize_reader_view">Cyfaddasu’r golwg defnyddiwr</string>
<<<<<<< HEAD
=======
    <!-- Browser menu label for adding a bookmark -->
    <string name="browser_menu_add">Ychwanegu</string>
    <!-- Browser menu label for editing a bookmark -->
    <string name="browser_menu_edit">Golygu</string>

>>>>>>> a439894a
    <!-- Error message to show when the user tries to access a scheme not
        handled by the app (Ex: blob, tel etc) -->
    <string name="unknown_scheme_error_message">Methu cysylltu. Cynllun URL anadnabyddadwy.</string>

    <!-- Locale Settings Fragment -->
    <!-- Content description for tick mark on selected language -->
    <string name="a11y_selected_locale_content_description">Dewi iaith</string>
    <!-- Content description for search icon -->
    <string name="a11y_search_icon_content_description">Chwilio</string>
    <!-- Text for default locale item -->
    <string name="default_locale_text">Dilyn iaith y ddyfais</string>
    <!-- Placeholder text shown in the search bar before a user enters text -->
    <string name="locale_search_hint">Iaith chwilio</string>

    <!-- Search Fragment -->
    <!-- Button in the search view that lets a user search by scanning a QR code -->
    <string name="search_scan_button">Sganio</string>
    <!-- Button in the search view that lets a user change their search engine -->
    <string name="search_engine_button">Peiriant chwilio</string>
    <!-- Button in the search view when shortcuts are displayed that takes a user to the search engine settings -->
    <string name="search_shortcuts_engine_settings">Gosodiadau peiriannau chwilio</string>
    <!-- Header displayed when selecting a shortcut search engine -->
    <string name="search_engines_search_with">Y tro hwn, chwilio gyda:</string>
    <!-- Button in the search view that lets a user navigate to the site in their clipboard -->
    <string name="awesomebar_clipboard_title">Llanw’r ddolen o’r clipfwrdd</string>
    <!-- Button in the search suggestions onboarding that allows search suggestions in private sessions -->
    <string name="search_suggestions_onboarding_allow_button">Caniatáu</string>
    <!-- Button in the search suggestions onboarding that does not allow search suggestions in private sessions -->
    <string name="search_suggestions_onboarding_do_not_allow_button">Peidio caniatáu</string>
    <!-- Search suggestion onboarding hint title text -->
    <string name="search_suggestions_onboarding_title">Caniatáu awgrymiadau chwilio mewn sesiynau preifat?</string>
    <!-- Search suggestion onboarding hint description text, first parameter is the name of the app defined in app_name (for example: Fenix)-->
    <string name="search_suggestions_onboarding_text">Bydd %s yn rhannu popeth rydych chi’n ei deipio yn y bar cyfeiriad â’ch peiriant chwilio rhagosodedig.</string>
    <!-- Search suggestion onboarding hint Learn more link text -->
    <string name="search_suggestions_onboarding_learn_more_link">Dysgu rhagor</string>

    <!-- Search engine suggestion title text. The first parameter is the name of teh suggested engine-->
    <string name="search_engine_suggestions_title">Chwilio %s</string>
    <!-- Search engine suggestion description text -->
    <string name="search_engine_suggestions_description">Chwilio’n uniongyrchol o’r bar cyfeiriad</string>

    <!-- Search Widget -->
    <!-- Content description for searching with a widget. Firefox is intentionally hardcoded.-->
    <string name="search_widget_content_description">Agorwch tab Firefox newydd</string>
    <!-- Text preview for smaller sized widgets -->
    <string name="search_widget_text_short">Chwilio</string>
    <!-- Text preview for larger sized widgets -->
    <string name="search_widget_text_long">Chwilio’r we</string>

    <!-- Content description (not visible, for screen readers etc.): Voice search -->
    <string name="search_widget_voice">Chwilio llais</string>

    <!-- Preferences -->
    <!-- Title for the settings page-->
    <string name="settings">Gosodiadau</string>
    <!-- Preference category for basic settings -->
    <string name="preferences_category_basics">Hanfodion</string>
    <!-- Preference category for general settings -->
    <string name="preferences_category_general">Cyffredinol</string>
    <!-- Preference category for all links about Fenix -->
    <string name="preferences_category_about">Ynghylch</string>
    <!-- Preference for settings related to changing the default search engine -->
    <string name="preferences_default_search_engine">Peiriant chwilio rhagosodedig</string>
    <!-- Preference for settings related to Search -->
    <string name="preferences_search">Chwilio</string>
    <!-- Preference for settings related to Search address bar -->
    <string name="preferences_search_address_bar">Bar cyfeiriad</string>
    <!-- Preference linking to help about Fenix -->
    <string name="preferences_help">Cymorth</string>
    <!-- Preference link to rating Fenix on the Play Store -->
    <string name="preferences_rate">Graddio ar Google Play</string>
    <!-- Preference for giving feedback about Fenix -->
    <string name="preferences_feedback">Rhoi adborth</string>
    <!-- Preference linking to about page for Fenix
        The first parameter is the name of the app defined in app_name (for example: Fenix) -->
    <string name="preferences_about">Ynghylch %1$s</string>
    <!-- Preference linking to the your rights SUMO page -->
    <string name="preferences_your_rights">Eich Hawliau</string>
    <!-- Preference for settings related to saved passwords -->
    <string name="preferences_passwords">Cyfrineiriau</string>

    <!-- Preference for settings related to saved credit cards and addresses -->
    <string name="preferences_credit_cards_addresses">Cardiau credyd a chyfeiriadau</string>
    <!-- Preference for settings related to changing the default browser -->
    <string name="preferences_set_as_default_browser">Gosod fel y porwr ragosodedig</string>
    <!-- Preference category for advanced settings -->
    <string name="preferences_category_advanced">Uwch</string>
    <!-- Preference category for privacy settings -->
    <string name="preferences_category_privacy">Preifatrwydd</string>
    <!-- Preference category for privacy and security settings -->
    <string name="preferences_category_privacy_security">Preifatrwydd a diogelwch</string>
    <!-- Preference for advanced site permissions -->
    <string name="preferences_site_permissions">Caniatâd gwefan</string>
    <!-- Preference for private browsing options -->
    <string name="preferences_private_browsing_options">Pori preifat</string>
    <!-- Preference for opening links in a private tab-->
    <string name="preferences_open_links_in_a_private_tab">Agor dolen mewn tab preifat</string>
    <!-- Preference for allowing screenshots to be taken while in a private tab-->
    <string name="preferences_allow_screenshots_in_private_mode">Caniatáu lluniau sgrin o fewn pori preifat</string>
    <!-- Will inform the user of the risk of activating Allow screenshots in private browsing option -->
    <string name="preferences_screenshots_in_private_mode_disclaimer">Os fydd yn cael ei ganiatáu, bydd tabiau preifat hefyd yn weladwy pan fydd sawl ap ar agor</string>
    <!-- Preference for adding private browsing shortcut -->
    <string name="preferences_add_private_browsing_shortcut">Ychwanegu llwybr byr pori preifat</string>
    <!-- Preference for accessibility -->
    <string name="preferences_accessibility">Hygyrchedd</string>
    <!-- Preference to override the Firefox Account server -->
    <string name="preferences_override_fxa_server">Gweinydd Cyfrif Cyfaddas Firefox</string>
    <!-- Preference to override the Sync token server -->
    <string name="preferences_override_sync_tokenserver">Gweinydd Sync Cyfaddas</string>
    <!-- Toast shown after updating the FxA/Sync server override preferences -->
    <string name="toast_override_fxa_sync_server_done">Mae Cyfrif Firefox/gweinydd Sync wedi’i addasu. Yn gadael y rhaglen i osod y newidiadau...</string>
    <!-- Preference category for account information -->
    <string name="preferences_category_account">Cyfrif</string>
    <!-- Preference shown on banner to sign into account -->
    <string name="preferences_sign_in">Mewngofnodi</string>
    <!-- Preference for changing where the toolbar is positioned -->
    <string name="preferences_toolbar">Bar Offer</string>
    <!-- Preference for changing default theme to dark or light mode -->
    <string name="preferences_theme">Thema</string>
    <!-- Preference for customizing the home screen -->
    <string name="preferences_home">Cartref</string>
    <!-- Preference for gestures based actions -->
    <string name="preferences_gestures">Ystumiau</string>
    <!-- Preference for settings related to visual options -->
    <string name="preferences_customize">Cyfaddasu</string>
    <!-- Preference description for banner about signing in -->
    <string name="preferences_sign_in_description">Cydweddu nodau tudalen, hanes, a mwy gyda’ch Cyfrif Firefox</string>
    <!-- Preference shown instead of account display name while account profile information isn't available yet. -->
    <string name="preferences_account_default_name">Cyfrif Firefox</string>
    <!-- Preference text for account title when there was an error syncing FxA -->
    <string name="preferences_account_sync_error">Ailgysylltu i ailddechrau cydweddu</string>
    <!-- Preference for language -->
    <string name="preferences_language">Iaith</string>
    <!-- Preference for data choices -->
    <string name="preferences_data_choices">Dewisiadau data</string>
    <!-- Preference for data collection -->
    <string name="preferences_data_collection">Casglu data</string>
    <!-- Preference linking to the privacy notice -->
    <string name="preferences_privacy_link">Hysbysiad preifatrwydd</string>
    <!-- Preference category for developer tools -->
    <string name="developer_tools_category">Offer datblygwyr</string>
    <!-- Preference for developers -->
    <string name="preferences_remote_debugging">Dadfygio pell drwy USB</string>
    <!-- Preference title for switch preference to show search engines -->
    <string name="preferences_show_search_engines">Dangos y peiriannau chwilio</string>
    <!-- Preference title for switch preference to show search suggestions -->
    <string name="preferences_show_search_suggestions">Dangos awgrymiadau chwilio</string>
    <!-- Preference title for switch preference to show voice search button -->
    <string name="preferences_show_voice_search">Dangos chwiliad llais</string>
    <!-- Preference title for switch preference to show search suggestions also in private mode -->
    <string name="preferences_show_search_suggestions_in_private">Dangos mewn sesiynau preifat</string>
    <!-- Preference title for switch preference to show a clipboard suggestion when searching -->
    <string name="preferences_show_clipboard_suggestions">Dangos awgrymiadau clipfwrdd</string>
    <!-- Preference title for switch preference to suggest browsing history when searching -->
    <string name="preferences_search_browsing_history">Chwilio hanes pori</string>
    <!-- Preference title for switch preference to suggest bookmarks when searching -->
    <string name="preferences_search_bookmarks">Chwilio nodau tudalen</string>
    <!-- Preference title for switch preference to suggest synced tabs when searching -->
    <string name="preferences_search_synced_tabs">Chwilio tabiau wedi’u cydweddu</string>
    <!-- Preference for account settings -->
    <string name="preferences_account_settings">Gosodiadau cyfrif</string>

    <!-- Preference for enabling url autocomplete-->
    <string name="preferences_enable_autocomplete_urls">Awtogwblhau URLau</string>
    <!-- Preference for open links in third party apps -->
    <string name="preferences_open_links_in_apps">Agor dolenni mewn apiau</string>

    <!-- Preference for open download with an external download manager app -->
    <string name="preferences_external_download_manager">Rheolwr llwytho i lawr allanol</string>
    <!-- Preference for add_ons -->
    <string name="preferences_addons">Ychwanegion</string>

    <!-- Preference for notifications -->
    <string name="preferences_notifications">Hysbysiadau</string>

    <!-- Add-on Preferences -->
    <!-- Preference to customize the configured AMO (addons.mozilla.org) collection -->
    <string name="preferences_customize_amo_collection">Casgliad Ychwanegion Cyfaddas</string>
    <!-- Button caption to confirm the add-on collection configuration -->
    <string name="customize_addon_collection_ok">Iawn</string>
    <!-- Button caption to abort the add-on collection configuration -->
    <string name="customize_addon_collection_cancel">Diddymu</string>
    <!-- Hint displayed on input field for custom collection name -->
    <string name="customize_addon_collection_hint">Enw’r casgliad</string>
    <!-- Hint displayed on input field for custom collection user ID-->
    <string name="customize_addon_collection_user_hint">Perchennog y casgliad (ID Defnyddiwr)</string>
    <!-- Toast shown after confirming the custom add-on collection configuration -->
    <string name="toast_customize_addon_collection_done">Mae’r casgliad Ychwanegion wedi’i addasu. Yn gadael y rhaglen i osod y newidiadau…</string>

    <!-- Add-on Installation from AMO-->
    <!-- Error displayed when user attempts to install an add-on from AMO (addons.mozilla.org) that is not supported -->
    <string name="addon_not_supported_error">Nid yw’r ychwanegyn yn cael ei gefnogi</string>
    <!-- Error displayed when user attempts to install an add-on from AMO (addons.mozilla.org) that is already installed -->
    <string name="addon_already_installed">Mae’r ychwanegyn eisoes wedi’i osod</string>

    <!-- Account Preferences -->
    <!-- Preference for triggering sync -->
    <string name="preferences_sync_now">Cydweddu nawr</string>
    <!-- Preference category for sync -->
    <string name="preferences_sync_category">Dewis beth i gydweddu</string>
    <!-- Preference for syncing history -->
    <string name="preferences_sync_history">Hanes</string>
    <!-- Preference for syncing bookmarks -->
    <string name="preferences_sync_bookmarks">Nodau Tudalen</string>
    <!-- Preference for syncing logins -->
    <string name="preferences_sync_logins">Mewngofnodion</string>
    <!-- Preference for syncing tabs -->
    <string name="preferences_sync_tabs_2">Tabiau agored</string>
    <!-- Preference for signing out -->
    <string name="preferences_sign_out">Allgofnodi</string>
    <!-- Preference displays and allows changing current FxA device name -->
    <string name="preferences_sync_device_name">Enw dyfais</string>
    <!-- Text shown when user enters empty device name -->
    <string name="empty_device_name_error">Nid oes modd i’r enw dyfais fod yn wag.</string>
    <!-- Label indicating that sync is in progress -->
    <string name="sync_syncing_in_progress">Cydweddu…</string>
    <!-- Label summary indicating that sync failed. The first parameter is the date stamp showing last time it succeeded -->
    <string name="sync_failed_summary">Methodd y cydweddu. Llwyddiant diwethaf: %s</string>
    <!-- Label summary showing never synced -->
    <string name="sync_failed_never_synced_summary">Methodd y cydweddu. Llwyddiant diwethaf: byth</string>
    <!-- Label summary the date we last synced. The first parameter is date stamp showing last time synced -->
    <string name="sync_last_synced_summary">Cydweddu diwethaf: %s</string>
    <!-- Label summary showing never synced -->
    <string name="sync_never_synced_summary">Cydweddu diwethaf: byth</string>

    <!-- Text for displaying the default device name.
        The first parameter is the application name, the second is the device manufacturer name
        and the third is the device model. -->
    <string name="default_device_name_2">%1$s o %2$s %3$s</string>

    <!-- Send Tab -->
    <!-- Name of the "receive tabs" notification channel. Displayed in the "App notifications" system settings for the app -->
    <string name="fxa_received_tab_channel_name">Tabiau derbyniwyd</string>
    <!-- Description of the "receive tabs" notification channel. Displayed in the "App notifications" system settings for the app -->
    <string name="fxa_received_tab_channel_description">Hysbysiadau am dabiau a dderbyniwyd o ddyfeisiau Firefox eraill.</string>
    <!--  The body for these is the URL of the tab received  -->
    <string name="fxa_tab_received_notification_name">Tab wedi’i Dderbyn</string>
    <!-- When multiple tabs have been received -->
    <string name="fxa_tabs_received_notification_name">Tab wedi’i Dderbyn</string>
    <!-- %s is the device name -->
    <string name="fxa_tab_received_from_notification_name">Tab o %s</string>

    <!-- Advanced Preferences -->
    <!-- Preference for tracking protection settings -->
    <string name="preferences_tracking_protection_settings">Diogelwch rhag Tracio</string>
    <!-- Preference switch for tracking protection -->
    <string name="preferences_tracking_protection">Diogelwch rhag Tracio</string>
    <!-- Preference switch description for tracking protection -->
    <string name="preferences_tracking_protection_description">Rhwystrwch gynnwys a sgriptiau sy’n eich tracio ar-lein</string>

    <!-- Preference for tracking protection exceptions -->
    <string name="preferences_tracking_protection_exceptions">Eithriadau</string>
    <!-- Preference description for tracking protection exceptions -->
    <string name="preferences_tracking_protection_exceptions_description">Mae Diogelwch rhag Tracio wedi ei ddiffodd ar gyfer y gwefannau hyn</string>
    <!-- Button in Exceptions Preference to turn on tracking protection for all sites (remove all exceptions) -->
    <string name="preferences_tracking_protection_exceptions_turn_on_for_all">Troi ymlaen ar gyfer pob gwefan</string>
    <!-- Text displayed when there are no exceptions -->
    <string name="exceptions_empty_message_description">Mae eithriadau’n caniatáu i chi analluogi diogelwch rhag trasio ar wefannau penodol.</string>
    <!-- Text displayed when there are no exceptions, with learn more link that brings users to a tracking protection SUMO page -->
    <string name="exceptions_empty_message_learn_more_link">Dysgu rhagor</string>

    <!-- Description in Quick Settings that tells user tracking protection is off globally for all sites, and links to Settings to turn it on -->
    <string name="preferences_tracking_protection_turned_off_globally">Wedi’i ddiffodd yn eang, ewch i Gosodiadau i’w droi ymlaen.</string>

    <!-- Preference switch for Telemetry -->
    <string name="preferences_telemetry">Telemetreg</string>
    <!-- Preference switch for usage and technical data collection -->
    <string name="preference_usage_data">Data defnydd a thechnegol</string>
    <!-- Preference description for usage and technical data collection -->
    <string name="preferences_usage_data_description">Mae’n rhannu data perfformiad, defnydd, caledwedd a chyfaddasu eich porwr gyda Mozilla er mwyn gwella %1$s</string>
    <!-- Preference switch for marketing data collection -->
    <string name="preferences_marketing_data">Data marchnata</string>
    <!-- Preference description for marketing data collection, parameter is the app name (e.g. Firefox) -->
    <string name="preferences_marketing_data_description">Yn rhannu data am ba nodweddion rydych chi’n eu defnyddio yn %1$s gyda Leanplum, ein gwerthwr marchnata symudol.</string>
    <!-- Title for studies preferences -->
    <string name="preference_experiments_2">Astudiaethau</string>
    <!-- Summary for studies preferences -->
    <string name="preference_experiments_summary_2">Yn caniatáu i Mozilla osod a rhedeg astudiaethau</string>
    <!-- Title for experiments preferences -->
    <string name="preference_experiments">Arbrofion</string>
    <!-- Summary for experiments preferences -->
    <string name="preference_experiments_summary">Yn caniatáu i Mozilla osod a chasglu data ar gyfer nodweddion arbrofol</string>
    <!-- Preference switch for crash reporter -->
    <string name="preferences_crash_reporter">Adroddwr chwalu</string>
    <!-- Preference switch for Mozilla location service -->
    <string name="preferences_mozilla_location_service">Gwasanaeth lleoliad Mozilla</string>
    <!-- Preference switch for app health report. The first parameter is the name of the application (For example: Fenix) -->
    <string name="preferences_fenix_health_report">Adroddiad iechyd %s</string>

    <!-- Turn On Sync Preferences -->
    <!-- Header of the Turn on Sync preference view -->
    <string name="preferences_sync">Cychwyn Sync</string>
    <!-- Preference for pairing -->
    <string name="preferences_sync_pair">Sganiwch god paru yn Firefox bwrdd gwaith</string>
    <!-- Preference for account login -->
    <string name="preferences_sync_sign_in">Mewngofnodi</string>
    <!-- Preference for reconnecting to FxA sync -->
    <string name="preferences_sync_sign_in_to_reconnect">Mewngofnodi i ailgysylltu</string>
    <!-- Preference for removing FxA account -->
    <string name="preferences_sync_remove_account">Tynnu cyfrif</string>

    <!-- Pairing Feature strings -->
    <!-- Instructions on how to access pairing -->
    <string name="pair_instructions_2"><![CDATA[Sganiwch y cod QR sydd yn <b> firefox.com/pair </b>]]></string>
    <!-- Button to open camera for pairing -->
    <string name="pair_open_camera">Agor Camera</string>
    <!-- Button to cancel pairing -->
    <string name="pair_cancel">Diddymu</string>

    <!-- Toolbar Preferences -->
    <!-- Preference for using top toolbar -->
    <string name="preference_top_toolbar">Brig</string>
    <!-- Preference for using bottom toolbar -->
    <string name="preference_bottom_toolbar">Gwaelod</string>

    <!-- Theme Preferences -->
    <!-- Preference for using light theme -->
    <string name="preference_light_theme">Golau</string>
    <!-- Preference for using dark theme -->
    <string name="preference_dark_theme">Tywyll</string>
    <!-- Preference for using using dark or light theme automatically set by battery -->
    <string name="preference_auto_battery_theme">Gosodwyd gan yr Arbedwr Batri</string>
    <!-- Preference for using following device theme -->
    <string name="preference_follow_device_theme">Dilyn thema’r ddyfais</string>

    <!-- Gestures Preferences-->
    <!-- Preferences for using pull to refresh in a webpage -->
    <string name="preference_gestures_website_pull_to_refresh">Tynnu i adnewyddu</string>
    <!-- Preference for using the dynamic toolbar -->
    <string name="preference_gestures_dynamic_toolbar">Sgrolio i guddio’r bar offer</string>
    <!-- Preference for switching tabs by swiping horizontally on the toolbar -->
    <string name="preference_gestures_swipe_toolbar_switch_tabs">Llusgo’r bar offer i’r ochr i newid tabiau</string>
    <!-- Preference for showing the opened tabs by swiping up on the toolbar-->
    <string name="preference_gestures_swipe_toolbar_show_tabs">Llusgo’r bar offer i fyny i agor tabiau</string>

    <!-- Library -->
    <!-- Option in Library to open Sessions page -->
    <string name="library_sessions">Fersiynau</string>
    <!-- Option in Library to open Screenshots page -->
    <string name="library_screenshots">Lluniau Sgrin</string>
    <!-- Option in Library to open Downloads page -->
    <string name="library_downloads">Llwythi</string>
    <!-- Option in library to open Bookmarks page -->
    <string name="library_bookmarks">Nodau Tudalen</string>
    <!-- Option in library to open Desktop Bookmarks root page -->
    <string name="library_desktop_bookmarks_root">Nodau Tudalen Bwrdd Gwaith</string>
    <!-- Option in library to open Desktop Bookmarks "menu" page -->
    <string name="library_desktop_bookmarks_menu">Dewislen Nodau Tudalen</string>
    <!-- Option in library to open Desktop Bookmarks "toolbar" page -->
    <string name="library_desktop_bookmarks_toolbar">Bar Offer Nodau Tudalen</string>
    <!-- Option in library to open Desktop Bookmarks "unfiled" page -->
    <string name="library_desktop_bookmarks_unfiled">Nodau Tudalen Eraill</string>
    <!-- Option in Library to open History page -->
    <string name="library_history">Hanes</string>
    <!-- Option in Library to open a new tab -->
    <string name="library_new_tab">Tab newydd</string>
    <!-- Option in Library to find text in page -->
    <string name="library_find_in_page">Canfod yn y dudalen</string>
    <!-- Option in Library to open Synced Tabs page -->
    <string name="library_synced_tabs">Tabiau wedi’u Cydweddu</string>
    <!-- Option in Library to open Reading List -->
    <string name="library_reading_list">Rhestr Ddarllen</string>
    <!-- Menu Item Label for Search in Library -->
    <string name="library_search">Chwilio</string>
    <!-- Settings Page Title -->
    <string name="settings_title">Gosodiadau</string>
    <!-- Content description (not visible, for screen readers etc.): "Menu icon for items on a history item" -->
    <string name="content_description_history_menu">Dewislen eitem hanes</string>
    <!-- Content description (not visible, for screen readers etc.): "Close button for library settings" -->
    <string name="content_description_close_button">Cau</string>

    <!-- Option in library for Recently Closed Tabs -->
    <string name="library_recently_closed_tabs">Tabiau wedi’u cau’n ddiweddar</string>
    <!-- Option in library to open Recently Closed Tabs page -->
    <string name="recently_closed_show_full_history">Dangos yr holl hanes</string>
    <!-- Text to show users they have multiple tabs saved in the Recently Closed Tabs section of history.
    %d is a placeholder for the number of tabs selected. -->
    <string name="recently_closed_tabs">%d tab</string>
    <!-- Text to show users they have one tab saved in the Recently Closed Tabs section of history.
    %d is a placeholder for the number of tabs selected. -->
    <string name="recently_closed_tab">%d tab</string>
    <!-- Recently closed tabs screen message when there are no recently closed tabs -->
    <string name="recently_closed_empty_message">Dim tabiau wedi’u cau yn ddiweddar yma </string>

    <!-- Tab Management -->
    <!-- Title of preference for tabs management -->
    <string name="preferences_tabs">Tabiau</string>
    <!-- Title of preference that allows a user to specify the tab view -->
    <string name="preferences_tab_view">Golwg tab</string>
    <!-- Option for a list tab view -->
    <string name="tab_view_list">Rhestr</string>
    <!-- Option for a grid tab view -->
    <string name="tab_view_grid">Grid</string>
    <!-- Title of preference that allows a user to auto close tabs after a specified amount of time -->
    <string name="preferences_close_tabs">Cau tabiau</string>
    <!-- Option for auto closing tabs that will never auto close tabs, always allows user to manually close tabs -->
    <string name="close_tabs_manually">Â llaw</string>
    <!-- Option for auto closing tabs that will auto close tabs after one day -->
    <string name="close_tabs_after_one_day">Ar ôl un diwrnod</string>
    <!-- Option for auto closing tabs that will auto close tabs after one week -->
    <string name="close_tabs_after_one_week">Ar ôl un wythnos</string>
    <!-- Option for auto closing tabs that will auto close tabs after one month -->
    <string name="close_tabs_after_one_month">Ar ôl un mis</string>

    <!-- Summary for tabs preference when auto closing tabs setting is set to manual close-->
    <string name="close_tabs_manually_summary">Cau â llaw</string>
    <!-- Summary for tabs preference when auto closing tabs setting is set to auto close tabs after one day-->
    <string name="close_tabs_after_one_day_summary">Cau ar ôl un diwrnod</string>
    <!-- Summary for tabs preference when auto closing tabs setting is set to auto close tabs after one week-->
    <string name="close_tabs_after_one_week_summary">Cau ar ôl un wythnos</string>
    <!-- Summary for tabs preference when auto closing tabs setting is set to auto close tabs after one month-->
    <string name="close_tabs_after_one_month_summary">Cau ar ôl un mis</string>

    <!-- Sessions -->
    <!-- Title for the list of tabs -->
    <string name="tab_header_label">Tabiau agored</string>
    <!-- Title for the list of tabs in the current private session -->
    <string name="tabs_header_private_title">Sesiwn breifat</string>
    <!-- Title for the list of tabs in the current private session -->
    <string name="tabs_header_private_tabs_title">Tabiau preifat</string>
    <!-- Content description (not visible, for screen readers etc.): Add tab button. Adds a news tab when pressed -->
    <string name="add_tab">Ychwanegu tab</string>
    <!-- Content description (not visible, for screen readers etc.): Add tab button. Adds a news tab when pressed -->
    <string name="add_private_tab">Ychwanegu tab preifat</string>
    <!-- Text for the new tab button to indicate adding a new private tab in the tab -->
    <string name="tab_drawer_fab_content">Preifat</string>
    <!-- Text shown as the title of the open tab tray -->
    <string name="tab_tray_title">Agor Tabiau</string>
    <!-- Text shown in the menu for saving tabs to a collection -->
    <string name="tab_tray_menu_item_save">Cadw i gasgliad</string>
    <!-- Text shown in the menu for the collection selector -->
    <string name="tab_tray_menu_select">Dewis</string>
    <!-- Text shown in the menu for sharing all tabs -->
    <string name="tab_tray_menu_item_share">Rhannu pob tab</string>
    <!-- Text shown in the menu to view recently closed tabs -->
    <string name="tab_tray_menu_recently_closed">Tabiau wedi’u cau’n ddiweddar</string>
    <!-- Text shown in the menu to view tab settings -->
    <string name="tab_tray_menu_tab_settings">Gosodiadau tabiau</string>
    <!-- Text shown in the menu for closing all tabs -->
    <string name="tab_tray_menu_item_close">Cau pob tab</string>
    <!-- Shortcut action to open new tab -->
    <string name="tab_tray_menu_open_new_tab">Tab newydd</string>
    <!-- Shortcut action to open the home screen -->
    <string name="tab_tray_menu_home">Mynd adref</string>
    <!-- Shortcut action to toggle private mode -->
    <string name="tab_tray_menu_toggle">Toglo’r modd tab</string>
    <!-- Text shown in the multiselect menu for bookmarking selected tabs. -->
    <string name="tab_tray_multiselect_menu_item_bookmark">Nod Tudalen</string>
    <!-- Text shown in the multiselect menu for closing selected tabs. -->
    <string name="tab_tray_multiselect_menu_item_close">Cau</string>
    <!-- Content description for tabs tray multiselect share button -->
    <string name="tab_tray_multiselect_share_content_description">Rhannu tabiau penodol</string>
    <!-- Content description for tabs tray multiselect menu -->
    <string name="tab_tray_multiselect_menu_content_description">Dewislen tabiau penodol</string>
    <!-- Content description (not visible, for screen readers etc.): Removes tab from collection button. Removes the selected tab from collection when pressed -->
    <string name="remove_tab_from_collection">Tynnu tab o’r casgliad</string>
    <!-- Text for button to enter multiselect mode in tabs tray -->
    <string name="tabs_tray_select_tabs">Dewis tabiau</string>
    <!-- Content description (not visible, for screen readers etc.): Close tab button. Closes the current session when pressed -->
    <string name="close_tab">Cau tab</string>
    <!-- Content description (not visible, for screen readers etc.): Close tab <title> button. First parameter is tab title  -->
    <string name="close_tab_title">Cau tab %s</string>
    <!-- Content description (not visible, for screen readers etc.): Opens the open tabs menu when pressed -->
    <string name="open_tabs_menu">Dewislen tabiau agored</string>
    <!-- Open tabs menu item to close all tabs -->
    <string name="tabs_menu_close_all_tabs">Cau pob tab</string>
    <!-- Open tabs menu item to share all tabs -->
    <string name="tabs_menu_share_tabs">Rhannu tabiau</string>
    <!-- Open tabs menu item to save tabs to collection -->
    <string name="tabs_menu_save_to_collection1">Cadw tabiau i gasgliad</string>
    <!-- Content description (not visible, for screen readers etc.): Opens the tab menu when pressed -->
    <string name="tab_menu">Dewislen tabiau</string>
    <!-- Tab menu item to share the tab -->
    <string name="tab_share">Rhannu tabiau</string>
    <!-- Button in the current session menu. Deletes the session when pressed -->
    <string name="current_session_delete">Dileu</string>
    <!-- Button in the current session menu. Saves the session when pressed -->
    <string name="current_session_save">Cadw</string>
    <!-- Button in the current session menu. Opens the share menu when pressed -->
    <string name="current_session_share">Rhannu</string>
    <!-- Content description (not visible, for screen readers etc.): Title icon for current session menu -->
    <string name="current_session_image">Delwedd sesiwn gyfredol</string>
    <!-- Button to save the current set of tabs into a collection -->
    <string name="save_to_collection">Cadw i gasgliad</string>
    <!-- Text for the menu button to delete a collection -->
    <string name="collection_delete">Dileu casgliad</string>
    <!-- Text for the menu button to rename a collection -->
    <string name="collection_rename">Ail-enwi casgliad</string>
    <!-- Text for the button to open tabs of the selected collection -->
    <string name="collection_open_tabs">Agor tabiau</string>

    <!-- Hint for adding name of a collection -->
    <string name="collection_name_hint">Enw’r casgliad</string>
    <!-- Text for the menu button to rename a top site -->
	<string name="rename_top_site">Ailenwi</string>
	<!-- Text for the menu button to remove a top site -->
	<string name="remove_top_site">Tynnu</string>

    <!-- Text for the menu button to delete a top site from history -->
    <string name="delete_from_history">Dileu o’r hanes</string>
    <!-- Postfix for private WebApp titles, placeholder is replaced with app name -->
    <string name="pwa_site_controls_title_private">%1$s (Modd Preifat)</string>

    <!-- Button in the current tab tray header in multiselect mode. Saved the selected tabs to a collection when pressed. -->
    <string name="tab_tray_save_to_collection">Cadw</string>

    <!-- History -->
    <!-- Text for the button to clear all history -->
    <string name="history_delete_all">Dileu hanes</string>
    <!-- Text for the dialog to confirm clearing all history -->
    <string name="history_delete_all_dialog">Ydych chi’n siŵr eich bod chi am glirio’ch hanes?</string>
    <!-- Text for the snackbar to confirm that multiple browsing history items has been deleted -->
    <string name="history_delete_multiple_items_snackbar">Hanes wedi’i Ddileu</string>
    <!-- Text for the snackbar to confirm that a single browsing history item has been deleted. The first parameter is the shortened URL of the deleted history item. -->
    <string name="history_delete_single_item_snackbar">Wedi dileu %1$s</string>
    <!-- Text for positive action to delete history in deleting history dialog -->
    <string name="history_clear_dialog">Clirio</string>
    <!-- History overflow menu copy button -->
    <string name="history_menu_copy_button">Copïo</string>
    <!-- History overflow menu share button -->
    <string name="history_menu_share_button">Rhannu</string>
    <!-- History overflow menu open in new tab button -->
    <string name="history_menu_open_in_new_tab_button">Agor mewn tab newydd</string>
    <!-- History overflow menu open in private tab button -->
    <string name="history_menu_open_in_private_tab_button">Agor mewn tab preifat</string>
    <!-- Text for the button to delete a single history item -->
    <string name="history_delete_item">Dileu</string>
    <!-- History multi select title in app bar
    The first parameter is the number of bookmarks selected -->
    <string name="history_multi_select_title">%1$d wedi’i ddewis</string>
    <!-- Text for the button to clear selected history items. The first parameter
        is a digit showing the number of items you have selected -->
    <string name="history_delete_some">Dileu %1$d eitem</string>
    <!-- Text for the header that groups the history for today -->
    <string name="history_today">Heddiw</string>
    <!-- Text for the header that groups the history for yesterday -->
    <string name="history_yesterday">Ddoe</string>
    <!-- Text for the header that groups the history for last 24 hours -->
    <string name="history_24_hours">24 awr ddiwethaf</string>
    <!-- Text for the header that groups the history the past 7 days -->
    <string name="history_7_days">7 diwrnod diwethaf</string>
    <!-- Text for the header that groups the history the past 30 days -->
    <string name="history_30_days">30 diwrnod diwethaf</string>
    <!-- Text for the header that groups the history older than the last month -->
    <string name="history_older">Hŷn</string>
    <!-- Text shown when no history exists -->
    <string name="history_empty_message">Dim hanes yma</string>

    <!-- Downloads -->
    <!-- Text for the button to clear all downloads -->
    <string name="download_delete_all">Dileu llwythi</string>
    <!-- Text for the dialog to confirm clearing all downloads -->
    <string name="download_delete_all_dialog">Ydych chi’n siŵr eich bod eisiau clirio eich hanes?</string>
    <!-- Text for the snackbar to confirm that multiple downloads items have been removed -->
    <string name="download_delete_multiple_items_snackbar_1">Llwythi Wedi’u Tynnu</string>
    <!-- Text for the snackbar to confirm that a single download item has been removed. The first parameter is the name of the download item. -->
    <string name="download_delete_single_item_snackbar">Wedi tynnu %1$s</string>
    <!-- Text shown when no download exists -->
    <string name="download_empty_message_1">Dim ffeiliau wedi’u llwytho</string>
    <!-- History multi select title in app bar
    The first parameter is the number of downloads selected -->
    <string name="download_multi_select_title">%1$d wedi’u dewis</string>


    <!-- History overflow menu open in new tab button -->
    <string name="download_menu_open">Agor</string>


    <!-- Text for the button to remove a single download item -->
    <string name="download_delete_item_1">Tynnu</string>


    <!-- Crashes -->
    <!-- Title text displayed on the tab crash page. This first parameter is the name of the application (For example: Fenix) -->
    <string name="tab_crash_title_2">Ymddiheuriadau, nid yw %1$s yn gallu llwytho’r dudalen honno.</string>

    <!-- Description text displayed on the tab crash page -->
    <string name="tab_crash_description">Gallwch geisio adfer neu gau’r tab hwn isod.</string>
    <!-- Send crash report checkbox text on the tab crash page -->
    <string name="tab_crash_send_report">Anfon adroddiad chwalu at Mozilla</string>
    <!-- Close tab button text on the tab crash page -->
    <string name="tab_crash_close">Cau tab</string>
    <!-- Restore tab button text on the tab crash page -->
    <string name="tab_crash_restore">Adfer tab</string>

    <!-- Content Description for session item menu button -->
    <string name="content_description_session_menu">Opsiynau sesiwn</string>

    <!-- Content Description for session item share button -->
    <string name="content_description_session_share">Rhannu sesiwn</string>

    <!-- Bookmarks -->
    <!-- Content description for bookmarks library menu -->
    <string name="bookmark_menu_content_description">Dewislen nodau tudalen</string>
    <!-- Screen title for editing bookmarks -->
    <string name="bookmark_edit">Golygu nod tudalen</string>
    <!-- Screen title for selecting a bookmarks folder -->
    <string name="bookmark_select_folder">Dewis ffolder</string>
    <!-- Confirmation message for a dialog confirming if the user wants to delete the selected folder -->
    <string name="bookmark_delete_folder_confirmation_dialog">Ydych chi’n siŵr eich bod am ddileu’r ffolder yma?</string>
    <!-- Confirmation message for a dialog confirming if the user wants to delete multiple items including folders. Parameter will be replaced by app name. -->
    <string name="bookmark_delete_multiple_folders_confirmation_dialog">Bydd %s yn dileu’r eitemau hyn.</string>
    <!-- Snackbar title shown after a folder has been deleted. This first parameter is the name of the deleted folder -->
    <string name="bookmark_delete_folder_snackbar">Wedi dileu %1$s</string>
    <!-- Screen title for adding a bookmarks folder -->
    <string name="bookmark_add_folder">Ychwanegu ffolder</string>
    <!-- deprecated: Snackbar title shown after a bookmark has been created. -->
    <string name="bookmark_created_snackbar">Nod tudalen wedi’i greu.</string>
    <!-- Snackbar title shown after a bookmark has been created. -->
    <string name="bookmark_saved_snackbar">Nod tudalen wedi’i gadw!</string>
    <!-- Snackbar edit button shown after a bookmark has been created. -->
    <string name="edit_bookmark_snackbar_action">GOLYGU</string>
    <!-- Bookmark overflow menu edit button -->
    <string name="bookmark_menu_edit_button">Golygu</string>
    <!-- Bookmark overflow menu select button -->
    <string name="bookmark_menu_select_button">Dewis</string>
    <!-- Bookmark overflow menu copy button -->
    <string name="bookmark_menu_copy_button">Copïo</string>
    <!-- Bookmark overflow menu share button -->
    <string name="bookmark_menu_share_button">Rhannu</string>
    <!-- Bookmark overflow menu open in new tab button -->
    <string name="bookmark_menu_open_in_new_tab_button">Agor mewn tab newydd</string>
    <!-- Bookmark overflow menu open in private tab button -->
    <string name="bookmark_menu_open_in_private_tab_button">Agor mewn tab preifat</string>
    <!-- Bookmark overflow menu delete button -->
    <string name="bookmark_menu_delete_button">Dileu</string>
    <!--Bookmark overflow menu save button -->
    <string name="bookmark_menu_save_button">Cadw</string>
    <!-- Bookmark multi select title in app bar
     The first parameter is the number of bookmarks selected -->
    <string name="bookmarks_multi_select_title">%1$d wedi’i ddewis</string>
    <!-- Bookmark editing screen title -->
    <string name="edit_bookmark_fragment_title">Golygu nod tudalen</string>
    <!-- Bookmark folder editing screen title -->
    <string name="edit_bookmark_folder_fragment_title">Golygu ffolder</string>
    <!-- Bookmark sign in button message -->
    <string name="bookmark_sign_in_button">Mewngofnodi i weld nodau tudalennau wedi’u cydweddu</string>
    <!-- Bookmark URL editing field label -->
    <string name="bookmark_url_label">URL</string>
    <!-- Bookmark FOLDER editing field label -->
    <string name="bookmark_folder_label">FFOLDER</string>
    <!-- Bookmark NAME editing field label -->
    <string name="bookmark_name_label">ENW</string>
    <!-- Bookmark add folder screen title -->
    <string name="bookmark_add_folder_fragment_label">Ychwanegu ffolder</string>
    <!-- Bookmark select folder screen title -->
    <string name="bookmark_select_folder_fragment_label">Dewis ffolder</string>
    <!-- Bookmark editing error missing title -->
    <string name="bookmark_empty_title_error">Rhaid cael teitl</string>
    <!-- Bookmark editing error missing or improper URL -->
    <string name="bookmark_invalid_url_error">URL annilys</string>
    <!-- Bookmark screen message for empty bookmarks folder -->
    <string name="bookmarks_empty_message">Dim nodau tudalen yma</string>
    <!-- Bookmark snackbar message on deletion
     The first parameter is the host part of the URL of the bookmark deleted, if any -->
    <string name="bookmark_deletion_snackbar_message">Wedi dileu %1$s</string>

    <!-- Bookmark snackbar message on deleting multiple bookmarks not including folders-->
    <string name="bookmark_deletion_multiple_snackbar_message_2">Wedi dileu Nodau Tudalen</string>
    <!-- Bookmark snackbar message on deleting multiple bookmarks including folders-->
    <string name="bookmark_deletion_multiple_snackbar_message_3">Yn dileu’r nodau tudalen hyn</string>
    <!-- Bookmark undo button for deletion snackbar action -->
    <string name="bookmark_undo_deletion">DADWNEUD</string>

    <!-- Site Permissions -->
    <!-- Site permissions preferences header -->
    <string name="permissions_header">Caniatâd</string>
    <!-- Button label that take the user to the Android App setting -->
    <string name="phone_feature_go_to_settings">Ewch i Gosodiadau</string>
    <!-- Content description (not visible, for screen readers etc.): Quick settings sheet
        to give users access to site specific information / settings. For example:
        Secure settings status and a button to modify site permissions -->
    <string name="quick_settings_sheet">Taflen gosodiadau cyflym</string>
    <!-- Label that indicates that this option it the recommended one -->
    <string name="phone_feature_recommended">Cymeradwy</string>
    <!-- button that allows editing site permissions settings -->
    <string name="quick_settings_sheet_manage_site_permissions">Rheoli caniatâd gwefan</string>
    <!-- Button label for clearing all the information of site permissions-->
    <string name="clear_permissions">Clirio caniatâd</string>
    <!-- Button label for clearing a site permission-->
    <string name="clear_permission">Clirio caniatâd</string>
    <!-- Button label for clearing all the information on all sites-->
    <string name="clear_permissions_on_all_sites">Clirio caniatâd ar bob gwefan</string>
    <!-- Preference for altering video and audio autoplay for all websites -->
    <string name="preference_browser_feature_autoplay">Awtochwarae</string>
    <!-- Preference for altering the camera access for all websites -->
    <string name="preference_phone_feature_camera">Camera</string>
    <!-- Preference for altering the microphone access for all websites -->
    <string name="preference_phone_feature_microphone">Meicroffon</string>
    <!-- Preference for altering the location access for all websites -->
    <string name="preference_phone_feature_location">Lleoliad</string>
    <!-- Preference for altering the notification access for all websites -->
    <string name="preference_phone_feature_notification">Hysbysiad</string>
    <!-- Preference for altering the persistent storage access for all websites -->
    <string name="preference_phone_feature_persistent_storage">Storfa Barhaol</string>
    <!-- Preference for altering the EME access for all websites -->
    <string name="preference_phone_feature_media_key_system_access">Cynnwys wedi’i reoli gan DRM</string>
    <!-- Label that indicates that a permission must be asked always -->
    <string name="preference_option_phone_feature_ask_to_allow">Gofyn i ganiatáu</string>
    <!-- Label that indicates that a permission must be blocked -->
    <string name="preference_option_phone_feature_blocked">Rhwystrwyd</string>
    <!-- Label that indicates that a permission must be allowed -->
    <string name="preference_option_phone_feature_allowed">Caniatawyd</string>
    <!--Label that indicates a permission is by the Android OS-->
    <string name="phone_feature_blocked_by_android">Rhwystrwyd gan Android</string>
    <!-- Preference for showing a list of websites that the default configurations won't apply to them -->
    <string name="preference_exceptions">Eithriadau</string>
    <!-- Summary of tracking protection preference if tracking protection is set to on -->
    <string name="tracking_protection_on">Ymlaen</string>
    <!-- Summary of tracking protection preference if tracking protection is set to off -->
    <string name="tracking_protection_off">Diffodd</string>
    <!-- Label for global setting that indicates that all video and audio autoplay is allowed -->
    <string name="preference_option_autoplay_allowed2">Caniatáu sain a fideo</string>
    <!-- Label for site specific setting that indicates that all video and audio autoplay is allowed -->
    <string name="quick_setting_option_autoplay_allowed">Caniatáu sain a fideo</string>
    <!-- Label that indicates that video and audio autoplay is only allowed over Wi-Fi -->
    <string name="preference_option_autoplay_allowed_wifi_only2">Rhwystro sain a fideo ar ddata cellol yn unig</string>
    <!-- Subtext that explains 'autoplay on Wi-Fi only' option -->
    <string name="preference_option_autoplay_allowed_wifi_subtext">Bydd sain a fideo yn chwarae ar ddiwifr</string>
    <!-- Label for global setting that indicates that video autoplay is allowed, but audio autoplay is blocked -->
    <string name="preference_option_autoplay_block_audio2">Rhwystro sain yn unig</string>
    <!-- Label for site specific setting that indicates that video autoplay is allowed, but audio autoplay is blocked -->
    <string name="quick_setting_option_autoplay_block_audio">Rhwystro sain yn unig</string>
    <!-- Label for global setting that indicates that all video and audio autoplay is blocked -->
    <string name="preference_option_autoplay_blocked3">Rhwystro sain a fideo</string>
    <!-- Label for site specific setting that indicates that all video and audio autoplay is blocked -->
    <string name="quick_setting_option_autoplay_blocked">Rhwystro sain a fideo</string>
    <!-- Summary of delete browsing data on quit preference if it is set to on -->
    <string name="delete_browsing_data_quit_on">Ymlaen</string>
    <!-- Summary of delete browsing data on quit preference if it is set to off -->
    <string name="delete_browsing_data_quit_off">Diffodd</string>

    <!-- Collections -->
    <!-- Collections header on home fragment -->
    <string name="collections_header">Casgliadau</string>
    <!-- Content description (not visible, for screen readers etc.): Opens the collection menu when pressed -->
    <string name="collection_menu_button_content_description">Dewislen casgliadau</string>
    <!-- Label to describe what collections are to a new user without any collections -->
    <string name="no_collections_description2">Casglwch y pethau sydd o bwys i chi.\nCrynhowch ynghyd chwiliadau, gwefannau a thabiau tebyg i gael mynediad cyflym yn hwyrach.</string>
    <!-- Title for the "select tabs" step of the collection creator -->
    <string name="create_collection_select_tabs">Dewis Tabiau</string>
    <!-- Title for the "select collection" step of the collection creator -->
    <string name="create_collection_select_collection">Dewis casgliad</string>
    <!-- Title for the "name collection" step of the collection creator -->
    <string name="create_collection_name_collection">Enwi casgliad</string>
    <!-- Button to add new collection for the "select collection" step of the collection creator -->
    <string name="create_collection_add_new_collection">Ychwanegu casgliad newydd</string>
    <!-- Button to select all tabs in the "select tabs" step of the collection creator -->
    <string name="create_collection_select_all">Dewis y Cyfan</string>
    <!-- Button to deselect all tabs in the "select tabs" step of the collection creator -->
    <string name="create_collection_deselect_all">Dad-ddewis y Cyfan</string>
    <!-- Text to prompt users to select the tabs to save in the "select tabs" step of the collection creator -->
    <string name="create_collection_save_to_collection_empty">Dewis tabiau i’w cadw</string>
    <!-- Text to show users how many tabs they have selected in the "select tabs" step of the collection creator.
     %d is a placeholder for the number of tabs selected. -->
    <string name="create_collection_save_to_collection_tabs_selected">%d tab wedi’u dewis</string>
    <!-- Text to show users they have one tab selected in the "select tabs" step of the collection creator.
    %d is a placeholder for the number of tabs selected. -->
    <string name="create_collection_save_to_collection_tab_selected">%d tab wedi’i ddewis</string>
    <!-- Text shown in snackbar when multiple tabs have been saved in a collection -->
    <string name="create_collection_tabs_saved">Tabiau wedi’u cadw!</string>
    <!-- Text shown in snackbar when one or multiple tabs have been saved in a new collection -->
    <string name="create_collection_tabs_saved_new_collection">Casgliad wedi’i gadw!</string>
    <!-- Text shown in snackbar when one tab has been saved in a collection -->
    <string name="create_collection_tab_saved">Tab wedi’i gadw!</string>
    <!-- Content description (not visible, for screen readers etc.): button to close the collection creator -->
    <string name="create_collection_close">Cau</string>
    <!-- Button to save currently selected tabs in the "select tabs" step of the collection creator-->
    <string name="create_collection_save">Cadw</string>

    <!-- Snackbar action to view the collection the user just created or updated -->
    <string name="create_collection_view">Golwg</string>

    <!-- Default name for a new collection in "name new collection" step of the collection creator. %d is a placeholder for the number of collections-->
    <string name="create_collection_default_name">Casgliad %d</string>

    <!-- Share -->
    <!-- Share screen header -->
    <string name="share_header">Anfon a Rhannu</string>
    <!-- Share screen header -->
    <string name="share_header_2">Rhannu</string>
    <!-- Content description (not visible, for screen readers etc.):
        "Share" button. Opens the share menu when pressed. -->
    <string name="share_button_content_description">Rhannu</string>
    <!-- Sub-header in the dialog to share a link to another app -->
    <string name="share_link_subheader">Rhannu dolen</string>
    <!-- Sub-header in the dialog to share a link to another sync device -->
    <string name="share_device_subheader">Anfon i ddyfais</string>
    <!-- Sub-header in the dialog to share a link to an app from the full list -->
    <string name="share_link_all_apps_subheader">Pob gweithred</string>
    <!-- Sub-header in the dialog to share a link to an app from the most-recent sorted list -->
    <string name="share_link_recent_apps_subheader">Defnyddiwyd yn ddiweddar</string>
    <!-- An string shown when an account is signed in where %1$s is a placeholder for the email-->
    <string name="sync_signed_as">Mewngofnodwyd fel %1$s</string>
    <!-- An option from the three dot menu to into sync -->
    <string name="sync_menu_sign_in">Mewngofnodi i gydweddu</string>
    <!-- An option from the share dialog to sign into sync -->
    <string name="sync_sign_in">Mewngofnodi i Sync</string>
    <!-- An option from the share dialog to send link to all other sync devices -->
    <string name="sync_send_to_all">Anfon at bob dyfais</string>
    <!-- An option from the share dialog to reconnect to sync -->
    <string name="sync_reconnect">Ailgysylltu â Sync</string>
    <!-- Text displayed when sync is offline and cannot be accessed -->
    <string name="sync_offline">All-lein</string>
    <!-- An option to connect additional devices -->
    <string name="sync_connect_device">Cysylltu dyfais arall</string>
    <!-- The dialog text shown when additional devices are not available -->
    <string name="sync_connect_device_dialog">I anfon tab, mewngofnodwch i Firefox ar o leiaf un ddyfais arall.</string>
    <!-- Confirmation dialog button -->
    <string name="sync_confirmation_button">Iawn</string>
    <!-- Share error message -->
    <string name="share_error_snackbar">Methu rhannu i’r ap hwn</string>
    <!-- Add new device screen title -->
    <string name="sync_add_new_device_title">Anfon i ddyfais</string>
    <!-- Text for the warning message on the Add new device screen -->
    <string name="sync_add_new_device_message">Dim Dyfais wedi’i Gysylltu</string>
    <!-- Text for the button to learn about sending tabs -->
    <string name="sync_add_new_device_learn_button">Dysgu am Anfon Tabiau…</string>
    <!-- Text for the button to connect another device -->
    <string name="sync_add_new_device_connect_button">Cysylltu Dyfais Arall…</string>

    <!-- Notifications -->
    <!-- The user visible name of the "notification channel" (Android 8+ feature) for the ongoing notification shown while a browsing session is active. -->
    <string name="notification_pbm_channel_name">Sesiwn pori preifat</string>
    <!-- Text shown in the notification that pops up to remind the user that a private browsing session is active. -->
    <string name="notification_pbm_delete_text">Dileu tabiau preifat</string>
    <!-- Text shown in the notification that pops up to remind the user that a private browsing session is active. -->
    <string name="notification_pbm_delete_text_2">Cau tabiau preifat</string>
    <!-- Notification action to open Fenix and resume the current browsing session. -->
    <string name="notification_pbm_action_open">Agor</string>
    <!-- Notification action to delete all current private browsing sessions AND switch to Fenix (bring it to the foreground) -->
    <string name="notification_pbm_action_delete_and_open">Dileu ac Agor</string>
    <!-- Name of the "Powered by Fenix" notification channel. Displayed in the "App notifications" system settings for the app -->
    <string name="notification_powered_by_channel_name">Grym</string>
    <!-- Text shown in snackbar when user deletes a collection -->
    <string name="snackbar_collection_deleted">Dilëwyd y casgliad</string>
    <!-- Text shown in snackbar when user renames a collection -->
    <string name="snackbar_collection_renamed">Ailenwyd y casgliad</string>
    <!-- Text shown in snackbar when user deletes a tab -->
    <string name="snackbar_tab_deleted">Tab wedi’i ddileu</string>
    <!-- Text shown in snackbar when user deletes all tabs -->
    <string name="snackbar_tabs_deleted">Tabiau wedi’u dileu</string>
    <!-- Text shown in snackbar when user closes a tab -->
    <string name="snackbar_tab_closed">Tab wedi’i gau</string>
    <!-- Text shown in snackbar when user closes all tabs -->
    <string name="snackbar_tabs_closed">Tab wedi’i gau</string>
    <!-- Text shown in snackbar when user closes tabs -->
    <string name="snackbar_message_tabs_closed">Tabiau ar gau!</string>
    <!-- Text shown in snackbar when user bookmarks a list of tabs -->
    <string name="snackbar_message_bookmarks_saved">Nodau tudalen wedi’u cadw!</string>
    <!-- Text shown in snackbar action for viewing bookmarks -->
    <string name="snackbar_message_bookmarks_view">Golwg</string>
    <!-- Text shown in snackbar when user adds a site to top sites -->
    <string name="snackbar_added_to_top_sites">Ychwanegwyd at fy hoff wefannau!</string>
    <!-- Text shown in snackbar when user closes a private tab -->
    <string name="snackbar_private_tab_closed">Tab preifat wedi’i gau</string>

    <!-- Text shown in snackbar when user closes all private tabs -->
    <string name="snackbar_private_tabs_closed">Tabiau preifat wedi’u cau</string>
    <!-- Text shown in snackbar when user deletes all private tabs -->
    <string name="snackbar_private_tabs_deleted">Tabiau preifat wedi’u dileu</string>
    <!-- Text shown in snackbar to undo deleting a tab, top site or collection -->
    <string name="snackbar_deleted_undo">DADWNEUD</string>
    <!-- Text shown in snackbar when user removes a top site -->
    <string name="snackbar_top_site_removed">Tynnwyd y wefan</string>
    <!-- Text for action to undo deleting a tab or collection shown in a11y dialog -->
    <string name="a11y_dialog_deleted_undo">Dadwneud</string>
    <!-- Text for action to confirm deleting a tab or collection shown in a11y dialog -->
    <string name="a11y_dialog_deleted_confirm">Cadarnhau</string>
    <!-- QR code scanner prompt which appears after scanning a code, but before navigating to it
        First parameter is the name of the app, second parameter is the URL or text scanned-->
    <string name="qr_scanner_confirmation_dialog_message">Caniatáu i %1$s agor %2$s</string>
    <!-- QR code scanner prompt dialog positive option to allow navigation to scanned link -->
    <string name="qr_scanner_dialog_positive">CANIATÁU</string>
    <!-- QR code scanner prompt dialog positive option to deny navigation to scanned link -->
    <string name="qr_scanner_dialog_negative">GWRTHOD</string>
    <!-- Tab collection deletion prompt dialog message. Placeholder will be replaced with the collection name -->
    <string name="tab_collection_dialog_message">Ydych chi’n siŵr eich bod am ddileu %1$s?</string>
    <!-- Collection and tab deletion prompt dialog message. This will show when the last tab from a collection is deleted -->
    <string name="delete_tab_and_collection_dialog_message">Bydd dileu’r tab hwn yn dileu’r casgliad cyfan. Gallwch greu casgliadau newydd ar unrhyw adeg.</string>
    <!-- Collection and tab deletion prompt dialog title. Placeholder will be replaced with the collection name. This will show when the last tab from a collection is deleted -->
    <string name="delete_tab_and_collection_dialog_title">Dileu %1$s?</string>
    <!-- Tab collection deletion prompt dialog option to delete the collection -->
    <string name="tab_collection_dialog_positive">Dileu</string>
    <!-- Tab collection deletion prompt dialog option to cancel deleting the collection -->
    <string name="tab_collection_dialog_negative">Diddymu</string>
    <!-- Text displayed in a notification when the user enters full screen mode -->
    <string name="full_screen_notification">Mynd i’r sgrin lawn</string>
    <!-- Message for copying the URL via long press on the toolbar -->
    <string name="url_copied">URL wedi’i gopïo</string>
    <!-- Sample text for accessibility font size -->
    <string name="accessibility_text_size_sample_text_1">Testun enghreifftiol yw hwn. Mae yma i ddangos sut bydd testun yn ymddangos pan fyddwch chi’n cynyddu neu’n lleihau maint y gosodiad hwn.</string>
    <!-- Summary for Accessibility Text Size Scaling Preference -->
    <string name="preference_accessibility_text_size_summary">Gwneud testun ar wefannau yn fwy neu’n llai</string>
    <!-- Title for Accessibility Text Size Scaling Preference -->
    <string name="preference_accessibility_font_size_title">Maint Ffont</string>

    <!-- Title for Accessibility Text Automatic Size Scaling Preference -->
    <string name="preference_accessibility_auto_size_2">Newid maint ffont awtomatig</string>
    <!-- Summary for Accessibility Text Automatic Size Scaling Preference -->
    <string name="preference_accessibility_auto_size_summary">Bydd maint y ffont yn cyd-fynd â’h gosodiadau Android. Analluogwch i reoli maint ffont yma.</string>

    <!-- Title for the Delete browsing data preference -->
    <string name="preferences_delete_browsing_data">Dileu data pori</string>
    <!-- Title for the tabs item in Delete browsing data -->
    <string name="preferences_delete_browsing_data_tabs_title_2">Agor tabiau</string>
    <!-- Subtitle for the tabs item in Delete browsing data, parameter will be replaced with the number of open tabs -->
    <string name="preferences_delete_browsing_data_tabs_subtitle">%d tab</string>
    <!-- Title for the data and history items in Delete browsing data -->
    <string name="preferences_delete_browsing_data_browsing_data_title">Hanes pori a data gwefan</string>
    <!-- Subtitle for the data and history items in delete browsing data, parameter will be replaced with the
        number of history items the user has -->
    <string name="preferences_delete_browsing_data_browsing_data_subtitle">%d cyfeiriad</string>
    <!-- Title for history items in Delete browsing data -->
    <string name="preferences_delete_browsing_data_browsing_history_title">Hanes</string>
    <!-- Subtitle for the history items in delete browsing data, parameter will be replaced with the
        number of history pages the user has -->
    <string name="preferences_delete_browsing_data_browsing_history_subtitle">%d tudalen</string>
    <!-- Title for the cookies item in Delete browsing data -->
    <string name="preferences_delete_browsing_data_cookies">Cwcis</string>
    <!-- Subtitle for the cookies item in Delete browsing data -->
    <string name="preferences_delete_browsing_data_cookies_subtitle">Byddwch wedi eich allgofnodi o’r mwyafrif o wefannau</string>
    <!-- Title for the cached images and files item in Delete browsing data -->
    <string name="preferences_delete_browsing_data_cached_files">Delweddau a ffeiliau wedi’u storio</string>
    <!-- Subtitle for the cached images and files item in Delete browsing data -->
    <string name="preferences_delete_browsing_data_cached_files_subtitle">Yn rhyddhau lle storio</string>
    <!-- Title for the site permissions item in Delete browsing data -->
    <string name="preferences_delete_browsing_data_site_permissions">Caniatâd gwefan</string>
    <!-- Title for the downloads item in Delete browsing data -->
    <string name="preferences_delete_browsing_data_downloads">Llwythi</string>
    <!-- Text for the button to delete browsing data -->
    <string name="preferences_delete_browsing_data_button">Dileu data pori</string>
    <!-- Title for the Delete browsing data on quit preference -->
    <string name="preferences_delete_browsing_data_on_quit">Dileu data pori wrth adael</string>
    <!-- Summary for the Delete browsing data on quit preference. "Quit" translation should match delete_browsing_data_on_quit_action translation. -->
    <string name="preference_summary_delete_browsing_data_on_quit">Yn dileu data pori’n awtomatig  pan fyddwch yn dewis &quot;Gadael&quot; o’r brif ddewislen</string>
    <!-- Summary for the Delete browsing data on quit preference. "Quit" translation should match delete_browsing_data_on_quit_action translation. -->
    <string name="preference_summary_delete_browsing_data_on_quit_2">Yn dileu data pori’n awtomatig  pan fyddwch yn dewis \&quot;Gadael\&quot; o’r brif ddewislen</string>
    <!-- Action item in menu for the Delete browsing data on quit feature -->
    <string name="delete_browsing_data_on_quit_action">Gadael</string>

    <!-- Dialog message to the user asking to delete browsing data. -->
    <string name="delete_browsing_data_prompt_message">Bydd hyn yn dileu’ch holl ddata pori.</string>
    <!-- Dialog message to the user asking to delete browsing data. Parameter will be replaced by app name. -->
    <string name="delete_browsing_data_prompt_message_3">Bydd %s yn dileu’r data pori hyn.</string>
    <!-- Text for the cancel button for the data deletion dialog -->
    <string name="delete_browsing_data_prompt_cancel">Diddymu</string>
    <!-- Text for the allow button for the data deletion dialog -->
    <string name="delete_browsing_data_prompt_allow">Dileu</string>
    <!-- Text for the snackbar confirmation that the data was deleted -->
    <string name="preferences_delete_browsing_data_snackbar">Data pori wedi’i ddileu</string>
    <!-- Text for the snackbar to show the user that the deletion of browsing data is in progress -->
    <string name="deleting_browsing_data_in_progress">Dileu data pori…</string>

    <!-- Tips -->
    <!-- text for firefox preview moving tip header "Firefox Preview" and "Firefox Nightly" are intentionally hardcoded -->
    <string name="tip_firefox_preview_moved_header">Firefox Preview yw Firefox Nightly nawr</string>

    <!-- text for firefox preview moving tip description -->
    <string name="tip_firefox_preview_moved_description">Mae Firefox Nightly yn cael ei ddiweddaru bob nos ac mae ganddo nodweddion newydd arbrofol.
Fodd bynnag, gall fod yn llai sefydlog. Llwythwch ein porwr Beta i gael profiad mwy cadarn.</string>

    <!-- text for firefox preview moving tip button. "Firefox for Android Beta" is intentionally hardcoded -->
    <string name="tip_firefox_preview_moved_button_2">Estyn Firefox Android Beta</string>

    <!-- text for firefox preview moving tip header. "Firefox Nightly" is intentionally hardcoded -->
    <string name="tip_firefox_preview_moved_header_preview_installed">Mae Firefox Nightly wedi symud</string>
    <!-- text for firefox preview moving tip description -->
    <string name="tip_firefox_preview_moved_description_preview_installed">Ni fydd yr ap hwn yn derbyn diweddariadau diogelwch mwyach. Peidiwch â defnyddio’r ap hwn a newidiwch i’r Nightly newydd.
        \n\nEr mwyn trosglwyddo’ch nodau tudalen, eich mewngofnodion a’ch hanes i ap arall, crëwch gyfrif Firefox.</string>
    <!-- text for firefox preview moving tip button  -->
    <string name="tip_firefox_preview_moved_button_preview_installed">Newid i’r Nightly newydd</string>

    <!-- text for firefox preview moving tip header. "Firefox Nightly" is intentionally hardcoded -->
    <string name="tip_firefox_preview_moved_header_preview_not_installed">Mae Firefox Nightly wedi symud</string>
    <!-- text for firefox preview moving tip description -->
    <string name="tip_firefox_preview_moved_description_preview_not_installed">Ni fydd yr ap hwn yn derbyn diweddariadau diogelwch bellach. Estynnwch y Nightly newydd a pheidio â defnyddio’r ap hwn bellach.
        \n\nEr mwyn trosglwyddo’ch nodau tudalen, eich mewngofnodion a’ch hanes i ap arall, crëwch gyfrif Firefox.</string>
    <!-- text for firefox preview moving tip button  -->
    <string name="tip_firefox_preview_moved_button_preview_not_installed">Estyn y Nightly newydd</string>

    <!-- Onboarding -->
    <!-- Text for onboarding welcome message
    The first parameter is the name of the app (e.g. Firefox Preview) -->
    <string name="onboarding_header">Croeso i %s!</string>
    <!-- text for the Firefox Accounts section header -->
    <string name="onboarding_fxa_section_header">A oes gennych chi gyfrif yn barod?</string>
    <!-- text for the "What's New" onboarding card header -->
    <string name="onboarding_whats_new_header1">Beth sy’n newydd</string>
    <!-- text for the "what's new" onboarding card description
    The first parameter is the short name of the app (e.g. Firefox) -->
    <string name="onboarding_whats_new_description">Oes gennych gwestiynau am y %s wedi’u hailgynllunio? Eisiau gwybod beth sydd wedi newid?</string>
    <!-- text for underlined clickable link that is part of "what's new" onboarding card description that links to an FAQ -->
    <string name="onboarding_whats_new_description_linktext">Cewch atebion yma</string>
    <!-- text for the Firefox account onboarding sign in card header. The word "Firefox" should not be translated -->
    <string name="onboarding_account_sign_in_header_1">Cydweddu Firefox rhwng dyfeisiau</string>
    <!-- Text for the button to learn more about signing in to your Firefox account -->
    <string name="onboarding_manual_sign_in_description">Dewch â nodau tudalen, hanes, a chyfrineiriau i Firefox ar y ddyfais hon.</string>
    <!-- text for the firefox account onboarding card header when we detect you're already signed in to
        another Firefox browser. (The word `Firefox` should not be translated)
        The first parameter is the email of the detected user's account -->
    <string name="onboarding_firefox_account_auto_signin_header_3">Rydych wedi mewngofnodi fel %s ar borwr Firefox arall ar y ddyfais hon. Hoffech chi fewngofnodi gyda’r cyfrif hwn?</string>
    <!-- text for the button to confirm automatic sign-in -->
    <string name="onboarding_firefox_account_auto_signin_confirm">Iawn, mewngofnodwch fi</string>
    <!-- text for the automatic sign-in button while signing in is in process -->
    <string name="onboarding_firefox_account_signing_in">Yn mewngofnodi…</string>
    <!-- text for the button to manually sign into Firefox account. -->
    <string name="onboarding_firefox_account_sign_in_1">Ymuno</string>
    <!-- text for the button to stay signed out when presented with an option to automatically sign-in. -->
    <string name="onboarding_firefox_account_stay_signed_out">Cadw wedi allgofnodi</string>
    <!-- text to display in the snackbar once account is signed-in -->
    <string name="onboarding_firefox_account_sync_is_on">Mae Sync ymlaen</string>
    <!-- text to display in the snackbar if automatic sign-in fails. user may try again -->
    <string name="onboarding_firefox_account_automatic_signin_failed">Wedi methu mewngofnodi</string>

    <!-- text for the tracking protection onboarding card header -->
    <string name="onboarding_tracking_protection_header_3">Preifatrwydd bob amser</string>
    <!-- text for the tracking protection card description. 'Firefox' intentionally hardcoded here -->
    <string name="onboarding_tracking_protection_description_3">Mae Firefox yn atal cwmnïau rhag eich dilyn yn gyfrinachol o amgylch y we, yn awtomatig.</string>
    <!-- text for tracking protection radio button option for standard level of blocking -->
    <string name="onboarding_tracking_protection_standard_button_2">Safonol (rhagosodedig)</string>
    <!-- text for standard blocking option button description -->
    <string name="onboarding_tracking_protection_standard_button_description_3">Cydbwysedd rhwng diogelwch a pherfformiad. Bydd tudalennau’n llwytho fel arfer.</string>
    <!-- text for tracking protection radio button option for strict level of blocking -->
    <string name="onboarding_tracking_protection_strict_button">Llym (argymell)</string>
    <!-- text for tracking protection radio button option for strict level of blocking -->
    <string name="onboarding_tracking_protection_strict_option">Llym</string>
    <!-- text for strict blocking option button description -->
    <string name="onboarding_tracking_protection_strict_button_description_3">Yn rhwystro mwy o dracwyr fel bod tudalennau’n llwytho’n gyflymach, ond gall dorri rhai swyddogaethau ar y dudalen.</string>
    <!-- text for the toolbar position card header  -->
    <string name="onboarding_toolbar_placement_header_1">Dewiswch leoliad eich bar offer</string>
    <!-- text for the toolbar position card description -->
    <string name="onboarding_toolbar_placement_description_1">Rhowch y bar offer o fewn cyrraedd hawdd. Cadwch ef ar y gwaelod, neu ei symud i’r brig.</string>
    <!-- text for the private browsing onboarding card header -->
    <string name="onboarding_private_browsing_header">Pori’n breifat</string>
    <!-- text for the private browsing onboarding card description
    The first parameter is an icon that represents private browsing -->
    <string name="onboarding_private_browsing_description1">Agor un tab preifat: Tapiwch yr eicon %s.</string>
    <!-- text for the private browsing onboarding card description, explaining how to always using private browsing -->
    <string name="onboarding_private_browsing_always_description">Agor tabiau preifat bob tro: Diweddarwch eich gosodiadau pori preifat.</string>
    <!-- text for the private browsing onbording card button, that launches settings -->
    <string name="onboarding_private_browsing_button">Agor y gosodiadau</string>
    <!-- text for the privacy notice onboarding card header -->
    <string name="onboarding_privacy_notice_header">Eich preifatrwydd</string>
    <!-- text for the privacy notice onboarding card description
    The first parameter is the name of the app (e.g. Firefox Preview) Substitute %s for long browser name. -->
    <string name="onboarding_privacy_notice_description2">Rydym wedi cynllunio %s i roi rheolaeth i chi dros yr hyn rydych chi’n ei rannu ar-lein a’r hyn rydych chi’n ei rannu gyda ni.
    </string>
    <!-- Text for the button to read the privacy notice -->
    <string name="onboarding_privacy_notice_read_button">Darllenwch ein hysbysiad preifatrwydd</string>

    <!-- Content description (not visible, for screen readers etc.): Close onboarding screen -->
    <string name="onboarding_close">Cau</string>

    <!-- text for the button to finish onboarding -->
    <string name="onboarding_finish">Cychwyn pori</string>

    <!-- Onboarding theme -->
    <!-- text for the theme picker onboarding card header -->
    <string name="onboarding_theme_picker_header">Dewis eich thema</string>
    <!-- text for the theme picker onboarding card description -->
    <string name="onboarding_theme_picker_description_2">Arbedwch ychydig o fatri a’ch golwg trwy alluogi’r modd tywyll.</string>
    <!-- Automatic theme setting (will follow device setting) -->
    <string name="onboarding_theme_automatic_title">Awtomatig</string>
    <!-- Summary of automatic theme setting (will follow device setting) -->
    <string name="onboarding_theme_automatic_summary">Yn addasu i osodiadau eich dyfais</string>
    <!-- Theme setting for dark mode -->
    <string name="onboarding_theme_dark_title">Thema dywyll</string>
    <!-- Theme setting for light mode -->
    <string name="onboarding_theme_light_title">Thema olau</string>

    <!-- Text shown in snackbar when multiple tabs have been sent to device -->
    <string name="sync_sent_tabs_snackbar">Tabiau wedi’u hanfon!</string>
    <!-- Text shown in snackbar when one tab has been sent to device  -->
    <string name="sync_sent_tab_snackbar">Tabiau wedi’u hanfon!</string>
    <!-- Text shown in snackbar when sharing tabs failed  -->
    <string name="sync_sent_tab_error_snackbar">Methu anfon</string>
    <!-- Text shown in snackbar for the "retry" action that the user has after sharing tabs failed -->
    <string name="sync_sent_tab_error_snackbar_action">CYNNIG ETO</string>
    <!-- Title of QR Pairing Fragment -->
    <string name="sync_scan_code">Sganiwch y cod</string>
    <!-- Instructions on how to access pairing -->
    <string name="sign_in_instructions"><![CDATA[Ar eich cyfrifiadur, agorwch Firefox ac ewch i <b>https://firefox.com/pair</b>]]></string>
    <!-- Text shown for sign in pairing when ready -->
    <string name="sign_in_ready_for_scan">Yn barod i sganio</string>
    <!-- Text shown for settings option for sign with pairing -->
    <string name="sign_in_with_camera">Mewngofnodi gyda’ch camera</string>
    <!-- Text shown for settings option for sign with email -->
    <string name="sign_in_with_email">Defnyddiwch e-bost yn lle hynny</string>
    <!-- Text shown for settings option for create new account text.'Firefox' intentionally hardcoded here.-->
    <string name="sign_in_create_account_text"><![CDATA[Dim cyfrif? <u>Crëwch un</u> i gydweddu Firefox rhwng dyfeisiau.]]></string>
    <!-- Text shown in confirmation dialog to sign out of account -->
    <string name="sign_out_confirmation_message">Bydd Firefox yn peidio cydweddu eich cyfrif ond ni fydd yn dileu eich data pori ar y ddyfais hon.</string>
    <!-- Text shown in confirmation dialog to sign out of account. The first parameter is the name of the app (e.g. Firefox Preview) -->
    <string name="sign_out_confirmation_message_2">Bydd %s yn peidio â chydweddu eich cyfrif ond ni fydd yn dileu eich data pori ar y ddyfais hon.</string>
    <!-- Option to continue signing out of account shown in confirmation dialog to sign out of account -->
    <string name="sign_out_disconnect">Datgysylltu</string>
    <!-- Option to cancel signing out shown in confirmation dialog to sign out of account -->
    <string name="sign_out_cancel">Diddymu</string>
    <!-- Error message snackbar shown after the user tried to select a default folder which cannot be altered -->
    <string name="bookmark_cannot_edit_root">Methu golygu’r ffolderi rhagosodedig</string>

    <!-- Enhanced Tracking Protection -->
    <!-- Link displayed in enhanced tracking protection panel to access tracking protection settings -->
    <string name="etp_settings">Gosodiadau Diogelu</string>
    <!-- Preference title for enhanced tracking protection settings -->
    <string name="preference_enhanced_tracking_protection">Diogelwch Uwch Rhag Tracio</string>
    <!-- Title for the description of enhanced tracking protection -->
    <string name="preference_enhanced_tracking_protection_explanation_title">Pori heb gael eich dilyn</string>
    <!-- Description of enhanced tracking protection. The first parameter is the name of the application (For example: Fenix) -->
    <string name="preference_enhanced_tracking_protection_explanation">Cadwch eich data i chi’ch hun. Mae %s yn eich diogelu rhag llawer o’r tracwyr mwyaf cyffredin sy’n eich dilyn ar-lein.</string>
    <!-- Text displayed that links to website about enhanced tracking protection -->
    <string name="preference_enhanced_tracking_protection_explanation_learn_more">Dysgu rhagor</string>
    <!-- Preference for enhanced tracking protection for the standard protection settings -->
    <string name="preference_enhanced_tracking_protection_standard_default_1">Safonol (rhagosodedig)</string>
    <!-- Preference description for enhanced tracking protection for the standard protection settings -->
    <string name="preference_enhanced_tracking_protection_standard_description_4">Cydbwysedd rhwng diogelwch a pherfformiad. Bydd tudalennau’n llwytho fel arfer.</string>
    <!--  Accessibility text for the Standard protection information icon  -->
    <string name="preference_enhanced_tracking_protection_standard_info_button">Beth sydd wedi’i rwystro gan ddiogelu tracio safonol</string>
    <!-- Preference for enhanced tracking protection for the strict protection settings -->
    <string name="preference_enhanced_tracking_protection_strict">Llym</string>
    <!-- Preference description for enhanced tracking protection for the strict protection settings -->
    <string name="preference_enhanced_tracking_protection_strict_description_3">Yn rhwystro mwy o dracwyr fel bod tudalennau’n llwytho’n gyflymach, ond gall dorri rhai swyddogaethau ar y dudalen.</string>
    <!--  Accessibility text for the Strict protection information icon  -->
    <string name="preference_enhanced_tracking_protection_strict_info_button">Beth sydd wedi’i rwystro gan ddiogelu tracio llym</string>
    <!-- Preference for enhanced tracking protection for the custom protection settings -->
    <string name="preference_enhanced_tracking_protection_custom">Cyfaddas</string>
    <!-- Preference description for enhanced tracking protection for the strict protection settings -->
    <string name="preference_enhanced_tracking_protection_custom_description_2">Dewiswch pa dracwyr a sgriptiau i’w rhwystro.</string>
    <!--  Accessibility text for the Strict protection information icon  -->
    <string name="preference_enhanced_tracking_protection_custom_info_button">Beth sydd wedi’i rwystro gan ddiogelu tracio cyfaddas</string>
    <!-- Header for categories that are being blocked by current Enhanced Tracking Protection settings -->
    <!-- Preference for enhanced tracking protection for the custom protection settings for cookies-->
    <string name="preference_enhanced_tracking_protection_custom_cookies">Cwcis</string>
    <!-- Option for enhanced tracking protection for the custom protection settings for cookies-->
    <string name="preference_enhanced_tracking_protection_custom_cookies_1">Tracwyr traws-gwefan a chyfryngau cymdeithasol</string>
    <!-- Option for enhanced tracking protection for the custom protection settings for cookies-->
    <string name="preference_enhanced_tracking_protection_custom_cookies_2">Cwcis o wefannau heb ymweld â nhw</string>
    <!-- Option for enhanced tracking protection for the custom protection settings for cookies-->
    <string name="preference_enhanced_tracking_protection_custom_cookies_3">Pob cwci trydydd parti (gall achosi i wefannau dorri)</string>
    <!-- Option for enhanced tracking protection for the custom protection settings for cookies-->
    <string name="preference_enhanced_tracking_protection_custom_cookies_4">Pob cwci (bydd yn achosi i wefannau dorri)</string>
    <!-- Preference for enhanced tracking protection for the custom protection settings for tracking content -->
    <string name="preference_enhanced_tracking_protection_custom_tracking_content">Cynnwys tracio</string>
    <!-- Option for enhanced tracking protection for the custom protection settings for tracking content-->
    <string name="preference_enhanced_tracking_protection_custom_tracking_content_1">Ym mhob tab</string>
    <!-- Option for enhanced tracking protection for the custom protection settings for tracking content-->
    <string name="preference_enhanced_tracking_protection_custom_tracking_content_2">Dim ond mewn tabiau Preifat</string>
    <!-- Option for enhanced tracking protection for the custom protection settings for tracking content-->
    <string name="preference_enhanced_tracking_protection_custom_tracking_content_3">Dim ond mewn tabiau Cyfaddas</string>
    <!-- Preference for enhanced tracking protection for the custom protection settings -->
    <string name="preference_enhanced_tracking_protection_custom_cryptominers">Cryptogloddwyr</string>
    <!-- Preference for enhanced tracking protection for the custom protection settings -->
    <string name="preference_enhanced_tracking_protection_custom_fingerprinters">Bysbrintwyr</string>
    <string name="enhanced_tracking_protection_blocked">Rhwystrwyd</string>
    <!-- Header for categories that are being not being blocked by current Enhanced Tracking Protection settings -->
    <string name="enhanced_tracking_protection_allowed">Caniatawyd</string>
    <!-- Category of trackers (social media trackers) that can be blocked by Enhanced Tracking Protection -->
    <string name="etp_social_media_trackers_title">Tracwyr Cyfryngau Cymdeithasol</string>
    <!-- Description of social media trackers that can be blocked by Enhanced Tracking Protection -->
    <string name="etp_social_media_trackers_description">Yn cyfyngu ar allu rhwydweithiau cymdeithasol i dracio eich gweithgaredd pori o amgylch y we.</string>
    <!-- Category of trackers (cross-site tracking cookies) that can be blocked by Enhanced Tracking Protection -->
    <string name="etp_cookies_title">Cwcis Tracio Traws-Gwefan</string>
    <!-- Description of cross-site tracking cookies that can be blocked by Enhanced Tracking Protection -->
    <string name="etp_cookies_description">Yn rhwystro cwcis y mae rhwydweithiau hysbysebu a chwmnïau dadansoddeg yn eu defnyddio i gasglu eich data pori ar draws llawer o wefannau.</string>
    <!-- Category of trackers (cryptominers) that can be blocked by Enhanced Tracking Protection -->
    <string name="etp_cryptominers_title">Cryptogloddwyr</string>
    <!-- Description of cryptominers that can be blocked by Enhanced Tracking Protection -->
    <string name="etp_cryptominers_description">Yn atal sgriptiau maleisus rhag cael mynediad i’ch dyfais i fwyngloddio arian digidol.</string>
    <!-- Category of trackers (fingerprinters) that can be blocked by Enhanced Tracking Protection -->
    <string name="etp_fingerprinters_title">Bysbrintwyr</string>

    <!-- Description of fingerprinters that can be blocked by Enhanced Tracking Protection -->
    <string name="etp_fingerprinters_description">Yn rhwystro data unigryw y mae modd ei adnabod rhag cael ei gasglu am eich dyfais a’i ddefnyddio i’ch tracio.</string>
    <!-- Category of trackers (tracking content) that can be blocked by Enhanced Tracking Protection -->
    <string name="etp_tracking_content_title">Cynnwys Tracio</string>
    <!-- Description of tracking content that can be blocked by Enhanced Tracking Protection -->
    <string name="etp_tracking_content_description">Yn rhwystro hysbysebion, fideos, a chynnwys allanol arall rhag llwytho’r hyn sy’n cynnwys cod tracio. Gall effeithio ar rywfaint o ymarferoldeb gwefan.</string>
    <!-- Enhanced Tracking Protection Onboarding Message shown in a dialog above the toolbar. The first parameter is the name of the application (For example: Fenix) -->
    <string name="etp_onboarding_cfr_message">Bob tro mae’r darian yn biws, mae %s wedi rhwystro tracwyr ar wefan. Tapiwch am ragor o wybodaeth.</string>
    <!-- Enhanced Tracking Protection message that protection is currently on for this site -->
    <string name="etp_panel_on">Mae diogelu YMLAEN ar gyfer y wefan hon</string>
    <!-- Enhanced Tracking Protection message that protection is currently off for this site -->
    <string name="etp_panel_off">Mae diogelu I FFWRDD ar gyfer y wefan hon</string>
    <!-- Header for exceptions list for which sites enhanced tracking protection is always off -->
    <string name="enhanced_tracking_protection_exceptions">Mae Diogelwch Uwch rhag Tracio wedi ei ddiffodd ar gyfer y gwefannau hyn</string>
    <!-- Content description (not visible, for screen readers etc.): Navigate
    back from ETP details (Ex: Tracking content) -->
    <string name="etp_back_button_content_description">Symud nôl</string>
    <!-- About page Your rights link text -->
    <string name="about_your_rights">Eich hawliau</string>
    <!-- About page link text to open open source licenses screen -->
    <string name="about_open_source_licenses">Y llyfrgelloedd cod agored rydyn ni’n eu defnyddio</string>
    <!-- About page link text to open what's new link -->
    <string name="about_whats_new">Beth sy’n newydd yn %s</string>
    <!-- Open source licenses page title
    The first parameter is the app name -->
    <string name="open_source_licenses_title">%s| Llyfrgelloedd OSS</string>

    <!-- Category of trackers (redirect trackers) that can be blocked by Enhanced Tracking Protection -->
    <string name="etp_redirect_trackers_title">Ailgyfeirio Tracwyr</string>
    <!-- Description of redirect tracker cookies that can be blocked by Enhanced Tracking Protection -->
    <string name="etp_redirect_trackers_description">Yn clirio cwcis wedi’u gosod i ailgyfeirio i wefannau tracio hysbys.</string>

    <!-- About page link text to open support link -->
    <string name="about_support">Cefnogaeth</string>
    <!-- About page link text to list of past crashes (like about:crashes on desktop) -->
    <string name="about_crashes">Chwalfeydd</string>
    <!-- About page link text to open privacy notice link -->
    <string name="about_privacy_notice">Hysbysiad preifatrwydd</string>
    <!-- About page link text to open know your rights link -->
    <string name="about_know_your_rights">Gwybod eich hawliau</string>
    <!-- About page link text to open licensing information link -->
    <string name="about_licensing_information">Manylion trwyddedu</string>
    <!-- About page link text to open a screen with libraries that are used -->
    <string name="about_other_open_source_libraries">Llyfrgelloedd rydym yn eu defnyddio</string>

    <!-- Toast shown to the user when they are activating the secret dev menu
        The first parameter is number of long clicks left to enable the menu -->
    <string name="about_debug_menu_toast_progress">Dewislen dadfygio: %1$d clic ar ôl i’w alluogi</string>
    <string name="about_debug_menu_toast_done">Dewislen dadfygio wedi’i galluogi</string>

    <!-- Content description of the tab counter toolbar button when one tab is open -->
    <string name="tab_counter_content_description_one_tab">1 tab</string>
    <!-- Content description of the tab counter toolbar button when multiple tabs are open. First parameter will be replaced with the number of tabs (always more than one) -->
    <string name="tab_counter_content_description_multi_tab">%d tab</string>

    <!-- Browser long press popup menu -->
    <!-- Copy the current url -->
    <string name="browser_toolbar_long_press_popup_copy">Copïo</string>
    <!-- Paste & go the text in the clipboard. '&amp;' is replaced with the ampersand symbol: & -->
    <string name="browser_toolbar_long_press_popup_paste_and_go">Gludo a Mynd</string>
    <!-- Paste the text in the clipboard -->
    <string name="browser_toolbar_long_press_popup_paste">Gludo</string>
    <!-- Snackbar message shown after an URL has been copied to clipboard. -->
    <string name="browser_toolbar_url_copied_to_clipboard_snackbar">URL wedi ei gopïo i’r clipfwrdd</string>

    <!-- Title text for the Add To Homescreen dialog -->
    <string name="add_to_homescreen_title">I’r sgrin Cartref</string>
    <!-- Cancel button text for the Add to Homescreen dialog -->
    <string name="add_to_homescreen_cancel">Diddymu</string>
    <!-- Add button text for the Add to Homescreen dialog -->
    <string name="add_to_homescreen_add">Ychwanegu</string>
    <!-- Continue to website button text for the first-time Add to Homescreen dialog -->
    <string name="add_to_homescreen_continue">Ymlaen i’r wefan</string>
    <!-- Placeholder text for the TextView in the Add to Homescreen dialog -->
    <string name="add_to_homescreen_text_placeholder">Enw llwybr byr</string>

    <!-- Describes the add to homescreen functionality -->
    <string name="add_to_homescreen_description_2">Gallwch ychwanegu’r wefan hon yn hawdd i sgrin Cartref eich ffôn i gael mynediad ar unwaith a phori’n gyflymach gyda phrofiad tebyg i ap.</string>

    <!-- Preference for managing the settings for logins and passwords in Fenix -->
    <string name="preferences_passwords_logins_and_passwords">Mewngofnodion a chyfrineiriau</string>
    <!-- Preference for managing the saving of logins and passwords in Fenix -->
    <string name="preferences_passwords_save_logins">Cadw mewngofnodion a chyfrineiriau</string>
    <!-- Preference option for asking to save passwords in Fenix -->
    <string name="preferences_passwords_save_logins_ask_to_save">Gofyn i gadw</string>
    <!-- Preference option for never saving passwords in Fenix -->
    <string name="preferences_passwords_save_logins_never_save">Byth cadw</string>
    <!-- Preference for autofilling saved logins in Fenix -->
    <string name="preferences_passwords_autofill">Awtolanw</string>
    <!-- Preference for syncing saved logins in Fenix -->
    <string name="preferences_passwords_sync_logins">Cydweddu mewngofnodion</string>
    <!-- Syncing saved logins in Fenix is on -->
    <string name="preferences_passwords_sync_logins_on">Ymlaen</string>
    <!-- Syncing saved logins in Fenix is off -->
    <string name="preferences_passwords_sync_logins_off">Diffodd</string>
    <!-- Syncing saved logins in Fenix needs reconnect to sync -->
    <string name="preferences_passwords_sync_logins_reconnect">Ailgysylltu</string>
    <!-- Syncing saved logins in Fenix needs login -->
    <string name="preferences_passwords_sync_logins_sign_in">Mewngofnodi i Sync</string>
    <!-- Preference to access list of saved logins -->
    <string name="preferences_passwords_saved_logins">Mewngofnodion wedi’u cadw</string>
    <!-- Description of empty list of saved passwords. Placeholder is replaced with app name.  -->
    <string name="preferences_passwords_saved_logins_description_empty_text">Bydd y mewngofnodi rydych yn eu cadw neu’n cydweddu i %s i’w gweld yma.</string>
    <!-- Preference to access list of saved logins -->
    <string name="preferences_passwords_saved_logins_description_empty_learn_more_link">Dysgu rhagor am Sync.</string>
    <!-- Preference to access list of login exceptions that we never save logins for -->
    <string name="preferences_passwords_exceptions">Eithriadau</string>
    <!-- Empty description of list of login exceptions that we never save logins for -->
    <string name="preferences_passwords_exceptions_description_empty">Bydd mewngofnodion a chyfrineiriau sydd heb eu cadw i’w gweld yma.</string>
    <!-- Description of list of login exceptions that we never save logins for -->
    <string name="preferences_passwords_exceptions_description">Ni fydd mewngofnodion a chyfrineiriau’n cael eu cadw ar gyfer y gwefannau hyn.</string>
    <!-- Text on button to remove all saved login exceptions -->
    <string name="preferences_passwords_exceptions_remove_all">Dileu pob eithriad</string>
    <!-- Hint for search box in logins list -->
    <string name="preferences_passwords_saved_logins_search">Chwilio mewngofnodion</string>
    <!-- Option to sort logins list A-Z, alphabetically -->
    <string name="preferences_passwords_saved_logins_alphabetically">Yn nhrefn yr wyddor</string>
    <!-- Option to sort logins list by most recently used -->
    <string name="preferences_passwords_saved_logins_recently_used">Defnyddiwyd yn ddiweddar</string>
    <!-- The header for the site that a login is for -->
    <string name="preferences_passwords_saved_logins_site">Gwefan</string>
    <!-- The header for the username for a login -->
    <string name="preferences_passwords_saved_logins_username">Enw Defnyddiwr</string>
    <!-- The header for the password for a login -->
    <string name="preferences_passwords_saved_logins_password">Cyfrinair</string>
    <!-- Message displayed in security prompt to reenter a secret pin to access saved logins -->
    <string name="preferences_passwords_saved_logins_enter_pin">Rhowch eich PIN eto</string>
    <!-- Message displayed in security prompt to access saved logins -->
    <string name="preferences_passwords_saved_logins_enter_pin_description">Datgloi i weld eich mewngofnodi sydd wedi’u cadw</string>
    <!-- Message displayed when a connection is insecure and we detect the user is entering a password -->
    <string name="logins_insecure_connection_warning">Nid yw’r cysylltiad yn ddiogel. Gall fewngofnodion sydd wedi eu rhoi yma gael eu cyfaddawdu.</string>
    <!-- Learn more link that will link to a page with more information displayed when a connection is insecure and we detect the user is entering a password -->
    <string name="logins_insecure_connection_warning_learn_more">Dysgu rhagor</string>
    <!-- Prompt message displayed when Fenix detects a user has entered a password and user decides if Fenix should save it. The first parameter is the name of the application (For example: Fenix)  -->
    <string name="logins_doorhanger_save">Ydych chi am i %s gadw’r mewngofnod hwn?</string>
    <!-- Positive confirmation that Fenix should save the new or updated login -->
    <string name="logins_doorhanger_save_confirmation">Cadw</string>
    <!-- Negative confirmation that Fenix should not save the new or updated login -->
    <string name="logins_doorhanger_save_dont_save">Peidio â chadw</string>
    <!-- Shown in snackbar to tell user that the password has been copied -->
    <string name="logins_password_copied">Copïo’r cyfrinair i’r clipfwrdd</string>
    <!-- Shown in snackbar to tell user that the username has been copied -->
    <string name="logins_username_copied">Copïwyd enw defnyddiwr i’r clipfwrdd</string>
    <!-- Shown in snackbar to tell user that the site has been copied -->
    <string name="logins_site_copied">Copïwyd y wefan i’r clipfwrdd</string>

    <!-- Content Description (for screenreaders etc) read for the button to copy a password in logins-->
    <string name="saved_logins_copy_password">Copïo’r cyfrinair</string>
    <!-- Content Description (for screenreaders etc) read for the button to clear a password while editing a login-->
    <string name="saved_logins_clear_password">Clirio’r cyfrinair</string>
    <!-- Content Description (for screenreaders etc) read for the button to copy a username in logins -->
    <string name="saved_login_copy_username">Copïo’r enw defnyddiwr</string>
    <!-- Content Description (for screenreaders etc) read for the button to clear a username while editing a login -->
    <string name="saved_login_clear_username">Clirio’r enw defnyddiwr</string>
    <!-- Content Description (for screenreaders etc) read for the button to copy a site in logins -->
    <string name="saved_login_copy_site">Copïo’r wefan</string>
    <!-- Content Description (for screenreaders etc) read for the button to open a site in logins -->
    <string name="saved_login_open_site">Agor y wefan yn y porwr</string>
    <!-- Content Description (for screenreaders etc) read for the button to reveal a password in logins -->
    <string name="saved_login_reveal_password">Dangos cyfrinair</string>
    <!-- Content Description (for screenreaders etc) read for the button to hide a password in logins -->
    <string name="saved_login_hide_password">Cuddio cyfrinair</string>
    <!-- Message displayed in biometric prompt displayed for authentication before allowing users to view their logins -->
    <string name="logins_biometric_prompt_message">Datgloi i weld eich mewngofnodi wedi’u cadw</string>
    <!-- Title of warning dialog if users have no device authentication set up -->
    <string name="logins_warning_dialog_title">Diogelu mewngofnodion a chyfrineiriau</string>
    <!-- Message of warning dialog if users have no device authentication set up -->
    <string name="logins_warning_dialog_message">Creu patrwm cloi dyfais, PIN, neu gyfrinair i ddiogelu eich mewngofnodion a’ch cyfrineiriau sydd wedi’u cadw rhag i rhywun arall sydd â mynediad i’ch dyfais.</string>
    <!-- Negative button to ignore warning dialog if users have no device authentication set up -->
    <string name="logins_warning_dialog_later">Yn hwyrach</string>
    <!-- Positive button to send users to set up a pin of warning dialog if users have no device authentication set up -->
    <string name="logins_warning_dialog_set_up_now">Gosod nawr</string>
    <!-- Title of PIN verification dialog to direct users to re-enter their device credentials to access their logins -->
    <string name="logins_biometric_prompt_message_pin">Datgloi’ch dyfais</string>
    <!-- Title for Accessibility Force Enable Zoom Preference -->
    <string name="preference_accessibility_force_enable_zoom">Chwyddo ar bob gwefan</string>
    <!-- Summary for Accessibility Force Enable Zoom Preference -->
    <string name="preference_accessibility_force_enable_zoom_summary">Galluogi i ganiatáu pinsio a chwyddo, hyd yn oed ar wefannau sy’n atal yr ystum hon.</string>

    <!-- Saved logins sorting strategy menu item -by name- (if selected, it will sort saved logins alphabetically) -->
    <string name="saved_logins_sort_strategy_alphabetically">Enw (A-Z)</string>
    <!-- Saved logins sorting strategy menu item -by last used- (if selected, it will sort saved logins by last used) -->
    <string name="saved_logins_sort_strategy_last_used">Defnyddiwyd Diwethaf</string>
    <!-- Content description (not visible, for screen readers etc.): Sort saved logins dropdown menu chevron icon -->
    <string name="saved_logins_menu_dropdown_chevron_icon_content_description">Trefnu dewislen mewngofnodi</string>

    <!-- Credit Cards Autofill -->
    <!-- Preference and title for managing the settings for credit cards -->
    <string name="preferences_credit_cards">Cardiau Credyd</string>
    <!-- Preference for saving and autofilling credit cards -->
    <string name="preferences_credit_cards_save_and_autofill_cards">Cadw a awtolanw cardiau</string>
    <!-- Preference summary for saving and autofilling credit card data -->
    <string name="preferences_credit_cards_save_and_autofill_cards_summary">Mae data wedi’i amgryptio</string>
    <!-- Preference option for syncing credit cards across devices. This is displayed when the user is not signed into sync -->
    <string name="preferences_credit_cards_sync_cards_across_devices">Cydweddu cardiau ar draws dyfeisiau</string>
    <!-- Preference option for adding a credit card -->
    <string name="preferences_credit_cards_add_credit_card">Ychwanegu cerdyn credyd</string>

    <!-- Title of the "Add card" screen -->
    <string name="credit_cards_add_card">Ychwanegu cerdyn</string>
    <!-- The header for the card number of a credit card -->
    <string name="credit_cards_card_number">Rhif y Cerdyn</string>
    <!-- The header for the expiration date of a credit card -->
    <string name="credit_cards_expiration_date">Dyddiad Dod i Ben</string>
    <!-- The header for the name on the credit card -->
    <string name="credit_cards_name_on_card">Enw ar y Cerdyn</string>
    <!-- The header for the nickname for a credit card -->
    <string name="credit_cards_card_nickname">Llysenw Cerdyn</string>
    <!-- The text for the "Delete card" button for deleting a credit card -->
    <string name="credit_cards_delete_card_button">Dileu cerdyn</string>
    <!-- The title for the "Save" menu item for saving a credit card -->
    <string name="credit_cards_menu_save">Cadw</string>
    <!-- The text for the "Save" button for saving a credit card -->
    <string name="credit_cards_save_button">Cadw</string>
    <!-- The text for the "Cancel" button for cancelling adding or updating a credit card -->
    <string name="credit_cards_cancel_button">Diddymu</string>

    <!-- Title of the Add search engine screen -->
    <string name="search_engine_add_custom_search_engine_title">Ychwanegu peiriant chwilio</string>
    <!-- Title of the Edit search engine screen -->
    <string name="search_engine_edit_custom_search_engine_title">Golygu peiriant chwilio</string>
    <!-- Content description (not visible, for screen readers etc.): Title for the button to add a search engine in the action bar -->
    <string name="search_engine_add_button_content_description">Ychwanegu</string>
    <!-- Content description (not visible, for screen readers etc.): Title for the button to save a search engine in the action bar -->
    <string name="search_engine_add_custom_search_engine_edit_button_content_description">Cadw</string>
    <!-- Text for the menu button to edit a search engine -->
    <string name="search_engine_edit">Golygu</string>
    <!-- Text for the menu button to delete a search engine -->
    <string name="search_engine_delete">Dileu</string>

    <!-- Text for the button to create a custom search engine on the Add search engine screen -->
    <string name="search_add_custom_engine_label_other">Arall</string>
    <!-- Placeholder text shown in the Search Engine Name TextField before a user enters text -->
    <string name="search_add_custom_engine_name_hint">Enw</string>
    <!-- Placeholder text shown in the Search String TextField before a user enters text -->
    <string name="search_add_custom_engine_search_string_hint">Llinyn chwilio i’w ddefnyddio</string>
    <!-- Description text for the Search String TextField. The %s is part of the string -->
    <string name="search_add_custom_engine_search_string_example">Disodli’r ymholiad â “%s”. Enghraifft:\nhttps://www.google.com/search?q=%s</string>
    <!-- Text for the button to learn more about adding a custom search engine -->
    <string name="search_add_custom_engine_learn_more_label">Dysgu Rhagor</string>

    <!-- Accessibility description for the form in which details about the custom search engine are entered -->
    <string name="search_add_custom_engine_form_description">Manylion peiriant chwilio cyfaddas</string>
    <!-- Accessibility description for the 'Learn more' link -->
    <string name="search_add_custom_engine_learn_more_description">Dolen dysgu rhagor</string>

    <!-- Text shown when a user leaves the name field empty -->
    <string name="search_add_custom_engine_error_empty_name">Rhowch enw peiriant chwilio</string>
    <!-- Text shown when a user tries to add a search engine that already exists -->
    <string name="search_add_custom_engine_error_existing_name">Mae peiriant chwilio gyda’r enw “%s” eisoes yn bodoli.</string>
    <!-- Text shown when a user leaves the search string field empty -->
    <string name="search_add_custom_engine_error_empty_search_string">Rhowch linyn chwilio</string>
    <!-- Text shown when a user leaves out the required template string -->
    <string name="search_add_custom_engine_error_missing_template">Gwiriwch fod y llinyn chwilio yn cyfateb i fformat Enghraifft</string>
    <!-- Text shown when we aren't able to validate the custom search query. The first parameter is the url of the custom search engine -->
    <string name="search_add_custom_engine_error_cannot_reach">Gwall wrth gysylltu â “%s”</string>
    <!-- Text shown when a user creates a new search engine -->
    <string name="search_add_custom_engine_success_message">Crëwyd %s</string>
    <!-- Text shown when a user successfully edits a custom search engine -->
    <string name="search_edit_custom_engine_success_message">Cadwyd %s</string>
    <!-- Text shown when a user successfully deletes a custom search engine -->
    <string name="search_delete_search_engine_success_message">Dilëwyd %s</string>

    <!-- Title text shown for the migration screen to the new browser. Placeholder replaced with app name -->
    <string name="migration_title">Croeso i’r %s newydd sbon</string>
    <!-- Description text followed by a list of things migrating (e.g. Bookmarks, History). Placeholder replaced with app name-->
    <string name="migration_description">Mae porwr wedi’i ailgynllunio’n llwyr yn eich disgwyl, gyda gwell perfformiad a nodweddion i’ch helpu chi i wneud mwy ar-lein.\n\n Arhoswch wrth i ni ddiweddaru %s gyda’ch</string>
    <!-- Text on the disabled button while in progress. Placeholder replaced with app name -->
    <string name="migration_updating_app_button_text">Diweddaru %s…</string>
    <!-- Text on the enabled button. Placeholder replaced with app name-->
    <string name="migration_update_app_button">Cychwyn %s</string>
    <!-- Accessibility description text for a completed migration item -->
    <string name="migration_icon_description">Mudo wedi’i gwblhau</string>
    <!--Text on list of migrated items (e.g. Settings, History, etc.)-->
    <string name="migration_text_passwords">Cyfrineiriau</string>

    <!-- Heading for the instructions to allow a permission -->
    <string name="phone_feature_blocked_intro">I ganiatáu iddo:</string>
    <!-- First step for the allowing a permission -->
    <string name="phone_feature_blocked_step_settings">1. Ewch i Gosodiadau Android</string>
    <!-- Second step for the allowing a permission -->
    <string name="phone_feature_blocked_step_permissions"><![CDATA[2. Tapio <b>Caniatâd</b>]]></string>
    <!-- Third step for the allowing a permission (Fore example: Camera) -->
    <string name="phone_feature_blocked_step_feature"><![CDATA[3. Toglo <b>%1$s</b> i YMLAEN]]></string>

    <!-- Label that indicates a site is using a secure connection -->
    <string name="quick_settings_sheet_secure_connection">Cysylltiad Diogel</string>
    <!-- Label that indicates a site is using a insecure connection -->
    <string name="quick_settings_sheet_insecure_connection">Cysylltiad Anniogel</string>
    <!-- Confirmation message for a dialog confirming if the user wants to delete all the permissions for all sites-->
    <string name="confirm_clear_permissions_on_all_sites">Ydych chi’n siŵr eich bod am glirio pob caniatâd ar bob gwefan?</string>
    <!-- Confirmation message for a dialog confirming if the user wants to delete all the permissions for a site-->
    <string name="confirm_clear_permissions_site">Ydych chi’n siŵr eich bod am glirio pob caniatâd ar gyfer y wefan hon?</string>
    <!-- Confirmation message for a dialog confirming if the user wants to set default value a permission for a site-->
    <string name="confirm_clear_permission_site">Ydych chi’n siŵr eich bod am glirio’r caniatâd ar gyfer y wefan hon?</string>
    <!-- label shown when there are not site exceptions to show in the site exception settings -->
    <string name="no_site_exceptions">Dim eithriadau i wefannau</string>
    <!-- Label for the Pocket default top site -->
    <string name="pocket_top_articles">Erthyglau Gorau</string>
    <!-- Bookmark deletion confirmation -->
    <string name="bookmark_deletion_confirmation">Ydych chi’n siŵr eich bod am ddileu’r nod tudalen yma?</string>
    <!-- Browser menu button that adds a top site to the home fragment -->
    <string name="browser_menu_add_to_top_sites">I’m hoff wefannau</string>
    <!-- text shown before the issuer name to indicate who its verified by, parameter is the name of
     the certificate authority that verified the ticket-->
    <string name="certificate_info_verified_by">Dilyswyd gan: %1$s</string>
    <!-- Login overflow menu delete button -->
    <string name="login_menu_delete_button">Dileu</string>
    <!-- Login overflow menu edit button -->
    <string name="login_menu_edit_button">Golygu</string>
    <!-- Message in delete confirmation dialog for logins -->
    <string name="login_deletion_confirmation">Ydych chi’n siŵr eich bod eisiau dileu’r mewngofnod?</string>
    <!-- Positive action of a dialog asking to delete  -->
    <string name="dialog_delete_positive">Dileu</string>
    <!--  The saved login options menu description. -->
    <string name="login_options_menu">Dewisiadau mewngofnodi</string>
    <!--  The editable text field for a login's web address. -->
    <string name="saved_login_hostname_description">Maes testun golygadwy cyfeiriad gwe’r mewngofnodi.</string>
    <!--  The editable text field for a login's username. -->
    <string name="saved_login_username_description">Maes testun golygadwy enw defnyddiwr y mewngofnodi.</string>
    <!--  The editable text field for a login's password. -->
    <string name="saved_login_password_description">Maes testun golygadwy cyfrinair y mewngofnodi.</string>
    <!--  The button description to save changes to an edited login. -->
    <string name="save_changes_to_login">Cadw newidiadau i’r mewngofnodi.</string>
    <!--  The button description to discard changes to an edited login. -->
    <string name="discard_changes">Dileu newidiadau</string>
    <!--  The page title for editing a saved login. -->
    <string name="edit">Golygu</string>
    <!--  The error message in edit login view when password field is blank. -->
    <string name="saved_login_password_required">Mae angen cyfrinair</string>
    <!-- Voice search button content description  -->
    <string name="voice_search_content_description">Chwilio llais</string>
    <!-- Voice search prompt description displayed after the user presses the voice search button -->
    <string name="voice_search_explainer">Siaradwch nawr</string>

    <!--  The error message in edit login view when a duplicate username exists. -->
    <string name="saved_login_duplicate">Mae mewngofnod gyda’r enw defnyddiwr yna eisoes yn bodoli</string>

    <!-- Synced Tabs -->
    <!-- Text displayed to ask user to connect another device as no devices found with account -->
    <string name="synced_tabs_connect_another_device">Cysylltu dyfais arall</string>
    <!-- Text displayed asking user to re-authenticate -->
    <string name="synced_tabs_reauth">Ail-ddilyswch, os gwelwch yn dda.</string>
    <!-- Text displayed when user has disabled tab syncing in Firefox Sync Account -->
    <string name="synced_tabs_enable_tab_syncing">Galluogwch gydweddu tabiau.</string>

    <!-- Text displayed when user has no tabs that have been synced -->
    <string name="synced_tabs_no_tabs">Nid oes gennych unrhyw dabiau ar agor yn Firefox ar eich dyfeisiau eraill.</string>
    <!-- Text displayed in the synced tabs screen when a user is not signed in to Firefox Sync describing Synced Tabs -->
    <string name="synced_tabs_sign_in_message">Gweld rhestr o dabiau o’ch dyfeisiau eraill.</string>
    <!-- Text displayed on a button in the synced tabs screen to link users to sign in when a user is not signed in to Firefox Sync -->
    <string name="synced_tabs_sign_in_button">Mewngofnodi i gydweddu</string>

    <!-- The text displayed when a synced device has no tabs to show in the list of Synced Tabs. -->
    <string name="synced_tabs_no_open_tabs">Dim tabiau agored</string>

    <!-- Top Sites -->
    <!-- Title text displayed in the dialog when top sites limit is reached. -->
    <string name="top_sites_max_limit_title">Wedi cyrraedd terfyn nifer eich hoff wefannau</string>
    <!-- Content description text displayed in the dialog when top sites limit is reached. -->
    <string name="top_sites_max_limit_content_2">I ychwanegu hoff wefan newydd, tynnwch un. Pwyswch a dal y wefan a dewis tynnu.</string>
    <!-- Confirmation dialog button text when top sites limit is reached. -->
    <string name="top_sites_max_limit_confirmation_button">Iawn, Wedi deall!</string>

    <!-- Label for the show most visited sites preference -->
    <string name="top_sites_toggle_top_frecent_sites">Dangos y gwefannau yr ymwelwyd â nhw amlaf</string>

    <!-- Title text displayed in the rename top site dialog. -->
	<string name="top_sites_rename_dialog_title">Enw</string>
	<!-- Hint for renaming title of a top site -->
	<string name="top_site_name_hint">Enw’r hoff wefan</string>
	<!-- Button caption to confirm the renaming of the top site. -->
	<string name="top_sites_rename_dialog_ok">Iawn</string>
	<!-- Dialog button text for canceling the rename top site prompt. -->
	<string name="top_sites_rename_dialog_cancel">Diddymu</string>

    <!-- Content description for close button in collection placeholder. -->
    <string name="remove_home_collection_placeholder_content_description">Tynnu</string>

    <!-- Deprecated: text for the firefox account onboarding card header
    The first parameter is the name of the app (e.g. Firefox Preview) -->
    <string name="onboarding_firefox_account_header">Cael y gorau o %s.</string>

    <!-- Content description radio buttons with a link to more information -->
    <string name="radio_preference_info_content_description">Cliciwch am ragor o fanylion</string>

    <!-- Deprecated: No Open Tabs Message Header -->
    <string name="no_collections_header1">Casglwch y pethau sy’n bwysig i chi</string>
    <!-- Deprecated: Label to describe what collections are to a new user without any collections -->
    <string name="no_collections_description1">Grwpiwch chwiliadau, gwefannau a thabiau tebyg ar gyfer mynediad cyflym yn y dyfodol.</string>
    <!-- Deprecated: text for the firefox account onboarding card header when we detect you're already signed in to -->
    <string name="onboarding_firefox_account_auto_signin_header_2">Rydych wedi eich mewngofnodi fel %s ar borwr Firefox arall ar y ffôn hwn. Hoffech chi fewngofnodi gyda’r cyfrif hwn?</string>
    <!-- Deprecated: Describes the add to homescreen functionality -->
    <string name="add_to_homescreen_description">Gallwch ychwanegu’r wefan hon yn hawdd i sgrin Cartref eich ffôn. Byddwch yn cael mynediad ar unwaith a phori’n gyflymach gyda phrofiad tebyg i ap.</string>

    </resources><|MERGE_RESOLUTION|>--- conflicted
+++ resolved
@@ -49,7 +49,7 @@
     <string name="tab_tray_multiselect_selected_content_description">Dewiswyd</string>
 
     <!-- About content. The first parameter is the name of the application. (For example: Fenix) -->
-    <string name="about_content">Mae %1$s yn cael ei greu gan @fork-maintainers.</string>
+    <string name="about_content">Mae %1$s yn cael ei greu gan Mozilla.</string>
 
     <!-- Private Browsing -->
     <!-- Title for private session option -->
@@ -178,14 +178,11 @@
 
     <!-- Browser menu button to show reader view appearance controls e.g. the used font type and size -->
     <string name="browser_menu_customize_reader_view">Cyfaddasu’r golwg defnyddiwr</string>
-<<<<<<< HEAD
-=======
     <!-- Browser menu label for adding a bookmark -->
     <string name="browser_menu_add">Ychwanegu</string>
     <!-- Browser menu label for editing a bookmark -->
     <string name="browser_menu_edit">Golygu</string>
 
->>>>>>> a439894a
     <!-- Error message to show when the user tries to access a scheme not
         handled by the app (Ex: blob, tel etc) -->
     <string name="unknown_scheme_error_message">Methu cysylltu. Cynllun URL anadnabyddadwy.</string>
