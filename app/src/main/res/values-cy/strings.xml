--- conflicted
+++ resolved
@@ -51,13 +51,6 @@
 
     <!-- Home - Recently saved bookmarks -->
     <!-- Title for the home screen section with recently saved bookmarks. -->
-<<<<<<< HEAD
-    <string moz:removedIn="94" name="recently_saved_bookmarks" tools:ignore="UnusedResources">Cadwyd yn ddiweddar</string>
-    <!-- Title for the home screen section with recently saved bookmarks. -->
-    <string moz:removedIn="94" name="recently_bookmarked" tools:ignore="UnusedResources">Wedi gosod nod tudalen yn ddiweddar</string>
-    <!-- Title for the home screen section with recently saved bookmarks. -->
-=======
->>>>>>> 5a685e67
     <string name="recent_bookmarks_title">Nodau tudalen diweddar</string>
     <!-- Content description for the recently saved bookmarks section on the home screen. -->
     <string name="recently_saved_bookmarks_content_description">Nodau tudalen wedi’u cadw’n ddiweddar</string>
@@ -123,15 +116,11 @@
     <!-- Content description for close button in the auto-close dialog of the inactive tabs. -->
     <string name="tab_tray_inactive_auto_close_button_content_description">Cau</string>
     <!-- Text for turn on auto close tabs button in the auto-close dialog of the inactive tabs. -->
-<<<<<<< HEAD
-    <string name="tab_tray_inactive_turn_on_auto_close_button">Troi autogau ymlaen</string>
-=======
     <string moz:removedIn="95" name="tab_tray_inactive_turn_on_auto_close_button" tools:ignore="UnusedResources">Troi autogau ymlaen</string>
 
     <!-- Text for turn on auto close tabs button in the auto-close dialog of the inactive tabs. -->
     <string name="tab_tray_inactive_turn_on_auto_close_button_2">Troi autogau ymlaen</string>
 
->>>>>>> 5a685e67
 
     <!-- Home screen icons - Long press shortcuts -->
     <!-- Shortcut action to open new tab -->
@@ -154,17 +143,12 @@
         The first parameter is the search term that the user used. (for example: your search for "cat")-->
     <string name="recent_tabs_search_term">Eich chwilio am \&quot;%1$s\&quot;</string>
     <!-- Text for the number of tabs in a group in the 'Jump back in' section of the new tab
-<<<<<<< HEAD
-        The first parameter is the count for number of sites in the group.  This number will always be more than one. -->
-    <string name="recent_tabs_search_term_count">Gwefannau: %1$s</string>
-=======
     The first parameter is the count for number of sites in the group.  This number will always be more than one. -->
     <string moz:removedIn="96" name="recent_tabs_search_term_count" tools:ignore="UnusedResources">Gwefannau: %1$s</string>
 
     <!-- Text for the number of tabs in a group in the 'Jump back in' section of the new tab
         %d is a placeholder for the number of sites in the group. This number will always be more than one. -->
     <string name="recent_tabs_search_term_count_2">%d gwefan</string>
->>>>>>> 5a685e67
 
     <!-- History Metadata -->
     <!-- Header text for a section on the home screen that displays grouped highlights from the
@@ -172,14 +156,7 @@
     <string name="history_metadata_header_2">Ymwelwyd yn ddiweddar</string>
     <!-- Header text for a section on the home screen that displays grouped highlights from the
          user's browsing history, such as topics they have researched or explored on the web -->
-<<<<<<< HEAD
-    <string moz:removedIn="94" name="history_metadata_header_2" tools:ignore="UnusedResources">Ymwelwyd yn ddiweddar</string>
-    <!-- Header text for a section on the home screen that displays grouped highlights from the
-         user's browsing history, such as topics they have researched or explored on the web -->
-    <string name="history_metadata_header_3">Chwilio diweddar</string>
-=======
     <string moz:removedIn="96" name="history_metadata_header_3" tools:ignore="UnusedResources">Chwilio diweddar</string>
->>>>>>> 5a685e67
     <!-- Text for the menu button to remove a grouped highlight from the user's browsing history
          in the Recently visited section -->
     <string name="recently_visited_menu_item_remove">Tynnu</string>
@@ -410,11 +387,6 @@
     <!-- Preference for changing default theme to dark or light mode -->
     <string name="preferences_theme">Thema</string>
     <!-- Preference for customizing the home screen -->
-<<<<<<< HEAD
-    <string moz:removedIn="94" name="preferences_home" tools:ignore="UnusedResources">Cartref</string>
-    <!-- Preference for customizing the home screen -->
-=======
->>>>>>> 5a685e67
     <string name="preferences_home_2">Tudalen Cartref</string>
     <!-- Preference for gestures based actions -->
     <string name="preferences_gestures">Ystumiau</string>
@@ -488,19 +460,6 @@
     <!-- Header text for jumping back into the recent tab in customize the home screen -->
     <string name="customize_toggle_jump_back_in">Mynd nôl i</string>
     <!-- Title for the customize home screen section with recently saved bookmarks. -->
-<<<<<<< HEAD
-    <string moz:removedIn="94" name="customize_toggle_recently_saved_bookmarks" tools:ignore="UnusedResources">Cadwyd yn ddiweddar</string>
-    <!-- Title for the customize home screen section with recently saved bookmarks. -->
-    <string moz:removedIn="94" name="customize_toggle_recently_bookmarked" tools:ignore="UnusedResources">Wedi gosod nod tudalen yn ddiweddar</string>
-    <!-- Title for the customize home screen section with recently saved bookmarks. -->
-    <string name="customize_toggle_recent_bookmarks">Nodau tudalen diweddar</string>
-    <!-- Title for the customize home screen section with recently visited. Recently visited is
-    a section where users see a list of tabs that they have visited in the past few days -->
-    <string moz:removedIn="94" name="customize_toggle_recently_visited" tools:ignore="UnusedResources">Ymwelwyd yn ddiweddar</string>
-    <!-- Title for the customize home screen settings section for recent searches. Recent searches
-     is a section where users see a list of groups of tabs that they have visited in the past few days -->
-    <string name="customize_toggle_recent_searches">Chwilio diweddar</string>
-=======
     <string name="customize_toggle_recent_bookmarks">Nodau tudalen diweddar</string>
     <!-- Title for the customize home screen section with recently visited. Recently visited is
     a section where users see a list of tabs that they have visited in the past few days -->
@@ -508,7 +467,6 @@
     <!-- Title for the customize home screen settings section for recent searches. Recent searches
      is a section where users see a list of groups of tabs that they have visited in the past few days -->
     <string moz:removedIn="96" name="customize_toggle_recent_searches" tools:ignore="UnusedResources">Chwilio diweddar</string>
->>>>>>> 5a685e67
     <!-- Title for the customize home screen section with Pocket. -->
     <string name="customize_toggle_pocket">Pocket</string>
 
@@ -744,29 +702,12 @@
     <string name="preference_auto_close_tabs" tools:ignore="UnusedResources">Awtogau tabiau agored</string>
 
     <!-- Opening screen -->
-<<<<<<< HEAD
-    <!-- Title of a preference that allows a user to indicate after a specified amount of time when the app should start on the home screen -->
-    <string moz:removedIn="94" name="preferences_start_on_home" tools:ignore="UnusedResources">Dechrau o gartref</string>
-    <!-- Title of a preference that allows a user to choose what screen to show after opening the app -->
-    <string name="preferences_opening_screen">Sgrin agoriadol</string>
-    <!-- Option for starting on the home screen after after four hours or inactivity -->
-    <string moz:removedIn="94" name="start_on_home_after_four_hours" tools:ignore="UnusedResources">Ar ôl pedair awr</string>
-    <!-- Option for always opening the homepage when re-opening the app -->
-    <string name="opening_screen_homepage">Tudalen Cartref</string>
-    <!-- Option for always starting on the home screen -->
-    <string moz:removedIn="94" name="start_on_home_always" tools:ignore="UnusedResources">Bob tro</string>
-    <!-- Option for always opening the user's last-open tab when re-opening the app -->
-    <string name="opening_screen_last_tab">Tab olaf</string>
-    <!-- Option for never starting on the home screen -->
-    <string moz:removedIn="94" name="start_on_home_never" tools:ignore="UnusedResources">Byth</string>
-=======
     <!-- Title of a preference that allows a user to choose what screen to show after opening the app -->
     <string name="preferences_opening_screen">Sgrin agoriadol</string>
     <!-- Option for always opening the homepage when re-opening the app -->
     <string name="opening_screen_homepage">Tudalen Cartref</string>
     <!-- Option for always opening the user's last-open tab when re-opening the app -->
     <string name="opening_screen_last_tab">Tab olaf</string>
->>>>>>> 5a685e67
     <!-- Option for always opening the homepage when re-opening the app after four hours of inactivity -->
     <string name="opening_screen_after_four_hours_of_inactivity">Tudalen cartref ar ôl pedair awr segur</string>
     <!-- Summary for tabs preference when auto closing tabs setting is set to manual close-->
@@ -907,12 +848,6 @@
     <string moz:removedIn="96" name="tab_tray_save_to_collection" tools:ignore="UnusedResources">Cadw</string>
 
     <!-- Title text for the normal tabs header in the tabs tray which are not part of any tab grouping. -->
-<<<<<<< HEAD
-    <string moz:removedIn="94" name="tab_tray_header_title" tools:ignore="UnusedResources">Eraill</string>
-
-    <!-- Title text for the normal tabs header in the tabs tray which are not part of any tab grouping. -->
-=======
->>>>>>> 5a685e67
     <string name="tab_tray_header_title_1">Tabiau eraill</string>
 
     <!-- History -->
@@ -1999,13 +1934,6 @@
 
     <!-- Label for the preference to show the most visited top sites on the homepage -->
     <string name="top_sites_toggle_top_recent_sites_3">Dangos yr hoff wefannau yr ymwelwyd â nhw amlaf</string>
-<<<<<<< HEAD
-    <!-- Label for the show most visited top sites preference -->
-    <string moz:removedIn="94" name="top_sites_toggle_top_frecent_sites_2" tools:ignore="UnusedResources">Dangos yr Hoff wefannau yr ymwelwyd â nhw amlaf</string>
-    <!-- Label for the show most visited sites preference -->
-    <string moz:removedIn="93" name="top_sites_toggle_top_frecent_sites" tools:ignore="UnusedResources">Dangos y gwefannau yr ymwelwyd â nhw amlaf</string>
-=======
->>>>>>> 5a685e67
 
     <!-- Title text displayed in the rename top site dialog. -->
 	<string name="top_sites_rename_dialog_title">Enw</string>
@@ -2022,19 +1950,11 @@
     <!-- Content description for closing all inactive tabs -->
     <string name="inactive_tabs_delete_all">Caewch bob tab anweithredol</string>
     <!-- A description below the section of "inactive" tabs to notify the user when those tabs will be closed, if appropriate. See strings inactive_tabs_30_days and inactive_tabs_7_days for placeholders options. -->
-<<<<<<< HEAD
-    <string moz:removedIn="93" name="inactive_tabs_description" tools:ignore="UnusedResources">Mae tabiau ar gael yma am %s. Wedi hynny, bydd y tabiau’n cael eu cau’n awtomatig.</string>
-    <!-- The amount of time until a tab in the "inactive" section of the tabs tray will be closed. See string inactive_tabs_description as well -->
-    <string moz:removedIn="93" name="inactive_tabs_30_days" tools:ignore="UnusedResources">30 diwrnod</string>
-    <!-- The amount of time until a tab in the "inactive" section of the tabs tray will be closed. See string inactive_tabs_description as well -->
-    <string moz:removedIn="93" name="inactive_tabs_7_days" tools:ignore="UnusedResources">1 wythnos</string>
-=======
     <string moz:removedIn="95" name="inactive_tabs_description" tools:ignore="UnusedResources">Mae tabiau ar gael yma am %s. Wedi hynny, bydd y tabiau’n cael eu cau’n awtomatig.</string>
     <!-- The amount of time until a tab in the "inactive" section of the tabs tray will be closed. See string inactive_tabs_description as well -->
     <string moz:removedIn="95" name="inactive_tabs_30_days" tools:ignore="UnusedResources">30 diwrnod</string>
     <!-- The amount of time until a tab in the "inactive" section of the tabs tray will be closed. See string inactive_tabs_description as well -->
     <string moz:removedIn="95" name="inactive_tabs_7_days" tools:ignore="UnusedResources">1 wythnos</string>
->>>>>>> 5a685e67
 
     <!-- Inactive tabs auto-close message in the tabs tray -->
     <!-- The header text of the auto-close message when the user is asked if they want to turn on the auto-closing of inactive tabs. -->
@@ -2044,23 +1964,6 @@
     <!-- A call to action below the description to allow the user to turn on the auto closing of inactive tabs. -->
     <string name="inactive_tabs_auto_close_message_action" tools:ignore="UnusedResources">TROI AWTOGAU YMLAEN</string>
 
-<<<<<<< HEAD
-    <!-- Inactive tabs survey -->
-    <!-- Header text for the inactive tabs survey asking for feedback to improve the inactive tabs feature. -->
-    <string name="inactive_tabs_survey_header" tools:ignore="UnusedResources">Helpwch ni i wella, os gwelwch yn dda</string>
-    <!-- Content text for the inactive tabs survey asking the primary survey feedback question. -->
-    <string name="inactive_tabs_survey_content" tools:ignore="UnusedResources">Pam wnaethoch chi analluogi tabiau anweithredol?</string>
-    <!-- One of the feedback option that can be selected as a responses to the inactive tabs survey question. -->
-    <string name="inactive_tabs_survey_not_interested_option" tools:ignore="UnusedResources">Dim diddordeb yn y nodwedd</string>
-    <!-- One of the feedback option that can be selected as a responses to the inactive tabs survey question. -->
-    <string name="inactive_tabs_survey_time_too_long_option" tools:ignore="UnusedResources">Mae’r amser i anweithredol yn rhy hir</string>
-    <!-- One of the feedback option that can be selected as a responses to the inactive tabs survey question. -->
-    <string name="inactive_tabs_survey_time_too_short_option" tools:ignore="UnusedResources">Mae’r amser i anweithredol yn rhy fyr</string>
-    <!-- Confirmation button text to submit the feedback for the inactive tabs survey. -->
-    <string name="inactive_tabs_survey_send_button" tools:ignore="UnusedResources">Anfon</string>
-    <!-- Content description for inactive tabs survey close button -->
-    <string name="inactive_tabs_survey_close_button_content_description" tools:ignore="UnusedResources">Cau</string>
-=======
     <!-- Text for the snackbar to confirm auto-close is enabled for inactive tabs -->
     <string name="inactive_tabs_auto_close_message_snackbar">Autogau wedi’i alluogi</string>
 
@@ -2088,7 +1991,6 @@
     <string name="inactive_tabs_survey_send_button">Anfon</string>
     <!-- Content description for inactive tabs survey close button -->
     <string name="inactive_tabs_survey_close_button_content_description">Cau</string>
->>>>>>> 5a685e67
 
     <!-- Default browser experiment -->
     <string name="default_browser_experiment_card_text">Gosod dolenni o wefannau, e-byst, a negeseuon i agor yn awtomatig yn Firefox.</string>
@@ -2107,11 +2009,6 @@
 
     <!-- Pocket recommended stories -->
     <!-- Header text for a section on the home screen. -->
-<<<<<<< HEAD
-    <string moz:removedIn="94" name="pocket_stories_header" tools:ignore="UnusedResources">Straeon sy’n procio’r meddwl</string>
-    <!-- Header text for a section on the home screen. -->
-=======
->>>>>>> 5a685e67
     <string name="pocket_stories_header_1">Straeon sy’n procio’r meddwl</string>
     <!-- Header text for a section on the home screen. -->
     <string name="pocket_stories_categories_header">Straeon yn ôl pwnc</string>
