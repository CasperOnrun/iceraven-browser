--- conflicted
+++ resolved
@@ -651,17 +651,12 @@
     <string name="wallpaper_artist_series_title">Cyfres artistiaid</string>
     <!-- Description text for the limited edition wallpapers with learn more link. The first parameter is the learn more string defined in wallpaper_learn_more-->
     <string name="wallpaper_limited_edition_description_with_learn_more" moz:RemovedIn="118" tools:ignore="UnusedResources">Casgliad newydd Lleisiau Annibynnol. %s</string>
-<<<<<<< HEAD
-    <!-- Description text for the limited edition wallpapers. -->
-    <string name="wallpaper_limited_edition_description" moz:RemovedIn="118" tools:ignore="UnusedResources">Casgliad newydd Lleisiau Annibynnol.</string>
-=======
     <!-- Description text for the artist series wallpapers with learn more link. The first parameter is the learn more string defined in wallpaper_learn_more. "Independent voices" is the name of the wallpaper collection -->
     <string name="wallpaper_artist_series_description_with_learn_more">Casgliad Lleisiau’r Annibynwyr. %s</string>
     <!-- Description text for the limited edition wallpapers. -->
     <string name="wallpaper_limited_edition_description" moz:RemovedIn="118" tools:ignore="UnusedResources">Casgliad newydd Lleisiau Annibynnol.</string>
     <!-- Description text for the artist series wallpapers. "Independent voices" is the name of the wallpaper collection -->
     <string name="wallpaper_artist_series_description">Casgliad Lleisiau’r Annibynwyr.</string>
->>>>>>> b668769e
     <!-- Wallpaper onboarding dialog header text. -->
     <string name="wallpapers_onboarding_dialog_title_text">Ychwanegwch bach o liw</string>
     <!-- Wallpaper onboarding dialog body text. -->
@@ -1264,11 +1259,8 @@
     <string name="standard_snackbar_error_dismiss">Cau</string>
     <!-- Text for error message when printing a page and it fails. -->
     <string name="unable_to_print_error" moz:removedIn="121" tools:ignore="UnusedResources">Methu argraffu</string>
-<<<<<<< HEAD
-=======
     <!-- Text for error message when printing a page and it fails. -->
     <string name="unable_to_print_page_error">Methu argraffu’r dudalen hon</string>
->>>>>>> b668769e
     <!-- Text for the print feature in the share and browser menu -->
     <string name="menu_print">Argraffu</string>
     <!-- Sub-header in the dialog to share a link to another sync device -->
@@ -1973,15 +1965,10 @@
     <string name="search_add_custom_engine_suggest_url_label">API awgrymiadau chwilio (dewisol)</string>
     <!-- Placeholder text shown in the Search Suggestion String TextField before a user enters text -->
     <string name="search_add_custom_engine_suggest_string_hint">URL API awgrymiadau chwilio</string>
-<<<<<<< HEAD
-    <!-- Description text for the Search Suggestion String TextField. The %s is part of the string -->
-    <string name="search_add_custom_engine_suggest_string_example" formatted="false">Amnewid yr ymholiad gyda “%s”. Enghraifft:\nhttp://suggestqueries.google.com/complete/search?client=firefox&amp;q=%s</string>
-=======
     <!-- Description text for the Search Suggestion String TextField. The %s is part of the string -->
     <string name="search_add_custom_engine_suggest_string_example" formatted="false" moz:RemovedIn="118" tools:ignore="UnusedResources">Amnewid yr ymholiad gyda “%s”. Enghraifft:\nhttp://suggestqueries.google.com/complete/search?client=firefox&amp;q=%s</string>
     <!-- Description text for the Search Suggestion String TextField. The %s is part of the string -->
     <string name="search_add_custom_engine_suggest_string_example_2" formatted="false">Disodli ymholiad gyda “%s”. Enghraifft:\nhttps://suggestqueries.google.com/complete/search?client=firefox&amp;q=%s</string>
->>>>>>> b668769e
     <!-- The text for the "Save" button for saving a custom search engine -->
     <string name="search_custom_engine_save_button">Cadw</string>
 
