--- conflicted
+++ resolved
@@ -264,20 +264,10 @@
     <!-- Onboarding home screen popup dialog, shown on top of the Jump back in section. -->
     <string name="onboarding_home_screen_jump_back_contextual_hint_2">Dyma’ch gwefan cartref personol. Bydd tabiau diweddar, nodau tudalen, a chanlyniadau chwilio yn ymddangos yma.</string>
     <!-- Home onboarding dialog welcome screen title text. -->
-<<<<<<< HEAD
-    <string moz:RemovedIn="106" name="onboarding_home_welcome_title" tools:ignore="UnusedResources">Croeso i ryngrwyd annibynnol</string>
-    <!-- Home onboarding dialog welcome screen title text. -->
-=======
->>>>>>> 68970841
     <string name="onboarding_home_welcome_title_2">Croeso i rhyngrwyd mwy personol</string>
     <!-- Home onboarding dialog welcome screen description text. -->
     <string name="onboarding_home_welcome_description">Rhagor o liwiau. Gwell preifatrwydd. Yr un ymrwymiad i bobl ac nid elw.</string>
     <!-- Home onboarding dialog sign into sync screen title text. -->
-<<<<<<< HEAD
-    <string moz:RemovedIn="106" name="onboarding_home_sync_title_2" tools:ignore="UnusedResources">Ewch o’r ffôn i’r gliniadur ac yn ôl</string>
-    <!-- Home onboarding dialog sign into sync screen title text. -->
-=======
->>>>>>> 68970841
     <string name="onboarding_home_sync_title_3">Mae newid sgriniau yn haws nag erioed</string>
     <!-- Home onboarding dialog sign into sync screen description text. -->
     <string name="onboarding_home_sync_description">Ewch ymlaen o’r lle roeddech chi nawr gyda thabiau o ddyfeisiau eraill ar eich tudalen cartref.</string>
@@ -486,30 +476,6 @@
     <string name="wallpaper_select_error_snackbar_message">Methu newid papur wal</string>
     <!-- Text displayed that links to website containing documentation about the "Limited Edition" wallpapers. -->
     <string name="wallpaper_learn_more">Dysgu rhagor</string>
-<<<<<<< HEAD
-    <!-- Label for switch which toggles the "tap-to-switch" behavior on home screen logo -->
-    <string moz:removedIn="105" name="wallpaper_tap_to_change_switch_label_1" tools:ignore="UnusedResources">Newidiwch y papur wal trwy dapio logo tudalen hafan Firefox</string>
-
-    <!-- This is the accessibility content description for the wallpapers functionality. Users are
-    able to tap on the app logo in the home screen and can switch to different wallpapers by tapping. -->
-    <string moz:removedIn="105" name="wallpaper_logo_content_description" tools:ignore="UnusedResources">Logo Firefox - newid y papur wal, pwyso’r botwm</string>
-=======
-
-    <!-- Text for classic wallpapers title. The first parameter is the Firefox name. -->
-    <string name="wallpaper_classic_title">%s clasurol</string>
-    <!-- Text for limited edition wallpapers title. -->
-    <string name="wallpaper_limited_edition_title">Fersiwn Cyfyngedig</string>
-    <!-- Description text for the limited edition wallpapers with learn more link. The first parameter is the learn more string defined in wallpaper_learn_more-->
-    <string name="wallpaper_limited_edition_description_with_learn_more">Casgliad newydd Lleisiau Annibynnol. %s</string>
-    <!-- Description text for the limited edition wallpapers. -->
-    <string name="wallpaper_limited_edition_description">Casgliad newydd Lleisiau Annibynnol.</string>
-    <!-- Wallpaper onboarding dialog header text. -->
-    <string name="wallpapers_onboarding_dialog_title_text">Ychwanegwch bach o liw</string>
-    <!-- Wallpaper onboarding dialog body text. -->
-    <string name="wallpapers_onboarding_dialog_body_text">Dewiswch bapur wal sy’n siarad â chi.</string>
-    <!-- Wallpaper onboarding dialog learn more button text. The button navigates to the wallpaper settings screen. -->
-    <string name="wallpapers_onboarding_dialog_explore_more_button_text">Rhagor o bapurau wal</string>
->>>>>>> 68970841
 
     <!-- Text for classic wallpapers title. The first parameter is the Firefox name. -->
     <string name="wallpaper_classic_title">%s clasurol</string>
@@ -1264,49 +1230,21 @@
     <string name="delete_history_group_snackbar">Dilëwyd y grŵp</string>
 
     <!-- Onboarding -->
-<<<<<<< HEAD
-    <!-- Text for onboarding welcome message
-    The first parameter is the name of the app (e.g. Firefox Preview) -->
-    <string moz:RemovedIn="106" name="onboarding_header" tools:ignore="UnusedResources">Croeso i %s!</string>
-=======
->>>>>>> 68970841
     <!-- Text for onboarding welcome header. -->
     <string name="onboarding_header_2">Croeso i rhyngrwyd gwell</string>
     <!-- Text for the onboarding welcome message. -->
     <string name="onboarding_message">Porwr a adeiladwyd ar gyfer pobl, nid elw.</string>
-<<<<<<< HEAD
-    <!-- text for the Firefox account onboarding sign in card header. The word "Firefox" should not be translated -->
-    <string moz:removedIn="106" name="onboarding_account_sign_in_header_1" tools:ignore="UnusedResources">Cydweddu Firefox rhwng dyfeisiau</string>
-    <!-- Text for the Firefox account onboarding sign in card header. -->
-    <string name="onboarding_account_sign_in_header">Parhau lle roeddech o’r blaen</string>
-    <!-- Text for the button to learn more about signing in to your Firefox account. The first parameter is the name of the application.-->
-    <string moz:removedIn="106" name="onboarding_manual_sign_in_description_2" tools:ignore="UnusedResources">Dewch â nodau tudalen, hanes, a chyfrineiriau i %1$s ar y ddyfais hon.</string>
-    <!-- Text for the button to learn more about signing in to your Firefox account. -->
-    <string name="onboarding_manual_sign_in_description">Cydweddu tabiau a chyfrineiriau ar draws dyfeisiau ar gyfer newid sgriniau di-dor.</string>
-    <!-- text for the button to manually sign into Firefox account. -->
-    <string moz:removedIn="106" name="onboarding_firefox_account_sign_in_1" tools:ignore="UnusedResources">Ymuno</string>
-=======
     <!-- Text for the Firefox account onboarding sign in card header. -->
     <string name="onboarding_account_sign_in_header">Parhau lle roeddech o’r blaen</string>
     <!-- Text for the button to learn more about signing in to your Firefox account. -->
     <string name="onboarding_manual_sign_in_description">Cydweddu tabiau a chyfrineiriau ar draws dyfeisiau ar gyfer newid sgriniau di-dor.</string>
->>>>>>> 68970841
     <!-- Text for the button to manually sign into Firefox account. -->
     <string name="onboarding_firefox_account_sign_in">Mewngofnodi</string>
     <!-- text to display in the snackbar once account is signed-in -->
     <string name="onboarding_firefox_account_sync_is_on">Mae Sync ymlaen</string>
 
-<<<<<<< HEAD
-    <!-- text for the tracking protection onboarding card header -->
-    <string moz:removedIn="106" name="onboarding_tracking_protection_header_3" tools:ignore="UnusedResources">Preifatrwydd parhaus</string>
     <!-- Text for the tracking protection onboarding card header -->
     <string name="onboarding_tracking_protection_header">Diogelu preifatrwydd drwy ragosodiad</string>
-    <!-- text for the tracking protection card description. The first parameter is the name of the application.-->
-    <string moz:removedIn="106" name="onboarding_tracking_protection_description_4" tools:ignore="UnusedResources">Mae %1$s yn atal cwmnïau rhag eich dilyn yn gyfrinachol o amgylch y we, yn awtomatig.</string>
-=======
-    <!-- Text for the tracking protection onboarding card header -->
-    <string name="onboarding_tracking_protection_header">Diogelu preifatrwydd drwy ragosodiad</string>
->>>>>>> 68970841
     <!-- Text for the tracking protection card description. -->
     <string name="onboarding_tracking_protection_description">Yn cynnwys Diogelwch Cwcis Llwyr i atal tracwyr rhag defnyddio cwcis i’ch stelcian ar draws gwefannau.</string>
     <!-- text for tracking protection radio button option for standard level of blocking -->
@@ -1319,25 +1257,10 @@
     <string name="onboarding_tracking_protection_strict_button_description_3">Yn rhwystro mwy o dracwyr fel bod tudalennau’n llwytho’n gyflymach, ond gall dorri rhai swyddogaethau ar y dudalen.</string>
     <!-- text for the toolbar position card header  -->
     <string name="onboarding_toolbar_placement_header_1">Dewiswch leoliad eich bar offer</string>
-<<<<<<< HEAD
-    <!-- text for the toolbar position card description -->
-    <string moz:removedIn="106" name="onboarding_toolbar_placement_description_1" tools:ignore="UnusedResources">Rhowch y bar offer o fewn cyrraedd hawdd. Cadwch ef ar y gwaelod, neu ei symud i’r brig.</string>
-    <!-- Text for the toolbar position card description -->
-    <string name="onboarding_toolbar_placement_description">Ei gadw ar y gwaelod, neu ei symud i’r brig.</string>
-    <!-- text for the privacy notice onboarding card header -->
-    <string moz:removedIn="106" name="onboarding_privacy_notice_header" tools:ignore="UnusedResources">Eich preifatrwydd</string>
-    <!-- Text for the privacy notice onboarding card header -->
-    <string name="onboarding_privacy_notice_header_1">Chi sy’n rheoli eich data</string>
-    <!-- text for the privacy notice onboarding card description
-    The first parameter is the name of the app (e.g. Firefox Preview) Substitute %s for long browser name. -->
-    <string moz:removedIn="106" name="onboarding_privacy_notice_description2" tools:ignore="UnusedResources">Rydym wedi cynllunio %s i roi rheolaeth i chi dros yr hyn rydych chi’n ei rannu ar-lein a’r hyn rydych chi’n ei rannu gyda ni.
-    </string>
-=======
     <!-- Text for the toolbar position card description -->
     <string name="onboarding_toolbar_placement_description">Ei gadw ar y gwaelod, neu ei symud i’r brig.</string>
     <!-- Text for the privacy notice onboarding card header -->
     <string name="onboarding_privacy_notice_header_1">Chi sy’n rheoli eich data</string>
->>>>>>> 68970841
     <!-- Text for the privacy notice onboarding card description. -->
     <string name="onboarding_privacy_notice_description">Mae Firefox yn rhoi rheolaeth i chi dros yr hyn rydych chi’n ei rannu ar-lein a’r hyn rydych chi’n ei rannu gyda ni.</string>
     <!-- Text for the button to read the privacy notice -->
