<?xml version="1.0" encoding="utf-8"?>
<resources xmlns:tools="http://schemas.android.com/tools" xmlns:moz="http://mozac.org/tools">
    <!-- App name for private browsing mode. The first parameter is the name of the app defined in app_name (for example: Fenix)-->
    <string name="app_name_private_5">%s Preifat</string>
    <!-- App name for private browsing mode. The first parameter is the name of the app defined in app_name (for example: Fenix)-->
    <string name="app_name_private_4">%s (Preifat)</string>

    <!-- Home Fragment -->
    <!-- Content description (not visible, for screen readers etc.): "Three dot" menu button. -->
    <string name="content_description_menu">Rhagor o opsiynau</string>
    <!-- Content description (not visible, for screen readers etc.): "Private Browsing" menu button. -->
    <string name="content_description_private_browsing_button">Galluogi pori preifat</string>
    <!-- Content description (not visible, for screen readers etc.): "Private Browsing" menu button. -->
    <string name="content_description_disable_private_browsing_button">Analluogi pori preifat</string>
    <!-- Placeholder text shown in the search bar before a user enters text -->
    <string name="search_hint">Chwilio neu gyfeiriad gwe</string>
    <!-- No Open Tabs Message Description -->
    <string name="no_open_tabs_description">Bydd eich tabiau agored i’w gweld yma.</string>

    <!-- No Private Tabs Message Description -->
    <string name="no_private_tabs_description">Bydd eich tabiau preifat i’w gweld yma.</string>

    <!-- Message announced to the user when tab tray is selected with 1 tab -->
    <string name="open_tab_tray_single">1 tab agored. Tapio i newid tabiau.</string>
    <!-- Message announced to the user when tab tray is selected with 0 or 2+ tabs -->
    <string name="open_tab_tray_plural">%1$s tab agored. Tapio i newid tabiau.</string>

    <!-- Tab tray multi select title in app bar. The first parameter is the number of tabs selected -->
    <string name="tab_tray_multi_select_title">%1$d wedi’u dewis</string>
    <!-- Label of button in create collection dialog for creating a new collection  -->
    <string name="tab_tray_add_new_collection">Ychwanegu casgliad newydd</string>
    <!-- Label of editable text in create collection dialog for naming a new collection  -->
    <string name="tab_tray_add_new_collection_name">Enw</string>
    <!-- Label of button in save to collection dialog for selecting a current collection  -->
    <string name="tab_tray_select_collection">Dewis casgliad</string>
    <!-- Content description for close button while in multiselect mode in tab tray -->
    <string name="tab_tray_close_multiselect_content_description">Gadael y modd aml-ddewis</string>
    <!-- Content description for save to collection button while in multiselect mode in tab tray -->
    <string name="tab_tray_collection_button_multiselect_content_description">Cadw’r tabiau hyn i gasgliad</string>

    <!-- Content description for checkmark while tab is selected while in multiselect mode in tab tray. The first parameter is the title of the tab selected -->
    <string name="tab_tray_item_selected_multiselect_content_description">Wedi dewis %1$s</string>
    <!-- Content description when tab is unselected while in multiselect mode in tab tray. The first parameter is the title of the tab unselected -->
    <string name="tab_tray_item_unselected_multiselect_content_description">Dad-ddewis %1$s</string>
    <!-- Content description announcement when exiting multiselect mode in tab tray -->
    <string name="tab_tray_exit_multiselect_content_description">Wedi gadael y modd aml-ddewis</string>
    <!-- Content description announcement when entering multiselect mode in tab tray -->
    <string name="tab_tray_enter_multiselect_content_description">Modd aml-ddewis wedi’i ddewis, dewiswch dabiau i’w cadw i gasgliad</string>
    <!-- Content description on checkmark while tab is selected in multiselect mode in tab tray -->
    <string name="tab_tray_multiselect_selected_content_description">Dewiswyd</string>

    <!-- Home - Recently saved bookmarks -->
    <!-- Title for the home screen section with recently saved bookmarks. -->
    <string name="recently_saved_bookmarks">Cadwyd yn ddiweddar</string>
    <!-- Content description for the recently saved bookmarks section on the home screen. -->
    <string name="recently_saved_bookmarks_content_description">Nodau tudalen wedi’u cadw’n ddiweddar</string>
    <!-- Title for the button which navigates the user to show all of their saved bookmarks. -->
    <string name="recently_saved_show_all">Dangos y cyfan</string>
    <!-- Content description for the button which navigates the user to show all of their saved bookmarks. -->
    <string name="recently_saved_show_all_content_description">Dangos fotwm nodau tudalen wedi’u cadw</string>

    <!-- About content. The first parameter is the name of the application. (For example: Fenix) -->
    <string name="about_content">Mae %1$s yn cael ei greu gan @fork-maintainers.</string>

    <!-- Private Browsing -->
    <!-- Title for private session option -->
    <string name="private_browsing_title">Rydych mewn sesiwn breifat</string>
    <!-- Explanation for private browsing displayed to users on home view when they first enable private mode
        The first parameter is the name of the app defined in app_name (for example: Fenix) -->
    <string name="private_browsing_placeholder_description_2">Mae %1$s yn clirio’ch hanes chwilio a phori o dabiau preifat pan fyddwch yn eu cau neu’n gadael yr ap. Er nad yw hyn yn eich gwneud chi’n anhysbys i wefannau neu’ch darparwr gwasanaeth rhyngrwyd, mae’n ei gwneud hi’n haws cadw’r hyn rydych chi’n ei wneud ar-lein yn breifat rhag unrhyw un arall sy’n defnyddio’r ddyfais hon.</string>
    <string name="private_browsing_common_myths">
       Mythau cyffredin am bori preifat
    </string>
    <!-- Delete session button to erase your history in a private session -->
    <string name="private_browsing_delete_session">Dileu sesiwn</string>

    <!-- Private mode shortcut "contextual feature recommendation" (CFR) -->
    <!-- Text for the main message -->
    <string name="cfr_message">Ychwanegu llwybr byr i agor tabiau preifat o’ch sgrin Cartref.</string>
    <!-- Text for the positive button -->
    <string name="cfr_pos_button_text">Ychwanegu llwybr byr</string>
    <!-- Text for the negative button -->
    <string name="cfr_neg_button_text">Dim diolch</string>

    <!-- Open in App "contextual feature recommendation" (CFR) -->
    <!-- Text for the info message. 'Firefox' intentionally hardcoded here.-->
    <string name="open_in_app_cfr_info_message">Gallwch osod Firefox i agor dolenni mewn apiau’n awtomatig.</string>
    <!-- Text for the positive action button -->
    <string name="open_in_app_cfr_positive_button_text">Mynd i gosodiadau</string>
    <!-- Text for the negative action button -->
    <string name="open_in_app_cfr_negative_button_text">Cau</string>

    <!-- Text for the info dialog when camera permissions have been denied but user tries to access a camera feature. -->
    <string name="camera_permissions_needed_message">Mae angen mynediad i’r camera. Ewch i osodiadau Android, tapiwch Permissions, a thapio Allow.</string>
    <!-- Text for the positive action button to go to Android Settings to grant permissions. -->
    <string name="camera_permissions_needed_positive_button_text">Mynd i’r gosodiadau</string>
    <!-- Text for the negative action button to dismiss the dialog. -->
    <string name="camera_permissions_needed_negative_button_text">Cau</string>

    <!-- Text for the banner message to tell users about our auto close feature. -->
    <string name="tab_tray_close_tabs_banner_message">Gosodwch dabiau agored sydd heb eu darllen yn ystod y diwrnod, yr wythnos neu’r mis diwethaf i gau’n awtomatig.</string>
    <!-- Text for the positive action button to go to Settings for auto close tabs. -->
    <string name="tab_tray_close_tabs_banner_positive_button_text">Gweld y dewisiadau</string>
    <!-- Text for the negative action button to dismiss the Close Tabs Banner. -->
    <string name="tab_tray_close_tabs_banner_negative_button_text">Cau</string>

    <!-- Home screen icons - Long press shortcuts -->
    <!-- Shortcut action to open new tab -->
    <string name="home_screen_shortcut_open_new_tab_2">Tab newydd</string>
    <!-- Shortcut action to open new private tab -->
    <string name="home_screen_shortcut_open_new_private_tab_2">Tab preifat newydd</string>

    <!-- Heading for the Top Sites block -->
    <string name="home_screen_top_sites_heading">Hoff wefannau</string>

    <!-- Recent Tabs -->
    <!-- Header text for jumping back into the recent tab in the home screen -->
    <string name="recent_tabs_header">Mynd nôl i</string>
    <!-- Button text for showing all the tabs in the tabs tray -->
    <string name="recent_tabs_show_all">Dangos y cyfan</string>

<<<<<<< HEAD
=======
    <!-- History Metadata -->
    <!-- Header text for a section on the home screen that displays grouped highlights from the
         user's browsing history, such as topics they have researched or explored on the web -->
    <string name="history_metadata_header">Archwiliadau’r gorffennol</string>

>>>>>>> 637485e2
    <!-- Browser Fragment -->
    <!-- Content description (not visible, for screen readers etc.): Navigate to open tabs -->
    <string name="browser_tabs_button">Tabiau Agored</string>
    <!-- Content description (not visible, for screen readers etc.): Navigate backward (browsing history) -->
    <string name="browser_menu_back">Nôl</string>
    <!-- Content description (not visible, for screen readers etc.): Navigate forward (browsing history) -->
    <string name="browser_menu_forward">Ymlaen</string>
    <!-- Content description (not visible, for screen readers etc.): Refresh current website -->
    <string name="browser_menu_refresh">Adnewyddu</string>
    <!-- Content description (not visible, for screen readers etc.): Stop loading current website -->
    <string name="browser_menu_stop">Atal</string>
    <!-- Content description (not visible, for screen readers etc.): Bookmark the current page -->
    <string name="browser_menu_bookmark">Nod Tudalen</string>
    <!-- Content description (not visible, for screen readers etc.): Un-bookmark the current page -->
    <string name="browser_menu_edit_bookmark">Golygu nod tudalen</string>
    <!-- Browser menu button that opens the addon manager -->
    <string name="browser_menu_add_ons">Ychwanegion</string>
    <!-- Browser menu button that opens the addon extensions manager -->
    <string name="browser_menu_extensions">Estyniadau</string>
    <!-- Text displayed when there are no add-ons to be shown -->
    <string name="no_add_ons">Dim ychwanegion yma</string>
    <!-- Browser menu button that sends a user to help articles -->
    <string name="browser_menu_help">Cymorth</string>
    <!-- Browser menu button that sends a to a the what's new article -->
    <string name="browser_menu_whats_new">Be sy’n Newydd</string>
    <!-- Browser menu button that opens the settings menu -->
    <string name="browser_menu_settings">Gosodiadau</string>
    <!-- Browser menu button that opens a user's library -->
    <string name="browser_menu_library">Llyfrgell</string>
    <!-- Browser menu toggle that requests a desktop site -->
    <string name="browser_menu_desktop_site">Gwefan bwrdd gwaith</string>
    <!-- Browser menu toggle that adds a shortcut to the site on the device home screen. -->
    <string name="browser_menu_add_to_homescreen">I’r sgrin Cartref</string>
    <!-- Browser menu toggle that installs a Progressive Web App shortcut to the site on the device home screen. -->
    <string name="browser_menu_install_on_homescreen">Gosod</string>
    <!-- Menu option on the toolbar that takes you to synced tabs page-->
    <string name="synced_tabs">Tabiau wedi’u cydweddu</string>
    <!-- Content description (not visible, for screen readers etc.) for the Resync tabs button -->
    <string name="resync_button_content_description">Ailgydweddu</string>
    <!-- Browser menu button that opens the find in page menu -->
    <string name="browser_menu_find_in_page">Canfod yn y dudalen</string>
    <!-- Browser menu button that creates a private tab -->
    <string name="browser_menu_private_tab">Tab preifat</string>
    <!-- Browser menu button that saves the current tab to a collection -->
    <string name="browser_menu_save_to_collection_2">Cadw i gasgliad</string>
    <!-- Browser menu button that open a share menu to share the current site -->
    <string name="browser_menu_share">Rhannu</string>
    <!-- Share menu title, displayed when a user is sharing their current site -->
    <string name="menu_share_with">Rhannu gyda…</string>
    <!-- Browser menu button shown in custom tabs that opens the current tab in Fenix
        The first parameter is the name of the app defined in app_name (for example: Fenix) -->
    <string name="browser_menu_open_in_fenix">Agor yn %1$s</string>
    <!-- Browser menu text shown in custom tabs to indicate this is a Fenix tab
        The first parameter is the name of the app defined in app_name (for example: Fenix) -->
    <string name="browser_menu_powered_by">GRYM %1$s</string>
    <!-- Browser menu text shown in custom tabs to indicate this is a Fenix tab
        The first parameter is the name of the app defined in app_name (for example: Fenix) -->
    <string name="browser_menu_powered_by2">Grym %1$s</string>
    <!-- Browser menu button to put the current page in reader mode -->
    <string name="browser_menu_read">Golwg darllen</string>
    <!-- Browser menu button content description to close reader mode and return the user to the regular browser -->
    <string name="browser_menu_read_close">Cau’r golwg darllenydd</string>
    <!-- Browser menu button to open the current page in an external app -->
    <string name="browser_menu_open_app_link">Agor yn yr Ap</string>
    <!-- Browser menu button to configure reader mode appearance e.g. the used font type and size -->
    <string name="browser_menu_read_appearance">Gwedd</string>

    <!-- Browser menu button to show reader view appearance controls e.g. the used font type and size -->
    <string name="browser_menu_customize_reader_view">Cyfaddasu’r golwg defnyddiwr</string>
    <!-- Browser menu label for adding a bookmark -->
    <string name="browser_menu_add">Ychwanegu</string>
    <!-- Browser menu label for editing a bookmark -->
    <string name="browser_menu_edit">Golygu</string>

    <!-- Browser Toolbar -->
    <!-- Content description for the Home screen button on the browser toolbar -->
    <string name="browser_toolbar_home">Sgrin cartref</string>

    <!-- Error message to show when the user tries to access a scheme not
        handled by the app (Ex: blob, tel etc) -->
    <string name="unknown_scheme_error_message">Methu cysylltu. Cynllun URL anadnabyddadwy.</string>

    <!-- Locale Settings Fragment -->
    <!-- Content description for tick mark on selected language -->
    <string name="a11y_selected_locale_content_description">Dewi iaith</string>
    <!-- Content description for search icon -->
    <string name="a11y_search_icon_content_description">Chwilio</string>
    <!-- Text for default locale item -->
    <string name="default_locale_text">Dilyn iaith y ddyfais</string>
    <!-- Placeholder text shown in the search bar before a user enters text -->
    <string name="locale_search_hint">Iaith chwilio</string>

    <!-- Search Fragment -->
    <!-- Button in the search view that lets a user search by scanning a QR code -->
    <string name="search_scan_button">Sganio</string>
    <!-- Button in the search view that lets a user change their search engine -->
    <string name="search_engine_button">Peiriant chwilio</string>
    <!-- Button in the search view when shortcuts are displayed that takes a user to the search engine settings -->
    <string name="search_shortcuts_engine_settings">Gosodiadau peiriannau chwilio</string>
    <!-- Header displayed when selecting a shortcut search engine -->
    <string name="search_engines_search_with">Y tro hwn, chwilio gyda:</string>
    <!-- Button in the search view that lets a user navigate to the site in their clipboard -->
    <string name="awesomebar_clipboard_title">Llanw’r ddolen o’r clipfwrdd</string>
    <!-- Button in the search suggestions onboarding that allows search suggestions in private sessions -->
    <string name="search_suggestions_onboarding_allow_button">Caniatáu</string>
    <!-- Button in the search suggestions onboarding that does not allow search suggestions in private sessions -->
    <string name="search_suggestions_onboarding_do_not_allow_button">Peidio caniatáu</string>
    <!-- Search suggestion onboarding hint title text -->
    <string name="search_suggestions_onboarding_title">Caniatáu awgrymiadau chwilio mewn sesiynau preifat?</string>
    <!-- Search suggestion onboarding hint description text, first parameter is the name of the app defined in app_name (for example: Fenix)-->
    <string name="search_suggestions_onboarding_text">Bydd %s yn rhannu popeth rydych chi’n ei deipio yn y bar cyfeiriad â’ch peiriant chwilio rhagosodedig.</string>
    <!-- Search suggestion onboarding hint Learn more link text -->
    <string name="search_suggestions_onboarding_learn_more_link">Dysgu rhagor</string>

    <!-- Search engine suggestion title text. The first parameter is the name of teh suggested engine-->
    <string name="search_engine_suggestions_title">Chwilio %s</string>
    <!-- Search engine suggestion description text -->
    <string name="search_engine_suggestions_description">Chwilio’n uniongyrchol o’r bar cyfeiriad</string>

    <!-- Search Widget -->
    <!-- Content description for searching with a widget. Firefox is intentionally hardcoded.-->
    <string name="search_widget_content_description">Agorwch tab Firefox newydd</string>
    <!-- Text preview for smaller sized widgets -->
    <string name="search_widget_text_short">Chwilio</string>
    <!-- Text preview for larger sized widgets -->
    <string name="search_widget_text_long">Chwilio’r we</string>

    <!-- Content description (not visible, for screen readers etc.): Voice search -->
    <string name="search_widget_voice">Chwilio llais</string>

    <!-- Preferences -->
    <!-- Title for the settings page-->
    <string name="settings">Gosodiadau</string>
    <!-- Preference category for basic settings -->
    <string name="preferences_category_basics">Hanfodion</string>
    <!-- Preference category for general settings -->
    <string name="preferences_category_general">Cyffredinol</string>
    <!-- Preference category for all links about Fenix -->
    <string name="preferences_category_about">Ynghylch</string>
    <!-- Preference for settings related to changing the default search engine -->
    <string name="preferences_default_search_engine">Peiriant chwilio rhagosodedig</string>
    <!-- Preference for settings related to Search -->
    <string name="preferences_search">Chwilio</string>
    <!-- Preference for settings related to Search address bar -->
    <string name="preferences_search_address_bar">Bar cyfeiriad</string>
    <!-- Preference linking to help about Fenix -->
    <string name="preferences_help">Cymorth</string>
    <!-- Preference link to rating Fenix on the Play Store -->
    <string name="preferences_rate">Graddio ar Google Play</string>
    <!-- Preference for giving feedback about Fenix -->
    <string name="preferences_feedback">Rhoi adborth</string>
    <!-- Preference linking to about page for Fenix
        The first parameter is the name of the app defined in app_name (for example: Fenix) -->
    <string name="preferences_about">Ynghylch %1$s</string>
    <!-- Preference linking to the your rights SUMO page -->
    <string name="preferences_your_rights">Eich Hawliau</string>
    <!-- Preference for settings related to saved passwords -->
    <string name="preferences_passwords">Cyfrineiriau</string>

    <!-- Preference for settings related to saved credit cards and addresses -->
    <string name="preferences_credit_cards_addresses">Cardiau credyd a chyfeiriadau</string>
    <!-- Preference for settings related to changing the default browser -->
    <string name="preferences_set_as_default_browser">Gosod fel y porwr ragosodedig</string>
    <!-- Preference category for advanced settings -->
    <string name="preferences_category_advanced">Uwch</string>
    <!-- Preference category for privacy settings -->
    <string name="preferences_category_privacy">Preifatrwydd</string>
    <!-- Preference category for privacy and security settings -->
    <string name="preferences_category_privacy_security">Preifatrwydd a diogelwch</string>
    <!-- Preference for advanced site permissions -->
    <string name="preferences_site_permissions">Caniatâd gwefan</string>
    <!-- Preference for private browsing options -->
    <string name="preferences_private_browsing_options">Pori preifat</string>
    <!-- Preference for opening links in a private tab-->
    <string name="preferences_open_links_in_a_private_tab">Agor dolen mewn tab preifat</string>
    <!-- Preference for allowing screenshots to be taken while in a private tab-->
    <string name="preferences_allow_screenshots_in_private_mode">Caniatáu lluniau sgrin o fewn pori preifat</string>
    <!-- Will inform the user of the risk of activating Allow screenshots in private browsing option -->
    <string name="preferences_screenshots_in_private_mode_disclaimer">Os fydd yn cael ei ganiatáu, bydd tabiau preifat hefyd yn weladwy pan fydd sawl ap ar agor</string>
    <!-- Preference for adding private browsing shortcut -->
    <string name="preferences_add_private_browsing_shortcut">Ychwanegu llwybr byr pori preifat</string>
    <!-- Preference for accessibility -->
    <string name="preferences_accessibility">Hygyrchedd</string>
    <!-- Preference to override the Firefox Account server -->
    <string name="preferences_override_fxa_server">Gweinydd Cyfrif Cyfaddas Firefox</string>
    <!-- Preference to override the Sync token server -->
    <string name="preferences_override_sync_tokenserver">Gweinydd Sync Cyfaddas</string>
    <!-- Toast shown after updating the FxA/Sync server override preferences -->
    <string name="toast_override_fxa_sync_server_done">Mae Cyfrif Firefox/gweinydd Sync wedi’i addasu. Yn gadael y rhaglen i osod y newidiadau...</string>
    <!-- Preference category for account information -->
    <string name="preferences_category_account">Cyfrif</string>
    <!-- Preference shown on banner to sign into account -->
    <string name="preferences_sign_in">Mewngofnodi</string>
    <!-- Preference for changing where the toolbar is positioned -->
    <string name="preferences_toolbar">Bar Offer</string>
    <!-- Preference for changing default theme to dark or light mode -->
    <string name="preferences_theme">Thema</string>
    <!-- Preference for customizing the home screen -->
    <string name="preferences_home">Cartref</string>
    <!-- Preference for gestures based actions -->
    <string name="preferences_gestures">Ystumiau</string>
    <!-- Preference for settings related to visual options -->
    <string name="preferences_customize">Cyfaddasu</string>
    <!-- Preference description for banner about signing in -->
    <string name="preferences_sign_in_description">Cydweddu nodau tudalen, hanes, a mwy gyda’ch Cyfrif Firefox</string>
    <!-- Preference shown instead of account display name while account profile information isn't available yet. -->
    <string name="preferences_account_default_name">Cyfrif Firefox</string>
    <!-- Preference text for account title when there was an error syncing FxA -->
    <string name="preferences_account_sync_error">Ailgysylltu i ailddechrau cydweddu</string>
    <!-- Preference for language -->
    <string name="preferences_language">Iaith</string>
    <!-- Preference for data choices -->
    <string name="preferences_data_choices">Dewisiadau data</string>
    <!-- Preference for data collection -->
    <string name="preferences_data_collection">Casglu data</string>
    <!-- Preference linking to the privacy notice -->
    <string name="preferences_privacy_link">Hysbysiad preifatrwydd</string>
    <!-- Preference category for developer tools -->
    <string name="developer_tools_category">Offer datblygwyr</string>
    <!-- Preference for developers -->
    <string name="preferences_remote_debugging">Dadfygio pell drwy USB</string>
    <!-- Preference title for switch preference to show search engines -->
    <string name="preferences_show_search_engines">Dangos y peiriannau chwilio</string>
    <!-- Preference title for switch preference to show search suggestions -->
    <string name="preferences_show_search_suggestions">Dangos awgrymiadau chwilio</string>
    <!-- Preference title for switch preference to show voice search button -->
    <string name="preferences_show_voice_search">Dangos chwiliad llais</string>
    <!-- Preference title for switch preference to show search suggestions also in private mode -->
    <string name="preferences_show_search_suggestions_in_private">Dangos mewn sesiynau preifat</string>
    <!-- Preference title for switch preference to show a clipboard suggestion when searching -->
    <string name="preferences_show_clipboard_suggestions">Dangos awgrymiadau clipfwrdd</string>
    <!-- Preference title for switch preference to suggest browsing history when searching -->
    <string name="preferences_search_browsing_history">Chwilio hanes pori</string>
    <!-- Preference title for switch preference to suggest bookmarks when searching -->
    <string name="preferences_search_bookmarks">Chwilio nodau tudalen</string>
    <!-- Preference title for switch preference to suggest synced tabs when searching -->
    <string name="preferences_search_synced_tabs">Chwilio tabiau wedi’u cydweddu</string>
    <!-- Preference for account settings -->
    <string name="preferences_account_settings">Gosodiadau cyfrif</string>

    <!-- Preference for enabling url autocomplete-->
    <string name="preferences_enable_autocomplete_urls">Awtogwblhau URLau</string>
    <!-- Preference for open links in third party apps -->
    <string name="preferences_open_links_in_apps">Agor dolenni mewn apiau</string>

    <!-- Preference for open download with an external download manager app -->
    <string name="preferences_external_download_manager">Rheolwr llwytho i lawr allanol</string>
    <!-- Preference for add_ons -->
    <string name="preferences_addons">Ychwanegion</string>

    <!-- Preference for notifications -->
    <string name="preferences_notifications">Hysbysiadau</string>

    <!-- Add-on Preferences -->
    <!-- Preference to customize the configured AMO (addons.mozilla.org) collection -->
    <string name="preferences_customize_amo_collection">Casgliad Ychwanegion Cyfaddas</string>
    <!-- Button caption to confirm the add-on collection configuration -->
    <string name="customize_addon_collection_ok">Iawn</string>
    <!-- Button caption to abort the add-on collection configuration -->
    <string name="customize_addon_collection_cancel">Diddymu</string>
    <!-- Hint displayed on input field for custom collection name -->
    <string name="customize_addon_collection_hint">Enw’r casgliad</string>
    <!-- Hint displayed on input field for custom collection user ID-->
    <string name="customize_addon_collection_user_hint">Perchennog y casgliad (ID Defnyddiwr)</string>
    <!-- Toast shown after confirming the custom add-on collection configuration -->
    <string name="toast_customize_addon_collection_done">Mae’r casgliad Ychwanegion wedi’i addasu. Yn gadael y rhaglen i osod y newidiadau…</string>

    <!-- Add-on Installation from AMO-->
    <!-- Error displayed when user attempts to install an add-on from AMO (addons.mozilla.org) that is not supported -->
    <string name="addon_not_supported_error">Nid yw’r ychwanegyn yn cael ei gefnogi</string>
    <!-- Error displayed when user attempts to install an add-on from AMO (addons.mozilla.org) that is already installed -->
    <string name="addon_already_installed">Mae’r ychwanegyn eisoes wedi’i osod</string>

    <!-- Account Preferences -->
    <!-- Preference for triggering sync -->
    <string name="preferences_sync_now">Cydweddu nawr</string>
    <!-- Preference category for sync -->
    <string name="preferences_sync_category">Dewis beth i gydweddu</string>
    <!-- Preference for syncing history -->
    <string name="preferences_sync_history">Hanes</string>
    <!-- Preference for syncing bookmarks -->
    <string name="preferences_sync_bookmarks">Nodau Tudalen</string>
    <!-- Preference for syncing logins -->
    <string name="preferences_sync_logins">Mewngofnodion</string>
    <!-- Preference for syncing tabs -->
    <string name="preferences_sync_tabs_2">Tabiau agored</string>
    <!-- Preference for signing out -->
    <string name="preferences_sign_out">Allgofnodi</string>
    <!-- Preference displays and allows changing current FxA device name -->
    <string name="preferences_sync_device_name">Enw dyfais</string>
    <!-- Text shown when user enters empty device name -->
    <string name="empty_device_name_error">Nid oes modd i’r enw dyfais fod yn wag.</string>
    <!-- Label indicating that sync is in progress -->
    <string name="sync_syncing_in_progress">Cydweddu…</string>
    <!-- Label summary indicating that sync failed. The first parameter is the date stamp showing last time it succeeded -->
    <string name="sync_failed_summary">Methodd y cydweddu. Llwyddiant diwethaf: %s</string>
    <!-- Label summary showing never synced -->
    <string name="sync_failed_never_synced_summary">Methodd y cydweddu. Llwyddiant diwethaf: byth</string>
    <!-- Label summary the date we last synced. The first parameter is date stamp showing last time synced -->
    <string name="sync_last_synced_summary">Cydweddu diwethaf: %s</string>
    <!-- Label summary showing never synced -->
    <string name="sync_never_synced_summary">Cydweddu diwethaf: byth</string>

    <!-- Text for displaying the default device name.
        The first parameter is the application name, the second is the device manufacturer name
        and the third is the device model. -->
    <string name="default_device_name_2">%1$s o %2$s %3$s</string>

    <!-- Preference for syncing credit cards -->
    <string name="preferences_sync_credit_cards">Cardiau credyd</string>
    <!-- Preference for syncing addresses -->
    <string name="preferences_sync_address">Cyfeiriadau</string>

    <!-- Send Tab -->
    <!-- Name of the "receive tabs" notification channel. Displayed in the "App notifications" system settings for the app -->
    <string name="fxa_received_tab_channel_name">Tabiau derbyniwyd</string>
    <!-- Description of the "receive tabs" notification channel. Displayed in the "App notifications" system settings for the app -->
    <string name="fxa_received_tab_channel_description">Hysbysiadau am dabiau a dderbyniwyd o ddyfeisiau Firefox eraill.</string>
    <!--  The body for these is the URL of the tab received  -->
    <string name="fxa_tab_received_notification_name">Tab wedi’i Dderbyn</string>
    <!-- When multiple tabs have been received -->
    <string name="fxa_tabs_received_notification_name">Tab wedi’i Dderbyn</string>
    <!-- %s is the device name -->
    <string name="fxa_tab_received_from_notification_name">Tab o %s</string>

    <!-- Advanced Preferences -->
    <!-- Preference for tracking protection settings -->
    <string name="preferences_tracking_protection_settings">Diogelwch rhag Tracio</string>
    <!-- Preference switch for tracking protection -->
    <string name="preferences_tracking_protection">Diogelwch rhag Tracio</string>
    <!-- Preference switch description for tracking protection -->
    <string name="preferences_tracking_protection_description">Rhwystrwch gynnwys a sgriptiau sy’n eich tracio ar-lein</string>

    <!-- Preference for tracking protection exceptions -->
    <string name="preferences_tracking_protection_exceptions">Eithriadau</string>
    <!-- Preference description for tracking protection exceptions -->
    <string name="preferences_tracking_protection_exceptions_description">Mae Diogelwch rhag Tracio wedi ei ddiffodd ar gyfer y gwefannau hyn</string>
    <!-- Button in Exceptions Preference to turn on tracking protection for all sites (remove all exceptions) -->
    <string name="preferences_tracking_protection_exceptions_turn_on_for_all">Troi ymlaen ar gyfer pob gwefan</string>
    <!-- Text displayed when there are no exceptions -->
    <string name="exceptions_empty_message_description">Mae eithriadau’n caniatáu i chi analluogi diogelwch rhag trasio ar wefannau penodol.</string>
    <!-- Text displayed when there are no exceptions, with learn more link that brings users to a tracking protection SUMO page -->
    <string name="exceptions_empty_message_learn_more_link">Dysgu rhagor</string>

    <!-- Preference switch for Telemetry -->
    <string name="preferences_telemetry">Telemetreg</string>
    <!-- Preference switch for usage and technical data collection -->
    <string name="preference_usage_data">Data defnydd a thechnegol</string>
    <!-- Preference description for usage and technical data collection -->
    <string name="preferences_usage_data_description">Mae’n rhannu data perfformiad, defnydd, caledwedd a chyfaddasu eich porwr gyda Mozilla er mwyn gwella %1$s</string>
    <!-- Preference switch for marketing data collection -->
    <string name="preferences_marketing_data">Data marchnata</string>
    <!-- Preference description for marketing data collection, parameter is the app name (e.g. Firefox) -->
    <string name="preferences_marketing_data_description">Yn rhannu data am ba nodweddion rydych chi’n eu defnyddio yn %1$s gyda Leanplum, ein gwerthwr marchnata symudol.</string>
    <!-- Preference description for marketing data collection -->
    <string name="preferences_marketing_data_description2">Yn rhannu data defnydd sylfaenol gydag Adjust, ein gwerthwr marchnata symudol</string>
    <!-- Title for studies preferences -->
    <string name="preference_experiments_2">Astudiaethau</string>
    <!-- Summary for studies preferences -->
    <string name="preference_experiments_summary_2">Yn caniatáu i Mozilla osod a rhedeg astudiaethau</string>
    <!-- Title for experiments preferences -->
    <string name="preference_experiments">Arbrofion</string>
    <!-- Summary for experiments preferences -->
    <string name="preference_experiments_summary">Yn caniatáu i Mozilla osod a chasglu data ar gyfer nodweddion arbrofol</string>
    <!-- Preference switch for crash reporter -->
    <string name="preferences_crash_reporter">Adroddwr chwalu</string>
    <!-- Preference switch for Mozilla location service -->
    <string name="preferences_mozilla_location_service">Gwasanaeth lleoliad Mozilla</string>
    <!-- Preference switch for app health report. The first parameter is the name of the application (For example: Fenix) -->
    <string name="preferences_fenix_health_report">Adroddiad iechyd %s</string>

    <!-- Turn On Sync Preferences -->
    <!-- Header of the Turn on Sync preference view -->
    <string name="preferences_sync">Cychwyn Sync</string>
    <!-- Preference for pairing -->
    <string name="preferences_sync_pair">Sganiwch god paru yn Firefox bwrdd gwaith</string>
    <!-- Preference for account login -->
    <string name="preferences_sync_sign_in">Mewngofnodi</string>
    <!-- Preference for reconnecting to FxA sync -->
    <string name="preferences_sync_sign_in_to_reconnect">Mewngofnodi i ailgysylltu</string>
    <!-- Preference for removing FxA account -->
    <string name="preferences_sync_remove_account">Tynnu cyfrif</string>

    <!-- Pairing Feature strings -->
    <!-- Instructions on how to access pairing -->
    <string name="pair_instructions_2"><![CDATA[Sganiwch y cod QR sydd yn <b> firefox.com/pair </b>]]></string>
    <!-- Button to open camera for pairing -->
    <string name="pair_open_camera">Agor Camera</string>
    <!-- Button to cancel pairing -->
    <string name="pair_cancel">Diddymu</string>

    <!-- Toolbar Preferences -->
    <!-- Preference for using top toolbar -->
    <string name="preference_top_toolbar">Brig</string>
    <!-- Preference for using bottom toolbar -->
    <string name="preference_bottom_toolbar">Gwaelod</string>

    <!-- Theme Preferences -->
    <!-- Preference for using light theme -->
    <string name="preference_light_theme">Golau</string>
    <!-- Preference for using dark theme -->
    <string name="preference_dark_theme">Tywyll</string>
    <!-- Preference for using using dark or light theme automatically set by battery -->
    <string name="preference_auto_battery_theme">Gosodwyd gan yr Arbedwr Batri</string>
    <!-- Preference for using following device theme -->
    <string name="preference_follow_device_theme">Dilyn thema’r ddyfais</string>

    <!-- Gestures Preferences-->
    <!-- Preferences for using pull to refresh in a webpage -->
    <string name="preference_gestures_website_pull_to_refresh">Tynnu i adnewyddu</string>
    <!-- Preference for using the dynamic toolbar -->
    <string name="preference_gestures_dynamic_toolbar">Sgrolio i guddio’r bar offer</string>
    <!-- Preference for switching tabs by swiping horizontally on the toolbar -->
    <string name="preference_gestures_swipe_toolbar_switch_tabs">Llusgo’r bar offer i’r ochr i newid tabiau</string>
    <!-- Preference for showing the opened tabs by swiping up on the toolbar-->
    <string name="preference_gestures_swipe_toolbar_show_tabs">Llusgo’r bar offer i fyny i agor tabiau</string>

    <!-- Library -->
    <!-- Option in Library to open Sessions page -->
    <string name="library_sessions">Fersiynau</string>
    <!-- Option in Library to open Screenshots page -->
    <string name="library_screenshots">Lluniau Sgrin</string>
    <!-- Option in Library to open Downloads page -->
    <string name="library_downloads">Llwythi</string>
    <!-- Option in library to open Bookmarks page -->
    <string name="library_bookmarks">Nodau Tudalen</string>
    <!-- Option in library to open Desktop Bookmarks root page -->
    <string name="library_desktop_bookmarks_root">Nodau Tudalen Bwrdd Gwaith</string>
    <!-- Option in library to open Desktop Bookmarks "menu" page -->
    <string name="library_desktop_bookmarks_menu">Dewislen Nodau Tudalen</string>
    <!-- Option in library to open Desktop Bookmarks "toolbar" page -->
    <string name="library_desktop_bookmarks_toolbar">Bar Offer Nodau Tudalen</string>
    <!-- Option in library to open Desktop Bookmarks "unfiled" page -->
    <string name="library_desktop_bookmarks_unfiled">Nodau Tudalen Eraill</string>
    <!-- Option in Library to open History page -->
    <string name="library_history">Hanes</string>
    <!-- Option in Library to open a new tab -->
    <string name="library_new_tab">Tab newydd</string>
    <!-- Option in Library to find text in page -->
    <string name="library_find_in_page">Canfod yn y dudalen</string>
    <!-- Option in Library to open Reading List -->
    <string name="library_reading_list">Rhestr Ddarllen</string>
    <!-- Menu Item Label for Search in Library -->
    <string name="library_search">Chwilio</string>
    <!-- Settings Page Title -->
    <string name="settings_title">Gosodiadau</string>
    <!-- Content description (not visible, for screen readers etc.): "Menu icon for items on a history item" -->
    <string name="content_description_history_menu">Dewislen eitem hanes</string>
    <!-- Content description (not visible, for screen readers etc.): "Close button for library settings" -->
    <string name="content_description_close_button">Cau</string>

    <!-- Option in library for Recently Closed Tabs -->
    <string name="library_recently_closed_tabs">Tabiau wedi’u cau’n ddiweddar</string>
    <!-- Option in library to open Recently Closed Tabs page -->
    <string name="recently_closed_show_full_history">Dangos yr holl hanes</string>
    <!-- Text to show users they have multiple tabs saved in the Recently Closed Tabs section of history.
    %d is a placeholder for the number of tabs selected. -->
    <string name="recently_closed_tabs">%d tab</string>
    <!-- Text to show users they have one tab saved in the Recently Closed Tabs section of history.
    %d is a placeholder for the number of tabs selected. -->
    <string name="recently_closed_tab">%d tab</string>
    <!-- Recently closed tabs screen message when there are no recently closed tabs -->
    <string name="recently_closed_empty_message">Dim tabiau wedi’u cau yn ddiweddar yma </string>

    <!-- Tab Management -->
    <!-- Title of preference for tabs management -->
    <string name="preferences_tabs">Tabiau</string>
    <!-- Title of preference that allows a user to specify the tab view -->
    <string name="preferences_tab_view">Golwg tab</string>
    <!-- Option for a list tab view -->
    <string name="tab_view_list">Rhestr</string>
    <!-- Option for a grid tab view -->
    <string name="tab_view_grid">Grid</string>
    <!-- Title of preference that allows a user to auto close tabs after a specified amount of time -->
    <string name="preferences_close_tabs">Cau tabiau</string>
    <!-- Option for auto closing tabs that will never auto close tabs, always allows user to manually close tabs -->
    <string name="close_tabs_manually">Â llaw</string>
    <!-- Option for auto closing tabs that will auto close tabs after one day -->
    <string name="close_tabs_after_one_day">Ar ôl un diwrnod</string>
    <!-- Option for auto closing tabs that will auto close tabs after one week -->
    <string name="close_tabs_after_one_week">Ar ôl un wythnos</string>
    <!-- Option for auto closing tabs that will auto close tabs after one month -->
    <string name="close_tabs_after_one_month">Ar ôl un mis</string>

    <!-- Start on Home -->
    <!-- Title of a preference that allows a user to indicate after a specified amount of time when the app should start on the home screen -->
    <string name="preferences_start_on_home">Dechrau o gartref</string>
    <!-- Option for starting on the home screen after after four hours or inactivity -->
    <string name="start_on_home_after_four_hours">Ar ôl pedair awr</string>
    <!-- Option for always starting on the home screen -->
    <string name="start_on_home_always">Bob tro</string>
    <!-- Option for never starting on the home screen -->
    <string name="start_on_home_never">Byth</string>
    <!-- Summary for tabs preference when auto closing tabs setting is set to manual close-->
    <string name="close_tabs_manually_summary">Cau â llaw</string>
    <!-- Summary for tabs preference when auto closing tabs setting is set to auto close tabs after one day-->
    <string name="close_tabs_after_one_day_summary">Cau ar ôl un diwrnod</string>
    <!-- Summary for tabs preference when auto closing tabs setting is set to auto close tabs after one week-->
    <string name="close_tabs_after_one_week_summary">Cau ar ôl un wythnos</string>
    <!-- Summary for tabs preference when auto closing tabs setting is set to auto close tabs after one month-->
    <string name="close_tabs_after_one_month_summary">Cau ar ôl un mis</string>

    <!-- Studies -->
    <!-- Title of the remove studies button -->
    <string name="studies_remove">Tynnu</string>
    <!-- Title of the active section on the studies list -->
    <string name="studies_active">Gweithredol</string>
    <!-- Description for studies, it indicates why Firefox use studies -->
    <string name="studies_description">Efallai y bydd Firefox yn gosod a rhedeg astudiaethau o bryd i’w gilydd.</string>
    <!-- Learn more link for studies, links to an article for more information about studies. -->
    <string name="studies_learn_more">Dysgu rhagor</string>

    <!-- Dialog message shown after removing a study -->
    <string name="studies_restart_app">Bydd yr ap yn cau er mwyn gosod y newidiadau</string>
    <!-- Dialog button to confirm the removing a study. -->
    <string name="studies_restart_dialog_ok">Iawn</string>
    <!-- Dialog button text for canceling removing a study. -->
    <string name="studies_restart_dialog_cancel">Diddymu</string>

    <!-- Toast shown after turning on/off studies preferences -->
    <string name="studies_toast_quit_application" tools:ignore="UnusedResources">Yn gadael y rhaglen er mwyn gosod y newidiadau...</string>

    <!-- Sessions -->
    <!-- Title for the list of tabs -->
    <string name="tab_header_label">Tabiau agored</string>
    <!-- Title for the list of tabs in the current private session -->
    <string name="tabs_header_private_title">Sesiwn breifat</string>
    <!-- Title for the list of tabs in the current private session -->
    <string name="tabs_header_private_tabs_title">Tabiau preifat</string>
    <!-- Title for the list of tabs in the synced tabs -->
    <string name="tabs_header_synced_tabs_title">Tabiau wedi’u cydweddu</string>
    <!-- Content description (not visible, for screen readers etc.): Add tab button. Adds a news tab when pressed -->
    <string name="add_tab">Ychwanegu tab</string>
    <!-- Content description (not visible, for screen readers etc.): Add tab button. Adds a news tab when pressed -->
    <string name="add_private_tab">Ychwanegu tab preifat</string>
    <!-- Text for the new tab button to indicate adding a new private tab in the tab -->
    <string name="tab_drawer_fab_content">Preifat</string>
    <!-- Text for the new tab button to indicate syncing command on the synced tabs page -->
    <string name="tab_drawer_fab_sync">Cydweddu</string>
    <!-- Text shown as the title of the open tab tray -->
    <string name="tab_tray_title">Agor Tabiau</string>
    <!-- Text shown in the menu for saving tabs to a collection -->
    <string name="tab_tray_menu_item_save">Cadw i gasgliad</string>
    <!-- Text shown in the menu for the collection selector -->
    <string name="tab_tray_menu_select">Dewis</string>
    <!-- Text shown in the menu for sharing all tabs -->
    <string name="tab_tray_menu_item_share">Rhannu pob tab</string>
    <!-- Text shown in the menu to view recently closed tabs -->
    <string name="tab_tray_menu_recently_closed">Tabiau wedi’u cau’n ddiweddar</string>
    <!-- Text shown in the tabs tray inactive tabs section -->
    <string name="tab_tray_inactive_recently_closed">Caewyd yn ddiweddar</string>
    <!-- Text shown in the menu to view account settings -->
    <string name="tab_tray_menu_account_settings">Gosodiadau cyfrif</string>
    <!-- Text shown in the menu to view tab settings -->
    <string name="tab_tray_menu_tab_settings">Gosodiadau tabiau</string>
    <!-- Text shown in the menu for closing all tabs -->
    <string name="tab_tray_menu_item_close">Cau pob tab</string>
    <!-- Shortcut action to open new tab -->
    <string name="tab_tray_menu_open_new_tab">Tab newydd</string>
    <!-- Shortcut action to open the home screen -->
    <string name="tab_tray_menu_home">Mynd adref</string>
    <!-- Shortcut action to toggle private mode -->
    <string name="tab_tray_menu_toggle">Toglo’r modd tab</string>
    <!-- Text shown in the multiselect menu for bookmarking selected tabs. -->
    <string name="tab_tray_multiselect_menu_item_bookmark">Nod Tudalen</string>
    <!-- Text shown in the multiselect menu for closing selected tabs. -->
    <string name="tab_tray_multiselect_menu_item_close">Cau</string>
    <!-- Content description for tabs tray multiselect share button -->
    <string name="tab_tray_multiselect_share_content_description">Rhannu tabiau penodol</string>
    <!-- Content description for tabs tray multiselect menu -->
    <string name="tab_tray_multiselect_menu_content_description">Dewislen tabiau penodol</string>
    <!-- Content description (not visible, for screen readers etc.): Removes tab from collection button. Removes the selected tab from collection when pressed -->
    <string name="remove_tab_from_collection">Tynnu tab o’r casgliad</string>
    <!-- Text for button to enter multiselect mode in tabs tray -->
    <string name="tabs_tray_select_tabs">Dewis tabiau</string>
    <!-- Content description (not visible, for screen readers etc.): Close tab button. Closes the current session when pressed -->
    <string name="close_tab">Cau tab</string>
    <!-- Content description (not visible, for screen readers etc.): Close tab <title> button. First parameter is tab title  -->
    <string name="close_tab_title">Cau tab %s</string>
    <!-- Content description (not visible, for screen readers etc.): Opens the open tabs menu when pressed -->
    <string name="open_tabs_menu">Dewislen tabiau agored</string>
    <!-- Open tabs menu item to close all tabs -->
    <string name="tabs_menu_close_all_tabs">Cau pob tab</string>
    <!-- Open tabs menu item to share all tabs -->
    <string name="tabs_menu_share_tabs">Rhannu tabiau</string>
    <!-- Open tabs menu item to save tabs to collection -->
    <string name="tabs_menu_save_to_collection1">Cadw tabiau i gasgliad</string>
    <!-- Content description (not visible, for screen readers etc.): Opens the tab menu when pressed -->
    <string name="tab_menu">Dewislen tabiau</string>
    <!-- Tab menu item to share the tab -->
    <string name="tab_share">Rhannu tabiau</string>
    <!-- Button in the current session menu. Deletes the session when pressed -->
    <string name="current_session_delete">Dileu</string>
    <!-- Button in the current session menu. Saves the session when pressed -->
    <string name="current_session_save">Cadw</string>
    <!-- Button in the current session menu. Opens the share menu when pressed -->
    <string name="current_session_share">Rhannu</string>
    <!-- Content description (not visible, for screen readers etc.): Title icon for current session menu -->
    <string name="current_session_image">Delwedd sesiwn gyfredol</string>
    <!-- Button to save the current set of tabs into a collection -->
    <string name="save_to_collection">Cadw i gasgliad</string>
    <!-- Text for the menu button to delete a collection -->
    <string name="collection_delete">Dileu casgliad</string>
    <!-- Text for the menu button to rename a collection -->
    <string name="collection_rename">Ail-enwi casgliad</string>
    <!-- Text for the button to open tabs of the selected collection -->
    <string name="collection_open_tabs">Agor tabiau</string>

    <!-- Hint for adding name of a collection -->
    <string name="collection_name_hint">Enw’r casgliad</string>
    <!-- Text for the menu button to rename a top site -->
	<string name="rename_top_site">Ailenwi</string>
	<!-- Text for the menu button to remove a top site -->
	<string name="remove_top_site">Tynnu</string>

    <!-- Text for the menu button to delete a top site from history -->
    <string name="delete_from_history">Dileu o’r hanes</string>
    <!-- Postfix for private WebApp titles, placeholder is replaced with app name -->
    <string name="pwa_site_controls_title_private">%1$s (Modd Preifat)</string>

    <!-- Button in the current tab tray header in multiselect mode. Saved the selected tabs to a collection when pressed. -->
    <string name="tab_tray_save_to_collection">Cadw</string>

    <!-- History -->
    <!-- Text for the button to clear all history -->
    <string name="history_delete_all">Dileu hanes</string>
    <!-- Text for the dialog to confirm clearing all history -->
    <string name="history_delete_all_dialog">Ydych chi’n siŵr eich bod chi am glirio’ch hanes?</string>
    <!-- Text for the snackbar to confirm that multiple browsing history items has been deleted -->
    <string name="history_delete_multiple_items_snackbar">Hanes wedi’i Ddileu</string>
    <!-- Text for the snackbar to confirm that a single browsing history item has been deleted. The first parameter is the shortened URL of the deleted history item. -->
    <string name="history_delete_single_item_snackbar">Wedi dileu %1$s</string>
    <!-- Text for positive action to delete history in deleting history dialog -->
    <string name="history_clear_dialog">Clirio</string>
    <!-- History overflow menu copy button -->
    <string name="history_menu_copy_button">Copïo</string>
    <!-- History overflow menu share button -->
    <string name="history_menu_share_button">Rhannu</string>
    <!-- History overflow menu open in new tab button -->
    <string name="history_menu_open_in_new_tab_button">Agor mewn tab newydd</string>
    <!-- History overflow menu open in private tab button -->
    <string name="history_menu_open_in_private_tab_button">Agor mewn tab preifat</string>
    <!-- Text for the button to delete a single history item -->
    <string name="history_delete_item">Dileu</string>
    <!-- History multi select title in app bar
    The first parameter is the number of bookmarks selected -->
    <string name="history_multi_select_title">%1$d wedi’i ddewis</string>
    <!-- Text for the button to clear selected history items. The first parameter
        is a digit showing the number of items you have selected -->
    <string name="history_delete_some">Dileu %1$d eitem</string>
    <!-- Text for the header that groups the history for today -->
    <string name="history_today">Heddiw</string>
    <!-- Text for the header that groups the history for yesterday -->
    <string name="history_yesterday">Ddoe</string>
    <!-- Text for the header that groups the history for last 24 hours -->
    <string name="history_24_hours">24 awr ddiwethaf</string>
    <!-- Text for the header that groups the history the past 7 days -->
    <string name="history_7_days">7 diwrnod diwethaf</string>
    <!-- Text for the header that groups the history the past 30 days -->
    <string name="history_30_days">30 diwrnod diwethaf</string>
    <!-- Text for the header that groups the history older than the last month -->
    <string name="history_older">Hŷn</string>
    <!-- Text shown when no history exists -->
    <string name="history_empty_message">Dim hanes yma</string>

    <!-- Downloads -->
    <!-- Text for the button to clear all downloads -->
    <string name="download_delete_all">Dileu llwythi</string>
    <!-- Text for the dialog to confirm clearing all downloads -->
    <string name="download_delete_all_dialog">Ydych chi’n siŵr eich bod eisiau clirio eich hanes?</string>
    <!-- Text for the snackbar to confirm that multiple downloads items have been removed -->
    <string name="download_delete_multiple_items_snackbar_1">Llwythi Wedi’u Tynnu</string>
    <!-- Text for the snackbar to confirm that a single download item has been removed. The first parameter is the name of the download item. -->
    <string name="download_delete_single_item_snackbar">Wedi tynnu %1$s</string>
    <!-- Text shown when no download exists -->
    <string name="download_empty_message_1">Dim ffeiliau wedi’u llwytho</string>
    <!-- History multi select title in app bar
    The first parameter is the number of downloads selected -->
    <string name="download_multi_select_title">%1$d wedi’u dewis</string>


    <!-- History overflow menu open in new tab button -->
    <string name="download_menu_open">Agor</string>


    <!-- Text for the button to remove a single download item -->
    <string name="download_delete_item_1">Tynnu</string>


    <!-- Crashes -->
    <!-- Title text displayed on the tab crash page. This first parameter is the name of the application (For example: Fenix) -->
    <string name="tab_crash_title_2">Ymddiheuriadau, nid yw %1$s yn gallu llwytho’r dudalen honno.</string>

    <!-- Description text displayed on the tab crash page -->
    <string name="tab_crash_description">Gallwch geisio adfer neu gau’r tab hwn isod.</string>
    <!-- Send crash report checkbox text on the tab crash page -->
    <string name="tab_crash_send_report">Anfon adroddiad chwalu at Mozilla</string>
    <!-- Close tab button text on the tab crash page -->
    <string name="tab_crash_close">Cau tab</string>
    <!-- Restore tab button text on the tab crash page -->
    <string name="tab_crash_restore">Adfer tab</string>

    <!-- Content Description for session item menu button -->
    <string name="content_description_session_menu">Opsiynau sesiwn</string>

    <!-- Content Description for session item share button -->
    <string name="content_description_session_share">Rhannu sesiwn</string>

    <!-- Bookmarks -->
    <!-- Content description for bookmarks library menu -->
    <string name="bookmark_menu_content_description">Dewislen nodau tudalen</string>
    <!-- Screen title for editing bookmarks -->
    <string name="bookmark_edit">Golygu nod tudalen</string>
    <!-- Screen title for selecting a bookmarks folder -->
    <string name="bookmark_select_folder">Dewis ffolder</string>
    <!-- Confirmation message for a dialog confirming if the user wants to delete the selected folder -->
    <string name="bookmark_delete_folder_confirmation_dialog">Ydych chi’n siŵr eich bod am ddileu’r ffolder yma?</string>
    <!-- Confirmation message for a dialog confirming if the user wants to delete multiple items including folders. Parameter will be replaced by app name. -->
    <string name="bookmark_delete_multiple_folders_confirmation_dialog">Bydd %s yn dileu’r eitemau hyn.</string>
    <!-- Snackbar title shown after a folder has been deleted. This first parameter is the name of the deleted folder -->
    <string name="bookmark_delete_folder_snackbar">Wedi dileu %1$s</string>
    <!-- Screen title for adding a bookmarks folder -->
    <string name="bookmark_add_folder">Ychwanegu ffolder</string>
    <!-- Snackbar title shown after a bookmark has been created. -->
    <string name="bookmark_saved_snackbar">Nod tudalen wedi’i gadw!</string>
    <!-- Snackbar edit button shown after a bookmark has been created. -->
    <string name="edit_bookmark_snackbar_action">GOLYGU</string>
    <!-- Bookmark overflow menu edit button -->
    <string name="bookmark_menu_edit_button">Golygu</string>
    <!-- Bookmark overflow menu select button -->
    <string name="bookmark_menu_select_button">Dewis</string>
    <!-- Bookmark overflow menu copy button -->
    <string name="bookmark_menu_copy_button">Copïo</string>
    <!-- Bookmark overflow menu share button -->
    <string name="bookmark_menu_share_button">Rhannu</string>
    <!-- Bookmark overflow menu open in new tab button -->
    <string name="bookmark_menu_open_in_new_tab_button">Agor mewn tab newydd</string>
    <!-- Bookmark overflow menu open in private tab button -->
    <string name="bookmark_menu_open_in_private_tab_button">Agor mewn tab preifat</string>
    <!-- Bookmark overflow menu delete button -->
    <string name="bookmark_menu_delete_button">Dileu</string>
    <!--Bookmark overflow menu save button -->
    <string name="bookmark_menu_save_button">Cadw</string>
    <!-- Bookmark multi select title in app bar
     The first parameter is the number of bookmarks selected -->
    <string name="bookmarks_multi_select_title">%1$d wedi’i ddewis</string>
    <!-- Bookmark editing screen title -->
    <string name="edit_bookmark_fragment_title">Golygu nod tudalen</string>
    <!-- Bookmark folder editing screen title -->
    <string name="edit_bookmark_folder_fragment_title">Golygu ffolder</string>
    <!-- Bookmark sign in button message -->
    <string name="bookmark_sign_in_button">Mewngofnodi i weld nodau tudalennau wedi’u cydweddu</string>
    <!-- Bookmark URL editing field label -->
    <string name="bookmark_url_label">URL</string>
    <!-- Bookmark FOLDER editing field label -->
    <string name="bookmark_folder_label">FFOLDER</string>
    <!-- Bookmark NAME editing field label -->
    <string name="bookmark_name_label">ENW</string>
    <!-- Bookmark add folder screen title -->
    <string name="bookmark_add_folder_fragment_label">Ychwanegu ffolder</string>
    <!-- Bookmark select folder screen title -->
    <string name="bookmark_select_folder_fragment_label">Dewis ffolder</string>
    <!-- Bookmark editing error missing title -->
    <string name="bookmark_empty_title_error">Rhaid cael teitl</string>
    <!-- Bookmark editing error missing or improper URL -->
    <string name="bookmark_invalid_url_error">URL annilys</string>
    <!-- Bookmark screen message for empty bookmarks folder -->
    <string name="bookmarks_empty_message">Dim nodau tudalen yma</string>
    <!-- Bookmark snackbar message on deletion
     The first parameter is the host part of the URL of the bookmark deleted, if any -->
    <string name="bookmark_deletion_snackbar_message">Wedi dileu %1$s</string>

    <!-- Bookmark snackbar message on deleting multiple bookmarks not including folders-->
    <string name="bookmark_deletion_multiple_snackbar_message_2">Wedi dileu Nodau Tudalen</string>
    <!-- Bookmark snackbar message on deleting multiple bookmarks including folders-->
    <string name="bookmark_deletion_multiple_snackbar_message_3">Yn dileu’r nodau tudalen hyn</string>
    <!-- Bookmark undo button for deletion snackbar action -->
    <string name="bookmark_undo_deletion">DADWNEUD</string>

    <!-- Site Permissions -->
    <!-- Site permissions preferences header -->
    <string name="permissions_header">Caniatâd</string>
    <!-- Button label that take the user to the Android App setting -->
    <string name="phone_feature_go_to_settings">Ewch i Gosodiadau</string>
    <!-- Content description (not visible, for screen readers etc.): Quick settings sheet
        to give users access to site specific information / settings. For example:
        Secure settings status and a button to modify site permissions -->
    <string name="quick_settings_sheet">Taflen gosodiadau cyflym</string>
    <!-- Label that indicates that this option it the recommended one -->
    <string name="phone_feature_recommended">Cymeradwy</string>
    <!-- button that allows editing site permissions settings -->
    <string name="quick_settings_sheet_manage_site_permissions">Rheoli caniatâd gwefan</string>
    <!-- Button label for clearing all the information of site permissions-->
    <string name="clear_permissions">Clirio caniatâd</string>
    <!-- Button label for clearing a site permission-->
    <string name="clear_permission">Clirio caniatâd</string>
    <!-- Button label for clearing all the information on all sites-->
    <string name="clear_permissions_on_all_sites">Clirio caniatâd ar bob gwefan</string>
    <!-- Preference for altering video and audio autoplay for all websites -->
    <string name="preference_browser_feature_autoplay">Awtochwarae</string>
    <!-- Preference for altering the camera access for all websites -->
    <string name="preference_phone_feature_camera">Camera</string>
    <!-- Preference for altering the microphone access for all websites -->
    <string name="preference_phone_feature_microphone">Meicroffon</string>
    <!-- Preference for altering the location access for all websites -->
    <string name="preference_phone_feature_location">Lleoliad</string>
    <!-- Preference for altering the notification access for all websites -->
    <string name="preference_phone_feature_notification">Hysbysiad</string>
    <!-- Preference for altering the persistent storage access for all websites -->
    <string name="preference_phone_feature_persistent_storage">Storfa Barhaol</string>
    <!-- Preference for altering the EME access for all websites -->
    <string name="preference_phone_feature_media_key_system_access">Cynnwys wedi’i reoli gan DRM</string>
    <!-- Label that indicates that a permission must be asked always -->
    <string name="preference_option_phone_feature_ask_to_allow">Gofyn i ganiatáu</string>
    <!-- Label that indicates that a permission must be blocked -->
    <string name="preference_option_phone_feature_blocked">Rhwystrwyd</string>
    <!-- Label that indicates that a permission must be allowed -->
    <string name="preference_option_phone_feature_allowed">Caniatawyd</string>
    <!--Label that indicates a permission is by the Android OS-->
    <string name="phone_feature_blocked_by_android">Rhwystrwyd gan Android</string>
    <!-- Preference for showing a list of websites that the default configurations won't apply to them -->
    <string name="preference_exceptions">Eithriadau</string>
    <!-- Summary of tracking protection preference if tracking protection is set to on -->
    <string name="tracking_protection_on">Ymlaen</string>
    <!-- Summary of tracking protection preference if tracking protection is set to off -->
    <string name="tracking_protection_off">Diffodd</string>
    <!-- Label for global setting that indicates that all video and audio autoplay is allowed -->
    <string name="preference_option_autoplay_allowed2">Caniatáu sain a fideo</string>
    <!-- Label for site specific setting that indicates that all video and audio autoplay is allowed -->
    <string name="quick_setting_option_autoplay_allowed">Caniatáu sain a fideo</string>
    <!-- Label that indicates that video and audio autoplay is only allowed over Wi-Fi -->
    <string name="preference_option_autoplay_allowed_wifi_only2">Rhwystro sain a fideo ar ddata cellol yn unig</string>
    <!-- Subtext that explains 'autoplay on Wi-Fi only' option -->
    <string name="preference_option_autoplay_allowed_wifi_subtext">Bydd sain a fideo yn chwarae ar Wi-Fi</string>
    <!-- Label for global setting that indicates that video autoplay is allowed, but audio autoplay is blocked -->
    <string name="preference_option_autoplay_block_audio2">Rhwystro sain yn unig</string>
    <!-- Label for site specific setting that indicates that video autoplay is allowed, but audio autoplay is blocked -->
    <string name="quick_setting_option_autoplay_block_audio">Rhwystro sain yn unig</string>
    <!-- Label for global setting that indicates that all video and audio autoplay is blocked -->
    <string name="preference_option_autoplay_blocked3">Rhwystro sain a fideo</string>
    <!-- Label for site specific setting that indicates that all video and audio autoplay is blocked -->
    <string name="quick_setting_option_autoplay_blocked">Rhwystro sain a fideo</string>
    <!-- Summary of delete browsing data on quit preference if it is set to on -->
    <string name="delete_browsing_data_quit_on">Ymlaen</string>
    <!-- Summary of delete browsing data on quit preference if it is set to off -->
    <string name="delete_browsing_data_quit_off">Diffodd</string>

    <!-- Summary of studies preference if it is set to on -->
    <string name="studies_on">Ymlaen</string>
    <!-- Summary of studies data on quit preference if it is set to off -->
    <string name="studies_off">Diffodd</string>

    <!-- Collections -->
    <!-- Collections header on home fragment -->
    <string name="collections_header">Casgliadau</string>
    <!-- Content description (not visible, for screen readers etc.): Opens the collection menu when pressed -->
    <string name="collection_menu_button_content_description">Dewislen casgliadau</string>
    <!-- Label to describe what collections are to a new user without any collections -->
    <string name="no_collections_description2">Casglwch y pethau sydd o bwys i chi.\nCrynhowch ynghyd chwiliadau, gwefannau a thabiau tebyg i gael mynediad cyflym yn hwyrach.</string>
    <!-- Title for the "select tabs" step of the collection creator -->
    <string name="create_collection_select_tabs">Dewis Tabiau</string>
    <!-- Title for the "select collection" step of the collection creator -->
    <string name="create_collection_select_collection">Dewis casgliad</string>
    <!-- Title for the "name collection" step of the collection creator -->
    <string name="create_collection_name_collection">Enwi casgliad</string>
    <!-- Button to add new collection for the "select collection" step of the collection creator -->
    <string name="create_collection_add_new_collection">Ychwanegu casgliad newydd</string>
    <!-- Button to select all tabs in the "select tabs" step of the collection creator -->
    <string name="create_collection_select_all">Dewis y Cyfan</string>
    <!-- Button to deselect all tabs in the "select tabs" step of the collection creator -->
    <string name="create_collection_deselect_all">Dad-ddewis y Cyfan</string>
    <!-- Text to prompt users to select the tabs to save in the "select tabs" step of the collection creator -->
    <string name="create_collection_save_to_collection_empty">Dewis tabiau i’w cadw</string>
    <!-- Text to show users how many tabs they have selected in the "select tabs" step of the collection creator.
     %d is a placeholder for the number of tabs selected. -->
    <string name="create_collection_save_to_collection_tabs_selected">%d tab wedi’u dewis</string>
    <!-- Text to show users they have one tab selected in the "select tabs" step of the collection creator.
    %d is a placeholder for the number of tabs selected. -->
    <string name="create_collection_save_to_collection_tab_selected">%d tab wedi’i ddewis</string>
    <!-- Text shown in snackbar when multiple tabs have been saved in a collection -->
    <string name="create_collection_tabs_saved">Tabiau wedi’u cadw!</string>
    <!-- Text shown in snackbar when one or multiple tabs have been saved in a new collection -->
    <string name="create_collection_tabs_saved_new_collection">Casgliad wedi’i gadw!</string>
    <!-- Text shown in snackbar when one tab has been saved in a collection -->
    <string name="create_collection_tab_saved">Tab wedi’i gadw!</string>
    <!-- Content description (not visible, for screen readers etc.): button to close the collection creator -->
    <string name="create_collection_close">Cau</string>
    <!-- Button to save currently selected tabs in the "select tabs" step of the collection creator-->
    <string name="create_collection_save">Cadw</string>

    <!-- Snackbar action to view the collection the user just created or updated -->
    <string name="create_collection_view">Golwg</string>

    <!-- Default name for a new collection in "name new collection" step of the collection creator. %d is a placeholder for the number of collections-->
    <string name="create_collection_default_name">Casgliad %d</string>

    <!-- Share -->
    <!-- Share screen header -->
    <string name="share_header">Anfon a Rhannu</string>
    <!-- Share screen header -->
    <string name="share_header_2">Rhannu</string>
    <!-- Content description (not visible, for screen readers etc.):
        "Share" button. Opens the share menu when pressed. -->
    <string name="share_button_content_description">Rhannu</string>
    <!-- Sub-header in the dialog to share a link to another app -->
    <string name="share_link_subheader">Rhannu dolen</string>
    <!-- Sub-header in the dialog to share a link to another sync device -->
    <string name="share_device_subheader">Anfon i ddyfais</string>
    <!-- Sub-header in the dialog to share a link to an app from the full list -->
    <string name="share_link_all_apps_subheader">Pob gweithred</string>
    <!-- Sub-header in the dialog to share a link to an app from the most-recent sorted list -->
    <string name="share_link_recent_apps_subheader">Defnyddiwyd yn ddiweddar</string>
    <!-- An option from the three dot menu to into sync -->
    <string name="sync_menu_sign_in">Mewngofnodi i gydweddu</string>
    <!-- An option from the share dialog to sign into sync -->
    <string name="sync_sign_in">Mewngofnodi i Sync</string>
    <!-- An option from the share dialog to send link to all other sync devices -->
    <string name="sync_send_to_all">Anfon at bob dyfais</string>
    <!-- An option from the share dialog to reconnect to sync -->
    <string name="sync_reconnect">Ailgysylltu â Sync</string>
    <!-- Text displayed when sync is offline and cannot be accessed -->
    <string name="sync_offline">All-lein</string>
    <!-- An option to connect additional devices -->
    <string name="sync_connect_device">Cysylltu dyfais arall</string>
    <!-- The dialog text shown when additional devices are not available -->
    <string name="sync_connect_device_dialog">I anfon tab, mewngofnodwch i Firefox ar o leiaf un ddyfais arall.</string>
    <!-- Confirmation dialog button -->
    <string name="sync_confirmation_button">Iawn</string>
    <!-- Share error message -->
    <string name="share_error_snackbar">Methu rhannu i’r ap hwn</string>
    <!-- Add new device screen title -->
    <string name="sync_add_new_device_title">Anfon i ddyfais</string>
    <!-- Text for the warning message on the Add new device screen -->
    <string name="sync_add_new_device_message">Dim Dyfais wedi’i Gysylltu</string>
    <!-- Text for the button to learn about sending tabs -->
    <string name="sync_add_new_device_learn_button">Dysgu am Anfon Tabiau…</string>
    <!-- Text for the button to connect another device -->
    <string name="sync_add_new_device_connect_button">Cysylltu Dyfais Arall…</string>

    <!-- Notifications -->
    <!-- The user visible name of the "notification channel" (Android 8+ feature) for the ongoing notification shown while a browsing session is active. -->
    <string name="notification_pbm_channel_name">Sesiwn pori preifat</string>
    <!-- Text shown in the notification that pops up to remind the user that a private browsing session is active. -->
    <string name="notification_pbm_delete_text">Dileu tabiau preifat</string>
    <!-- Text shown in the notification that pops up to remind the user that a private browsing session is active. -->
    <string name="notification_pbm_delete_text_2">Cau tabiau preifat</string>
    <!-- Notification action to open Fenix and resume the current browsing session. -->
    <string name="notification_pbm_action_open">Agor</string>
    <!-- Notification action to delete all current private browsing sessions AND switch to Fenix (bring it to the foreground) -->
    <string name="notification_pbm_action_delete_and_open">Dileu ac Agor</string>
    <!-- Name of the "Powered by Fenix" notification channel. Displayed in the "App notifications" system settings for the app -->
    <string name="notification_powered_by_channel_name">Grym</string>
    <!-- Name of the marketing notification channel. Displayed in the "App notifications" system settings for the app -->
    <string name="notification_marketing_channel_name">Marchnata</string>
    <!-- Title shown in the notification that pops up to remind the user to set fenix as default browser.
    %1$s is a placeholder that will be replaced by the app name (Fenix). -->
    <string name="notification_default_browser_title">Mae %1$s yn gyflym a phreifat</string>
    <!-- Text shown in the notification that pops up to remind the user to set fenix as default browser.
    %1$s is a placeholder that will be replaced by the app name (Fenix). -->
    <string name="notification_default_browser_text">Gwnewch %1$s eich porwr rhagosodedig</string>

    <!-- Snackbar -->
    <!-- Text shown in snackbar when user deletes a collection -->
    <string name="snackbar_collection_deleted">Dilëwyd y casgliad</string>
    <!-- Text shown in snackbar when user renames a collection -->
    <string name="snackbar_collection_renamed">Ailenwyd y casgliad</string>
    <!-- Text shown in snackbar when user deletes a tab -->
    <string name="snackbar_tab_deleted">Tab wedi’i ddileu</string>
    <!-- Text shown in snackbar when user deletes all tabs -->
    <string name="snackbar_tabs_deleted">Tabiau wedi’u dileu</string>
    <!-- Text shown in snackbar when user closes a tab -->
    <string name="snackbar_tab_closed">Tab wedi’i gau</string>
    <!-- Text shown in snackbar when user closes all tabs -->
    <string name="snackbar_tabs_closed">Tab wedi’i gau</string>
    <!-- Text shown in snackbar when user closes tabs -->
    <string name="snackbar_message_tabs_closed">Tabiau ar gau!</string>
    <!-- Text shown in snackbar when user bookmarks a list of tabs -->
    <string name="snackbar_message_bookmarks_saved">Nodau tudalen wedi’u cadw!</string>
    <!-- Text shown in snackbar action for viewing bookmarks -->
    <string name="snackbar_message_bookmarks_view">Golwg</string>
    <!-- Text shown in snackbar when user adds a site to top sites -->
    <string name="snackbar_added_to_top_sites">Ychwanegwyd at fy hoff wefannau!</string>
    <!-- Text shown in snackbar when user closes a private tab -->
    <string name="snackbar_private_tab_closed">Tab preifat wedi’i gau</string>

    <!-- Text shown in snackbar when user closes all private tabs -->
    <string name="snackbar_private_tabs_closed">Tabiau preifat wedi’u cau</string>
    <!-- Text shown in snackbar when user deletes all private tabs -->
    <string name="snackbar_private_tabs_deleted">Tabiau preifat wedi’u dileu</string>
    <!-- Text shown in snackbar to undo deleting a tab, top site or collection -->
    <string name="snackbar_deleted_undo">DADWNEUD</string>
    <!-- Text shown in snackbar when user removes a top site -->
    <string name="snackbar_top_site_removed">Tynnwyd y wefan</string>
    <!-- Text for action to undo deleting a tab or collection shown in a11y dialog -->
    <string name="a11y_dialog_deleted_undo">Dadwneud</string>
    <!-- Text for action to confirm deleting a tab or collection shown in a11y dialog -->
    <string name="a11y_dialog_deleted_confirm">Cadarnhau</string>
    <!-- QR code scanner prompt which appears after scanning a code, but before navigating to it
        First parameter is the name of the app, second parameter is the URL or text scanned-->
    <string name="qr_scanner_confirmation_dialog_message">Caniatáu i %1$s agor %2$s</string>
    <!-- QR code scanner prompt dialog positive option to allow navigation to scanned link -->
    <string name="qr_scanner_dialog_positive">CANIATÁU</string>
    <!-- QR code scanner prompt dialog positive option to deny navigation to scanned link -->
    <string name="qr_scanner_dialog_negative">GWRTHOD</string>
    <!-- Tab collection deletion prompt dialog message. Placeholder will be replaced with the collection name -->
    <string name="tab_collection_dialog_message">Ydych chi’n siŵr eich bod am ddileu %1$s?</string>
    <!-- Collection and tab deletion prompt dialog message. This will show when the last tab from a collection is deleted -->
    <string name="delete_tab_and_collection_dialog_message">Bydd dileu’r tab hwn yn dileu’r casgliad cyfan. Gallwch greu casgliadau newydd ar unrhyw adeg.</string>
    <!-- Collection and tab deletion prompt dialog title. Placeholder will be replaced with the collection name. This will show when the last tab from a collection is deleted -->
    <string name="delete_tab_and_collection_dialog_title">Dileu %1$s?</string>
    <!-- Tab collection deletion prompt dialog option to delete the collection -->
    <string name="tab_collection_dialog_positive">Dileu</string>
    <!-- Tab collection deletion prompt dialog option to cancel deleting the collection -->
    <string moz:removedIn="93" name="tab_collection_dialog_negative" tools:ignore="UnusedResources">Diddymu</string>
    <!-- Text displayed in a notification when the user enters full screen mode -->
    <string name="full_screen_notification">Mynd i’r sgrin lawn</string>
    <!-- Message for copying the URL via long press on the toolbar -->
    <string name="url_copied">URL wedi’i gopïo</string>
    <!-- Sample text for accessibility font size -->
    <string name="accessibility_text_size_sample_text_1">Testun enghreifftiol yw hwn. Mae yma i ddangos sut bydd testun yn ymddangos pan fyddwch chi’n cynyddu neu’n lleihau maint y gosodiad hwn.</string>
    <!-- Summary for Accessibility Text Size Scaling Preference -->
    <string name="preference_accessibility_text_size_summary">Gwneud testun ar wefannau yn fwy neu’n llai</string>
    <!-- Title for Accessibility Text Size Scaling Preference -->
    <string name="preference_accessibility_font_size_title">Maint Ffont</string>

    <!-- Title for Accessibility Text Automatic Size Scaling Preference -->
    <string name="preference_accessibility_auto_size_2">Newid maint ffont awtomatig</string>
    <!-- Summary for Accessibility Text Automatic Size Scaling Preference -->
    <string name="preference_accessibility_auto_size_summary">Bydd maint y ffont yn cyd-fynd â’h gosodiadau Android. Analluogwch i reoli maint ffont yma.</string>

    <!-- Title for the Delete browsing data preference -->
    <string name="preferences_delete_browsing_data">Dileu data pori</string>
    <!-- Title for the tabs item in Delete browsing data -->
    <string name="preferences_delete_browsing_data_tabs_title_2">Agor tabiau</string>
    <!-- Subtitle for the tabs item in Delete browsing data, parameter will be replaced with the number of open tabs -->
    <string name="preferences_delete_browsing_data_tabs_subtitle">%d tab</string>
    <!-- Title for the data and history items in Delete browsing data -->
    <string name="preferences_delete_browsing_data_browsing_data_title">Hanes pori a data gwefan</string>
    <!-- Subtitle for the data and history items in delete browsing data, parameter will be replaced with the
        number of history items the user has -->
    <string name="preferences_delete_browsing_data_browsing_data_subtitle">%d cyfeiriad</string>
    <!-- Title for history items in Delete browsing data -->
    <string name="preferences_delete_browsing_data_browsing_history_title">Hanes</string>
    <!-- Subtitle for the history items in delete browsing data, parameter will be replaced with the
        number of history pages the user has -->
    <string name="preferences_delete_browsing_data_browsing_history_subtitle">%d tudalen</string>
    <!-- Title for the cookies item in Delete browsing data -->
    <string name="preferences_delete_browsing_data_cookies">Cwcis</string>
    <!-- Subtitle for the cookies item in Delete browsing data -->
    <string name="preferences_delete_browsing_data_cookies_subtitle">Byddwch wedi eich allgofnodi o’r mwyafrif o wefannau</string>
    <!-- Title for the cached images and files item in Delete browsing data -->
    <string name="preferences_delete_browsing_data_cached_files">Delweddau a ffeiliau wedi’u storio</string>
    <!-- Subtitle for the cached images and files item in Delete browsing data -->
    <string name="preferences_delete_browsing_data_cached_files_subtitle">Yn rhyddhau lle storio</string>
    <!-- Title for the site permissions item in Delete browsing data -->
    <string name="preferences_delete_browsing_data_site_permissions">Caniatâd gwefan</string>
    <!-- Title for the downloads item in Delete browsing data -->
    <string name="preferences_delete_browsing_data_downloads">Llwythi</string>
    <!-- Text for the button to delete browsing data -->
    <string name="preferences_delete_browsing_data_button">Dileu data pori</string>
    <!-- Title for the Delete browsing data on quit preference -->
    <string name="preferences_delete_browsing_data_on_quit">Dileu data pori wrth adael</string>
    <!-- Summary for the Delete browsing data on quit preference. "Quit" translation should match delete_browsing_data_on_quit_action translation. -->
    <string name="preference_summary_delete_browsing_data_on_quit">Yn dileu data pori’n awtomatig  pan fyddwch yn dewis &quot;Gadael&quot; o’r brif ddewislen</string>
    <!-- Summary for the Delete browsing data on quit preference. "Quit" translation should match delete_browsing_data_on_quit_action translation. -->
    <string name="preference_summary_delete_browsing_data_on_quit_2">Yn dileu data pori’n awtomatig  pan fyddwch yn dewis \&quot;Gadael\&quot; o’r brif ddewislen</string>
    <!-- Action item in menu for the Delete browsing data on quit feature -->
    <string name="delete_browsing_data_on_quit_action">Gadael</string>

    <!-- Dialog message to the user asking to delete browsing data. -->
    <string name="delete_browsing_data_prompt_message">Bydd hyn yn dileu’ch holl ddata pori.</string>
    <!-- Dialog message to the user asking to delete browsing data. Parameter will be replaced by app name. -->
    <string name="delete_browsing_data_prompt_message_3">Bydd %s yn dileu’r data pori hyn.</string>
    <!-- Text for the cancel button for the data deletion dialog -->
    <string name="delete_browsing_data_prompt_cancel">Diddymu</string>
    <!-- Text for the allow button for the data deletion dialog -->
    <string name="delete_browsing_data_prompt_allow">Dileu</string>
    <!-- Text for the snackbar confirmation that the data was deleted -->
    <string name="preferences_delete_browsing_data_snackbar">Data pori wedi’i ddileu</string>
    <!-- Text for the snackbar to show the user that the deletion of browsing data is in progress -->
    <string name="deleting_browsing_data_in_progress">Dileu data pori…</string>

    <!-- Tips -->
    <!-- text for firefox preview moving tip header "Firefox Preview" and "Firefox Nightly" are intentionally hardcoded -->
    <string name="tip_firefox_preview_moved_header">Firefox Preview yw Firefox Nightly nawr</string>

    <!-- text for firefox preview moving tip description -->
    <string name="tip_firefox_preview_moved_description">Mae Firefox Nightly yn cael ei ddiweddaru bob nos ac mae ganddo nodweddion newydd arbrofol.
Fodd bynnag, gall fod yn llai sefydlog. Llwythwch ein porwr Beta i gael profiad mwy cadarn.</string>

    <!-- text for firefox preview moving tip button. "Firefox for Android Beta" is intentionally hardcoded -->
    <string name="tip_firefox_preview_moved_button_2">Estyn Firefox Android Beta</string>

    <!-- text for firefox preview moving tip header. "Firefox Nightly" is intentionally hardcoded -->
    <string name="tip_firefox_preview_moved_header_preview_installed">Mae Firefox Nightly wedi symud</string>
    <!-- text for firefox preview moving tip description -->
    <string name="tip_firefox_preview_moved_description_preview_installed">Ni fydd yr ap hwn yn derbyn diweddariadau diogelwch mwyach. Peidiwch â defnyddio’r ap hwn a newidiwch i’r Nightly newydd.
        \n\nEr mwyn trosglwyddo’ch nodau tudalen, eich mewngofnodion a’ch hanes i ap arall, crëwch gyfrif Firefox.</string>
    <!-- text for firefox preview moving tip button  -->
    <string name="tip_firefox_preview_moved_button_preview_installed">Newid i’r Nightly newydd</string>

    <!-- text for firefox preview moving tip header. "Firefox Nightly" is intentionally hardcoded -->
    <string name="tip_firefox_preview_moved_header_preview_not_installed">Mae Firefox Nightly wedi symud</string>
    <!-- text for firefox preview moving tip description -->
    <string name="tip_firefox_preview_moved_description_preview_not_installed">Ni fydd yr ap hwn yn derbyn diweddariadau diogelwch bellach. Estynnwch y Nightly newydd a pheidio â defnyddio’r ap hwn bellach.
        \n\nEr mwyn trosglwyddo’ch nodau tudalen, eich mewngofnodion a’ch hanes i ap arall, crëwch gyfrif Firefox.</string>
    <!-- text for firefox preview moving tip button  -->
    <string name="tip_firefox_preview_moved_button_preview_not_installed">Estyn y Nightly newydd</string>

    <!-- Onboarding -->
    <!-- Text for onboarding welcome message
    The first parameter is the name of the app (e.g. Firefox Preview) -->
    <string name="onboarding_header">Croeso i %s!</string>
    <!-- text for the Firefox Accounts section header -->
    <string name="onboarding_fxa_section_header">A oes gennych chi gyfrif yn barod?</string>
    <!-- text for the "What's New" onboarding card header -->
    <string name="onboarding_whats_new_header1">Beth sy’n newydd</string>
    <!-- text for the "what's new" onboarding card description
    The first parameter is the short name of the app (e.g. Firefox) -->
    <string name="onboarding_whats_new_description">Oes gennych gwestiynau am y %s wedi’u hailgynllunio? Eisiau gwybod beth sydd wedi newid?</string>
    <!-- text for underlined clickable link that is part of "what's new" onboarding card description that links to an FAQ -->
    <string name="onboarding_whats_new_description_linktext">Cewch atebion yma</string>
    <!-- text for the Firefox account onboarding sign in card header. The word "Firefox" should not be translated -->
    <string name="onboarding_account_sign_in_header_1">Cydweddu Firefox rhwng dyfeisiau</string>
    <!-- Text for the button to learn more about signing in to your Firefox account -->
    <string name="onboarding_manual_sign_in_description">Dewch â nodau tudalen, hanes, a chyfrineiriau i Firefox ar y ddyfais hon.</string>
    <!-- text for the firefox account onboarding card header when we detect you're already signed in to
        another Firefox browser. (The word `Firefox` should not be translated)
        The first parameter is the email of the detected user's account -->
    <string name="onboarding_firefox_account_auto_signin_header_3">Rydych wedi mewngofnodi fel %s ar borwr Firefox arall ar y ddyfais hon. Hoffech chi fewngofnodi gyda’r cyfrif hwn?</string>
    <!-- text for the button to confirm automatic sign-in -->
    <string name="onboarding_firefox_account_auto_signin_confirm">Iawn, mewngofnodwch fi</string>
    <!-- text for the automatic sign-in button while signing in is in process -->
    <string name="onboarding_firefox_account_signing_in">Yn mewngofnodi…</string>
    <!-- text for the button to manually sign into Firefox account. -->
    <string name="onboarding_firefox_account_sign_in_1">Ymuno</string>
    <!-- text for the button to stay signed out when presented with an option to automatically sign-in. -->
    <string name="onboarding_firefox_account_stay_signed_out">Cadw wedi allgofnodi</string>
    <!-- text to display in the snackbar once account is signed-in -->
    <string name="onboarding_firefox_account_sync_is_on">Mae Sync ymlaen</string>
    <!-- text to display in the snackbar if automatic sign-in fails. user may try again -->
    <string name="onboarding_firefox_account_automatic_signin_failed">Wedi methu mewngofnodi</string>

    <!-- text for the tracking protection onboarding card header -->
    <string name="onboarding_tracking_protection_header_3">Preifatrwydd bob amser</string>
    <!-- text for the tracking protection card description. 'Firefox' intentionally hardcoded here -->
    <string name="onboarding_tracking_protection_description_3">Mae Firefox yn atal cwmnïau rhag eich dilyn yn gyfrinachol o amgylch y we, yn awtomatig.</string>
    <!-- text for tracking protection radio button option for standard level of blocking -->
    <string name="onboarding_tracking_protection_standard_button_2">Safonol (rhagosodedig)</string>
    <!-- text for standard blocking option button description -->
    <string name="onboarding_tracking_protection_standard_button_description_3">Cydbwysedd rhwng diogelwch a pherfformiad. Bydd tudalennau’n llwytho fel arfer.</string>
    <!-- text for tracking protection radio button option for strict level of blocking -->
    <string name="onboarding_tracking_protection_strict_button">Llym (argymell)</string>
    <!-- text for tracking protection radio button option for strict level of blocking -->
    <string name="onboarding_tracking_protection_strict_option">Llym</string>
    <!-- text for strict blocking option button description -->
    <string name="onboarding_tracking_protection_strict_button_description_3">Yn rhwystro mwy o dracwyr fel bod tudalennau’n llwytho’n gyflymach, ond gall dorri rhai swyddogaethau ar y dudalen.</string>
    <!-- text for the toolbar position card header  -->
    <string name="onboarding_toolbar_placement_header_1">Dewiswch leoliad eich bar offer</string>
    <!-- text for the toolbar position card description -->
    <string name="onboarding_toolbar_placement_description_1">Rhowch y bar offer o fewn cyrraedd hawdd. Cadwch ef ar y gwaelod, neu ei symud i’r brig.</string>
    <!-- text for the private browsing onboarding card header -->
    <string name="onboarding_private_browsing_header">Pori’n breifat</string>
    <!-- text for the private browsing onboarding card description
    The first parameter is an icon that represents private browsing -->
    <string name="onboarding_private_browsing_description1">Agor un tab preifat: Tapiwch yr eicon %s.</string>
    <!-- text for the private browsing onboarding card description, explaining how to always using private browsing -->
    <string name="onboarding_private_browsing_always_description">Agor tabiau preifat bob tro: Diweddarwch eich gosodiadau pori preifat.</string>
    <!-- text for the private browsing onbording card button, that launches settings -->
    <string name="onboarding_private_browsing_button">Agor y gosodiadau</string>
    <!-- text for the privacy notice onboarding card header -->
    <string name="onboarding_privacy_notice_header">Eich preifatrwydd</string>
    <!-- text for the privacy notice onboarding card description
    The first parameter is the name of the app (e.g. Firefox Preview) Substitute %s for long browser name. -->
    <string name="onboarding_privacy_notice_description2">Rydym wedi cynllunio %s i roi rheolaeth i chi dros yr hyn rydych chi’n ei rannu ar-lein a’r hyn rydych chi’n ei rannu gyda ni.
    </string>
    <!-- Text for the button to read the privacy notice -->
    <string name="onboarding_privacy_notice_read_button">Darllenwch ein hysbysiad preifatrwydd</string>

    <!-- Content description (not visible, for screen readers etc.): Close onboarding screen -->
    <string moz:removedIn="93" name="onboarding_close" tools:ignore="UnusedResources">Cau</string>

    <!-- text for the button to finish onboarding -->
    <string name="onboarding_finish">Cychwyn pori</string>

    <!-- Onboarding theme -->
    <!-- text for the theme picker onboarding card header -->
    <string name="onboarding_theme_picker_header">Dewis eich thema</string>
    <!-- text for the theme picker onboarding card description -->
    <string name="onboarding_theme_picker_description_2">Arbedwch ychydig o fatri a’ch golwg trwy alluogi’r modd tywyll.</string>
    <!-- Automatic theme setting (will follow device setting) -->
    <string name="onboarding_theme_automatic_title">Awtomatig</string>
    <!-- Summary of automatic theme setting (will follow device setting) -->
    <string name="onboarding_theme_automatic_summary">Yn addasu i osodiadau eich dyfais</string>
    <!-- Theme setting for dark mode -->
    <string name="onboarding_theme_dark_title">Thema dywyll</string>
    <!-- Theme setting for light mode -->
    <string name="onboarding_theme_light_title">Thema olau</string>

    <!-- Text shown in snackbar when multiple tabs have been sent to device -->
    <string name="sync_sent_tabs_snackbar">Tabiau wedi’u hanfon!</string>
    <!-- Text shown in snackbar when one tab has been sent to device  -->
    <string name="sync_sent_tab_snackbar">Tabiau wedi’u hanfon!</string>
    <!-- Text shown in snackbar when sharing tabs failed  -->
    <string name="sync_sent_tab_error_snackbar">Methu anfon</string>
    <!-- Text shown in snackbar for the "retry" action that the user has after sharing tabs failed -->
    <string name="sync_sent_tab_error_snackbar_action">CYNNIG ETO</string>
    <!-- Title of QR Pairing Fragment -->
    <string name="sync_scan_code">Sganiwch y cod</string>
    <!-- Instructions on how to access pairing -->
    <string name="sign_in_instructions"><![CDATA[Ar eich cyfrifiadur, agorwch Firefox ac ewch i <b>https://firefox.com/pair</b>]]></string>
    <!-- Text shown for sign in pairing when ready -->
    <string name="sign_in_ready_for_scan">Yn barod i sganio</string>
    <!-- Text shown for settings option for sign with pairing -->
    <string name="sign_in_with_camera">Mewngofnodi gyda’ch camera</string>
    <!-- Text shown for settings option for sign with email -->
    <string name="sign_in_with_email">Defnyddiwch e-bost yn lle hynny</string>
    <!-- Text shown for settings option for create new account text.'Firefox' intentionally hardcoded here.-->
    <string name="sign_in_create_account_text"><![CDATA[Dim cyfrif? <u>Crëwch un</u> i gydweddu Firefox rhwng dyfeisiau.]]></string>
    <!-- Text shown in confirmation dialog to sign out of account -->
    <string name="sign_out_confirmation_message">Bydd Firefox yn peidio cydweddu eich cyfrif ond ni fydd yn dileu eich data pori ar y ddyfais hon.</string>
    <!-- Text shown in confirmation dialog to sign out of account. The first parameter is the name of the app (e.g. Firefox Preview) -->
    <string name="sign_out_confirmation_message_2">Bydd %s yn peidio â chydweddu eich cyfrif ond ni fydd yn dileu eich data pori ar y ddyfais hon.</string>
    <!-- Option to continue signing out of account shown in confirmation dialog to sign out of account -->
    <string name="sign_out_disconnect">Datgysylltu</string>
    <!-- Option to cancel signing out shown in confirmation dialog to sign out of account -->
    <string name="sign_out_cancel">Diddymu</string>
    <!-- Error message snackbar shown after the user tried to select a default folder which cannot be altered -->
    <string name="bookmark_cannot_edit_root">Methu golygu’r ffolderi rhagosodedig</string>

    <!-- Enhanced Tracking Protection -->
    <!-- Link displayed in enhanced tracking protection panel to access tracking protection settings -->
    <string name="etp_settings">Gosodiadau Diogelu</string>
    <!-- Preference title for enhanced tracking protection settings -->
    <string name="preference_enhanced_tracking_protection">Diogelwch Uwch Rhag Tracio</string>
    <!-- Title for the description of enhanced tracking protection -->
    <string name="preference_enhanced_tracking_protection_explanation_title">Pori heb gael eich dilyn</string>
    <!-- Description of enhanced tracking protection. The first parameter is the name of the application (For example: Fenix) -->
    <string name="preference_enhanced_tracking_protection_explanation">Cadwch eich data i chi’ch hun. Mae %s yn eich diogelu rhag llawer o’r tracwyr mwyaf cyffredin sy’n eich dilyn ar-lein.</string>
    <!-- Text displayed that links to website about enhanced tracking protection -->
    <string name="preference_enhanced_tracking_protection_explanation_learn_more">Dysgu rhagor</string>
    <!-- Preference for enhanced tracking protection for the standard protection settings -->
    <string name="preference_enhanced_tracking_protection_standard_default_1">Safonol (rhagosodedig)</string>
    <!-- Preference description for enhanced tracking protection for the standard protection settings -->
    <string name="preference_enhanced_tracking_protection_standard_description_4">Cydbwysedd rhwng diogelwch a pherfformiad. Bydd tudalennau’n llwytho fel arfer.</string>
    <!--  Accessibility text for the Standard protection information icon  -->
    <string name="preference_enhanced_tracking_protection_standard_info_button">Beth sydd wedi’i rwystro gan ddiogelu tracio safonol</string>
    <!-- Preference for enhanced tracking protection for the strict protection settings -->
    <string name="preference_enhanced_tracking_protection_strict">Llym</string>
    <!-- Preference description for enhanced tracking protection for the strict protection settings -->
    <string name="preference_enhanced_tracking_protection_strict_description_3">Yn rhwystro mwy o dracwyr fel bod tudalennau’n llwytho’n gyflymach, ond gall dorri rhai swyddogaethau ar y dudalen.</string>
    <!--  Accessibility text for the Strict protection information icon  -->
    <string name="preference_enhanced_tracking_protection_strict_info_button">Beth sydd wedi’i rwystro gan ddiogelu tracio llym</string>
    <!-- Preference for enhanced tracking protection for the custom protection settings -->
    <string name="preference_enhanced_tracking_protection_custom">Cyfaddas</string>
    <!-- Preference description for enhanced tracking protection for the strict protection settings -->
    <string name="preference_enhanced_tracking_protection_custom_description_2">Dewiswch pa dracwyr a sgriptiau i’w rhwystro.</string>
    <!--  Accessibility text for the Strict protection information icon  -->
    <string name="preference_enhanced_tracking_protection_custom_info_button">Beth sydd wedi’i rwystro gan ddiogelu tracio cyfaddas</string>
    <!-- Header for categories that are being blocked by current Enhanced Tracking Protection settings -->
    <!-- Preference for enhanced tracking protection for the custom protection settings for cookies-->
    <string name="preference_enhanced_tracking_protection_custom_cookies">Cwcis</string>
    <!-- Option for enhanced tracking protection for the custom protection settings for cookies-->
    <string name="preference_enhanced_tracking_protection_custom_cookies_1">Tracwyr traws-gwefan a chyfryngau cymdeithasol</string>
    <!-- Option for enhanced tracking protection for the custom protection settings for cookies-->
    <string name="preference_enhanced_tracking_protection_custom_cookies_2">Cwcis o wefannau heb ymweld â nhw</string>
    <!-- Option for enhanced tracking protection for the custom protection settings for cookies-->
    <string name="preference_enhanced_tracking_protection_custom_cookies_3">Pob cwci trydydd parti (gall achosi i wefannau dorri)</string>
    <!-- Option for enhanced tracking protection for the custom protection settings for cookies-->
    <string name="preference_enhanced_tracking_protection_custom_cookies_4">Pob cwci (bydd yn achosi i wefannau dorri)</string>
    <!-- Preference for enhanced tracking protection for the custom protection settings for tracking content -->
    <string name="preference_enhanced_tracking_protection_custom_tracking_content">Cynnwys tracio</string>
    <!-- Option for enhanced tracking protection for the custom protection settings for tracking content-->
    <string name="preference_enhanced_tracking_protection_custom_tracking_content_1">Ym mhob tab</string>
    <!-- Option for enhanced tracking protection for the custom protection settings for tracking content-->
    <string name="preference_enhanced_tracking_protection_custom_tracking_content_2">Dim ond mewn tabiau Preifat</string>
    <!-- Option for enhanced tracking protection for the custom protection settings for tracking content-->
    <string name="preference_enhanced_tracking_protection_custom_tracking_content_3">Dim ond mewn tabiau Cyfaddas</string>
    <!-- Preference for enhanced tracking protection for the custom protection settings -->
    <string name="preference_enhanced_tracking_protection_custom_cryptominers">Cryptogloddwyr</string>
    <!-- Preference for enhanced tracking protection for the custom protection settings -->
    <string name="preference_enhanced_tracking_protection_custom_fingerprinters">Bysbrintwyr</string>
    <!-- Button label for navigating to the Enhanced Tracking Protection details -->
    <string name="enhanced_tracking_protection_details">Manylion</string>
    <!-- Header for categories that are being being blocked by current Enhanced Tracking Protection settings -->
    <string name="enhanced_tracking_protection_blocked">Rhwystrwyd</string>
    <!-- Header for categories that are being not being blocked by current Enhanced Tracking Protection settings -->
    <string name="enhanced_tracking_protection_allowed">Caniatawyd</string>
    <!-- Category of trackers (social media trackers) that can be blocked by Enhanced Tracking Protection -->
    <string name="etp_social_media_trackers_title">Tracwyr Cyfryngau Cymdeithasol</string>
    <!-- Description of social media trackers that can be blocked by Enhanced Tracking Protection -->
    <string name="etp_social_media_trackers_description">Yn cyfyngu ar allu rhwydweithiau cymdeithasol i dracio eich gweithgaredd pori o amgylch y we.</string>
    <!-- Category of trackers (cross-site tracking cookies) that can be blocked by Enhanced Tracking Protection -->
    <string name="etp_cookies_title">Cwcis Tracio Traws-Gwefan</string>
    <!-- Description of cross-site tracking cookies that can be blocked by Enhanced Tracking Protection -->
    <string name="etp_cookies_description">Yn rhwystro cwcis y mae rhwydweithiau hysbysebu a chwmnïau dadansoddeg yn eu defnyddio i gasglu eich data pori ar draws llawer o wefannau.</string>
    <!-- Category of trackers (cryptominers) that can be blocked by Enhanced Tracking Protection -->
    <string name="etp_cryptominers_title">Cryptogloddwyr</string>
    <!-- Description of cryptominers that can be blocked by Enhanced Tracking Protection -->
    <string name="etp_cryptominers_description">Yn atal sgriptiau maleisus rhag cael mynediad i’ch dyfais i fwyngloddio arian digidol.</string>
    <!-- Category of trackers (fingerprinters) that can be blocked by Enhanced Tracking Protection -->
    <string name="etp_fingerprinters_title">Bysbrintwyr</string>

    <!-- Description of fingerprinters that can be blocked by Enhanced Tracking Protection -->
    <string name="etp_fingerprinters_description">Yn rhwystro data unigryw y mae modd ei adnabod rhag cael ei gasglu am eich dyfais a’i ddefnyddio i’ch tracio.</string>
    <!-- Category of trackers (tracking content) that can be blocked by Enhanced Tracking Protection -->
    <string name="etp_tracking_content_title">Cynnwys Tracio</string>
    <!-- Description of tracking content that can be blocked by Enhanced Tracking Protection -->
    <string name="etp_tracking_content_description">Yn rhwystro hysbysebion, fideos, a chynnwys allanol arall rhag llwytho’r hyn sy’n cynnwys cod tracio. Gall effeithio ar rywfaint o ymarferoldeb gwefan.</string>
    <!-- Enhanced Tracking Protection Onboarding Message shown in a dialog above the toolbar. The first parameter is the name of the application (For example: Fenix) -->
    <string moz:removedIn="93" name="etp_onboarding_cfr_message" tools:ignore="UnusedResources">Bob tro mae’r darian yn biws, mae %s wedi rhwystro tracwyr ar wefan. Tapiwch am ragor o wybodaeth.</string>
    <!-- Enhanced Tracking Protection message that protection is currently on for this site -->
    <string name="etp_panel_on">Mae diogelu YMLAEN ar gyfer y wefan hon</string>
    <!-- Enhanced Tracking Protection message that protection is currently off for this site -->
    <string name="etp_panel_off">Mae diogelu I FFWRDD ar gyfer y wefan hon</string>
    <!-- Header for exceptions list for which sites enhanced tracking protection is always off -->
    <string name="enhanced_tracking_protection_exceptions">Mae Diogelwch Uwch rhag Tracio wedi ei ddiffodd ar gyfer y gwefannau hyn</string>
    <!-- Content description (not visible, for screen readers etc.): Navigate
    back from ETP details (Ex: Tracking content) -->
    <string name="etp_back_button_content_description">Symud nôl</string>
    <!-- About page Your rights link text -->
    <string name="about_your_rights">Eich hawliau</string>
    <!-- About page link text to open open source licenses screen -->
    <string name="about_open_source_licenses">Y llyfrgelloedd cod agored rydyn ni’n eu defnyddio</string>
    <!-- About page link text to open what's new link -->
    <string name="about_whats_new">Beth sy’n newydd yn %s</string>
    <!-- Open source licenses page title
    The first parameter is the app name -->
    <string name="open_source_licenses_title">%s| Llyfrgelloedd OSS</string>

    <!-- Category of trackers (redirect trackers) that can be blocked by Enhanced Tracking Protection -->
    <string name="etp_redirect_trackers_title">Ailgyfeirio Tracwyr</string>
    <!-- Description of redirect tracker cookies that can be blocked by Enhanced Tracking Protection -->
    <string name="etp_redirect_trackers_description">Yn clirio cwcis wedi’u gosod i ailgyfeirio i wefannau tracio hysbys.</string>

    <!-- About page link text to open support link -->
    <string name="about_support">Cefnogaeth</string>
    <!-- About page link text to list of past crashes (like about:crashes on desktop) -->
    <string name="about_crashes">Chwalfeydd</string>
    <!-- About page link text to open privacy notice link -->
    <string name="about_privacy_notice">Hysbysiad preifatrwydd</string>
    <!-- About page link text to open know your rights link -->
    <string name="about_know_your_rights">Gwybod eich hawliau</string>
    <!-- About page link text to open licensing information link -->
    <string name="about_licensing_information">Manylion trwyddedu</string>
    <!-- About page link text to open a screen with libraries that are used -->
    <string name="about_other_open_source_libraries">Llyfrgelloedd rydym yn eu defnyddio</string>

    <!-- Toast shown to the user when they are activating the secret dev menu
        The first parameter is number of long clicks left to enable the menu -->
    <string name="about_debug_menu_toast_progress">Dewislen dadfygio: %1$d clic ar ôl i’w alluogi</string>
    <string name="about_debug_menu_toast_done">Dewislen dadfygio wedi’i galluogi</string>

    <!-- Content description of the tab counter toolbar button when one tab is open -->
    <string name="tab_counter_content_description_one_tab">1 tab</string>
    <!-- Content description of the tab counter toolbar button when multiple tabs are open. First parameter will be replaced with the number of tabs (always more than one) -->
    <string name="tab_counter_content_description_multi_tab">%d tab</string>

    <!-- Browser long press popup menu -->
    <!-- Copy the current url -->
    <string name="browser_toolbar_long_press_popup_copy">Copïo</string>
    <!-- Paste & go the text in the clipboard. '&amp;' is replaced with the ampersand symbol: & -->
    <string name="browser_toolbar_long_press_popup_paste_and_go">Gludo a Mynd</string>
    <!-- Paste the text in the clipboard -->
    <string name="browser_toolbar_long_press_popup_paste">Gludo</string>
    <!-- Snackbar message shown after an URL has been copied to clipboard. -->
    <string name="browser_toolbar_url_copied_to_clipboard_snackbar">URL wedi ei gopïo i’r clipfwrdd</string>

    <!-- Title text for the Add To Homescreen dialog -->
    <string name="add_to_homescreen_title">I’r sgrin Cartref</string>
    <!-- Cancel button text for the Add to Homescreen dialog -->
    <string name="add_to_homescreen_cancel">Diddymu</string>
    <!-- Add button text for the Add to Homescreen dialog -->
    <string name="add_to_homescreen_add">Ychwanegu</string>
    <!-- Continue to website button text for the first-time Add to Homescreen dialog -->
    <string name="add_to_homescreen_continue">Ymlaen i’r wefan</string>
    <!-- Placeholder text for the TextView in the Add to Homescreen dialog -->
    <string name="add_to_homescreen_text_placeholder">Enw llwybr byr</string>

    <!-- Describes the add to homescreen functionality -->
    <string name="add_to_homescreen_description_2">Gallwch ychwanegu’r wefan hon yn hawdd i sgrin Cartref eich ffôn i gael mynediad ar unwaith a phori’n gyflymach gyda phrofiad tebyg i ap.</string>

    <!-- Preference for managing the settings for logins and passwords in Fenix -->
    <string name="preferences_passwords_logins_and_passwords">Mewngofnodion a chyfrineiriau</string>
    <!-- Preference for managing the saving of logins and passwords in Fenix -->
    <string name="preferences_passwords_save_logins">Cadw mewngofnodion a chyfrineiriau</string>
    <!-- Preference option for asking to save passwords in Fenix -->
    <string name="preferences_passwords_save_logins_ask_to_save">Gofyn i gadw</string>
    <!-- Preference option for never saving passwords in Fenix -->
    <string name="preferences_passwords_save_logins_never_save">Byth cadw</string>
    <!-- Preference for autofilling saved logins in Fenix -->
    <string moz:removedIn="93" name="preferences_passwords_autofill" tools:ignore="UnusedResources">Awtolanw</string>
    <!-- Preference for autofilling saved logins in Firefox (in web content), %1$s will be replaced with the app name -->
    <string name="preferences_passwords_autofill2">Awtolanw yn %1$s</string>
    <!-- Description for the preference for autofilling saved logins in Firefox (in web content), %1$s will be replaced with the app name -->
    <string name="preferences_passwords_autofill_description">Llenwch ac chadw enwau defnyddwyr a chyfrineiriau mewn gwefannau tra’n defnyddio %1$s.</string>
    <!-- Preference for autofilling logins from Fenix in other apps (e.g. autofilling the Twitter app) -->
    <string name="preferences_android_autofill">Awtolanw mewn apiau eraill</string>
    <!-- Description for the preference for autofilling logins from Fenix in other apps (e.g. autofilling the Twitter app) -->
    <string name="preferences_android_autofill_description">Llenwch enwau defnyddwyr a chyfrineiriau mewn apiau eraill ar eich dyfais.</string>

    <!-- Preference for syncing saved logins in Fenix -->
    <string name="preferences_passwords_sync_logins">Cydweddu mewngofnodion</string>
    <!-- Preference for syncing saved logins in Fenix, when not signed in-->
    <string name="preferences_passwords_sync_logins_across_devices">Cydweddu mewngofnodion ar draws dyfeisiau</string>
    <!-- Syncing saved logins in Fenix needs reconnect to sync -->
    <string name="preferences_passwords_sync_logins_reconnect">Ailgysylltu</string>
    <!-- Syncing saved logins in Fenix needs login -->
    <string name="preferences_passwords_sync_logins_sign_in">Mewngofnodi i Sync</string>
    <!-- Preference to access list of saved logins -->
    <string name="preferences_passwords_saved_logins">Mewngofnodion wedi’u cadw</string>
    <!-- Description of empty list of saved passwords. Placeholder is replaced with app name.  -->
    <string name="preferences_passwords_saved_logins_description_empty_text">Bydd y mewngofnodi rydych yn eu cadw neu’n cydweddu i %s i’w gweld yma.</string>
    <!-- Preference to access list of saved logins -->
    <string name="preferences_passwords_saved_logins_description_empty_learn_more_link">Dysgu rhagor am Sync.</string>
    <!-- Preference to access list of login exceptions that we never save logins for -->
    <string name="preferences_passwords_exceptions">Eithriadau</string>
    <!-- Empty description of list of login exceptions that we never save logins for -->
    <string name="preferences_passwords_exceptions_description_empty">Bydd mewngofnodion a chyfrineiriau sydd heb eu cadw i’w gweld yma.</string>
    <!-- Description of list of login exceptions that we never save logins for -->
    <string name="preferences_passwords_exceptions_description">Ni fydd mewngofnodion a chyfrineiriau’n cael eu cadw ar gyfer y gwefannau hyn.</string>
    <!-- Text on button to remove all saved login exceptions -->
    <string name="preferences_passwords_exceptions_remove_all">Dileu pob eithriad</string>
    <!-- Hint for search box in logins list -->
    <string name="preferences_passwords_saved_logins_search">Chwilio mewngofnodion</string>
    <!-- Option to sort logins list A-Z, alphabetically -->
    <string name="preferences_passwords_saved_logins_alphabetically">Yn nhrefn yr wyddor</string>
    <!-- Option to sort logins list by most recently used -->
    <string name="preferences_passwords_saved_logins_recently_used">Defnyddiwyd yn ddiweddar</string>
    <!-- The header for the site that a login is for -->
    <string name="preferences_passwords_saved_logins_site">Gwefan</string>
    <!-- The header for the username for a login -->
    <string name="preferences_passwords_saved_logins_username">Enw Defnyddiwr</string>
    <!-- The header for the password for a login -->
    <string name="preferences_passwords_saved_logins_password">Cyfrinair</string>
    <!-- Message displayed in security prompt to reenter a secret pin to access saved logins -->
    <string name="preferences_passwords_saved_logins_enter_pin">Rhowch eich PIN eto</string>
    <!-- Message displayed in security prompt to access saved logins -->
    <string name="preferences_passwords_saved_logins_enter_pin_description">Datgloi i weld eich mewngofnodi sydd wedi’u cadw</string>
    <!-- Message displayed when a connection is insecure and we detect the user is entering a password -->
    <string name="logins_insecure_connection_warning">Nid yw’r cysylltiad yn ddiogel. Gall fewngofnodion sydd wedi eu rhoi yma gael eu cyfaddawdu.</string>
    <!-- Learn more link that will link to a page with more information displayed when a connection is insecure and we detect the user is entering a password -->
    <string name="logins_insecure_connection_warning_learn_more">Dysgu rhagor</string>
    <!-- Prompt message displayed when Fenix detects a user has entered a password and user decides if Fenix should save it. The first parameter is the name of the application (For example: Fenix)  -->
    <string name="logins_doorhanger_save">Ydych chi am i %s gadw’r mewngofnod hwn?</string>
    <!-- Positive confirmation that Fenix should save the new or updated login -->
    <string name="logins_doorhanger_save_confirmation">Cadw</string>
    <!-- Negative confirmation that Fenix should not save the new or updated login -->
    <string name="logins_doorhanger_save_dont_save">Peidio â chadw</string>
    <!-- Shown in snackbar to tell user that the password has been copied -->
    <string name="logins_password_copied">Copïo’r cyfrinair i’r clipfwrdd</string>
    <!-- Shown in snackbar to tell user that the username has been copied -->
    <string name="logins_username_copied">Copïwyd enw defnyddiwr i’r clipfwrdd</string>
    <!-- Shown in snackbar to tell user that the site has been copied -->
    <string name="logins_site_copied">Copïwyd y wefan i’r clipfwrdd</string>

    <!-- Content Description (for screenreaders etc) read for the button to copy a password in logins-->
    <string name="saved_logins_copy_password">Copïo’r cyfrinair</string>
    <!-- Content Description (for screenreaders etc) read for the button to clear a password while editing a login-->
    <string name="saved_logins_clear_password">Clirio’r cyfrinair</string>
    <!-- Content Description (for screenreaders etc) read for the button to copy a username in logins -->
    <string name="saved_login_copy_username">Copïo’r enw defnyddiwr</string>
    <!-- Content Description (for screenreaders etc) read for the button to clear a username while editing a login -->
    <string name="saved_login_clear_username">Clirio’r enw defnyddiwr</string>
    <!-- Content Description (for screenreaders etc) read for the button to copy a site in logins -->
    <string name="saved_login_copy_site">Copïo’r wefan</string>
    <!-- Content Description (for screenreaders etc) read for the button to open a site in logins -->
    <string name="saved_login_open_site">Agor y wefan yn y porwr</string>
    <!-- Content Description (for screenreaders etc) read for the button to reveal a password in logins -->
    <string name="saved_login_reveal_password">Dangos cyfrinair</string>
    <!-- Content Description (for screenreaders etc) read for the button to hide a password in logins -->
    <string name="saved_login_hide_password">Cuddio cyfrinair</string>
    <!-- Message displayed in biometric prompt displayed for authentication before allowing users to view their logins -->
    <string name="logins_biometric_prompt_message">Datgloi i weld eich mewngofnodi wedi’u cadw</string>
    <!-- Title of warning dialog if users have no device authentication set up -->
    <string name="logins_warning_dialog_title">Diogelu mewngofnodion a chyfrineiriau</string>
    <!-- Message of warning dialog if users have no device authentication set up -->
    <string name="logins_warning_dialog_message">Creu patrwm cloi dyfais, PIN, neu gyfrinair i ddiogelu eich mewngofnodion a’ch cyfrineiriau sydd wedi’u cadw rhag i rhywun arall sydd â mynediad i’ch dyfais.</string>
    <!-- Negative button to ignore warning dialog if users have no device authentication set up -->
    <string name="logins_warning_dialog_later">Yn hwyrach</string>
    <!-- Positive button to send users to set up a pin of warning dialog if users have no device authentication set up -->
    <string name="logins_warning_dialog_set_up_now">Gosod nawr</string>
    <!-- Title of PIN verification dialog to direct users to re-enter their device credentials to access their logins -->
    <string name="logins_biometric_prompt_message_pin">Datgloi’ch dyfais</string>
    <!-- Title for Accessibility Force Enable Zoom Preference -->
    <string name="preference_accessibility_force_enable_zoom">Chwyddo ar bob gwefan</string>
    <!-- Summary for Accessibility Force Enable Zoom Preference -->
    <string name="preference_accessibility_force_enable_zoom_summary">Galluogi i ganiatáu pinsio a chwyddo, hyd yn oed ar wefannau sy’n atal yr ystum hon.</string>

    <!-- Saved logins sorting strategy menu item -by name- (if selected, it will sort saved logins alphabetically) -->
    <string name="saved_logins_sort_strategy_alphabetically">Enw (A-Z)</string>
    <!-- Saved logins sorting strategy menu item -by last used- (if selected, it will sort saved logins by last used) -->
    <string name="saved_logins_sort_strategy_last_used">Defnyddiwyd Diwethaf</string>
    <!-- Content description (not visible, for screen readers etc.): Sort saved logins dropdown menu chevron icon -->
    <string name="saved_logins_menu_dropdown_chevron_icon_content_description">Trefnu dewislen mewngofnodi</string>

    <!-- Credit Cards Autofill -->
    <!-- Preference and title for managing the settings for credit cards -->
    <string name="preferences_credit_cards">Cardiau Credyd</string>
    <!-- Preference for saving and autofilling credit cards -->
    <string name="preferences_credit_cards_save_and_autofill_cards">Cadw a awtolanw cardiau</string>
    <!-- Preference summary for saving and autofilling credit card data -->
    <string name="preferences_credit_cards_save_and_autofill_cards_summary">Mae data wedi’i amgryptio</string>
    <!-- Preference option for syncing credit cards across devices. This is displayed when the user is not signed into sync -->
    <string name="preferences_credit_cards_sync_cards_across_devices">Cydweddu cardiau ar draws dyfeisiau</string>
    <!-- Preference option for syncing credit cards across devices. This is displayed when the user is signed into sync -->
    <string name="preferences_credit_cards_sync_cards">Cydweddu cardiau</string>
    <!-- Preference option for adding a credit card -->
    <string name="preferences_credit_cards_add_credit_card">Ychwanegu cerdyn credyd</string>

    <!-- Preference option for managing saved credit cards -->
    <string name="preferences_credit_cards_manage_saved_cards">Rheoli cardiau wedi’u cadw</string>
    <!-- Title of the "Add card" screen -->
    <string name="credit_cards_add_card">Ychwanegu cerdyn</string>
    <!-- Title of the "Edit card" screen -->
    <string name="credit_cards_edit_card">Golygu cerdyn</string>
    <!-- The header for the card number of a credit card -->
    <string name="credit_cards_card_number">Rhif y Cerdyn</string>
    <!-- The header for the expiration date of a credit card -->
    <string name="credit_cards_expiration_date">Dyddiad Dod i Ben</string>
    <!-- The label for the expiration date month of a credit card to be used by a11y services-->
    <string name="credit_cards_expiration_date_month">Mis Dod i Ben</string>
    <!-- The label for the expiration date year of a credit card to be used by a11y services-->
    <string name="credit_cards_expiration_date_year">Blwyddyn Dod i Ben</string>
    <!-- The header for the name on the credit card -->
    <string name="credit_cards_name_on_card">Enw ar y Cerdyn</string>
    <!-- The header for the nickname for a credit card -->
    <string name="credit_cards_card_nickname">Llysenw Cerdyn</string>
    <!-- The text for the "Delete card" menu item for deleting a credit card -->
    <string name="credit_cards_menu_delete_card">Dileu cerdyn</string>
    <!-- The text for the "Delete card" button for deleting a credit card -->
    <string name="credit_cards_delete_card_button">Dileu cerdyn</string>
    <!-- The title for the "Save" menu item for saving a credit card -->
    <string name="credit_cards_menu_save">Cadw</string>
    <!-- The text for the "Save" button for saving a credit card -->
    <string name="credit_cards_save_button">Cadw</string>
    <!-- The text for the "Cancel" button for cancelling adding or updating a credit card -->
    <string name="credit_cards_cancel_button">Diddymu</string>

    <!-- Title of the "Saved cards" screen -->
    <string name="credit_cards_saved_cards">Cardiau wedi’u cadw</string>

    <!-- Error message for credit card number validation -->
    <string name="credit_cards_number_validation_error_message">Rhowch rif cerdyn credyd dilys</string>

    <!-- Error message for credit card name on card validation -->
    <string name="credit_cards_name_on_card_validation_error_message">Llanwch y maes yma.</string>
    <!-- Message displayed in biometric prompt displayed for authentication before allowing users to view their saved credit cards -->
    <string name="credit_cards_biometric_prompt_message">Datgloi i weld y cardiau rydych wedi’u cadw</string>
    <!-- Title of warning dialog if users have no device authentication set up -->
    <string name="credit_cards_warning_dialog_title">Diogelwch eich cerdyn credyd</string>
    <!-- Message of warning dialog if users have no device authentication set up -->
    <string name="credit_cards_warning_dialog_message">Gosodwch batrwm cloi dyfais, PIN, neu gyfrinair i ddiogelu eich mewngofnodion a’ch cyfrineiriau sydd wedi’u cadw rhag i rhywun arall sydd â mynediad i’ch dyfais.</string>
    <!-- Positive button to send users to set up a pin of warning dialog if users have no device authentication set up -->
    <string name="credit_cards_warning_dialog_set_up_now">Gosod nawr</string>
    <!-- Negative button to ignore warning dialog if users have no device authentication set up -->
    <string name="credit_cards_warning_dialog_later">Yn hwyrach</string>
    <!-- Title of PIN verification dialog to direct users to re-enter their device credentials to access their credit cards -->
    <string name="credit_cards_biometric_prompt_message_pin">Datgloi’ch dyfais</string>

    <!-- Message displayed in biometric prompt for authentication, before allowing users to use their stored credit card information -->
    <string name="credit_cards_biometric_prompt_unlock_message">Datglowch i ddefnyddio manylion cerdyn credyd wedi’i storio</string>

    <!-- Title of the Add search engine screen -->
    <string name="search_engine_add_custom_search_engine_title">Ychwanegu peiriant chwilio</string>
    <!-- Title of the Edit search engine screen -->
    <string name="search_engine_edit_custom_search_engine_title">Golygu peiriant chwilio</string>
    <!-- Content description (not visible, for screen readers etc.): Title for the button to add a search engine in the action bar -->
    <string name="search_engine_add_button_content_description">Ychwanegu</string>
    <!-- Content description (not visible, for screen readers etc.): Title for the button to save a search engine in the action bar -->
    <string name="search_engine_add_custom_search_engine_edit_button_content_description">Cadw</string>
    <!-- Text for the menu button to edit a search engine -->
    <string name="search_engine_edit">Golygu</string>
    <!-- Text for the menu button to delete a search engine -->
    <string name="search_engine_delete">Dileu</string>

    <!-- Text for the button to create a custom search engine on the Add search engine screen -->
    <string name="search_add_custom_engine_label_other">Arall</string>
    <!-- Placeholder text shown in the Search Engine Name TextField before a user enters text -->
    <string name="search_add_custom_engine_name_hint">Enw</string>
    <!-- Placeholder text shown in the Search String TextField before a user enters text -->
    <string name="search_add_custom_engine_search_string_hint">Llinyn chwilio i’w ddefnyddio</string>
    <!-- Description text for the Search String TextField. The %s is part of the string -->
    <string formatted="false" name="search_add_custom_engine_search_string_example">Disodli’r ymholiad â “%s”. Enghraifft:\nhttps://www.google.com/search?q=%s</string>
    <!-- Text for the button to learn more about adding a custom search engine -->
    <string name="search_add_custom_engine_learn_more_label">Dysgu Rhagor</string>

    <!-- Accessibility description for the form in which details about the custom search engine are entered -->
    <string name="search_add_custom_engine_form_description">Manylion peiriant chwilio cyfaddas</string>
    <!-- Accessibility description for the 'Learn more' link -->
    <string name="search_add_custom_engine_learn_more_description">Dolen dysgu rhagor</string>

    <!-- Text shown when a user leaves the name field empty -->
    <string name="search_add_custom_engine_error_empty_name">Rhowch enw peiriant chwilio</string>
    <!-- Text shown when a user tries to add a search engine that already exists -->
    <string name="search_add_custom_engine_error_existing_name">Mae peiriant chwilio gyda’r enw “%s” eisoes yn bodoli.</string>
    <!-- Text shown when a user leaves the search string field empty -->
    <string name="search_add_custom_engine_error_empty_search_string">Rhowch linyn chwilio</string>
    <!-- Text shown when a user leaves out the required template string -->
    <string name="search_add_custom_engine_error_missing_template">Gwiriwch fod y llinyn chwilio yn cyfateb i fformat Enghraifft</string>
    <!-- Text shown when we aren't able to validate the custom search query. The first parameter is the url of the custom search engine -->
    <string name="search_add_custom_engine_error_cannot_reach">Gwall wrth gysylltu â “%s”</string>
    <!-- Text shown when a user creates a new search engine -->
    <string name="search_add_custom_engine_success_message">Crëwyd %s</string>
    <!-- Text shown when a user successfully edits a custom search engine -->
    <string name="search_edit_custom_engine_success_message">Cadwyd %s</string>
    <!-- Text shown when a user successfully deletes a custom search engine -->
    <string name="search_delete_search_engine_success_message">Dilëwyd %s</string>

    <!-- Title text shown for the migration screen to the new browser. Placeholder replaced with app name -->
    <string name="migration_title">Croeso i’r %s newydd sbon</string>
    <!-- Description text followed by a list of things migrating (e.g. Bookmarks, History). Placeholder replaced with app name-->
    <string name="migration_description">Mae porwr wedi’i ailgynllunio’n llwyr yn eich disgwyl, gyda gwell perfformiad a nodweddion i’ch helpu chi i wneud mwy ar-lein.\n\n Arhoswch wrth i ni ddiweddaru %s gyda’ch</string>
    <!-- Text on the disabled button while in progress. Placeholder replaced with app name -->
    <string name="migration_updating_app_button_text">Diweddaru %s…</string>
    <!-- Text on the enabled button. Placeholder replaced with app name-->
    <string name="migration_update_app_button">Cychwyn %s</string>
    <!-- Accessibility description text for a completed migration item -->
    <string name="migration_icon_description">Mudo wedi’i gwblhau</string>
    <!--Text on list of migrated items (e.g. Settings, History, etc.)-->
    <string name="migration_text_passwords">Cyfrineiriau</string>

    <!-- Heading for the instructions to allow a permission -->
    <string name="phone_feature_blocked_intro">I ganiatáu iddo:</string>
    <!-- First step for the allowing a permission -->
    <string name="phone_feature_blocked_step_settings">1. Ewch i Gosodiadau Android</string>
    <!-- Second step for the allowing a permission -->
    <string name="phone_feature_blocked_step_permissions"><![CDATA[2. Tapio <b>Caniatâd</b>]]></string>
    <!-- Third step for the allowing a permission (Fore example: Camera) -->
    <string name="phone_feature_blocked_step_feature"><![CDATA[3. Toglo <b>%1$s</b> i YMLAEN]]></string>

    <!-- Label that indicates a site is using a secure connection -->
    <string name="quick_settings_sheet_secure_connection">Cysylltiad Diogel</string>
    <!-- Label that indicates a site is using a insecure connection -->
    <string name="quick_settings_sheet_insecure_connection">Cysylltiad Anniogel</string>
    <!-- Confirmation message for a dialog confirming if the user wants to delete all the permissions for all sites-->
    <string name="confirm_clear_permissions_on_all_sites">Ydych chi’n siŵr eich bod am glirio pob caniatâd ar bob gwefan?</string>
    <!-- Confirmation message for a dialog confirming if the user wants to delete all the permissions for a site-->
    <string name="confirm_clear_permissions_site">Ydych chi’n siŵr eich bod am glirio pob caniatâd ar gyfer y wefan hon?</string>
    <!-- Confirmation message for a dialog confirming if the user wants to set default value a permission for a site-->
    <string name="confirm_clear_permission_site">Ydych chi’n siŵr eich bod am glirio’r caniatâd ar gyfer y wefan hon?</string>
    <!-- label shown when there are not site exceptions to show in the site exception settings -->
    <string name="no_site_exceptions">Dim eithriadau i wefannau</string>
    <!-- Label for the Pocket default top site -->
    <string name="pocket_top_articles">Erthyglau Gorau</string>
    <!-- Bookmark deletion confirmation -->
    <string name="bookmark_deletion_confirmation">Ydych chi’n siŵr eich bod am ddileu’r nod tudalen yma?</string>
    <!-- Browser menu button that adds a top site to the home fragment -->
    <string name="browser_menu_add_to_top_sites">I’m hoff wefannau</string>
    <!-- text shown before the issuer name to indicate who its verified by, parameter is the name of
     the certificate authority that verified the ticket-->
    <string name="certificate_info_verified_by">Dilyswyd gan: %1$s</string>
    <!-- Login overflow menu delete button -->
    <string name="login_menu_delete_button">Dileu</string>
    <!-- Login overflow menu edit button -->
    <string name="login_menu_edit_button">Golygu</string>
    <!-- Message in delete confirmation dialog for logins -->
    <string name="login_deletion_confirmation">Ydych chi’n siŵr eich bod eisiau dileu’r mewngofnod?</string>
    <!-- Positive action of a dialog asking to delete  -->
    <string name="dialog_delete_positive">Dileu</string>
    <!--  The saved login options menu description. -->
    <string name="login_options_menu">Dewisiadau mewngofnodi</string>
    <!--  The editable text field for a login's web address. -->
    <string name="saved_login_hostname_description">Maes testun golygadwy cyfeiriad gwe’r mewngofnodi.</string>
    <!--  The editable text field for a login's username. -->
    <string name="saved_login_username_description">Maes testun golygadwy enw defnyddiwr y mewngofnodi.</string>
    <!--  The editable text field for a login's password. -->
    <string name="saved_login_password_description">Maes testun golygadwy cyfrinair y mewngofnodi.</string>
    <!--  The button description to save changes to an edited login. -->
    <string name="save_changes_to_login">Cadw newidiadau i’r mewngofnodi.</string>
    <!--  The button description to discard changes to an edited login. -->
    <string name="discard_changes">Dileu newidiadau</string>
    <!--  The page title for editing a saved login. -->
    <string name="edit">Golygu</string>
    <!--  The error message in edit login view when password field is blank. -->
    <string name="saved_login_password_required">Mae angen cyfrinair</string>
    <!-- Voice search button content description  -->
    <string name="voice_search_content_description">Chwilio llais</string>
    <!-- Voice search prompt description displayed after the user presses the voice search button -->
    <string name="voice_search_explainer">Siaradwch nawr</string>

    <!--  The error message in edit login view when a duplicate username exists. -->
    <string name="saved_login_duplicate">Mae mewngofnod gyda’r enw defnyddiwr yna eisoes yn bodoli</string>

    <!-- Synced Tabs -->
    <!-- Text displayed to ask user to connect another device as no devices found with account -->
    <string name="synced_tabs_connect_another_device">Cysylltu dyfais arall</string>
    <!-- Text displayed asking user to re-authenticate -->
    <string name="synced_tabs_reauth">Ail-ddilyswch, os gwelwch yn dda.</string>
    <!-- Text displayed when user has disabled tab syncing in Firefox Sync Account -->
    <string name="synced_tabs_enable_tab_syncing">Galluogwch gydweddu tabiau.</string>

    <!-- Text displayed when user has no tabs that have been synced -->
    <string name="synced_tabs_no_tabs">Nid oes gennych unrhyw dabiau ar agor yn Firefox ar eich dyfeisiau eraill.</string>
    <!-- Text displayed in the synced tabs screen when a user is not signed in to Firefox Sync describing Synced Tabs -->
    <string name="synced_tabs_sign_in_message">Gweld rhestr o dabiau o’ch dyfeisiau eraill.</string>
    <!-- Text displayed on a button in the synced tabs screen to link users to sign in when a user is not signed in to Firefox Sync -->
    <string name="synced_tabs_sign_in_button">Mewngofnodi i gydweddu</string>

    <!-- The text displayed when a synced device has no tabs to show in the list of Synced Tabs. -->
    <string name="synced_tabs_no_open_tabs">Dim tabiau agored</string>

    <!-- Top Sites -->
    <!-- Title text displayed in the dialog when top sites limit is reached. -->
    <string name="top_sites_max_limit_title">Wedi cyrraedd terfyn nifer eich hoff wefannau</string>
    <!-- Content description text displayed in the dialog when top sites limit is reached. -->
    <string name="top_sites_max_limit_content_2">I ychwanegu hoff wefan newydd, tynnwch un. Pwyswch a dal y wefan a dewis tynnu.</string>
    <!-- Confirmation dialog button text when top sites limit is reached. -->
    <string name="top_sites_max_limit_confirmation_button">Iawn, Wedi deall!</string>

    <!-- Label for the show most visited sites preference -->
    <string name="top_sites_toggle_top_frecent_sites">Dangos y gwefannau yr ymwelwyd â nhw amlaf</string>

    <!-- Title text displayed in the rename top site dialog. -->
	<string name="top_sites_rename_dialog_title">Enw</string>
	<!-- Hint for renaming title of a top site -->
	<string name="top_site_name_hint">Enw’r hoff wefan</string>
	<!-- Button caption to confirm the renaming of the top site. -->
	<string name="top_sites_rename_dialog_ok">Iawn</string>
	<!-- Dialog button text for canceling the rename top site prompt. -->
	<string name="top_sites_rename_dialog_cancel">Diddymu</string>

    <!-- In-activate tabs in the tabs tray -->
    <!-- Title text displayed in the tabs tray when a tab has been unused for 4 days. -->
    <string name="inactive_tabs_title">Tabiau anweithredol</string>
    <!-- A description below the section of "inactive" tabs to notify the user when those tabs will be closed, if appropriate. See strings inactive_tabs_30_days and inactive_tabs_7_days for placeholders options. -->
    <string name="inactive_tabs_description">Mae tabiau ar gael yma am %s. Wedi hynny, bydd y tabiau’n cael eu cau’n awtomatig.</string>
    <!-- The amount of time until a tab in the "inactive" section of the tabs tray will be closed. See string inactive_tabs_description as well -->
    <string name="inactive_tabs_30_days">30 diwrnod</string>
    <!-- The amount of time until a tab in the "inactive" section of the tabs tray will be closed. See string inactive_tabs_description as well -->
    <string name="inactive_tabs_7_days">1 wythnos</string>

    <!-- Default browser experiment -->
    <string name="default_browser_experiment_card_text">Gosod dolenni o wefannau, e-byst, a negeseuon i agor yn awtomatig yn Firefox.</string>

    <!-- Content description for close button in collection placeholder. -->
    <string name="remove_home_collection_placeholder_content_description">Tynnu</string>

    <!-- Content description radio buttons with a link to more information -->
    <string name="radio_preference_info_content_description">Cliciwch am ragor o fanylion</string>

    <!-- Content description for the action bar "up" button -->
    <string name="action_bar_up_description">Llywio i fyny</string>

    <!-- Content description for privacy content close button -->
    <string name="privacy_content_close_button_content_description">Cau</string>

</resources><|MERGE_RESOLUTION|>--- conflicted
+++ resolved
@@ -60,7 +60,7 @@
     <string name="recently_saved_show_all_content_description">Dangos fotwm nodau tudalen wedi’u cadw</string>
 
     <!-- About content. The first parameter is the name of the application. (For example: Fenix) -->
-    <string name="about_content">Mae %1$s yn cael ei greu gan @fork-maintainers.</string>
+    <string name="about_content">Mae %1$s yn cael ei greu gan Mozilla.</string>
 
     <!-- Private Browsing -->
     <!-- Title for private session option -->
@@ -119,14 +119,11 @@
     <!-- Button text for showing all the tabs in the tabs tray -->
     <string name="recent_tabs_show_all">Dangos y cyfan</string>
 
-<<<<<<< HEAD
-=======
     <!-- History Metadata -->
     <!-- Header text for a section on the home screen that displays grouped highlights from the
          user's browsing history, such as topics they have researched or explored on the web -->
     <string name="history_metadata_header">Archwiliadau’r gorffennol</string>
 
->>>>>>> 637485e2
     <!-- Browser Fragment -->
     <!-- Content description (not visible, for screen readers etc.): Navigate to open tabs -->
     <string name="browser_tabs_button">Tabiau Agored</string>
