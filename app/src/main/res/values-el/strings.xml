<?xml version="1.0" encoding="utf-8"?>
<resources xmlns:tools="http://schemas.android.com/tools" xmlns:moz="http://mozac.org/tools">

    <!-- App name for private browsing mode. The first parameter is the name of the app defined in app_name (for example: Fenix)-->
    <string name="app_name_private_5">Ιδιωτικό %s</string>
    <!-- App name for private browsing mode. The first parameter is the name of the app defined in app_name (for example: Fenix)-->
    <string name="app_name_private_4">%s (Ιδιωτικό)</string>

    <!-- Home Fragment -->
    <!-- Content description (not visible, for screen readers etc.): "Three dot" menu button. -->
    <string name="content_description_menu">Περισσότερες επιλογές</string>
    <!-- Content description (not visible, for screen readers etc.): "Private Browsing" menu button. -->
    <string name="content_description_private_browsing_button">Ενεργοποίηση ιδιωτικής περιήγησης</string>
    <!-- Content description (not visible, for screen readers etc.): "Private Browsing" menu button. -->
    <string name="content_description_disable_private_browsing_button">Απενεργοποίηση ιδιωτικής περιήγησης</string>

    <!-- Placeholder text shown in the search bar before a user enters text -->
    <string name="search_hint">Αναζήτηση ή εισαγωγή διεύθυνσης</string>

    <!-- Placeholder text shown in search bar when using history search -->
    <string name="history_search_hint">Αναζήτηση ιστορικού</string>
    <!-- Placeholder text shown in search bar when using bookmarks search -->
    <string name="bookmark_search_hint">Αναζήτηση σελιδοδεικτών</string>
    <!-- Placeholder text shown in search bar when using tabs search -->
    <string name="tab_search_hint">Αναζήτηση καρτελών</string>
    <!-- Placeholder text shown in the search bar when using application search engines -->
    <string name="application_search_hint">Εισαγωγή όρων αναζήτησης</string>
    <!-- No Open Tabs Message Description -->
    <string name="no_open_tabs_description">Οι ανοικτές καρτέλες σας θα εμφανίζονται εδώ.</string>

    <!-- No Private Tabs Message Description -->
    <string name="no_private_tabs_description">Οι ιδιωτικές καρτέλες σας θα εμφανίζονται εδώ.</string>

    <!-- Tab tray multi select title in app bar. The first parameter is the number of tabs selected -->
    <string name="tab_tray_multi_select_title">%1$d επιλογή(ές)</string>
    <!-- Label of button in create collection dialog for creating a new collection  -->
    <string name="tab_tray_add_new_collection">Προσθήκη νέας συλλογής</string>
    <!-- Label of editable text in create collection dialog for naming a new collection  -->
    <string name="tab_tray_add_new_collection_name">Όνομα</string>
    <!-- Label of button in save to collection dialog for selecting a current collection  -->
    <string name="tab_tray_select_collection">Επιλογή συλλογής</string>

    <!-- Content description for close button while in multiselect mode in tab tray -->
    <string name="tab_tray_close_multiselect_content_description">Τέλος λειτουργίας πολλαπλής επιλογής</string>
    <!-- Content description for save to collection button while in multiselect mode in tab tray -->
    <string name="tab_tray_collection_button_multiselect_content_description">Αποθήκευση επιλεγμένων καρτελών στη συλλογή</string>

    <!-- Content description on checkmark while tab is selected in multiselect mode in tab tray -->
    <string name="tab_tray_multiselect_selected_content_description">Επιλέχθηκε</string>

    <!-- Home - Recently saved bookmarks -->
    <!-- Title for the home screen section with recently saved bookmarks. -->
    <string name="recently_saved_title">Πρόσφατα αποθηκευμένα</string>
    <!-- Content description for the button which navigates the user to show all of their saved bookmarks. -->
    <string name="recently_saved_show_all_content_description_2">Εμφάνιση όλων των αποθηκευμένων σελιδοδεικτών</string>

    <!-- Text for the menu button to remove a recently saved bookmark from the user's home screen -->
    <string name="recently_saved_menu_item_remove">Αφαίρεση</string>

    <!-- About content. The first parameter is the name of the application. (For example: Fenix) -->
    <string name="about_content">Το %1$s αναπτύσσεται από τη @fork-maintainers.</string>

    <!-- Private Browsing -->
    <!-- Explanation for private browsing displayed to users on home view when they first enable private mode
        The first parameter is the name of the app defined in app_name (for example: Fenix) -->
    <string name="private_browsing_placeholder_description_2">
        Το %1$s διαγράφει το ιστορικό αναζητήσεων και περιήγησης των ιδιωτικών καρτελών όταν κλείνετε αυτές ή την εφαρμογή. Αυτό δεν σας παρέχει ανωνυμία σε ιστοτόπους ή στον πάροχο υπηρεσιών διαδικτύου σας, αλλά σας βοηθά να προστατέψετε το απόρρητό σας από τους άλλους χρήστες αυτής της συσκευής.</string>
    <string name="private_browsing_common_myths">
       Συνήθεις παρανοήσεις σχετικά με την ιδιωτική περιήγηση
    </string>

    <!-- Private mode shortcut "contextual feature recommendation" (CFR) -->
    <!-- Text for the main message -->
    <string moz:removedIn="109" name="cfr_message" tools:ignore="UnusedResources">Προσθέστε συντόμευση για άνοιγμα ιδιωτικών καρτελών από την αρχική οθόνη.</string>
    <!-- Text for the Private mode shortcut CFR message for adding a private mode shortcut to open private tabs from the Home screen -->
    <string name="private_mode_cfr_message">Εκκινήστε την επόμενη ιδιωτική καρτέλα με ένα πάτημα.</string>
    <!-- Text for the positive button -->
    <string moz:removedIn="109" name="cfr_pos_button_text" tools:ignore="UnusedResources">Προσθήκη συντόμευσης</string>
    <!-- Text for the positive button to accept adding a Private Browsing shortcut to the Home screen -->
    <string name="private_mode_cfr_pos_button_text">Προσθήκη στην αρχική οθόνη</string>
    <!-- Text for the negative button to decline adding a Private Browsing shortcut to the Home screen -->
    <string name="cfr_neg_button_text">Όχι, ευχαριστώ</string>

    <!-- Open in App "contextual feature recommendation" (CFR) -->
    <!-- Text for the info message. The first parameter is the name of the application.-->
    <string name="open_in_app_cfr_info_message_2">Μπορείτε να ρυθμίσετε το %1$s να ανοίγει αυτόματα συνδέσμους σε εφαρμογές.</string>
    <!-- Text for the positive action button -->
    <string name="open_in_app_cfr_positive_button_text">Μετάβαση στις ρυθμίσεις</string>
    <!-- Text for the negative action button -->
    <string name="open_in_app_cfr_negative_button_text">Απόρριψη</string>

    <!-- Content description for close button used in "contextual feature recommendation" (CFR) popups -->
    <string name="cfr_dismiss_button_default_content_description">Απόρριψη</string>

    <!-- Total cookie protection "contextual feature recommendation" (CFR) -->
    <!-- Text for the message displayed in the contextual feature recommendation popup promoting the total cookie protection feature. -->
    <string name="tcp_cfr_message">Η πιο ισχυρή μας λειτουργία απορρήτου απομονώνει ιχνηλάτες μεταξύ ιστοτόπων.</string>
    <!-- Text displayed that links to website containing documentation about the "Total cookie protection" feature. -->
    <string name="tcp_cfr_learn_more">Μάθετε για την Ολική προστασία cookie</string>

    <!-- Text for the info dialog when camera permissions have been denied but user tries to access a camera feature. -->
    <string name="camera_permissions_needed_message">Απαιτείται πρόσβαση στην κάμερα. Μεταβείτε στις Ρυθμίσεις Android, πατήστε «Δικαιώματα» και επιλέξτε «Να επιτρέπεται».</string>
    <!-- Text for the positive action button to go to Android Settings to grant permissions. -->
    <string name="camera_permissions_needed_positive_button_text">Μετάβαση στις ρυθμίσεις</string>
    <!-- Text for the negative action button to dismiss the dialog. -->
    <string name="camera_permissions_needed_negative_button_text">Απόρριψη</string>

    <!-- Text for the banner message to tell users about our auto close feature. -->
    <string name="tab_tray_close_tabs_banner_message">Ρυθμίστε τις ανοιχτές καρτέλες ώστε να κλείνουν αυτόματα αυτές που δεν έχουν προβληθεί την προηγούμενη ημέρα, εβδομάδα ή μήνα.</string>
    <!-- Text for the positive action button to go to Settings for auto close tabs. -->
    <string name="tab_tray_close_tabs_banner_positive_button_text">Εμφάνιση επιλογών</string>
    <!-- Text for the negative action button to dismiss the Close Tabs Banner. -->
    <string name="tab_tray_close_tabs_banner_negative_button_text">Απόρριψη</string>

    <!-- Text for the banner message to tell users about our inactive tabs feature. -->
    <string name="tab_tray_inactive_onboarding_message">Οι καρτέλες που δεν έχετε προβάλει για δύο εβδομάδες μετακινούνται εδώ.</string>
    <!-- Text for the action link to go to Settings for inactive tabs. -->
    <string name="tab_tray_inactive_onboarding_button_text">Απενεργοποίηση στις ρυθμίσεις</string>

    <!-- Text for title for the auto-close dialog of the inactive tabs. -->
    <string name="tab_tray_inactive_auto_close_title">Αυτόματο κλείσιμο μετά από έναν μήνα;</string>
    <!-- Text for the body for the auto-close dialog of the inactive tabs.
        The first parameter is the name of the application.-->
    <string name="tab_tray_inactive_auto_close_body_2">Το %1$s μπορεί να κλείσει τις καρτέλες που δεν έχετε προβάλει τον περασμένο μήνα.</string>
    <!-- Content description for close button in the auto-close dialog of the inactive tabs. -->
    <string name="tab_tray_inactive_auto_close_button_content_description">Κλείσιμο</string>

    <!-- Text for turn on auto close tabs button in the auto-close dialog of the inactive tabs. -->
    <string name="tab_tray_inactive_turn_on_auto_close_button_2">Ενεργοποίηση αυτόματου κλεισίματος</string>


    <!-- Home screen icons - Long press shortcuts -->
    <!-- Shortcut action to open new tab -->
    <string name="home_screen_shortcut_open_new_tab_2">Νέα καρτέλα</string>
    <!-- Shortcut action to open new private tab -->
    <string name="home_screen_shortcut_open_new_private_tab_2">Νέα ιδιωτική καρτέλα</string>

    <!-- Recent Tabs -->
    <!-- Header text for jumping back into the recent tab in the home screen -->
    <string name="recent_tabs_header">Άμεση επιστροφή</string>
    <!-- Button text for showing all the tabs in the tabs tray -->
    <string name="recent_tabs_show_all">Εμφάνιση όλων</string>

    <!-- Content description for the button which navigates the user to show all recent tabs in the tabs tray. -->
    <string name="recent_tabs_show_all_content_description_2">Κουμπί «Εμφάνιση όλων των πρόσφατων καρτελών»</string>

    <!-- Text for button in synced tab card that opens synced tabs tray -->
    <string name="recent_tabs_see_all_synced_tabs_button_text">Προβολή όλων των συγχρονισμένων καρτελών</string>
    <!-- Accessibility description for device icon used for recent synced tab -->
    <string name="recent_tabs_synced_device_icon_content_description">Συγχρονισμένη συσκευή</string>
    <!-- Text for the dropdown menu to remove a recent synced tab from the homescreen -->
    <string name="recent_synced_tab_menu_item_remove">Αφαίρεση</string>
    <!-- Text for the menu button to remove a grouped highlight from the user's browsing history
         in the Recently visited section -->
    <string name="recent_tab_menu_item_remove">Αφαίρεση</string>

    <!-- History Metadata -->
    <!-- Header text for a section on the home screen that displays grouped highlights from the
         user's browsing history, such as topics they have researched or explored on the web -->
    <string name="history_metadata_header_2">Πρόσφατες επισκέψεις</string>
    <!-- Text for the menu button to remove a grouped highlight from the user's browsing history
         in the Recently visited section -->
    <string name="recently_visited_menu_item_remove">Αφαίρεση</string>

    <!-- Content description for the button which navigates the user to show all of their history. -->
    <string name="past_explorations_show_all_content_description_2">Εμφάνιση όλων των προηγούμενων εξερευνήσεων</string>

    <!-- Browser Fragment -->
    <!-- Content description (not visible, for screen readers etc.): Navigate backward (browsing history) -->
    <string name="browser_menu_back">Πίσω</string>
    <!-- Content description (not visible, for screen readers etc.): Navigate forward (browsing history) -->
    <string name="browser_menu_forward">Εμπρός</string>
    <!-- Content description (not visible, for screen readers etc.): Refresh current website -->
    <string name="browser_menu_refresh">Ανανέωση</string>
    <!-- Content description (not visible, for screen readers etc.): Stop loading current website -->
    <string name="browser_menu_stop">Διακοπή</string>
    <!-- Browser menu button that opens the addon manager -->
    <string name="browser_menu_add_ons">Πρόσθετα</string>
    <!-- Text displayed when there are no add-ons to be shown -->
    <string name="no_add_ons">Δεν βρέθηκαν πρόσθετα</string>
    <!-- Browser menu button that sends a user to help articles -->
    <string name="browser_menu_help">Βοήθεια</string>
    <!-- Browser menu button that sends a to a the what's new article -->
    <string name="browser_menu_whats_new">Τι νέο υπάρχει</string>
    <!-- Browser menu button that opens the settings menu -->
    <string name="browser_menu_settings">Ρυθμίσεις</string>
    <!-- Browser menu button that opens a user's library -->
    <string name="browser_menu_library">Βιβλιοθήκη</string>
    <!-- Browser menu toggle that requests a desktop site -->
    <string name="browser_menu_desktop_site">Έκδοση υπολογιστή</string>
    <!-- Browser menu toggle that adds a shortcut to the site on the device home screen. -->
    <string name="browser_menu_add_to_homescreen">Προσθήκη στην αρχική οθόνη</string>
    <!-- Browser menu toggle that installs a Progressive Web App shortcut to the site on the device home screen. -->
    <string name="browser_menu_install_on_homescreen">Εγκατάσταση</string>
    <!-- Content description (not visible, for screen readers etc.) for the Resync tabs button -->
    <string name="resync_button_content_description">Επανασυγχρονισμός</string>
    <!-- Browser menu button that opens the find in page menu -->
    <string name="browser_menu_find_in_page">Εύρεση στη σελίδα</string>

    <!-- Browser menu button that saves the current tab to a collection -->
    <string name="browser_menu_save_to_collection_2">Αποθήκευση στη συλλογή</string>
    <!-- Browser menu button that open a share menu to share the current site -->
    <string name="browser_menu_share">Κοινή χρήση</string>
    <!-- Browser menu button shown in custom tabs that opens the current tab in Fenix
        The first parameter is the name of the app defined in app_name (for example: Fenix) -->
    <string name="browser_menu_open_in_fenix">Άνοιγμα σε %1$s</string>
    <!-- Browser menu text shown in custom tabs to indicate this is a Fenix tab
        The first parameter is the name of the app defined in app_name (for example: Fenix) -->
    <string name="browser_menu_powered_by">ΜΕ ΤΗΝ ΥΠΟΣΤΗΡΙΞΗ ΤΟΥ %1$s</string>
    <!-- Browser menu text shown in custom tabs to indicate this is a Fenix tab
        The first parameter is the name of the app defined in app_name (for example: Fenix) -->
    <string name="browser_menu_powered_by2">Με την υποστήριξη του %1$s</string>
    <!-- Browser menu button to put the current page in reader mode -->
    <string name="browser_menu_read">Προβολή ανάγνωσης</string>
    <!-- Browser menu button content description to close reader mode and return the user to the regular browser -->
    <string name="browser_menu_read_close">Κλείσιμο προβολής ανάγνωσης</string>
    <!-- Browser menu button to open the current page in an external app -->
    <string name="browser_menu_open_app_link">Άνοιγμα σε εφαρμογή</string>

    <!-- Browser menu button to show reader view appearance controls e.g. the used font type and size -->
    <string name="browser_menu_customize_reader_view">Προσαρμογή προβολής ανάγνωσης</string>
    <!-- Browser menu label for adding a bookmark -->
    <string name="browser_menu_add">Προσθήκη</string>
    <!-- Browser menu label for editing a bookmark -->
    <string name="browser_menu_edit">Επεξεργασία</string>

    <!-- Button shown on the home page that opens the Customize home settings -->
    <string name="browser_menu_customize_home_1">Προσαρμογή αρχικής σελίδας</string>
    <!-- Browser Toolbar -->
    <!-- Content description for the Home screen button on the browser toolbar -->
    <string name="browser_toolbar_home">Αρχική οθόνη</string>

    <!-- Locale Settings Fragment -->
    <!-- Content description for tick mark on selected language -->
    <string name="a11y_selected_locale_content_description">Επιλεγμένη γλώσσα</string>
    <!-- Text for default locale item -->
    <string name="default_locale_text">Χρήση γλώσσας συσκευής</string>

    <!-- Placeholder text shown in the search bar before a user enters text -->
    <string name="locale_search_hint">Αναζήτηση γλώσσας</string>

    <!-- Search Fragment -->
    <!-- Button in the search view that lets a user search by scanning a QR code -->
    <string name="search_scan_button">Σάρωση</string>
    <!-- Button in the search view that lets a user change their search engine -->
    <string name="search_engine_button">Μηχανή αναζήτησης</string>
    <!-- Button in the search view when shortcuts are displayed that takes a user to the search engine settings -->
    <string name="search_shortcuts_engine_settings">Ρυθμίσεις μηχανής αναζήτησης</string>
    <!-- Button in the search view that lets a user navigate to the site in their clipboard -->
    <string name="awesomebar_clipboard_title">Συμπλήρωση συνδέσμου από το πρόχειρο</string>
    <!-- Button in the search suggestions onboarding that allows search suggestions in private sessions -->
    <string name="search_suggestions_onboarding_allow_button">Αποδοχή</string>
    <!-- Button in the search suggestions onboarding that does not allow search suggestions in private sessions -->
    <string name="search_suggestions_onboarding_do_not_allow_button">Απόρριψη</string>
    <!-- Search suggestion onboarding hint title text -->
    <string name="search_suggestions_onboarding_title">Αποδοχή εμφάνισης προτάσεων αναζήτησης σε ιδιωτικές συνεδρίες;</string>
    <!-- Search suggestion onboarding hint description text, first parameter is the name of the app defined in app_name (for example: Fenix)-->
    <string name="search_suggestions_onboarding_text">Το %s θα μοιραστεί ό,τι πληκτρολογείτε στη γραμμή διευθύνσεων με την προεπιλεγμένη μηχανή αναζήτησής σας.</string>

    <!-- Search engine suggestion title text. The first parameter is the name of teh suggested engine-->
    <string name="search_engine_suggestions_title">Αναζήτηση %s</string>
    <!-- Search engine suggestion description text -->
    <string name="search_engine_suggestions_description">Αναζήτηση απευθείας από τη γραμμή διευθύνσεων</string>

    <!-- Menu option in the search selector menu to open the search settings -->
    <string name="search_settings_menu_item">Ρυθμίσεις αναζήτησης</string>

    <!-- Header text for the search selector menu -->
    <string moz:RemovedIn="109" name="search_header_menu_item" tools:ignore="UnusedResources">Αυτήν τη φορά, αναζήτηση:</string>
    <!-- Header text for the search selector menu -->
    <string name="search_header_menu_item_2">Αυτήν τη φορά, αναζήτηση σε:</string>

    <!-- Home onboarding -->
    <!-- Onboarding home screen popup dialog, shown on top of the Jump back in section. -->
    <string name="onboarding_home_screen_jump_back_contextual_hint_2">Γνωρίστε την εξατομικευμένη αρχική σας σελίδα. Οι πρόσφατες καρτέλες, οι σελιδοδείκτες και τα αποτελέσματα αναζήτησης θα εμφανίζονται εδώ.</string>
    <!-- Home onboarding dialog welcome screen title text. -->
    <string name="onboarding_home_welcome_title_2">Καλώς ορίσατε σε ένα πιο προσωπικό διαδίκτυο</string>
    <!-- Home onboarding dialog welcome screen description text. -->
    <string name="onboarding_home_welcome_description">Περισσότερα χρώματα. Ενισχυμένο απόρρητο. Η ίδια δέσμευση να βάζουμε τον άνθρωπο πάνω από το κέρδος.</string>
    <!-- Home onboarding dialog sign into sync screen title text. -->
    <string name="onboarding_home_sync_title_3">Η εναλλαγή οθονών είναι πιο εύκολη από ποτέ</string>
    <!-- Home onboarding dialog sign into sync screen description text. -->
    <string name="onboarding_home_sync_description">Συνεχίστε από εκεί που σταματήσατε, με καρτέλες από άλλες συσκευές στην αρχική σας σελίδα.</string>
    <!-- Text for the button to continue the onboarding on the home onboarding dialog. -->
    <string name="onboarding_home_get_started_button">Έναρξη</string>
    <!-- Text for the button to navigate to the sync sign in screen on the home onboarding dialog. -->
    <string name="onboarding_home_sign_in_button">Σύνδεση</string>
    <!-- Text for the button to skip the onboarding on the home onboarding dialog. -->
    <string name="onboarding_home_skip_button">Παράλειψη</string>

    <!-- Onboarding home screen sync popup dialog message, shown on top of Recent Synced Tabs in the Jump back in section. -->
    <string name="sync_cfr_message">Οι καρτέλες σας συγχρονίζονται! Συνεχίστε από εκεί που σταματήσατε στην άλλη συσκευή σας.</string>

    <!-- Content description (not visible, for screen readers etc.): Close button for the home onboarding dialog -->
    <string name="onboarding_home_content_description_close_button">Κλείσιμο</string>

    <!-- Search Widget -->
    <!-- Content description for searching with a widget. The first parameter is the name of the application.-->
    <string name="search_widget_content_description_2">Άνοιγμα νέας καρτέλας %1$s</string>
    <!-- Text preview for smaller sized widgets -->
    <string name="search_widget_text_short">Αναζήτηση</string>

    <!-- Text preview for larger sized widgets -->
    <string name="search_widget_text_long">Αναζήτηση στο διαδίκτυο</string>

    <!-- Content description (not visible, for screen readers etc.): Voice search -->
    <string name="search_widget_voice">Φωνητική αναζήτηση</string>

    <!-- Preferences -->
    <!-- Title for the settings page-->
    <string name="settings">Ρυθμίσεις</string>
    <!-- Preference category for general settings -->
    <string name="preferences_category_general">Γενικά</string>
    <!-- Preference category for all links about Fenix -->
    <string name="preferences_category_about">Πληροφορίες</string>
    <!-- Preference for settings related to changing the default search engine -->
    <string name="preferences_default_search_engine">Προεπιλεγμένη μηχανή αναζήτησης</string>
    <!-- Preference for settings related to Search -->
    <string name="preferences_search">Αναζήτηση</string>
    <!-- Preference for settings related to Search address bar -->
    <string name="preferences_search_address_bar">Γραμμή διευθύνσεων</string>
    <!-- Preference link to rating Fenix on the Play Store -->
    <string name="preferences_rate">Αξιολόγηση στο Google Play</string>
    <!-- Preference linking to about page for Fenix
        The first parameter is the name of the app defined in app_name (for example: Fenix) -->
    <string name="preferences_about">Σχετικά με το %1$s</string>
    <!-- Preference for settings related to changing the default browser -->
    <string name="preferences_set_as_default_browser">Ορισμός ως προεπιλεγμένο πρόγραμμα περιήγησης</string>
    <!-- Preference category for advanced settings -->
    <string name="preferences_category_advanced">Σύνθετα</string>
    <!-- Preference category for privacy and security settings -->
    <string name="preferences_category_privacy_security">Απόρρητο και ασφάλεια</string>
    <!-- Preference for advanced site permissions -->
    <string name="preferences_site_permissions">Δικαιώματα ιστοτόπων</string>
    <!-- Preference for private browsing options -->
    <string name="preferences_private_browsing_options">Ιδιωτική περιήγηση</string>
    <!-- Preference for opening links in a private tab-->
    <string name="preferences_open_links_in_a_private_tab">Άνοιγμα συνδέσμων σε ιδιωτική καρτέλα</string>
    <!-- Preference for allowing screenshots to be taken while in a private tab-->
    <string name="preferences_allow_screenshots_in_private_mode">Να επιτρέπονται στιγμιότυπα στην ιδιωτική περιήγηση</string>
    <!-- Will inform the user of the risk of activating Allow screenshots in private browsing option -->
    <string name="preferences_screenshots_in_private_mode_disclaimer">Αν επιτραπούν, οι ιδιωτικές καρτέλες θα είναι επίσης ορατές όταν είναι ανοιχτές πολλές εφαρμογές</string>
    <!-- Preference for adding private browsing shortcut -->
    <string name="preferences_add_private_browsing_shortcut">Προσθήκη συντόμευσης ιδιωτικής περιήγησης</string>
    <!-- Preference for enabling "HTTPS-Only" mode -->
    <string name="preferences_https_only_title">Λειτουργία «Μόνο HTTPS»</string>

    <!-- Preference for removing cookie/consent banners from sites automatically. See reduce_cookie_banner_summary for additional context. -->
    <string name="preferences_cookie_banner_reduction">Μείωση μπάνερ cookie</string>
    <!-- Preference for rejecting or removing as many cookie/consent banners as possible on sites. See reduce_cookie_banner_summary for additional context. -->
    <string name="reduce_cookie_banner_option">Μείωση μπάνερ cookie</string>
    <!-- Summary for the preference for rejecting all cookies whenever possible. -->
    <string name="reduce_cookie_banner_summary">Το Firefox προσπαθεί αυτόματα να απορρίψει τα αιτήματα cookie σε μπάνερ cookie. Εάν δεν διατίθεται επιλογή απόρριψης, το Firefox μπορεί να αποδεχτεί όλα τα cookies για να απορρίψει το μπάνερ.</string>

<<<<<<< HEAD
=======
    <!-- Text for indicating cookie banner handling is off this site, this is shown as part of the protections panel with the tracking protection toggle -->
    <string name="reduce_cookie_banner_off_for_site">Ανενεργή για αυτόν τον ιστότοπο</string>
    <!-- Text for indicating cookie banner handling is on this site, this is shown as part of the protections panel with the tracking protection toggle -->
    <string name="reduce_cookie_banner_on_for_site">Ενεργή για αυτόν τον ιστότοπο</string>
    <!-- Title text for a detail explanation indicating cookie banner handling is on this site, this is shown as part of the cookie banner panel in the toolbar. The first parameter is a shortened URL of the current site-->
    <string name="reduce_cookie_banner_details_panel_title_on_for_site">Ενεργοποίηση μείωσης banner cookie για το %1$s;</string>
    <!-- Title text for a detail explanation indicating cookie banner handling is off this site, this is shown as part of the cookie banner panel in the toolbar. The first parameter is a shortened URL of the current site-->
    <string name="reduce_cookie_banner_details_panel_title_off_for_site">Απενεργοποίηση μείωσης banner cookie για το %1$s;</string>

    <!-- Long text for a detail explanation indicating what will happen if cookie banner handling is off for a site, this is shown as part of the cookie banner panel in the toolbar. The first parameter is the application name -->
    <string name="reduce_cookie_banner_details_panel_description_off_for_site">Το %1$s θα απαλείψει τα cookies του ιστοτόπου και θα ανανεώσει τη σελίδα. Η απαλοιφή όλων των cookies ενδέχεται να σας αποσυνδέσει ή να αδειάσει τα καλάθια αγορών.</string>
    <!-- Long text for a detail explanation indicating what will happen if cookie banner handling is on for a site, this is shown as part of the cookie banner panel in the toolbar. The first and second parameter are the application name -->
    <string name="reduce_cookie_banner_details_panel_description_on_for_site">Το %1$s προσπαθεί αυτόματα να απορρίψει τα αιτήματα cookie. Εάν δεν διατίθεται επιλογή απόρριψης, το %2$s μπορεί να αποδεχτεί όλα τα cookies για να απορρίψει το μπάνερ.</string>

>>>>>>> 8f4899e3
    <!-- Description of the preference to enable "HTTPS-Only" mode. -->
    <string name="preferences_https_only_summary">Προσπαθεί αυτόματα να συνδεθεί σε ιστοτόπους με το πρωτόκολλο κρυπτογράφησης HTTPS για αυξημένη ασφάλεια.</string>
    <!-- Summary of tracking protection preference if tracking protection is set to on -->
    <string name="preferences_https_only_on">Ενεργή</string>
    <!-- Summary of tracking protection preference if tracking protection is set to off -->
    <string name="preferences_https_only_off">Ανενεργή</string>
    <!-- Text displayed that links to website containing documentation about "HTTPS-Only" mode -->
    <string name="preferences_http_only_learn_more">Μάθετε περισσότερα</string>
    <!-- Option for the https only setting -->
    <string name="preferences_https_only_in_all_tabs">Ενεργοποίηση σε όλες τις καρτέλες</string>
    <!-- Option for the https only setting -->
    <string name="preferences_https_only_in_private_tabs">Ενεργοποίηση μόνο σε ιδιωτικές καρτέλες</string>
    <!-- Title shown in the error page for when trying to access a http website while https only mode is enabled. -->
    <string name="errorpage_httpsonly_title">Δεν διατίθεται ασφαλής ιστότοπος</string>
    <!-- Message shown in the error page for when trying to access a http website while https only mode is enabled. The message has two paragraphs. This is the first. -->
    <string name="errorpage_httpsonly_message_title">Πιθανότατα, ο ιστότοπος δεν υποστηρίζει HTTPS.</string>
    <!-- Message shown in the error page for when trying to access a http website while https only mode is enabled. The message has two paragraphs. This is the second. -->
    <string name="errorpage_httpsonly_message_summary">Ωστόσο, είναι επίσης πιθανό να εμπλέκεται ένας εισβολέας. Εάν συνεχίσετε στον ιστότοπο, δεν θα πρέπει να εισαγάγετε ευαίσθητες πληροφορίες. Εάν συνεχίσετε, η λειτουργία «Μόνο HTTPS» θα απενεργοποιηθεί προσωρινά για τον ιστότοπο.</string>
    <!-- Preference for accessibility -->
    <string name="preferences_accessibility">Προσβασιμότητα</string>
    <!-- Preference to override the Firefox Account server -->
    <string name="preferences_override_fxa_server">Προσαρμοσμένος διακομιστής λογαριασμού Firefox</string>
    <!-- Preference to override the Sync token server -->
    <string name="preferences_override_sync_tokenserver">Προσαρμοσμένος διακομιστής Sync</string>
    <!-- Toast shown after updating the FxA/Sync server override preferences -->
    <string name="toast_override_fxa_sync_server_done">Ο διακομιστής λογαριασμού Firefox/Sync τροποποιήθηκε. Τερματισμός εφαρμογής για εφαρμογή αλλαγών…</string>
    <!-- Preference category for account information -->
    <string name="preferences_category_account">Λογαριασμός</string>
    <!-- Preference for changing where the toolbar is positioned -->
    <string name="preferences_toolbar">Γραμμή εργαλείων</string>

    <!-- Preference for changing default theme to dark or light mode -->
    <string name="preferences_theme">Θέμα</string>
    <!-- Preference for customizing the home screen -->
    <string name="preferences_home_2">Αρχική σελίδα</string>
    <!-- Preference for gestures based actions -->
    <string name="preferences_gestures">Χειρονομίες</string>
    <!-- Preference for settings related to visual options -->
    <string name="preferences_customize">Προσαρμογή</string>
    <!-- Preference description for banner about signing in -->
    <string name="preferences_sign_in_description_2">Συνδεθείτε για να συγχρονίσετε τις καρτέλες, τους σελιδοδείκτες, τους κωδικούς πρόσβασης και πολλά άλλα.</string>
    <!-- Preference shown instead of account display name while account profile information isn't available yet. -->
    <string name="preferences_account_default_name">Λογαριασμός Firefox</string>
    <!-- Preference text for account title when there was an error syncing FxA -->
    <string name="preferences_account_sync_error">Συνδεθείτε ξανά για συνέχεια συγχρονισμού</string>
    <!-- Preference for language -->
    <string name="preferences_language">Γλώσσα</string>
    <!-- Preference for data choices -->
    <string name="preferences_data_choices">Επιλογές δεδομένων</string>
    <!-- Preference for data collection -->
    <string name="preferences_data_collection">Συλλογή δεδομένων</string>
    <!-- Preference for developers -->
    <string name="preferences_remote_debugging">Απομακρυσμένος έλεγχος σφαλμάτων μέσω USB</string>
    <!-- Preference title for switch preference to show search engines -->
    <string name="preferences_show_search_engines">Εμφάνιση μηχανών αναζήτησης</string>
    <!-- Preference title for switch preference to show search suggestions -->
    <string name="preferences_show_search_suggestions">Εμφάνιση προτάσεων αναζήτησης</string>
    <!-- Preference title for switch preference to show voice search button -->
    <string name="preferences_show_voice_search">Εμφάνιση φωνητικής αναζήτησης</string>
    <!-- Preference title for switch preference to show search suggestions also in private mode -->
    <string name="preferences_show_search_suggestions_in_private">Εμφάνιση σε ιδιωτικές συνεδρίες</string>
    <!-- Preference title for switch preference to show a clipboard suggestion when searching -->
    <string name="preferences_show_clipboard_suggestions">Εμφάνιση προτάσεων προχείρου</string>
    <!-- Preference title for switch preference to suggest browsing history when searching -->
    <string name="preferences_search_browsing_history">Αναζήτηση ιστορικού περιήγησης</string>
    <!-- Preference title for switch preference to suggest bookmarks when searching -->
    <string name="preferences_search_bookmarks">Αναζήτηση σελιδοδεικτών</string>
    <!-- Preference title for switch preference to suggest synced tabs when searching -->
    <string name="preferences_search_synced_tabs">Αναζήτηση συγχρονισμένων καρτελών</string>
    <!-- Preference for account settings -->
    <string name="preferences_account_settings">Ρυθμίσεις λογαριασμού</string>
    <!-- Preference for enabling url autocomplete-->
    <string name="preferences_enable_autocomplete_urls">Αυτόματη συμπλήρωση URL</string>
    <!-- Preference for open links in third party apps -->
    <string name="preferences_open_links_in_apps">Άνοιγμα συνδέσμων σε εφαρμογές</string>
    <!-- Preference for open download with an external download manager app -->
    <string name="preferences_external_download_manager">Εξωτερική διαχείριση λήψεων</string>
    <!-- Preference for add_ons -->
    <string name="preferences_addons">Πρόσθετα</string>

    <!-- Preference for notifications -->
    <string name="preferences_notifications">Ειδοποιήσεις</string>

    <!-- Add-on Preferences -->
    <!-- Preference to customize the configured AMO (addons.mozilla.org) collection -->
    <string name="preferences_customize_amo_collection">Προσαρμοσμένη συλλογή προσθέτων</string>
    <!-- Button caption to confirm the add-on collection configuration -->
    <string name="customize_addon_collection_ok">OK</string>
    <!-- Button caption to abort the add-on collection configuration -->
    <string name="customize_addon_collection_cancel">Ακύρωση</string>
    <!-- Hint displayed on input field for custom collection name -->
    <string name="customize_addon_collection_hint">Όνομα συλλογής</string>

    <!-- Hint displayed on input field for custom collection user ID-->
    <string name="customize_addon_collection_user_hint">Κάτοχος συλλογής (ID χρήστη)</string>
    <!-- Toast shown after confirming the custom add-on collection configuration -->
    <string name="toast_customize_addon_collection_done">Η συλλογή προσθέτων τροποποιήθηκε. Κλείσιμο εφαρμογής για εφαρμογή αλλαγών…</string>

    <!-- Customize Home -->
    <!-- Header text for jumping back into the recent tab in customize the home screen -->
    <string name="customize_toggle_jump_back_in">Άμεση επιστροφή</string>
    <!-- Title for the customize home screen section with recently saved bookmarks. -->
    <string name="customize_toggle_recent_bookmarks">Πρόσφατοι σελιδοδείκτες</string>
    <!-- Title for the customize home screen section with recently visited. Recently visited is
    a section where users see a list of tabs that they have visited in the past few days -->
    <string name="customize_toggle_recently_visited">Πρόσφατες επισκέψεις</string>
    <!-- Title for the customize home screen section with Pocket. -->
    <string moz:RemovedIn="108" name="customize_toggle_pocket" tools:ignore="UnusedResources">Pocket</string>

    <!-- Title for the customize home screen section with Pocket. -->
    <string name="customize_toggle_pocket_2">Άρθρα που σας βάζουν σε σκέψεις</string>
    <!-- Summary for the customize home screen section with Pocket. The first parameter is product name Pocket -->
    <string name="customize_toggle_pocket_summary">Τα άρθρα παρέχονται από το %s</string>
    <!-- Title for the customize home screen section with sponsored Pocket stories. -->
    <string name="customize_toggle_pocket_sponsored">Χορηγούμενα άρθρα</string>
    <!-- Title for the opening wallpaper settings screen -->
    <string name="customize_wallpapers">Ταπετσαρίες</string>
    <!-- Title for the customize home screen section with sponsored shortcuts. -->
    <string name="customize_toggle_contile">Χορηγούμενες συντομεύσεις</string>

    <!-- Wallpapers -->
    <!-- Content description for various wallpapers. The first parameter is the name of the wallpaper -->
    <string name="wallpapers_item_name_content_description">Στοιχείο ταπετσαρίας: %1$s</string>
    <!-- Snackbar message for when wallpaper is selected -->
    <string name="wallpaper_updated_snackbar_message">Η ταπετσαρία ενημερώθηκε!</string>
    <!-- Snackbar label for action to view selected wallpaper -->
    <string name="wallpaper_updated_snackbar_action">Προβολή</string>

    <!-- Snackbar message for when wallpaper couldn't be downloaded -->
    <string name="wallpaper_download_error_snackbar_message">Δεν ήταν δυνατή η λήψη ταπετσαρίας</string>
    <!-- Snackbar label for action to retry downloading the wallpaper -->
    <string name="wallpaper_download_error_snackbar_action">Δοκιμή ξανά</string>
    <!-- Snackbar message for when wallpaper couldn't be selected because of the disk error -->
    <string name="wallpaper_select_error_snackbar_message">Δεν ήταν δυνατή η αλλαγή ταπετσαρίας</string>
    <!-- Text displayed that links to website containing documentation about the "Limited Edition" wallpapers. -->
    <string name="wallpaper_learn_more">Μάθετε περισσότερα</string>

    <!-- Text for classic wallpapers title. The first parameter is the Firefox name. -->
    <string name="wallpaper_classic_title">Κλασικό %s</string>
    <!-- Text for limited edition wallpapers title. -->
    <string name="wallpaper_limited_edition_title">Περιορισμένη έκδοση</string>

    <!-- Description text for the limited edition wallpapers with learn more link. The first parameter is the learn more string defined in wallpaper_learn_more-->
    <string name="wallpaper_limited_edition_description_with_learn_more">Η νέα συλλογή «Ανεξάρτητες φωνές». %s</string>
    <!-- Description text for the limited edition wallpapers. -->
    <string name="wallpaper_limited_edition_description">Η νέα συλλογή «Ανεξάρτητες φωνές».</string>
    <!-- Wallpaper onboarding dialog header text. -->
    <string name="wallpapers_onboarding_dialog_title_text">Δοκιμάστε μια πινελιά χρώματος</string>
    <!-- Wallpaper onboarding dialog body text. -->
    <string name="wallpapers_onboarding_dialog_body_text">Επιλέξτε μια ταπετσαρία ιδανική για εσάς.</string>
    <!-- Wallpaper onboarding dialog learn more button text. The button navigates to the wallpaper settings screen. -->
    <string name="wallpapers_onboarding_dialog_explore_more_button_text">Εξερευνήστε περισσότερες ταπετσαρίες</string>

    <!-- Add-on Installation from AMO-->
    <!-- Error displayed when user attempts to install an add-on from AMO (addons.mozilla.org) that is not supported -->
    <string name="addon_not_supported_error">Το πρόσθετο δεν υποστηρίζεται</string>
    <!-- Error displayed when user attempts to install an add-on from AMO (addons.mozilla.org) that is already installed -->
    <string name="addon_already_installed">Το πρόσθετο είναι ήδη εγκατεστημένο</string>

    <!-- Account Preferences -->
    <!-- Preference for triggering sync -->
    <string name="preferences_sync_now">Συγχρονισμός τώρα</string>
    <!-- Preference category for sync -->
    <string name="preferences_sync_category">Επιλέξτε τι θα συγχρονίζεται</string>
    <!-- Preference for syncing history -->
    <string name="preferences_sync_history">Ιστορικό</string>
    <!-- Preference for syncing bookmarks -->
    <string name="preferences_sync_bookmarks">Σελιδοδείκτες</string>
    <!-- Preference for syncing logins -->
    <string name="preferences_sync_logins">Συνδέσεις</string>
    <!-- Preference for syncing tabs -->
    <string name="preferences_sync_tabs_2">Ανοικτές καρτέλες</string>
    <!-- Preference for signing out -->
    <string name="preferences_sign_out">Αποσύνδεση</string>
    <!-- Preference displays and allows changing current FxA device name -->
    <string name="preferences_sync_device_name">Όνομα συσκευής</string>
    <!-- Text shown when user enters empty device name -->
    <string name="empty_device_name_error">Το όνομα συσκευής δεν μπορεί να είναι κενό.</string>
    <!-- Label indicating that sync is in progress -->
    <string name="sync_syncing_in_progress">Συγχρονισμός…</string>

    <!-- Label summary indicating that sync failed. The first parameter is the date stamp showing last time it succeeded -->
    <string name="sync_failed_summary">Αποτυχία συγχρονισμού. Τελευταία επιτυχία: %s</string>
    <!-- Label summary showing never synced -->
    <string name="sync_failed_never_synced_summary">Αποτυχία συγχρονισμού. Τελευταίος συγχρονισμός: ποτέ</string>
    <!-- Label summary the date we last synced. The first parameter is date stamp showing last time synced -->
    <string name="sync_last_synced_summary">Τελευταίος συγχρονισμός: %s</string>
    <!-- Label summary showing never synced -->
    <string name="sync_never_synced_summary">Τελευταίος συγχρονισμός: ποτέ</string>
    <!-- Text for displaying the default device name.
        The first parameter is the application name, the second is the device manufacturer name
        and the third is the device model. -->
    <string name="default_device_name_2">%1$s στο %2$s %3$s</string>

    <!-- Preference for syncing credit cards -->
    <string name="preferences_sync_credit_cards">Πιστωτικές κάρτες</string>
    <!-- Preference for syncing addresses -->
    <string name="preferences_sync_address">Διευθύνσεις</string>

    <!-- Send Tab -->
    <!-- Name of the "receive tabs" notification channel. Displayed in the "App notifications" system settings for the app -->
    <string name="fxa_received_tab_channel_name">Ληφθείσες καρτέλες</string>
    <!-- Description of the "receive tabs" notification channel. Displayed in the "App notifications" system settings for the app -->
    <string name="fxa_received_tab_channel_description">Ειδοποιήσεις για καρτέλες που λαμβάνονται από άλλες συσκευές Firefox.</string>
    <!--  The body for these is the URL of the tab received  -->
    <string name="fxa_tab_received_notification_name">Ελήφθη καρτέλα</string>
    <!-- %s is the device name -->
    <string name="fxa_tab_received_from_notification_name">Καρτέλα από %s</string>

    <!-- Advanced Preferences -->
    <!-- Preference for tracking protection exceptions -->
    <string name="preferences_tracking_protection_exceptions">Εξαιρέσεις</string>
    <!-- Button in Exceptions Preference to turn on tracking protection for all sites (remove all exceptions) -->
    <string name="preferences_tracking_protection_exceptions_turn_on_for_all">Ενεργοποίηση για κάθε ιστότοπο</string>
    <!-- Text displayed when there are no exceptions -->
    <string name="exceptions_empty_message_description">Οι εξαιρέσεις επιτρέπουν την απενεργοποίηση της προστασίας από καταγραφή σε συγκεκριμένους ιστοτόπους.</string>
    <!-- Text displayed when there are no exceptions, with learn more link that brings users to a tracking protection SUMO page -->
    <string name="exceptions_empty_message_learn_more_link">Μάθετε περισσότερα</string>

    <!-- Preference switch for usage and technical data collection -->
    <string name="preference_usage_data">Δεδομένα χρήσης και τεχνικά δεδομένα</string>
    <!-- Preference description for usage and technical data collection -->
    <string name="preferences_usage_data_description">Αποστέλλει πληροφορίες επιδόσεων, χρήσης, υλικού συσκευής και εξατομίκευσης του προγράμματος περιήγησης στη Mozilla για βελτίωση του %1$s</string>
    <!-- Preference switch for marketing data collection -->
    <string name="preferences_marketing_data">Δεδομένα μάρκετινγκ</string>
    <!-- Preference description for marketing data collection -->
    <string name="preferences_marketing_data_description2">Κοινή χρήση βασικών δεδομένων χρήσης με το Adjust, την υπηρεσία μας για μάρκετινγκ κινητών</string>
    <!-- Title for studies preferences -->
    <string name="preference_experiments_2">Μελέτες</string>
    <!-- Summary for studies preferences -->
    <string name="preference_experiments_summary_2">Επιτρέπει στο Mozilla την εγκατάσταση και εκτέλεση μελετών</string>

    <!-- Turn On Sync Preferences -->
    <!-- Header of the Sync and save your data preference view -->
    <string name="preferences_sync_2">Συγχρονισμός και αποθήκευση δεδομένων</string>
    <!-- Preference for reconnecting to FxA sync -->
    <string name="preferences_sync_sign_in_to_reconnect">Συνδεθείτε για επανασύνδεση</string>
    <!-- Preference for removing FxA account -->
    <string name="preferences_sync_remove_account">Αφαίρεση λογαριασμού</string>

    <!-- Pairing Feature strings -->
    <!-- Instructions on how to access pairing -->
    <string name="pair_instructions_2"><![CDATA[Σαρώστε τον κωδικό QR που εμφανίζεται στο <b>firefox.com/pair</b>]]></string>

    <!-- Toolbar Preferences -->
    <!-- Preference for using top toolbar -->
    <string name="preference_top_toolbar">Πάνω</string>
    <!-- Preference for using bottom toolbar -->
    <string name="preference_bottom_toolbar">Κάτω</string>

    <!-- Theme Preferences -->
    <!-- Preference for using light theme -->
    <string name="preference_light_theme">Ανοιχτόχρωμο</string>
    <!-- Preference for using dark theme -->
    <string name="preference_dark_theme">Σκοτεινό</string>
    <!-- Preference for using using dark or light theme automatically set by battery -->
    <string name="preference_auto_battery_theme">Ορισμός από εξοικονόμηση μπαταρίας</string>
    <!-- Preference for using following device theme -->
    <string name="preference_follow_device_theme">Χρήση θέματος συσκευής</string>

    <!-- Gestures Preferences-->
    <!-- Preferences for using pull to refresh in a webpage -->
    <string name="preference_gestures_website_pull_to_refresh">Τράβηγμα για ανανέωση</string>
    <!-- Preference for using the dynamic toolbar -->
    <string name="preference_gestures_dynamic_toolbar">Κύλιση για απόκρυψη γραμμής εργαλείων</string>
    <!-- Preference for switching tabs by swiping horizontally on the toolbar -->
    <string name="preference_gestures_swipe_toolbar_switch_tabs">Ολίσθηση γραμμής εργαλείων προς τα πλάγια για εναλλαγή καρτελών</string>
    <!-- Preference for showing the opened tabs by swiping up on the toolbar-->
    <string name="preference_gestures_swipe_toolbar_show_tabs">Ολίσθηση γραμμής εργαλείων προς τα πάνω για άνοιγμα καρτελών</string>

    <!-- Library -->
    <!-- Option in Library to open Downloads page -->
    <string name="library_downloads">Λήψεις</string>
    <!-- Option in library to open Bookmarks page -->
    <string name="library_bookmarks">Σελιδοδείκτες</string>
    <!-- Option in library to open Desktop Bookmarks root page -->
    <string name="library_desktop_bookmarks_root">Σελιδοδείκτες υπολογιστή</string>
    <!-- Option in library to open Desktop Bookmarks "menu" page -->
    <string name="library_desktop_bookmarks_menu">Μενού σελιδοδεικτών</string>
    <!-- Option in library to open Desktop Bookmarks "toolbar" page -->
    <string name="library_desktop_bookmarks_toolbar">Γραμμή σελιδοδεικτών</string>
    <!-- Option in library to open Desktop Bookmarks "unfiled" page -->
    <string name="library_desktop_bookmarks_unfiled">Άλλοι σελιδοδείκτες</string>
    <!-- Option in Library to open History page -->
    <string name="library_history">Ιστορικό</string>
    <!-- Option in Library to open a new tab -->
    <string name="library_new_tab">Νέα καρτέλα</string>
    <!-- Settings Page Title -->
    <string name="settings_title">Ρυθμίσεις</string>
    <!-- Content description (not visible, for screen readers etc.): "Close button for library settings" -->
    <string name="content_description_close_button">Κλείσιμο</string>

    <!-- Title to show in alert when a lot of tabs are to be opened
    %d is a placeholder for the number of tabs that will be opened -->
    <string name="open_all_warning_title">Άνοιγμα %d καρτελών;</string>
    <!-- Message to warn users that a large number of tabs will be opened
    %s will be replaced by app name. -->
    <string name="open_all_warning_message">Το άνοιγμα τόσο πολλών καρτελών ενδέχεται να επιβραδύνει το %s κατά τη φόρτωση των σελίδων. Θέλετε σίγουρα να συνεχίσετε;</string>
    <!-- Dialog button text for confirming open all tabs -->
    <string name="open_all_warning_confirm">Άνοιγμα καρτελών</string>
    <!-- Dialog button text for canceling open all tabs -->
    <string name="open_all_warning_cancel">Ακύρωση</string>

    <!-- Text to show users they have one site in the history group section of the History fragment.
    %d is a placeholder for the number of sites in the group. -->
    <string name="history_search_group_site">%d ιστότοπος</string>
    <!-- Text to show users they have multiple sites in the history group section of the History fragment.
    %d is a placeholder for the number of sites in the group. -->
    <string name="history_search_group_sites">%d ιστότοποι</string>

    <!-- Option in library for Recently Closed Tabs -->
    <string name="library_recently_closed_tabs">Πρόσφατα κλεισμένες καρτέλες</string>
    <!-- Option in library to open Recently Closed Tabs page -->
    <string name="recently_closed_show_full_history">Εμφάνιση πλήρους ιστορικού</string>
    <!-- Text to show users they have multiple tabs saved in the Recently Closed Tabs section of history.
    %d is a placeholder for the number of tabs selected. -->
    <string name="recently_closed_tabs">%d καρτέλες</string>
    <!-- Text to show users they have one tab saved in the Recently Closed Tabs section of history.
    %d is a placeholder for the number of tabs selected. -->
    <string name="recently_closed_tab">%d καρτέλα</string>

    <!-- Recently closed tabs screen message when there are no recently closed tabs -->
    <string name="recently_closed_empty_message">Καμία πρόσφατα κλεισμένη καρτέλα</string>

    <!-- Tab Management -->
    <!-- Title of preference for tabs management -->
    <string name="preferences_tabs">Καρτέλες</string>
    <!-- Title of preference that allows a user to specify the tab view -->
    <string name="preferences_tab_view">Προβολή καρτελών</string>
    <!-- Option for a list tab view -->
    <string name="tab_view_list">Λίστα</string>
    <!-- Option for a grid tab view -->
    <string name="tab_view_grid">Πλέγμα</string>
    <!-- Title of preference that allows a user to auto close tabs after a specified amount of time -->
    <string name="preferences_close_tabs">Κλείσιμο καρτελών</string>
    <!-- Option for auto closing tabs that will never auto close tabs, always allows user to manually close tabs -->
    <string name="close_tabs_manually">Χειροκίνητα</string>

    <!-- Option for auto closing tabs that will auto close tabs after one day -->
    <string name="close_tabs_after_one_day">Μετά από μία μέρα</string>
    <!-- Option for auto closing tabs that will auto close tabs after one week -->
    <string name="close_tabs_after_one_week">Μετά από μία εβδομάδα</string>
    <!-- Option for auto closing tabs that will auto close tabs after one month -->
    <string name="close_tabs_after_one_month">Μετά από έναν μήνα</string>

    <!-- Title of preference that allows a user to specify the auto-close settings for open tabs -->
    <string name="preference_auto_close_tabs" tools:ignore="UnusedResources">Αυτόματο κλείσιμο ανοικτών καρτελών</string>

    <!-- Opening screen -->
    <!-- Title of a preference that allows a user to choose what screen to show after opening the app -->
    <string name="preferences_opening_screen">Οθόνη εκκίνησης</string>
    <!-- Option for always opening the homepage when re-opening the app -->
    <string name="opening_screen_homepage">Αρχική σελίδα</string>
    <!-- Option for always opening the user's last-open tab when re-opening the app -->
    <string name="opening_screen_last_tab">Τελευταία καρτέλα</string>
    <!-- Option for always opening the homepage when re-opening the app after four hours of inactivity -->
    <string name="opening_screen_after_four_hours_of_inactivity">Αρχική σελίδα μετά από τέσσερις ώρες αδράνειας</string>
    <!-- Summary for tabs preference when auto closing tabs setting is set to manual close-->
    <string name="close_tabs_manually_summary">Χειροκίνητο κλείσιμο</string>
    <!-- Summary for tabs preference when auto closing tabs setting is set to auto close tabs after one day-->
    <string name="close_tabs_after_one_day_summary">Κλείσιμο μετά από μία ημέρα</string>
    <!-- Summary for tabs preference when auto closing tabs setting is set to auto close tabs after one week-->
    <string name="close_tabs_after_one_week_summary">Κλείσιμο μετά από μία εβδομάδα</string>
    <!-- Summary for tabs preference when auto closing tabs setting is set to auto close tabs after one month-->
    <string name="close_tabs_after_one_month_summary">Κλείσιμο μετά από έναν μήνα</string>

    <!-- Inactive tabs -->
    <!-- Category header of a preference that allows a user to enable or disable the inactive tabs feature -->
    <string name="preferences_inactive_tabs">Μετακίνηση παλαιών καρτελών στις ανενεργές</string>
    <!-- Title of inactive tabs preference -->
    <string name="preferences_inactive_tabs_title">Οι καρτέλες που δεν έχετε προβάλει για δύο εβδομάδες μετακινούνται στην ενότητα «Ανενεργές».</string>

    <!-- Studies -->
    <!-- Title of the remove studies button -->
    <string name="studies_remove">Αφαίρεση</string>
    <!-- Title of the active section on the studies list -->
    <string name="studies_active">Ενεργές</string>
    <!-- Description for studies, it indicates why Firefox use studies. The first parameter is the name of the application. -->
    <string name="studies_description_2">Το %1$s ενδέχεται να εγκαθιστά και να εκτελεί περιστασιακά μελέτες.</string>
    <!-- Learn more link for studies, links to an article for more information about studies. -->
    <string name="studies_learn_more">Μάθετε περισσότερα</string>

    <!-- Dialog message shown after removing a study -->
    <string name="studies_restart_app">Η εφαρμογή θα κλείσει για την εφαρμογή των αλλαγών</string>
    <!-- Dialog button to confirm the removing a study. -->
    <string name="studies_restart_dialog_ok">OK</string>
    <!-- Dialog button text for canceling removing a study. -->
    <string name="studies_restart_dialog_cancel">Ακύρωση</string>

    <!-- Toast shown after turning on/off studies preferences -->
    <string name="studies_toast_quit_application" tools:ignore="UnusedResources">Κλείσιμο εφαρμογής για την εφαρμογή αλλαγών…</string>

    <!-- Sessions -->
    <!-- Title for the list of tabs -->
    <string name="tab_header_label">Ανοικτές καρτέλες</string>
    <!-- Title for the list of tabs in the current private session -->
    <string name="tabs_header_private_tabs_title">Ιδιωτικές καρτέλες</string>
    <!-- Title for the list of tabs in the synced tabs -->
    <string name="tabs_header_synced_tabs_title">Συγχρονισμένες καρτέλες</string>
    <!-- Content description (not visible, for screen readers etc.): Add tab button. Adds a news tab when pressed -->
    <string name="add_tab">Προσθήκη καρτέλας</string>
    <!-- Content description (not visible, for screen readers etc.): Add tab button. Adds a news tab when pressed -->
    <string name="add_private_tab">Προσθήκη ιδιωτικής καρτέλας</string>
    <!-- Text for the new tab button to indicate adding a new private tab in the tab -->
    <string name="tab_drawer_fab_content">Ιδιωτική</string>
    <!-- Text for the new tab button to indicate syncing command on the synced tabs page -->
    <string name="tab_drawer_fab_sync">Συγχρονισμός</string>
    <!-- Text shown in the menu for sharing all tabs -->
    <string name="tab_tray_menu_item_share">Κοινή χρήση όλων των καρτελών</string>
    <!-- Text shown in the menu to view recently closed tabs -->
    <string name="tab_tray_menu_recently_closed">Πρόσφατα κλεισμένες καρτέλες</string>
    <!-- Text shown in the tabs tray inactive tabs section -->
    <string name="tab_tray_inactive_recently_closed" tools:ignore="UnusedResources">Έκλεισαν πρόσφατα</string>
    <!-- Text shown in the menu to view account settings -->
    <string name="tab_tray_menu_account_settings">Ρυθμίσεις λογαριασμού</string>
    <!-- Text shown in the menu to view tab settings -->
    <string name="tab_tray_menu_tab_settings">Ρυθμίσεις καρτελών</string>
    <!-- Text shown in the menu for closing all tabs -->
    <string name="tab_tray_menu_item_close">Κλείσιμο όλων των καρτελών</string>
    <!-- Text shown in the multiselect menu for bookmarking selected tabs. -->
    <string name="tab_tray_multiselect_menu_item_bookmark">Αποθήκευση</string>
    <!-- Text shown in the multiselect menu for closing selected tabs. -->
    <string name="tab_tray_multiselect_menu_item_close">Κλείσιμο</string>
    <!-- Content description for tabs tray multiselect share button -->
    <string name="tab_tray_multiselect_share_content_description">Κοινή χρήση επιλεγμένων καρτελών</string>
    <!-- Content description for tabs tray multiselect menu -->
    <string name="tab_tray_multiselect_menu_content_description">Μενού επιλεγμένων καρτελών</string>
    <!-- Content description (not visible, for screen readers etc.): Removes tab from collection button. Removes the selected tab from collection when pressed -->
    <string name="remove_tab_from_collection">Αφαίρεση καρτέλας από τη συλλογή</string>
    <!-- Text for button to enter multiselect mode in tabs tray -->
    <string name="tabs_tray_select_tabs">Επιλογή καρτελών</string>
    <!-- Content description (not visible, for screen readers etc.): Close tab button. Closes the current session when pressed -->
    <string name="close_tab">Κλείσιμο καρτέλας</string>
    <!-- Content description (not visible, for screen readers etc.): Close tab <title> button. First parameter is tab title  -->
    <string name="close_tab_title">Κλείσιμο καρτέλας %s</string>
    <!-- Content description (not visible, for screen readers etc.): Opens the open tabs menu when pressed -->
    <string name="open_tabs_menu">Άνοιγμα μενού καρτελών</string>
    <!-- Open tabs menu item to save tabs to collection -->
    <string name="tabs_menu_save_to_collection1">Αποθήκευση καρτελών στη συλλογή</string>
    <!-- Text for the menu button to delete a collection -->
    <string name="collection_delete">Διαγραφή συλλογής</string>
    <!-- Text for the menu button to rename a collection -->
    <string name="collection_rename">Μετονομασία συλλογής</string>
    <!-- Text for the button to open tabs of the selected collection -->
    <string name="collection_open_tabs">Άνοιγμα καρτελών</string>
    <!-- Hint for adding name of a collection -->
    <string name="collection_name_hint">Όνομα συλλογής</string>
    <!-- Text for the menu button to rename a top site -->
	<string name="rename_top_site">Μετονομασία</string>
	<!-- Text for the menu button to remove a top site -->
	<string name="remove_top_site">Αφαίρεση</string>

    <!-- Text for the menu button to delete a top site from history -->
    <string name="delete_from_history">Διαγραφή από ιστορικό</string>
    <!-- Postfix for private WebApp titles, placeholder is replaced with app name -->
    <string name="pwa_site_controls_title_private">%1$s (Ιδιωτική λειτουργία)</string>

    <!-- History -->
    <!-- Text for the button to search all history -->
    <string name="history_search_1">Εισαγωγή όρων αναζήτησης</string>
    <!-- Text for the button to clear all history -->
    <string name="history_delete_all">Διαγραφή ιστορικού</string>
    <!-- Text for the snackbar to confirm that multiple browsing history items has been deleted -->
    <string name="history_delete_multiple_items_snackbar">Το ιστορικό διαγράφηκε</string>
    <!-- Text for the snackbar to confirm that a single browsing history item has been deleted. The first parameter is the shortened URL of the deleted history item. -->
    <string name="history_delete_single_item_snackbar">Το «%1$s» διαγράφτηκε</string>
    <!-- Context description text for the button to delete a single history item -->
    <string name="history_delete_item">Διαγραφή</string>
    <!-- History multi select title in app bar
    The first parameter is the number of bookmarks selected -->
    <string name="history_multi_select_title">%1$d επιλογή(ές)</string>
    <!-- Text for the header that groups the history for today -->
    <string name="history_today">Σήμερα</string>
    <!-- Text for the header that groups the history for yesterday -->
    <string name="history_yesterday">Χθες</string>
    <!-- Text for the header that groups the history the past 7 days -->
    <string name="history_7_days">Τελευταίες 7 ημέρες</string>
    <!-- Text for the header that groups the history the past 30 days -->
    <string name="history_30_days">Τελευταίες 30 ημέρες</string>
    <!-- Text for the header that groups the history older than the last month -->
    <string name="history_older">Παλαιότερα</string>

    <!-- Text shown when no history exists -->
    <string name="history_empty_message">Δεν υπάρχει ιστορικό</string>

    <!-- Downloads -->
    <!-- Text for the snackbar to confirm that multiple downloads items have been removed -->
    <string name="download_delete_multiple_items_snackbar_1">Οι λήψεις διαγράφηκαν</string>
    <!-- Text for the snackbar to confirm that a single download item has been removed. The first parameter is the name of the download item. -->
    <string name="download_delete_single_item_snackbar">Το %1$s αφαιρέθηκε</string>
    <!-- Text shown when no download exists -->
    <string name="download_empty_message_1">Κανένα ληφθέν αρχείο</string>
    <!-- History multi select title in app bar
    The first parameter is the number of downloads selected -->
    <string name="download_multi_select_title">%1$d επιλογή(ές)</string>


    <!-- Text for the button to remove a single download item -->
    <string name="download_delete_item_1">Αφαίρεση</string>


    <!-- Crashes -->
    <!-- Title text displayed on the tab crash page. This first parameter is the name of the application (For example: Fenix) -->
    <string name="tab_crash_title_2">Συγγνώμη. Το %1$s δεν μπορεί να φορτώσει αυτή τη σελίδα.</string>
    <!-- Send crash report checkbox text on the tab crash page -->
    <string name="tab_crash_send_report">Αποστολή αναφοράς κατάρρευσης στη Mozilla</string>
    <!-- Close tab button text on the tab crash page -->
    <string name="tab_crash_close">Κλείσιμο καρτέλας</string>

    <!-- Restore tab button text on the tab crash page -->
    <string name="tab_crash_restore">Επαναφορά καρτελών</string>

    <!-- Bookmarks -->
    <!-- Confirmation message for a dialog confirming if the user wants to delete the selected folder -->
    <string name="bookmark_delete_folder_confirmation_dialog">Θέλετε σίγουρα να διαγράψετε αυτό το φάκελο;</string>
    <!-- Confirmation message for a dialog confirming if the user wants to delete multiple items including folders. Parameter will be replaced by app name. -->
    <string name="bookmark_delete_multiple_folders_confirmation_dialog">Το %s θα διαγράψει τα επιλεγμένα στοιχεία.</string>
    <!-- Text for the cancel button on delete bookmark dialog -->
    <string name="bookmark_delete_negative">Ακύρωση</string>
    <!-- Screen title for adding a bookmarks folder -->
    <string name="bookmark_add_folder">Προσθήκη φακέλου</string>
    <!-- Snackbar title shown after a bookmark has been created. -->
    <string name="bookmark_saved_snackbar">Ο σελιδοδείκτης αποθηκεύτηκε!</string>
    <!-- Snackbar edit button shown after a bookmark has been created. -->
    <string name="edit_bookmark_snackbar_action">ΕΠΕΞΕΡΓΑΣΙΑ</string>
    <!-- Bookmark overflow menu edit button -->
    <string name="bookmark_menu_edit_button">Επεξεργασία</string>
    <!-- Bookmark overflow menu copy button -->
    <string name="bookmark_menu_copy_button">Αντιγραφή</string>
    <!-- Bookmark overflow menu share button -->
    <string name="bookmark_menu_share_button">Κοινή χρήση</string>
    <!-- Bookmark overflow menu open in new tab button -->
    <string name="bookmark_menu_open_in_new_tab_button">Άνοιγμα σε νέα καρτέλα</string>
    <!-- Bookmark overflow menu open in private tab button -->
    <string name="bookmark_menu_open_in_private_tab_button">Άνοιγμα σε ιδιωτική καρτέλα</string>
    <!-- Bookmark overflow menu open all in tabs button -->
    <string name="bookmark_menu_open_all_in_tabs_button">Άνοιγμα όλων σε νέες καρτέλες</string>
    <!-- Bookmark overflow menu open all in private tabs button -->
    <string name="bookmark_menu_open_all_in_private_tabs_button">Άνοιγμα όλων σε ιδιωτικές καρτέλες</string>
    <!-- Bookmark overflow menu delete button -->
    <string name="bookmark_menu_delete_button">Διαγραφή</string>
    <!--Bookmark overflow menu save button -->
    <string name="bookmark_menu_save_button">Αποθήκευση</string>
    <!-- Bookmark multi select title in app bar
     The first parameter is the number of bookmarks selected -->
    <string name="bookmarks_multi_select_title">%1$d επιλογή(ές)</string>
    <!-- Bookmark editing screen title -->
    <string name="edit_bookmark_fragment_title">Επεξεργασία σελιδοδείκτη</string>
    <!-- Bookmark folder editing screen title -->
    <string name="edit_bookmark_folder_fragment_title">Επεξεργασία φακέλου</string>
    <!-- Bookmark sign in button message -->
    <string name="bookmark_sign_in_button">Συνδεθείτε για προβολή συγχρονισμένων σελιδοδεικτών</string>
    <!-- Bookmark URL editing field label -->
    <string name="bookmark_url_label">URL</string>
    <!-- Bookmark FOLDER editing field label -->
    <string name="bookmark_folder_label">ΦΑΚΕΛΟΣ</string>
    <!-- Bookmark NAME editing field label -->
    <string name="bookmark_name_label">ΟΝΟΜΑ</string>
    <!-- Bookmark add folder screen title -->
    <string name="bookmark_add_folder_fragment_label">Προσθήκη φακέλου</string>
    <!-- Bookmark select folder screen title -->
    <string name="bookmark_select_folder_fragment_label">Επιλογή φακέλου</string>
    <!-- Bookmark editing error missing title -->
    <string name="bookmark_empty_title_error">Πρέπει να έχει τίτλο</string>
    <!-- Bookmark editing error missing or improper URL -->
    <string name="bookmark_invalid_url_error">Μη έγκυρο URL</string>
    <!-- Bookmark screen message for empty bookmarks folder -->
    <string name="bookmarks_empty_message">Κανένας σελιδοδείκτης εδώ</string>
    <!-- Bookmark snackbar message on deletion
     The first parameter is the host part of the URL of the bookmark deleted, if any -->
    <string name="bookmark_deletion_snackbar_message">Το «%1$s» διαγράφτηκε</string>
    <!-- Bookmark snackbar message on deleting multiple bookmarks not including folders-->
    <string name="bookmark_deletion_multiple_snackbar_message_2">Οι σελιδοδείκτες διαγράφηκαν</string>
    <!-- Bookmark snackbar message on deleting multiple bookmarks including folders-->
    <string name="bookmark_deletion_multiple_snackbar_message_3">Διαγραφή επιλεγμένων φακέλων</string>
    <!-- Bookmark undo button for deletion snackbar action -->
    <string name="bookmark_undo_deletion">ΑΝΑΙΡΕΣΗ</string>

    <!-- Text for the button to search all bookmarks -->
    <string name="bookmark_search">Εισαγωγή όρων αναζήτησης</string>

    <!-- Site Permissions -->
    <!-- Button label that take the user to the Android App setting -->
    <string name="phone_feature_go_to_settings">Μετάβαση στις Ρυθμίσεις</string>
    <!-- Content description (not visible, for screen readers etc.): Quick settings sheet
        to give users access to site specific information / settings. For example:
        Secure settings status and a button to modify site permissions -->
    <string name="quick_settings_sheet">Σελίδα γρήγορων ρυθμίσεων</string>
    <!-- Label that indicates that this option it the recommended one -->
    <string name="phone_feature_recommended">Προτείνεται</string>
    <!-- Button label for clearing all the information of site permissions-->
    <string name="clear_permissions">Απαλοιφή δικαιωμάτων</string>
    <!-- Text for the OK button on Clear permissions dialog -->
    <string name="clear_permissions_positive">OK</string>
    <!-- Text for the cancel button on Clear permissions dialog -->
    <string name="clear_permissions_negative">Ακύρωση</string>
    <!-- Button label for clearing a site permission-->
    <string name="clear_permission">Απαλοιφή δικαιώματος</string>
    <!-- Text for the OK button on Clear permission dialog -->
    <string name="clear_permission_positive">OK</string>
    <!-- Text for the cancel button on Clear permission dialog -->
    <string name="clear_permission_negative">Ακύρωση</string>
    <!-- Button label for clearing all the information on all sites-->
    <string name="clear_permissions_on_all_sites">Απαλοιφή δικαιωμάτων όλων των ιστοτόπων</string>
    <!-- Preference for altering video and audio autoplay for all websites -->
    <string name="preference_browser_feature_autoplay">Αυτόματη αναπαραγωγή</string>
    <!-- Preference for altering the camera access for all websites -->
    <string name="preference_phone_feature_camera">Κάμερα</string>
    <!-- Preference for altering the microphone access for all websites -->
    <string name="preference_phone_feature_microphone">Μικρόφωνο</string>
    <!-- Preference for altering the location access for all websites -->
    <string name="preference_phone_feature_location">Τοποθεσία</string>
    <!-- Preference for altering the notification access for all websites -->
    <string name="preference_phone_feature_notification">Ειδοποιήσεις</string>
    <!-- Preference for altering the persistent storage access for all websites -->
    <string name="preference_phone_feature_persistent_storage">Μόνιμη αποθήκευση</string>
    <!-- Preference for altering the storage access setting for all websites -->
    <string name="preference_phone_feature_cross_origin_storage_access">Cookies μεταξύ ιστοτόπων</string>
    <!-- Preference for altering the EME access for all websites -->
    <string name="preference_phone_feature_media_key_system_access">Περιεχόμενο με έλεγχο DRM</string>
    <!-- Label that indicates that a permission must be asked always -->
    <string name="preference_option_phone_feature_ask_to_allow">Ερώτηση για αποδοχή</string>
    <!-- Label that indicates that a permission must be blocked -->
    <string name="preference_option_phone_feature_blocked">Φραγή</string>
    <!-- Label that indicates that a permission must be allowed -->
    <string name="preference_option_phone_feature_allowed">Επιτρέπεται</string>
    <!--Label that indicates a permission is by the Android OS-->
    <string name="phone_feature_blocked_by_android">Αποκλείστηκε από Android</string>
    <!-- Preference for showing a list of websites that the default configurations won't apply to them -->
    <string name="preference_exceptions">Εξαιρέσεις</string>
    <!-- Summary of tracking protection preference if tracking protection is set to on -->
    <string name="tracking_protection_on">Ενεργό</string>
    <!-- Summary of tracking protection preference if tracking protection is set to off -->
    <string name="tracking_protection_off">Ανενεργό</string>
    <!-- Label for global setting that indicates that all video and audio autoplay is allowed -->
    <string name="preference_option_autoplay_allowed2">Αποδοχή ήχου και βίντεο</string>
    <!-- Label for site specific setting that indicates that all video and audio autoplay is allowed -->
    <string name="quick_setting_option_autoplay_allowed">Αποδοχή ήχου και βίντεο</string>
    <!-- Label that indicates that video and audio autoplay is only allowed over Wi-Fi -->
    <string name="preference_option_autoplay_allowed_wifi_only2">Φραγή ήχου και βίντεο μόνο σε σύνδεση δεδομένων</string>
    <!-- Subtext that explains 'autoplay on Wi-Fi only' option -->
    <string name="preference_option_autoplay_allowed_wifi_subtext">Η αναπαραγωγή ήχων/βίντεο θα γίνεται σε Wi-Fi</string>
    <!-- Label for global setting that indicates that video autoplay is allowed, but audio autoplay is blocked -->
    <string name="preference_option_autoplay_block_audio2">Φραγή ήχου μόνο</string>
    <!-- Label for site specific setting that indicates that video autoplay is allowed, but audio autoplay is blocked -->
    <string name="quick_setting_option_autoplay_block_audio">Φραγή ήχου μόνο</string>
    <!-- Label for global setting that indicates that all video and audio autoplay is blocked -->
    <string name="preference_option_autoplay_blocked3">Φραγή ήχου και βίντεο</string>
    <!-- Label for site specific setting that indicates that all video and audio autoplay is blocked -->
    <string name="quick_setting_option_autoplay_blocked">Φραγή ήχου και βίντεο</string>
    <!-- Summary of delete browsing data on quit preference if it is set to on -->
    <string name="delete_browsing_data_quit_on">Ενεργό</string>
    <!-- Summary of delete browsing data on quit preference if it is set to off -->
    <string name="delete_browsing_data_quit_off">Ανενεργό</string>

    <!-- Summary of studies preference if it is set to on -->
    <string name="studies_on">Ενεργές</string>

    <!-- Summary of studies data on quit preference if it is set to off -->
    <string name="studies_off">Ανενεργές</string>

    <!-- Collections -->
    <!-- Collections header on home fragment -->
    <string name="collections_header">Συλλογές</string>
    <!-- Content description (not visible, for screen readers etc.): Opens the collection menu when pressed -->
    <string name="collection_menu_button_content_description">Μενού συλλογής</string>
    <!-- Label to describe what collections are to a new user without any collections -->
    <string name="no_collections_description2">Συλλέξτε αυτά που σας ενδιαφέρουν.\nΟμαδοποιήστε παρόμοιες αναζητήσεις, σελίδες και καρτέλες για γρήγορη πρόσβαση αργότερα.</string>
    <!-- Title for the "select tabs" step of the collection creator -->
    <string name="create_collection_select_tabs">Επιλογή καρτελών</string>
    <!-- Title for the "select collection" step of the collection creator -->
    <string name="create_collection_select_collection">Επιλογή συλλογής</string>
    <!-- Title for the "name collection" step of the collection creator -->
    <string name="create_collection_name_collection">Ονομασία συλλογής</string>
    <!-- Button to add new collection for the "select collection" step of the collection creator -->
    <string name="create_collection_add_new_collection">Προσθήκη νέας συλλογής</string>
    <!-- Button to select all tabs in the "select tabs" step of the collection creator -->
    <string name="create_collection_select_all">Επιλογή όλων</string>
    <!-- Button to deselect all tabs in the "select tabs" step of the collection creator -->
    <string name="create_collection_deselect_all">Αποεπιλογή όλων</string>
    <!-- Text to prompt users to select the tabs to save in the "select tabs" step of the collection creator -->
    <string name="create_collection_save_to_collection_empty">Επιλέξτε καρτέλες για αποθήκευση</string>
    <!-- Text to show users how many tabs they have selected in the "select tabs" step of the collection creator.
     %d is a placeholder for the number of tabs selected. -->
    <string name="create_collection_save_to_collection_tabs_selected">Επιλέχθηκαν %d καρτέλες</string>
    <!-- Text to show users they have one tab selected in the "select tabs" step of the collection creator.
    %d is a placeholder for the number of tabs selected. -->
    <string name="create_collection_save_to_collection_tab_selected">Επιλέχθηκε %d καρτέλα</string>
    <!-- Text shown in snackbar when multiple tabs have been saved in a collection -->
    <string name="create_collection_tabs_saved">Οι καρτέλες αποθηκεύτηκαν!</string>
    <!-- Text shown in snackbar when one or multiple tabs have been saved in a new collection -->
    <string name="create_collection_tabs_saved_new_collection">Η συλλογή αποθηκεύτηκε!</string>
    <!-- Text shown in snackbar when one tab has been saved in a collection -->
    <string name="create_collection_tab_saved">Η καρτέλα αποθηκεύτηκε!</string>
    <!-- Content description (not visible, for screen readers etc.): button to close the collection creator -->
    <string name="create_collection_close">Κλείσιμο</string>
    <!-- Button to save currently selected tabs in the "select tabs" step of the collection creator-->
    <string name="create_collection_save">Αποθήκευση</string>

    <!-- Snackbar action to view the collection the user just created or updated -->
    <string name="create_collection_view">Προβολή</string>

    <!-- Text for the OK button from collection dialogs -->
    <string name="create_collection_positive">OK</string>
    <!-- Text for the cancel button from collection dialogs -->
    <string name="create_collection_negative">Ακύρωση</string>

    <!-- Default name for a new collection in "name new collection" step of the collection creator. %d is a placeholder for the number of collections-->
    <string name="create_collection_default_name">Συλλογή %d</string>

    <!-- Share -->
    <!-- Share screen header -->
    <string name="share_header_2">Κοινή χρήση</string>
    <!-- Content description (not visible, for screen readers etc.):
        "Share" button. Opens the share menu when pressed. -->
    <string name="share_button_content_description">Κοινή χρήση</string>
    <!-- Text for the Save to PDF feature in the share menu -->
    <string name="share_save_to_pdf">Αποθήκευση ως PDF</string>
    <!-- Text for error message when generating a PDF file Text for error message when generating a PDF file. -->
    <string name="unable_to_save_to_pdf_error">Δεν είναι δυνατή η δημιουργία PDF</string>
    <!-- Sub-header in the dialog to share a link to another sync device -->
    <string name="share_device_subheader">Αποστολή σε συσκευή</string>
    <!-- Sub-header in the dialog to share a link to an app from the full list -->
    <string name="share_link_all_apps_subheader">Όλες οι ενέργειες</string>
    <!-- Sub-header in the dialog to share a link to an app from the most-recent sorted list -->
    <string name="share_link_recent_apps_subheader">Πρόσφατη χρήση</string>
    <!-- Text for the copy link action in the share screen. -->
    <string name="share_copy_link_to_clipboard">Αντιγραφή στο πρόχειρο</string>
    <!-- Toast shown after copying link to clipboard -->
    <string name="toast_copy_link_to_clipboard">Αντιγράφηκε στο πρόχειρο</string>
    <!-- An option from the share dialog to sign into sync -->
    <string name="sync_sign_in">Σύνδεση στο Sync</string>
     <!-- An option from the three dot menu to sync and save data -->
    <string name="sync_menu_sync_and_save_data">Συγχρονισμός και αποθήκευση δεδομένων</string>
    <!-- An option from the share dialog to send link to all other sync devices -->
    <string name="sync_send_to_all">Αποστολή σε όλες τις συσκευές</string>
    <!-- An option from the share dialog to reconnect to sync -->
    <string name="sync_reconnect">Εκ νέου σύνδεση στο Sync</string>
    <!-- Text displayed when sync is offline and cannot be accessed -->
    <string name="sync_offline">Εκτός σύνδεσης</string>
    <!-- An option to connect additional devices -->
    <string name="sync_connect_device">Σύνδεση άλλης συσκευής</string>
    <!-- The dialog text shown when additional devices are not available -->
    <string name="sync_connect_device_dialog">Για να στείλετε μια καρτέλα, συνδεθείτε στο Firefox σε άλλη μία τουλάχιστον συσκευή.</string>
    <!-- Confirmation dialog button -->
    <string name="sync_confirmation_button">Το κατάλαβα</string>
    <!-- Share error message -->
    <string name="share_error_snackbar">Αδυναμία κοινοποίησης σε αυτή την εφαρμογή</string>
    <!-- Add new device screen title -->
    <string name="sync_add_new_device_title">Αποστολή σε συσκευή</string>

    <!-- Text for the warning message on the Add new device screen -->
    <string name="sync_add_new_device_message">Καμία συνδεδεμένη συσκευή</string>
    <!-- Text for the button to learn about sending tabs -->
    <string name="sync_add_new_device_learn_button">Μάθετε για την αποστολή καρτελών…</string>
    <!-- Text for the button to connect another device -->
    <string name="sync_add_new_device_connect_button">Σύνδεση άλλης συσκευής…</string>

    <!-- Notifications -->
    <!-- Text shown in the notification that pops up to remind the user that a private browsing session is active. -->
    <string name="notification_pbm_delete_text_2">Κλείσιμο ιδιωτικών καρτελών</string>

    <!-- Name of the marketing notification channel. Displayed in the "App notifications" system settings for the app -->
    <string name="notification_marketing_channel_name">Μάρκετινγκ</string>
    <!-- Title shown in the notification that pops up to remind the user to set fenix as default browser.
    %1$s is a placeholder that will be replaced by the app name (Fenix). -->
    <string name="notification_default_browser_title">Το %1$s είναι γρήγορο και ιδιωτικό</string>
    <!-- Text shown in the notification that pops up to remind the user to set fenix as default browser.
    %1$s is a placeholder that will be replaced by the app name (Fenix). -->
    <string name="notification_default_browser_text">Ορισμός του %1$s ως προεπιλεγμένου προγράμματος περιήγησης</string>

    <!-- Title shown in the notification that pops up to re-engage the user -->
    <string name="notification_re_engagement_title">Δοκιμάστε την ιδιωτική περιήγηση</string>
    <!-- Text shown in the notification that pops up to re-engage the user.
    %1$s is a placeholder that will be replaced by the app name. -->
    <string name="notification_re_engagement_text">Περιηγηθείτε χωρίς αποθηκευμένα cookies ή ιστορικό στο %1$s</string>

    <!-- Snackbar -->
    <!-- Text shown in snackbar when user deletes a collection -->
    <string name="snackbar_collection_deleted">Η συλλογή διαγράφηκε</string>
    <!-- Text shown in snackbar when user renames a collection -->
    <string name="snackbar_collection_renamed">Η συλλογή μετονομάστηκε</string>
    <!-- Text shown in snackbar when user closes a tab -->
    <string name="snackbar_tab_closed">Η καρτέλα έκλεισε</string>
    <!-- Text shown in snackbar when user closes all tabs -->
    <string name="snackbar_tabs_closed">Οι καρτέλες έκλεισαν</string>
    <!-- Text shown in snackbar when user bookmarks a list of tabs -->
    <string name="snackbar_message_bookmarks_saved">Οι σελιδοδείκτες αποθηκεύτηκαν!</string>
    <!-- Text shown in snackbar when user adds a site to shortcuts -->
    <string name="snackbar_added_to_shortcuts">Προστέθηκε στις συντομεύσεις!</string>
    <!-- Text shown in snackbar when user closes a private tab -->
    <string name="snackbar_private_tab_closed">Η ιδιωτική καρτέλα έκλεισε</string>
    <!-- Text shown in snackbar when user closes all private tabs -->
    <string name="snackbar_private_tabs_closed">Οι ιδιωτικές καρτέλες έκλεισαν</string>
    <!-- Text shown in snackbar to undo deleting a tab, top site or collection -->
    <string name="snackbar_deleted_undo">ΑΝΑΙΡΕΣΗ</string>
    <!-- Text shown in snackbar when user removes a top site -->
    <string name="snackbar_top_site_removed">Ο ιστότοπος αφαιρέθηκε</string>
    <!-- QR code scanner prompt which appears after scanning a code, but before navigating to it
        First parameter is the name of the app, second parameter is the URL or text scanned-->
    <string name="qr_scanner_confirmation_dialog_message">Να επιτρέπεται στο %1$s το άνοιγμα του %2$s</string>
    <!-- QR code scanner prompt dialog positive option to allow navigation to scanned link -->
    <string name="qr_scanner_dialog_positive">ΑΠΟΔΟΧΗ</string>
    <!-- QR code scanner prompt dialog positive option to deny navigation to scanned link -->
    <string name="qr_scanner_dialog_negative">ΑΡΝΗΣΗ</string>
    <!-- QR code scanner prompt dialog error message shown when a hostname does not contain http or https. -->
    <string name="qr_scanner_dialog_invalid">Μη έγκυρη διεύθυνση ιστού.</string>
    <!-- QR code scanner prompt dialog positive option when there is an error -->
    <string name="qr_scanner_dialog_invalid_ok">OK</string>
    <!-- Tab collection deletion prompt dialog message. Placeholder will be replaced with the collection name -->
    <string name="tab_collection_dialog_message">Θέλετε σίγουρα να διαγράψετε το %1$s;</string>
    <!-- Collection and tab deletion prompt dialog message. This will show when the last tab from a collection is deleted -->
    <string name="delete_tab_and_collection_dialog_message">Η αφαίρεση της καρτέλας θα διαγράψει ολόκληρη τη συλλογή. Μπορείτε να δημιουργήσετε νέες συλλογές ανά πάσα στιγμή.</string>
    <!-- Collection and tab deletion prompt dialog title. Placeholder will be replaced with the collection name. This will show when the last tab from a collection is deleted -->
    <string name="delete_tab_and_collection_dialog_title">Διαγραφή του %1$s;</string>
    <!-- Tab collection deletion prompt dialog option to delete the collection -->
    <string name="tab_collection_dialog_positive">Διαγραφή</string>

    <!-- Text displayed in a notification when the user enters full screen mode -->
    <string name="full_screen_notification">Είσοδος σε λειτουργία πλήρους οθόνης</string>
    <!-- Message for copying the URL via long press on the toolbar -->
    <string name="url_copied">Το URL αντιγράφτηκε</string>
    <!-- Sample text for accessibility font size -->
    <string name="accessibility_text_size_sample_text_1">Δοκιμαστικό κείμενο. Σας δείχνει πώς φαίνεται το κείμενο για κάθε αυξομείωση μεγέθους που κάνετε με αυτήν τη ρύθμιση.</string>
    <!-- Summary for Accessibility Text Size Scaling Preference -->
    <string name="preference_accessibility_text_size_summary">Σμίκρυνση ή μεγέθυνση κειμένου ιστοτόπων</string>
    <!-- Title for Accessibility Text Size Scaling Preference -->
    <string name="preference_accessibility_font_size_title">Μέγεθος γραμματοσειράς</string>

    <!-- Title for Accessibility Text Automatic Size Scaling Preference -->
    <string name="preference_accessibility_auto_size_2">Αυτόματο μέγεθος γραμματοσειράς</string>

    <!-- Summary for Accessibility Text Automatic Size Scaling Preference -->
    <string name="preference_accessibility_auto_size_summary">Το μέγεθος θα καθορίζεται από τις ρυθμίσεις Android. Απενεργοποιήστε το για να διαχειριστείτε το μέγεθος από εδώ.</string>

    <!-- Title for the Delete browsing data preference -->
    <string name="preferences_delete_browsing_data">Διαγραφή δεδομένων περιήγησης</string>
    <!-- Title for the tabs item in Delete browsing data -->
    <string name="preferences_delete_browsing_data_tabs_title_2">Ανοικτές καρτέλες</string>
    <!-- Subtitle for the tabs item in Delete browsing data, parameter will be replaced with the number of open tabs -->
    <string name="preferences_delete_browsing_data_tabs_subtitle">%d καρτέλες</string>
    <!-- Title for the data and history items in Delete browsing data -->
    <string name="preferences_delete_browsing_data_browsing_data_title">Ιστορικό περιήγησης και δεδομένα ιστοτόπων</string>
    <!-- Subtitle for the data and history items in delete browsing data, parameter will be replaced with the
        number of history items the user has -->
    <string name="preferences_delete_browsing_data_browsing_data_subtitle">%d διευθύνσεις</string>
    <!-- Title for the cookies item in Delete browsing data -->
    <string name="preferences_delete_browsing_data_cookies">Cookies</string>
    <!-- Subtitle for the cookies item in Delete browsing data -->
    <string name="preferences_delete_browsing_data_cookies_subtitle">Θα αποσυνδεθείτε από τους περισσότερους ιστοτόπους</string>
    <!-- Title for the cached images and files item in Delete browsing data -->
    <string name="preferences_delete_browsing_data_cached_files">Προσωρινές εικόνες και αρχεία</string>
    <!-- Subtitle for the cached images and files item in Delete browsing data -->
    <string name="preferences_delete_browsing_data_cached_files_subtitle">Απελευθερώνει χώρο αποθήκευσης</string>
    <!-- Title for the site permissions item in Delete browsing data -->
    <string name="preferences_delete_browsing_data_site_permissions">Δικαιώματα ιστοτόπων</string>
    <!-- Title for the downloads item in Delete browsing data -->
    <string name="preferences_delete_browsing_data_downloads">Λήψεις</string>
    <!-- Text for the button to delete browsing data -->
    <string name="preferences_delete_browsing_data_button">Διαγραφή δεδομένων περιήγησης</string>
    <!-- Title for the Delete browsing data on quit preference -->
    <string name="preferences_delete_browsing_data_on_quit">Διαγραφή δεδομένων περιήγησης στην έξοδο</string>
    <!-- Summary for the Delete browsing data on quit preference. "Quit" translation should match delete_browsing_data_on_quit_action translation. -->
    <string name="preference_summary_delete_browsing_data_on_quit_2">Αυτόματη διαγραφή δεδομένων περιήγησης όταν επιλέγετε «Έξοδος» από το κύριο μενού</string>
    <!-- Action item in menu for the Delete browsing data on quit feature -->
    <string name="delete_browsing_data_on_quit_action">Έξοδος</string>

    <!-- Title text of a delete browsing data dialog. -->
    <string name="delete_history_prompt_title">Χρονικό διάστημα διαγραφής</string>
    <!-- Body text of a delete browsing data dialog. -->
    <string name="delete_history_prompt_body">Διαγράφει το ιστορικό (και το συγχρονισμένο ιστορικό άλλων συσκευών), τα cookies και άλλα δεδομένα περιήγησης.</string>
    <!-- Radio button in the delete browsing data dialog to delete history items for the last hour. -->
    <string name="delete_history_prompt_button_last_hour">Τελευταία ώρα</string>
    <!-- Radio button in the delete browsing data dialog to delete history items for today and yesterday. -->
    <string name="delete_history_prompt_button_today_and_yesterday">Σήμερα και χθες</string>
    <!-- Radio button in the delete browsing data dialog to delete all history. -->
    <string name="delete_history_prompt_button_everything">Όλα</string>

    <!-- Dialog message to the user asking to delete browsing data. Parameter will be replaced by app name. -->
    <string name="delete_browsing_data_prompt_message_3">Το %s θα διαγράψει τα επιλεγμένα δεδομένα περιήγησης.</string>
    <!-- Text for the cancel button for the data deletion dialog -->
    <string name="delete_browsing_data_prompt_cancel">Ακύρωση</string>
    <!-- Text for the allow button for the data deletion dialog -->
    <string name="delete_browsing_data_prompt_allow">Διαγραφή</string>

    <!-- Text for the snackbar confirmation that the data was deleted -->
    <string name="preferences_delete_browsing_data_snackbar">Τα δεδομένα περιήγησης διαγράφηκαν</string>
    <!-- Text for the snackbar to show the user that the deletion of browsing data is in progress -->
    <string name="deleting_browsing_data_in_progress">Διαγραφή δεδομένων περιήγησης…</string>

    <!-- Dialog message to the user asking to delete all history items inside the opened group. Parameter will be replaced by a history group name. -->
    <string name="delete_all_history_group_prompt_message">Διαγραφή όλων των ιστοτόπων στο «%s»</string>
    <!-- Text for the cancel button for the history group deletion dialog -->
    <string name="delete_history_group_prompt_cancel">Ακύρωση</string>
    <!-- Text for the allow button for the history group dialog -->
    <string name="delete_history_group_prompt_allow">Διαγραφή</string>
    <!-- Text for the snackbar confirmation that the history group was deleted -->
    <string name="delete_history_group_snackbar">Η ομάδα διαγράφηκε</string>

    <!-- Onboarding -->
    <!-- Text for onboarding welcome header. -->
    <string name="onboarding_header_2">Καλώς ήρθατε σε ένα καλύτερο διαδίκτυο</string>
    <!-- Text for the onboarding welcome message. -->
    <string name="onboarding_message">Ένα πρόγραμμα περιήγησης που δημιουργήθηκε για τους ανθρώπους, όχι το κέρδος.</string>
    <!-- Text for the Firefox account onboarding sign in card header. -->
    <string name="onboarding_account_sign_in_header">Συνεχίστε από εκεί που σταματήσατε</string>
    <!-- Text for the button to learn more about signing in to your Firefox account. -->
    <string name="onboarding_manual_sign_in_description">Συγχρονίστε καρτέλες και κωδικούς πρόσβασης με τις συσκευές σας για απρόσκοπτη εναλλαγή οθονών.</string>
    <!-- Text for the button to manually sign into Firefox account. -->
    <string name="onboarding_firefox_account_sign_in">Σύνδεση</string>
    <!-- text to display in the snackbar once account is signed-in -->
    <string name="onboarding_firefox_account_sync_is_on">Το Sync είναι ενεργό</string>

    <!-- Text for the tracking protection onboarding card header -->
    <string name="onboarding_tracking_protection_header">Προστασία απορρήτου από προεπιλογή</string>
    <!-- Text for the tracking protection card description. -->
    <string name="onboarding_tracking_protection_description">Η Ολική προστασία cookie εμποδίζει τη χρήση των cookies από ιχνηλάτες που σας καταγράφουν μεταξύ ιστοτόπων.</string>
    <!-- text for tracking protection radio button option for standard level of blocking -->
    <string name="onboarding_tracking_protection_standard_button_2">Τυπική (προεπιλογή)</string>
    <!-- text for standard blocking option button description -->
    <string name="onboarding_tracking_protection_standard_button_description_3">Ισορροπία μεταξύ ιδιωτικότητας και επιδόσεων. Οι σελίδες φορτώνονται κανονικά.</string>
    <!-- text for tracking protection radio button option for strict level of blocking -->
    <string name="onboarding_tracking_protection_strict_option">Αυστηρή</string>
    <!-- text for strict blocking option button description -->
    <string name="onboarding_tracking_protection_strict_button_description_3">Φραγή περισσότερων ιχνηλατών για ταχύτερη φόρτωση σελίδων. Ορισμένες λειτουργίες της σελίδας ενδέχεται να δυσλειτουργούν.</string>
    <!-- text for the toolbar position card header  -->
    <string name="onboarding_toolbar_placement_header_1">Επιλογή τοποθεσίας γραμμής εργαλείων</string>
    <!-- Text for the toolbar position card description -->
    <string name="onboarding_toolbar_placement_description">Διατηρήστε τη στο κάτω μέρος ή μετακινήστε τη στο πάνω μέρος.</string>
    <!-- Text for the privacy notice onboarding card header -->
    <string name="onboarding_privacy_notice_header_1">Εσείς ελέγχετε τα δεδομένα σας</string>
    <!-- Text for the privacy notice onboarding card description. -->
    <string name="onboarding_privacy_notice_description">Το Firefox σάς επιτρέπει να ελέγχετε τι κοινοποιείτε στο διαδίκτυο και σε εμάς.</string>
    <!-- Text for the button to read the privacy notice -->
    <string name="onboarding_privacy_notice_read_button">Διαβάστε τη σημείωση απορρήτου μας</string>

    <!-- Text for the conclusion onboarding message -->
    <string name="onboarding_conclusion_header">Θέλετε να ανοίξετε ένα καταπληκτικό διαδίκτυο;</string>
    <!-- text for the button to finish onboarding -->
    <string name="onboarding_finish">Έναρξη περιήγησης</string>

    <!-- Onboarding theme -->
    <!-- text for the theme picker onboarding card header -->
    <string name="onboarding_theme_picker_header">Επιλογή θέματος</string>
    <!-- text for the theme picker onboarding card description -->
    <string name="onboarding_theme_picker_description_2">Εξοικονομήστε μπαταρία και προστατέψτε τα μάτια σας με τη σκοτεινή λειτουργία.</string>
    <!-- Automatic theme setting (will follow device setting) -->
    <string name="onboarding_theme_automatic_title">Αυτόματο</string>
    <!-- Summary of automatic theme setting (will follow device setting) -->
    <string name="onboarding_theme_automatic_summary">Προσαρμόζεται στις ρυθμίσεις της συσκευής σας</string>
    <!-- Theme setting for dark mode -->
    <string name="onboarding_theme_dark_title">Σκουρόχρωμο θέμα</string>
    <!-- Theme setting for light mode -->
    <string name="onboarding_theme_light_title">Ανοιχτόχρωμο θέμα</string>

    <!-- Text shown in snackbar when multiple tabs have been sent to device -->
    <string name="sync_sent_tabs_snackbar">Οι καρτέλες απεστάλησαν!</string>
    <!-- Text shown in snackbar when one tab has been sent to device  -->
    <string name="sync_sent_tab_snackbar">Η καρτέλα απεστάλη!</string>
    <!-- Text shown in snackbar when sharing tabs failed  -->
    <string name="sync_sent_tab_error_snackbar">Δεν ήταν δυνατή η αποστολή</string>
    <!-- Text shown in snackbar for the "retry" action that the user has after sharing tabs failed -->
    <string name="sync_sent_tab_error_snackbar_action">ΕΠΑΝΑΛΗΨΗ</string>
    <!-- Title of QR Pairing Fragment -->
    <string name="sync_scan_code">Σάρωση κωδικού</string>
    <!-- Instructions on how to access pairing -->
    <string name="sign_in_instructions"><![CDATA[Στον υπολογιστή σας, ανοίξτε το Firefox και μεταβείτε στο <b>https://firefox.com/pair</b>]]></string>
    <!-- Text shown for sign in pairing when ready -->
    <string name="sign_in_ready_for_scan">Σάρωση</string>
    <!-- Text shown for settings option for sign with pairing -->
    <string name="sign_in_with_camera">Σύνδεση με την κάμερά σας</string>

    <!-- Text shown for settings option for sign with email -->
    <string name="sign_in_with_email">Χρήση email</string>
    <!-- Text shown for settings option for create new account text.'Firefox' intentionally hardcoded here.-->
    <string name="sign_in_create_account_text"><![CDATA[Δεν έχετε λογαριασμό; <u>Δημιουργήστε έναν</u> για συγχρονισμό του Firefox μεταξύ συσκευών.]]></string>
    <!-- Text shown in confirmation dialog to sign out of account. The first parameter is the name of the app (e.g. Firefox Preview) -->
    <string name="sign_out_confirmation_message_2">Το %s θα σταματήσει να συγχρονίζεται με τον λογαριασμό σας, αλλά δεν θα διαγράψει τα δεδομένα περιήγησης από αυτήν τη συσκευή.</string>
    <!-- Option to continue signing out of account shown in confirmation dialog to sign out of account -->
    <string name="sign_out_disconnect">Αποσύνδεση</string>
    <!-- Option to cancel signing out shown in confirmation dialog to sign out of account -->
    <string name="sign_out_cancel">Ακύρωση</string>

    <!-- Error message snackbar shown after the user tried to select a default folder which cannot be altered -->
    <string name="bookmark_cannot_edit_root">Δεν είναι δυνατή η επεξεργασία προεπιλεγμένων φακέλων</string>

    <!-- Enhanced Tracking Protection -->
    <!-- Link displayed in enhanced tracking protection panel to access tracking protection settings -->
    <string name="etp_settings">Ρυθμίσεις προστασίας</string>
    <!-- Preference title for enhanced tracking protection settings -->
    <string name="preference_enhanced_tracking_protection">Ενισχυμένη προστασία από καταγραφή</string>
    <!-- Title for the description of enhanced tracking protection -->
    <string name="preference_enhanced_tracking_protection_explanation_title">Περιήγηση χωρίς παρακολούθηση</string>
    <!-- Description of enhanced tracking protection. The first parameter is the name of the application (For example: Fenix) -->
    <string name="preference_enhanced_tracking_protection_explanation">Κρατήστε τα δεδομένα σας για τον εαυτό σας. Το %s σας προστατεύει από πολλούς από τους πιο συνηθισμένους ιχνηλάτες που ακολουθούν ό,τι κάνετε στο διαδίκτυο.</string>
    <!-- Text displayed that links to website about enhanced tracking protection -->
    <string name="preference_enhanced_tracking_protection_explanation_learn_more">Μάθετε περισσότερα</string>
    <!-- Preference for enhanced tracking protection for the standard protection settings -->
    <string name="preference_enhanced_tracking_protection_standard_default_1">Τυπική (προεπιλογή)</string>
    <!-- Preference description for enhanced tracking protection for the standard protection settings -->
    <string name="preference_enhanced_tracking_protection_standard_description_4">Ισορροπία μεταξύ απορρήτου και επιδόσεων. Οι σελίδες φορτώνονται κανονικά.</string>
    <!--  Accessibility text for the Standard protection information icon  -->
    <string name="preference_enhanced_tracking_protection_standard_info_button">Τι αποκλείει η τυπική προστασία από καταγραφή</string>
    <!-- Preference for enhanced tracking protection for the strict protection settings -->
    <string name="preference_enhanced_tracking_protection_strict">Αυστηρή</string>
    <!-- Preference description for enhanced tracking protection for the strict protection settings -->
    <string name="preference_enhanced_tracking_protection_strict_description_3">Φραγή περισσότερων ιχνηλατών για ταχύτερη φόρτωση σελίδων. Ορισμένες λειτουργίες της σελίδας ενδέχεται να δυσλειτουργούν.</string>
    <!--  Accessibility text for the Strict protection information icon  -->
    <string name="preference_enhanced_tracking_protection_strict_info_button">Τι αποκλείει η αυστηρή προστασία από καταγραφή</string>
    <!-- Preference for enhanced tracking protection for the custom protection settings -->
    <string name="preference_enhanced_tracking_protection_custom">Προσαρμοσμένη</string>
    <!-- Preference description for enhanced tracking protection for the strict protection settings -->
    <string name="preference_enhanced_tracking_protection_custom_description_2">Επιλέξτε ιχνηλάτες και σενάρια για αποκλεισμό.</string>
    <!--  Accessibility text for the Strict protection information icon  -->
    <string name="preference_enhanced_tracking_protection_custom_info_button">Τι αποκλείει η προσαρμοσμένη προστασία από καταγραφή</string>
    <!-- Header for categories that are being blocked by current Enhanced Tracking Protection settings -->
    <!-- Preference for enhanced tracking protection for the custom protection settings for cookies-->
    <string name="preference_enhanced_tracking_protection_custom_cookies">Cookies</string>
    <!-- Option for enhanced tracking protection for the custom protection settings for cookies-->
    <string name="preference_enhanced_tracking_protection_custom_cookies_1">Ιχνηλάτες μεταξύ ιστοτόπων και κοινωνικών δικτύων</string>
    <!-- Option for enhanced tracking protection for the custom protection settings for cookies-->
    <string name="preference_enhanced_tracking_protection_custom_cookies_2">Cookies από ιστοτόπους που δεν έχετε επισκεφθεί</string>
    <!-- Option for enhanced tracking protection for the custom protection settings for cookies-->
    <string name="preference_enhanced_tracking_protection_custom_cookies_3">Όλα τα cookies τρίτων (πιθανή δυσλειτουργία ιστοτόπων)</string>
    <!-- Option for enhanced tracking protection for the custom protection settings for cookies-->
    <string name="preference_enhanced_tracking_protection_custom_cookies_4">Όλα τα cookies (προκαλεί δυσλειτουργία ιστοτόπων)</string>
    <!-- Option for enhanced tracking protection for the custom protection settings for cookies-->
    <string name="preference_enhanced_tracking_protection_custom_cookies_5">Απομόνωση cookies μεταξύ ιστοτόπων</string>
    <!-- Preference for enhanced tracking protection for the custom protection settings for tracking content -->
    <string name="preference_enhanced_tracking_protection_custom_tracking_content">Περιεχόμενο καταγραφής</string>
    <!-- Option for enhanced tracking protection for the custom protection settings for tracking content-->
    <string name="preference_enhanced_tracking_protection_custom_tracking_content_1">Σε όλες τις καρτέλες</string>
    <!-- Option for enhanced tracking protection for the custom protection settings for tracking content-->
    <string name="preference_enhanced_tracking_protection_custom_tracking_content_2">Μόνο σε ιδιωτικές καρτέλες</string>
    <!-- Preference for enhanced tracking protection for the custom protection settings -->
    <string name="preference_enhanced_tracking_protection_custom_cryptominers">Cryptominer</string>
    <!-- Preference for enhanced tracking protection for the custom protection settings -->
    <string name="preference_enhanced_tracking_protection_custom_fingerprinters">Fingerprinters</string>
    <!-- Button label for navigating to the Enhanced Tracking Protection details -->
    <string name="enhanced_tracking_protection_details">Λεπτομέρειες</string>
    <!-- Header for categories that are being being blocked by current Enhanced Tracking Protection settings -->
    <string name="enhanced_tracking_protection_blocked">Αποκλείονται</string>
    <!-- Header for categories that are being not being blocked by current Enhanced Tracking Protection settings -->
    <string name="enhanced_tracking_protection_allowed">Επιτρέπεται</string>
    <!-- Category of trackers (social media trackers) that can be blocked by Enhanced Tracking Protection -->
    <string name="etp_social_media_trackers_title">Ιχνηλάτες κοινωνικών δικτύων</string>
    <!-- Description of social media trackers that can be blocked by Enhanced Tracking Protection -->
    <string name="etp_social_media_trackers_description">Περιορίζει την ικανότητα των κοινωνικών δικτύων να παρακολουθούν τη δραστηριότητά σας στο διαδίκτυο.</string>
    <!-- Category of trackers (cross-site tracking cookies) that can be blocked by Enhanced Tracking Protection -->
    <string name="etp_cookies_title">Cookies καταγραφής μεταξύ ιστοτόπων</string>
    <!-- Category of trackers (cross-site tracking cookies) that can be blocked by Enhanced Tracking Protection -->
    <string name="etp_cookies_title_2">Cookies μεταξύ ιστοτόπων</string>
    <!-- Description of cross-site tracking cookies that can be blocked by Enhanced Tracking Protection -->
    <string name="etp_cookies_description">Αποκλείει τα cookies που χρησιμοποιούν οι εταιρείες διαφημίσεων και ανάλυσης για τη συλλογή δεδομένων περιήγησης σε πολλαπλούς ιστοτόπους.</string>
    <!-- Description of cross-site tracking cookies that can be blocked by Enhanced Tracking Protection -->
    <string name="etp_cookies_description_2">Η Ολική προστασία cookie απομονώνει τα cookies στον ιστότοπο που βρίσκεστε, ώστε να μην μπορούν να χρησιμοποιηθούν από ιχνηλάτες, όπως δίκτυα διαφημίσεων, για την καταγραφή της δραστηριότητάς σας.</string>
    <!-- Category of trackers (cryptominers) that can be blocked by Enhanced Tracking Protection -->
    <string name="etp_cryptominers_title">Cryptominer</string>
    <!-- Description of cryptominers that can be blocked by Enhanced Tracking Protection -->
    <string name="etp_cryptominers_description">Εμποδίζει την πρόσβαση κακόβουλων σεναρίων εξόρυξης ψηφιακών νομισμάτων στη συσκευή σας.</string>
    <!-- Category of trackers (fingerprinters) that can be blocked by Enhanced Tracking Protection -->
    <string name="etp_fingerprinters_title">Fingerprinters</string>
    <!-- Description of fingerprinters that can be blocked by Enhanced Tracking Protection -->
    <string name="etp_fingerprinters_description">Διακόπτει τη συλλογή μοναδικών, αναγνωριστικών δεδομένων της συσκευής σας που μπορούν να χρησιμοποιηθούν για σκοπούς καταγραφής.</string>
    <!-- Category of trackers (tracking content) that can be blocked by Enhanced Tracking Protection -->
    <string name="etp_tracking_content_title">Περιεχόμενο καταγραφής</string>
    <!-- Description of tracking content that can be blocked by Enhanced Tracking Protection -->
    <string name="etp_tracking_content_description">Διακόπτει τη φόρτωση εξωτερικών διαφημίσεων, βίντεο και άλλου περιεχομένου που περιέχει κώδικα καταγραφής. Ίσως επηρεάσει τη λειτουργικότητα ορισμένων ιστοτόπων.</string>
    <!-- Enhanced Tracking Protection message that protection is currently on for this site -->
    <string name="etp_panel_on">Η προστασία είναι ΕΝΕΡΓΗ στον ιστότοπο</string>
    <!-- Enhanced Tracking Protection message that protection is currently off for this site -->
    <string name="etp_panel_off">Η προστασία είναι ΑΝΕΝΕΡΓΗ στον ιστότοπο</string>
    <!-- Header for exceptions list for which sites enhanced tracking protection is always off -->
    <string name="enhanced_tracking_protection_exceptions">Η Ενισχυμένη προστασία από καταγραφή είναι για τους εξής ιστοτόπους</string>
    <!-- Content description (not visible, for screen readers etc.): Navigate
    back from ETP details (Ex: Tracking content) -->
    <string name="etp_back_button_content_description">Πλοήγηση προς τα πίσω</string>

    <!-- About page link text to open what's new link -->
    <string name="about_whats_new">Τι νέο υπάρχει στο %s</string>
    <!-- Open source licenses page title
    The first parameter is the app name -->
    <string name="open_source_licenses_title">%s | Βιβλιοθήκες OSS</string>

    <!-- Category of trackers (redirect trackers) that can be blocked by Enhanced Tracking Protection -->
    <string name="etp_redirect_trackers_title">Ανακατεύθυνση ιχνηλατών</string>

    <!-- Description of redirect tracker cookies that can be blocked by Enhanced Tracking Protection -->
    <string name="etp_redirect_trackers_description">Διαγράφει τα cookies από ανακατευθύνσεις σε γνωστούς ιστοτόπους καταγραφής.</string>

    <!-- Description of the SmartBlock Enhanced Tracking Protection feature. The * symbol is intentionally hardcoded here,
         as we use it on the UI to indicate which trackers have been partially unblocked.  -->
    <string name="preference_etp_smartblock_description">Ορισμένοι ιχνηλάτες παρακάτω έχουν επιτραπεί μερικώς στη σελίδα επειδή αλληλεπιδράσατε μαζί τους *.</string>
    <!-- Text displayed that links to website about enhanced tracking protection SmartBlock -->
    <string name="preference_etp_smartblock_learn_more">Μάθετε περισσότερα</string>

    <!-- About page link text to open support link -->
    <string name="about_support">Υποστήριξη</string>
    <!-- About page link text to list of past crashes (like about:crashes on desktop) -->
    <string name="about_crashes">Καταρρεύσεις</string>
    <!-- About page link text to open privacy notice link -->
    <string name="about_privacy_notice">Σημείωση απορρήτου</string>

    <!-- About page link text to open know your rights link -->
    <string name="about_know_your_rights">Μάθετε τα δικαιώματά σας</string>
    <!-- About page link text to open licensing information link -->
    <string name="about_licensing_information">Πληροφορίες άδειας</string>
    <!-- About page link text to open a screen with libraries that are used -->
    <string name="about_other_open_source_libraries">Βιβλιοθήκες που χρησιμοποιούμε</string>

    <!-- Toast shown to the user when they are activating the secret dev menu
        The first parameter is number of long clicks left to enable the menu -->
    <string name="about_debug_menu_toast_progress">Μενού εντοπισμού σφαλμάτων: απομένουν %1$d κλικ για ενεργοποίηση</string>
    <string name="about_debug_menu_toast_done">Το μενού εντοπισμού σφαλμάτων ενεργοποιήθηκε</string>

    <!-- Browser long press popup menu -->
    <!-- Copy the current url -->
    <string name="browser_toolbar_long_press_popup_copy">Αντιγραφή</string>
    <!-- Paste & go the text in the clipboard. '&amp;' is replaced with the ampersand symbol: & -->
    <string name="browser_toolbar_long_press_popup_paste_and_go">Επικόλληση &amp; μετάβαση</string>
    <!-- Paste the text in the clipboard -->
    <string name="browser_toolbar_long_press_popup_paste">Επικόλληση</string>

    <!-- Snackbar message shown after an URL has been copied to clipboard. -->
    <string name="browser_toolbar_url_copied_to_clipboard_snackbar">Το URL αντιγράφτηκε στο πρόχειρο</string>

    <!-- Title text for the Add To Homescreen dialog -->
    <string name="add_to_homescreen_title">Προσθήκη στην αρχική οθόνη</string>
    <!-- Cancel button text for the Add to Homescreen dialog -->
    <string name="add_to_homescreen_cancel">Ακύρωση</string>
    <!-- Add button text for the Add to Homescreen dialog -->
    <string name="add_to_homescreen_add">Προσθήκη</string>
    <!-- Continue to website button text for the first-time Add to Homescreen dialog -->
    <string name="add_to_homescreen_continue">Συνέχεια στον ιστότοπο</string>

    <!-- Placeholder text for the TextView in the Add to Homescreen dialog -->
    <string name="add_to_homescreen_text_placeholder">Όνομα συντόμευσης</string>

    <!-- Describes the add to homescreen functionality -->
    <string name="add_to_homescreen_description_2">Μπορείτε εύκολα να προσθέσετε αυτόν τον ιστότοπο στην αρχική οθόνη για άμεση πρόσβαση και ταχύτερη περιήγηση, σαν να ήταν εφαρμογή.</string>

    <!-- Preference for managing the settings for logins and passwords in Fenix -->
    <string name="preferences_passwords_logins_and_passwords">Συνδέσεις και κωδικοί πρόσβασης</string>
    <!-- Preference for managing the saving of logins and passwords in Fenix -->
    <string name="preferences_passwords_save_logins">Αποθήκευση συνδέσεων και κωδικών πρόσβασης</string>
    <!-- Preference option for asking to save passwords in Fenix -->
    <string name="preferences_passwords_save_logins_ask_to_save">Ερώτηση για αποθήκευση</string>
    <!-- Preference option for never saving passwords in Fenix -->
    <string name="preferences_passwords_save_logins_never_save">Ποτέ αποθήκευση</string>
    <!-- Preference for autofilling saved logins in Firefox (in web content), %1$s will be replaced with the app name -->
    <string name="preferences_passwords_autofill2">Αυτόματη συμπλήρωση στο %1$s</string>
    <!-- Description for the preference for autofilling saved logins in Firefox (in web content), %1$s will be replaced with the app name -->
    <string name="preferences_passwords_autofill_description">Συμπλήρωση και αποθήκευση στοιχείων σύνδεσης σε ιστοτόπους κατά τη χρήση του %1$s.</string>
    <!-- Preference for autofilling logins from Fenix in other apps (e.g. autofilling the Twitter app) -->
    <string name="preferences_android_autofill">Αυτόματη συμπλήρωση σε άλλες εφαρμογές</string>

    <!-- Description for the preference for autofilling logins from Fenix in other apps (e.g. autofilling the Twitter app) -->
    <string name="preferences_android_autofill_description">Συμπλήρωση στοιχείων σύνδεσης σε άλλες εφαρμογές της συσκευής σας.</string>

    <!-- Preference option for adding a login -->
    <string name="preferences_logins_add_login">Προσθήκη σύνδεσης</string>

    <!-- Preference for syncing saved logins in Fenix -->
    <string name="preferences_passwords_sync_logins">Συγχρονισμός συνδέσεων</string>
    <!-- Preference for syncing saved logins in Fenix, when not signed in-->
    <string name="preferences_passwords_sync_logins_across_devices">Συγχρονισμός συνδέσεων μεταξύ συσκευών</string>
    <!-- Preference to access list of saved logins -->
    <string name="preferences_passwords_saved_logins">Αποθηκευμένες συνδέσεις</string>
    <!-- Description of empty list of saved passwords. Placeholder is replaced with app name.  -->
    <string name="preferences_passwords_saved_logins_description_empty_text">Οι συνδέσεις που αποθηκεύετε ή συγχρονίζετε στο %s θα εμφανίζονται εδώ.</string>
    <!-- Preference to access list of saved logins -->
    <string name="preferences_passwords_saved_logins_description_empty_learn_more_link">Μάθετε περισσότερα σχετικά με το Sync.</string>
    <!-- Preference to access list of login exceptions that we never save logins for -->
    <string name="preferences_passwords_exceptions">Εξαιρέσεις</string>
    <!-- Empty description of list of login exceptions that we never save logins for -->
    <string name="preferences_passwords_exceptions_description_empty">Εδώ εμφανίζονται οι συνδέσεις και οι κωδικοί πρόσβασης που δεν αποθηκεύονται.</string>
    <!-- Description of list of login exceptions that we never save logins for -->
    <string name="preferences_passwords_exceptions_description">Δεν θα αποθηκεύονται στοιχεία σύνδεσης για τους εξής ιστοτόπους.</string>
    <!-- Text on button to remove all saved login exceptions -->
    <string name="preferences_passwords_exceptions_remove_all">Διαγραφή όλων των εξαιρέσεων</string>
    <!-- Hint for search box in logins list -->
    <string name="preferences_passwords_saved_logins_search">Αναζήτηση συνδέσεων</string>
    <!-- The header for the site that a login is for -->
    <string name="preferences_passwords_saved_logins_site">Ιστότοπος</string>
    <!-- The header for the username for a login -->
    <string name="preferences_passwords_saved_logins_username">Όνομα χρήστη</string>
    <!-- The header for the password for a login -->
    <string name="preferences_passwords_saved_logins_password">Κωδικός πρόσβασης</string>
    <!-- Shown in snackbar to tell user that the password has been copied -->
    <string name="logins_password_copied">Ο κωδικός πρόσβασης έχει αντιγραφεί στο πρόχειρο</string>
    <!-- Shown in snackbar to tell user that the username has been copied -->
    <string name="logins_username_copied">Το όνομα χρήστη αντιγράφτηκε στο πρόχειρο</string>
    <!-- Content Description (for screenreaders etc) read for the button to copy a password in logins-->
    <string name="saved_logins_copy_password">Αντιγραφή κωδικού πρόσβασης</string>
    <!-- Content Description (for screenreaders etc) read for the button to clear a password while editing a login-->
    <string name="saved_logins_clear_password">Εκκαθάριση κωδικού πρόσβασης</string>
    <!-- Content Description (for screenreaders etc) read for the button to copy a username in logins -->
    <string name="saved_login_copy_username">Αντιγραφή ονόματος χρήστη</string>
    <!-- Content Description (for screenreaders etc) read for the button to clear a username while editing a login -->
    <string name="saved_login_clear_username">Εκκαθάριση ονόματος χρήστη</string>
    <!-- Content Description (for screenreaders etc) read for the button to clear the hostname field while creating a login -->
    <string name="saved_login_clear_hostname">Απαλοιφή ονόματος κεντρικού υπολογιστή</string>
    <!-- Content Description (for screenreaders etc) read for the button to open a site in logins -->
    <string name="saved_login_open_site">Άνοιγμα σελίδας στο πρόγραμμα περιήγησης</string>
    <!-- Content Description (for screenreaders etc) read for the button to reveal a password in logins -->
    <string name="saved_login_reveal_password">Εμφάνιση κωδικού πρόσβασης</string>
    <!-- Content Description (for screenreaders etc) read for the button to hide a password in logins -->
    <string name="saved_login_hide_password">Απόκρυψη κωδικού πρόσβασης</string>
    <!-- Message displayed in biometric prompt displayed for authentication before allowing users to view their logins -->
    <string name="logins_biometric_prompt_message">Ξεκλειδώστε για να δείτε τις αποθηκευμένες συνδέσεις σας</string>
    <!-- Title of warning dialog if users have no device authentication set up -->
    <string name="logins_warning_dialog_title">Προστασία στοιχείων σύνδεσης</string>
    <!-- Message of warning dialog if users have no device authentication set up -->
    <string name="logins_warning_dialog_message">Ορίστε ένα μοτίβο κλειδώματος συσκευής, ένα ΡΙΝ ή έναν κωδικό πρόσβασης για προστασία των αποθηκευμένων στοιχείων σύνδεσης, σε περίπτωση που κάποιος τρίτος αποκτήσει πρόσβαση στη συσκευή σας.</string>
    <!-- Negative button to ignore warning dialog if users have no device authentication set up -->
    <string name="logins_warning_dialog_later">Αργότερα</string>
    <!-- Positive button to send users to set up a pin of warning dialog if users have no device authentication set up -->
    <string name="logins_warning_dialog_set_up_now">Ρύθμιση τώρα</string>
    <!-- Title of PIN verification dialog to direct users to re-enter their device credentials to access their logins -->
    <string name="logins_biometric_prompt_message_pin">Ξεκλειδώστε τη συσκευή σας</string>
    <!-- Title for Accessibility Force Enable Zoom Preference -->
    <string name="preference_accessibility_force_enable_zoom">Ζουμ σε όλους τους ιστοτόπους</string>
    <!-- Summary for Accessibility Force Enable Zoom Preference -->
    <string name="preference_accessibility_force_enable_zoom_summary">Ενεργοποιήστε το για χρήση χειρονομιών ζουμ, ακόμη και σε ιστοτόπους που δεν τις επιτρέπουν.</string>
    <!-- Saved logins sorting strategy menu item -by name- (if selected, it will sort saved logins alphabetically) -->
    <string name="saved_logins_sort_strategy_alphabetically">Όνομα (Α-Ω)</string>
    <!-- Saved logins sorting strategy menu item -by last used- (if selected, it will sort saved logins by last used) -->
    <string name="saved_logins_sort_strategy_last_used">Τελευταία χρήση</string>

    <!-- Content description (not visible, for screen readers etc.): Sort saved logins dropdown menu chevron icon -->
    <string name="saved_logins_menu_dropdown_chevron_icon_content_description">Ταξινόμηση μενού σύνδεσης</string>

    <!-- Autofill -->
    <!-- Preference and title for managing the autofill settings -->
    <string name="preferences_autofill">Αυτόματη συμπλήρωση</string>
    <!-- Preference and title for managing the settings for addresses -->
    <string name="preferences_addresses">Διευθύνσεις</string>
    <!-- Preference and title for managing the settings for credit cards -->
    <string name="preferences_credit_cards">Πιστωτικές κάρτες</string>
    <!-- Preference for saving and autofilling credit cards -->
    <string name="preferences_credit_cards_save_and_autofill_cards">Αποθήκευση και αυτόματη συμπλήρωση στοιχείων καρτών</string>
    <!-- Preference summary for saving and autofilling credit card data -->
    <string name="preferences_credit_cards_save_and_autofill_cards_summary">Τα δεδομένα κρυπτογραφούνται</string>
    <!-- Preference option for syncing credit cards across devices. This is displayed when the user is not signed into sync -->
    <string name="preferences_credit_cards_sync_cards_across_devices">Συγχρονισμός καρτών μεταξύ συσκευών</string>
    <!-- Preference option for syncing credit cards across devices. This is displayed when the user is signed into sync -->
    <string name="preferences_credit_cards_sync_cards">Συγχρονισμός καρτών</string>
    <!-- Preference option for adding a credit card -->
    <string name="preferences_credit_cards_add_credit_card">Προσθήκη πιστωτικής κάρτας</string>

    <!-- Preference option for managing saved credit cards -->
    <string name="preferences_credit_cards_manage_saved_cards">Διαχείριση αποθηκευμένων καρτών</string>
    <!-- Preference option for adding an address -->
    <string name="preferences_addresses_add_address">Προσθήκη διεύθυνσης</string>
    <!-- Preference option for managing saved addresses -->
    <string name="preferences_addresses_manage_addresses">Διαχείριση διευθύνσεων</string>
    <!-- Preference for saving and autofilling addresses -->
    <string name="preferences_addresses_save_and_autofill_addresses">Αποθήκευση και αυτόματη συμπλήρωση διευθύνσεων</string>

    <!-- Preference summary for saving and autofilling address data -->
    <string name="preferences_addresses_save_and_autofill_addresses_summary">Συμπεριλάβετε πληροφορίες, όπως αριθμούς, email και διευθύνσεις αποστολής</string>

    <!-- Title of the "Add card" screen -->
    <string name="credit_cards_add_card">Προσθήκη κάρτας</string>
    <!-- Title of the "Edit card" screen -->
    <string name="credit_cards_edit_card">Επεξεργασία κάρτας</string>
    <!-- The header for the card number of a credit card -->
    <string name="credit_cards_card_number">Αριθμός κάρτας</string>
    <!-- The header for the expiration date of a credit card -->
    <string name="credit_cards_expiration_date">Ημερομηνία λήξης</string>
    <!-- The label for the expiration date month of a credit card to be used by a11y services-->
    <string name="credit_cards_expiration_date_month">Μήνας ημερομηνίας λήξης</string>
    <!-- The label for the expiration date year of a credit card to be used by a11y services-->
    <string name="credit_cards_expiration_date_year">Έτος ημερομηνίας λήξης</string>
    <!-- The header for the name on the credit card -->
    <string name="credit_cards_name_on_card">Όνομα στην κάρτα</string>
    <!-- The text for the "Delete card" menu item for deleting a credit card -->
    <string name="credit_cards_menu_delete_card">Διαγραφή κάρτας</string>
    <!-- The text for the "Delete card" button for deleting a credit card -->
    <string name="credit_cards_delete_card_button">Διαγραφή κάρτας</string>
    <!-- The text for the confirmation message of "Delete card" dialog -->
    <string name="credit_cards_delete_dialog_confirmation">Θέλετε σίγουρα να διαγράψετε αυτήν την πιστωτική κάρτα;</string>
    <!-- The text for the positive button on "Delete card" dialog -->
    <string name="credit_cards_delete_dialog_button">Διαγραφή</string>
    <!-- The title for the "Save" menu item for saving a credit card -->
    <string name="credit_cards_menu_save">Αποθήκευση</string>
    <!-- The text for the "Save" button for saving a credit card -->
    <string name="credit_cards_save_button">Αποθήκευση</string>
    <!-- The text for the "Cancel" button for cancelling adding, updating or deleting a credit card -->
    <string name="credit_cards_cancel_button">Ακύρωση</string>

    <!-- Title of the "Saved cards" screen -->
    <string name="credit_cards_saved_cards">Αποθηκευμένες κάρτες</string>

    <!-- Error message for credit card number validation -->
    <string name="credit_cards_number_validation_error_message">Παρακαλώ εισαγάγετε έναν έγκυρο αριθμό πιστωτικής κάρτας</string>

    <!-- Error message for credit card name on card validation -->
    <string name="credit_cards_name_on_card_validation_error_message">Παρακαλώ συμπληρώστε αυτό το πεδίο</string>
    <!-- Message displayed in biometric prompt displayed for authentication before allowing users to view their saved credit cards -->
    <string name="credit_cards_biometric_prompt_message">Ξεκλειδώστε για να δείτε τις αποθηκευμένες κάρτες σας</string>
    <!-- Title of warning dialog if users have no device authentication set up -->
    <string name="credit_cards_warning_dialog_title">Ασφαλίστε τις πιστωτικές κάρτες σας</string>
    <!-- Message of warning dialog if users have no device authentication set up -->
    <string name="credit_cards_warning_dialog_message">Ορίστε ένα μοτίβο κλειδώματος συσκευής, ένα ΡΙΝ ή έναν κωδικό πρόσβασης για την προστασία των αποθηκευμένων πιστωτικών καρτών σας, σε περίπτωση που κάποιος τρίτος αποκτήσει πρόσβαση στη συσκευή σας.</string>
    <!-- Positive button to send users to set up a pin of warning dialog if users have no device authentication set up -->
    <string name="credit_cards_warning_dialog_set_up_now">Ρύθμιση τώρα</string>
    <!-- Negative button to ignore warning dialog if users have no device authentication set up -->
    <string name="credit_cards_warning_dialog_later">Αργότερα</string>

    <!-- Title of PIN verification dialog to direct users to re-enter their device credentials to access their credit cards -->
    <string name="credit_cards_biometric_prompt_message_pin">Ξεκλειδώστε τη συσκευή σας</string>
    <!-- Message displayed in biometric prompt for authentication, before allowing users to use their stored credit card information -->
    <string name="credit_cards_biometric_prompt_unlock_message">Ξεκλειδώστε για χρήση των στοιχείων πιστωτικής κάρτας</string>

    <!-- Title of the "Add address" screen -->
    <string name="addresses_add_address">Προσθήκη διεύθυνσης</string>
    <!-- Title of the "Edit address" screen -->
    <string name="addresses_edit_address">Επεξεργασία διεύθυνσης</string>
    <!-- Title of the "Manage addresses" screen -->
    <string name="addresses_manage_addresses">Διαχείριση διευθύνσεων</string>
    <!-- The header for the first name of an address -->
    <string name="addresses_first_name">Όνομα</string>
    <!-- The header for the middle name of an address -->
    <string name="addresses_middle_name">Μεσαίο όνομα</string>
    <!-- The header for the last name of an address -->
    <string name="addresses_last_name">Επώνυμο</string>
    <!-- The header for the street address of an address -->
    <string name="addresses_street_address">Διεύθυνση</string>
    <!-- The header for the city of an address -->
    <string name="addresses_city">Πόλη</string>
    <!-- The header for the subregion of an address when "state" should be used -->
    <string name="addresses_state">Νομός</string>
    <!-- The header for the subregion of an address when "province" should be used -->
    <string name="addresses_province">Νομός</string>
    <!-- The header for the zip code of an address -->
    <string name="addresses_zip">Ταχ. κώδικας</string>
    <!-- The header for the country or region of an address -->
    <string name="addresses_country">Χώρα ή περιοχή</string>
    <!-- The header for the phone number of an address -->
    <string name="addresses_phone">Τηλέφωνο</string>
    <!-- The header for the email of an address -->
    <string name="addresses_email">Email</string>
    <!-- The text for the "Save" button for saving an address -->
    <string name="addresses_save_button">Αποθήκευση</string>
    <!-- The text for the "Cancel" button for cancelling adding, updating or deleting an address -->
    <string name="addresses_cancel_button">Ακύρωση</string>
    <!-- The text for the "Delete address" button for deleting an address -->
    <string name="addressess_delete_address_button">Διαγραφή διεύθυνσης</string>

    <!-- The title for the "Delete address" confirmation dialog -->
    <string name="addressess_confirm_dialog_message">Θέλετε σίγουρα να διαγράψετε αυτήν τη διεύθυνση;</string>
    <!-- The text for the positive button on "Delete address" dialog -->
    <string name="addressess_confirm_dialog_ok_button">Διαγραφή</string>
    <!-- The text for the negative button on "Delete address" dialog -->
    <string name="addressess_confirm_dialog_cancel_button">Ακύρωση</string>
    <!-- The text for the "Save address" menu item for saving an address -->
    <string name="address_menu_save_address">Αποθήκευση διεύθυνσης</string>
    <!-- The text for the "Delete address" menu item for deleting an address -->
    <string name="address_menu_delete_address">Διαγραφή διεύθυνσης</string>

    <!-- Title of the Add search engine screen -->
    <string name="search_engine_add_custom_search_engine_title">Προσθήκη μηχανής αναζήτησης</string>
    <!-- Title of the Edit search engine screen -->
    <string name="search_engine_edit_custom_search_engine_title">Επεξεργασία μηχανής αναζήτησης</string>
    <!-- Content description (not visible, for screen readers etc.): Title for the button to add a search engine in the action bar -->
    <string name="search_engine_add_button_content_description">Προσθήκη</string>
    <!-- Content description (not visible, for screen readers etc.): Title for the button to save a search engine in the action bar -->
    <string name="search_engine_add_custom_search_engine_edit_button_content_description">Αποθήκευση</string>
    <!-- Text for the menu button to edit a search engine -->
    <string name="search_engine_edit">Επεξεργασία</string>
    <!-- Text for the menu button to delete a search engine -->
    <string name="search_engine_delete">Διαγραφή</string>

    <!-- Text for the button to create a custom search engine on the Add search engine screen -->
    <string name="search_add_custom_engine_label_other">Άλλη</string>
    <!-- Placeholder text shown in the Search Engine Name TextField before a user enters text -->
    <string name="search_add_custom_engine_name_hint">Όνομα</string>

    <!-- Placeholder text shown in the Search String TextField before a user enters text -->
    <string name="search_add_custom_engine_search_string_hint">Νήμα αναζήτησης προς χρήση</string>
    <!-- Description text for the Search String TextField. The %s is part of the string -->
    <string formatted="false" name="search_add_custom_engine_search_string_example">Αντικαταστήστε το ερώτημα με “%s”. Παράδειγμα:\nhttps://www.google.com/search?q=%s</string>

    <!-- Accessibility description for the form in which details about the custom search engine are entered -->
    <string name="search_add_custom_engine_form_description">Λεπτομέρειες προσαρμοσμένης μηχανής αναζήτησης</string>

    <!-- Text shown when a user leaves the name field empty -->
    <string name="search_add_custom_engine_error_empty_name">Εισάγετε όνομα μηχανής αναζήτησης</string>
    <!-- Text shown when a user leaves the search string field empty -->
    <string name="search_add_custom_engine_error_empty_search_string">Εισάγετε νήμα αναζήτησης</string>
    <!-- Text shown when a user leaves out the required template string -->
    <string name="search_add_custom_engine_error_missing_template">Βεβαιωθείτε ότι το νήμα αναζήτησης συμφωνεί με την μορφή του παραδείγματος</string>
    <!-- Text shown when we aren't able to validate the custom search query. The first parameter is the url of the custom search engine -->
    <string name="search_add_custom_engine_error_cannot_reach">Σφάλμα σύνδεσης στο “%s”</string>

    <!-- Text shown when a user creates a new search engine -->
    <string name="search_add_custom_engine_success_message">Δημιουργήθηκε to %s</string>

    <!-- Text shown when a user successfully edits a custom search engine -->
    <string name="search_edit_custom_engine_success_message">Το %s αποθηκεύτηκε</string>
    <!-- Text shown when a user successfully deletes a custom search engine -->
    <string name="search_delete_search_engine_success_message">Το %s διαγράφηκε</string>

    <!-- Heading for the instructions to allow a permission -->
    <string name="phone_feature_blocked_intro">Για να το επιτρέψετε:</string>
    <!-- First step for the allowing a permission -->
    <string name="phone_feature_blocked_step_settings">1. Μεταβείτε στις Ρυθμίσεις Android</string>
    <!-- Second step for the allowing a permission -->
    <string name="phone_feature_blocked_step_permissions"><![CDATA[2. Επιλέξτε <b>Άδειες</b>]]></string>
    <!-- Third step for the allowing a permission (Fore example: Camera) -->
    <string name="phone_feature_blocked_step_feature"><![CDATA[3. Ενεργοποιήστε το <b>%1$s</b>]]></string>

    <!-- Label that indicates a site is using a secure connection -->
    <string name="quick_settings_sheet_secure_connection_2">Η σύνδεση είναι ασφαλής</string>
    <!-- Label that indicates a site is using a insecure connection -->
    <string name="quick_settings_sheet_insecure_connection_2">Η σύνδεση δεν είναι ασφαλής</string>
    <!-- Label to clear site data -->
    <string name="clear_site_data">Απαλοιφή cookies και δεδομένων ιστοτόπων</string>
    <!-- Confirmation message for a dialog confirming if the user wants to delete all data for current site -->
    <string name="confirm_clear_site_data"><![CDATA[Θέλετε σίγουρα να διαγράψετε όλα τα cookies και τα δεδομένα για τον ιστότοπο <b>%s</b>;]]></string>
    <!-- Confirmation message for a dialog confirming if the user wants to delete all the permissions for all sites-->
    <string name="confirm_clear_permissions_on_all_sites">Θέλετε σίγουρα να διαγράψετε όλα τα δικαιώματα για όλους τους ιστοτόπους;</string>
    <!-- Confirmation message for a dialog confirming if the user wants to delete all the permissions for a site-->
    <string name="confirm_clear_permissions_site">Θέλετε σίγουρα να διαγράψετε όλα τα δικαιώματα για τον ιστότοπο;</string>
    <!-- Confirmation message for a dialog confirming if the user wants to set default value a permission for a site-->
    <string name="confirm_clear_permission_site">Θέλετε σίγουρα να διαγράψετε αυτό το δικαίωμα για τον ιστότοπο;</string>
    <!-- label shown when there are not site exceptions to show in the site exception settings -->
    <string name="no_site_exceptions">Καμία εξαίρεση ιστοτόπων</string>
    <!-- Bookmark deletion confirmation -->
    <string name="bookmark_deletion_confirmation">Θέλετε σίγουρα να διαγράψετε αυτό το σελιδοδείκτη;</string>
    <!-- Browser menu button that adds a shortcut to the home fragment -->
    <string name="browser_menu_add_to_shortcuts">Προσθήκη συντόμευσης</string>
    <!-- Browser menu button that removes a shortcut from the home fragment -->
    <string name="browser_menu_remove_from_shortcuts">Αφαίρεση συντόμευσης</string>
    <!-- text shown before the issuer name to indicate who its verified by, parameter is the name of
     the certificate authority that verified the ticket-->
    <string name="certificate_info_verified_by">Επαλήθευση από: %1$s</string>
    <!-- Login overflow menu delete button -->
    <string name="login_menu_delete_button">Διαγραφή</string>
    <!-- Login overflow menu edit button -->
    <string name="login_menu_edit_button">Επεξεργασία</string>
    <!-- Message in delete confirmation dialog for logins -->
    <string name="login_deletion_confirmation">Θέλετε σίγουρα να διαγράψετε αυτή τη σύνδεση;</string>
    <!-- Positive action of a dialog asking to delete  -->
    <string name="dialog_delete_positive">Διαγραφή</string>
    <!-- Negative action of a dialog asking to delete login -->
    <string name="dialog_delete_negative">Ακύρωση</string>
    <!--  The saved login options menu description. -->
    <string name="login_options_menu">Επιλογές σύνδεσης</string>
    <!--  The editable text field for a login's web address. -->
    <string name="saved_login_hostname_description">Το επεξεργάσιμο πεδίο κειμένου της διεύθυνσης ιστού της σύνδεσης.</string>
    <!--  The editable text field for a login's username. -->
    <string name="saved_login_username_description">Το επεξεργάσιμο πεδίο κειμένου για το όνομα χρήστη της σύνδεσης.</string>
    <!--  The editable text field for a login's password. -->
    <string name="saved_login_password_description">Το επεξεργάσιμο πεδίο κειμένου για τον κωδικό πρόσβασης της σύνδεσης.</string>
    <!--  The button description to save changes to an edited login. -->
    <string name="save_changes_to_login">Αποθήκευση αλλαγών στη σύνδεση.</string>
    <!--  The page title for editing a saved login. -->
    <string name="edit">Επεξεργασία</string>
    <!--  The page title for adding new login. -->
    <string name="add_login">Προσθήκη νέας σύνδεσης</string>
    <!--  The error message in add/edit login view when password field is blank. -->
    <string name="saved_login_password_required">Απαιτείται κωδικός πρόσβασης</string>
    <!--  The error message in add login view when username field is blank. -->
    <string name="saved_login_username_required">Απαιτείται όνομα χρήστη</string>
    <!--  The error message in add login view when hostname field is blank. -->
    <string name="saved_login_hostname_required" tools:ignore="UnusedResources">Απαιτείται όνομα κεντρικού υπολογιστή</string>
    <!-- Voice search button content description  -->
    <string name="voice_search_content_description">Φωνητική αναζήτηση</string>
    <!-- Voice search prompt description displayed after the user presses the voice search button -->
    <string name="voice_search_explainer">Μιλήστε τώρα</string>

    <!--  The error message in edit login view when a duplicate username exists. -->
    <string name="saved_login_duplicate">Υπάρχει ήδη σύνδεση με αυτό το όνομα χρήστη</string>

    <!-- This is the hint text that is shown inline on the hostname field of the create new login page. 'https://www.example.com' intentionally hardcoded here -->
    <string name="add_login_hostname_hint_text">https://www.example.com</string>
    <!-- This is an error message shown below the hostname field of the add login page when a hostname does not contain http or https. -->
    <string name="add_login_hostname_invalid_text_3">H διεύθυνση ιστού πρέπει να περιέχει «https://» ή «http://»</string>
    <!-- This is an error message shown below the hostname field of the add login page when a hostname is invalid. -->
    <string name="add_login_hostname_invalid_text_2">Απαιτείται έγκυρο όνομα κεντρικού υπολογιστή</string>

    <!-- Synced Tabs -->
    <!-- Text displayed to ask user to connect another device as no devices found with account -->
    <string name="synced_tabs_connect_another_device">Συνδέστε μια άλλη συσκευή.</string>
    <!-- Text displayed asking user to re-authenticate -->
    <string name="synced_tabs_reauth">Παρακαλούμε επαληθεύστε ξανά την ταυτότητά σας.</string>
    <!-- Text displayed when user has disabled tab syncing in Firefox Sync Account -->
    <string name="synced_tabs_enable_tab_syncing">Παρακαλούμε ενεργοποιήστε το συγχρονισμό καρτελών.</string>

    <!-- Text displayed when user has no tabs that have been synced -->
    <string name="synced_tabs_no_tabs">Δεν έχετε καμία άλλη καρτέλα ανοικτή στο Firefox σε άλλες σας συσκευές.</string>
    <!-- Text displayed in the synced tabs screen when a user is not signed in to Firefox Sync describing Synced Tabs -->
    <string name="synced_tabs_sign_in_message">Δείτε μια λίστα καρτελών από τις άλλες συσκευές σας.</string>
    <!-- Text displayed on a button in the synced tabs screen to link users to sign in when a user is not signed in to Firefox Sync -->
    <string name="synced_tabs_sign_in_button">Σύνδεση για συγχρονισμό</string>

    <!-- The text displayed when a synced device has no tabs to show in the list of Synced Tabs. -->
    <string name="synced_tabs_no_open_tabs">Καμία ανοικτή καρτέλα</string>

    <!-- Content description for expanding a group of synced tabs. -->
    <string name="synced_tabs_expand_group">Ανάπτυξη ομάδας συγχρονισμένων καρτελών</string>
    <!-- Content description for collapsing a group of synced tabs. -->
    <string name="synced_tabs_collapse_group">Σύμπτυξη ομάδας συγχρονισμένων καρτελών</string>

    <!-- Top Sites -->
    <!-- Title text displayed in the dialog when shortcuts limit is reached. -->
    <string name="shortcut_max_limit_title">Έχετε φτάσει το όριο συντομεύσεων</string>
    <!-- Content description text displayed in the dialog when shortcut limit is reached. -->
    <string name="shortcut_max_limit_content">Για να προσθέσετε μια νέα συντόμευση, αφαιρέστε μια υπάρχουσα. Πατήστε παρατεταμένα τον ιστότοπο και επιλέξτε «Αφαίρεση».</string>
    <!-- Confirmation dialog button text when top sites limit is reached. -->
    <string name="top_sites_max_limit_confirmation_button">OK, το κατάλαβα</string>

    <!-- Label for the preference to show the shortcuts for the most visited top sites on the homepage -->
    <string name="top_sites_toggle_top_recent_sites_4">Συντομεύσεις</string>
	<!-- Title text displayed in the rename top site dialog. -->
	<string name="top_sites_rename_dialog_title">Όνομα</string>
    <!-- Hint for renaming title of a shortcut -->
    <string name="shortcut_name_hint">Όνομα συντόμευσης</string>
	<!-- Button caption to confirm the renaming of the top site. -->
	<string name="top_sites_rename_dialog_ok">OK</string>
	<!-- Dialog button text for canceling the rename top site prompt. -->
	<string name="top_sites_rename_dialog_cancel">Ακύρωση</string>

    <!-- Text for the menu button to open the homepage settings. -->
    <string name="top_sites_menu_settings">Ρυθμίσεις</string>
    <!-- Text for the menu button to navigate to sponsors and privacy support articles. '&amp;' is replaced with the ampersand symbol: & -->
    <string name="top_sites_menu_sponsor_privacy">Οι χορηγοί μας &amp; το απόρρητό σας</string>
    <!-- Label text displayed for a sponsored top site. -->
    <string name="top_sites_sponsored_label">Χορηγία</string>

    <!-- Inactive tabs in the tabs tray -->
    <!-- Title text displayed in the tabs tray when a tab has been unused for 14 days. -->
    <string name="inactive_tabs_title">Ανενεργές καρτέλες</string>
    <!-- Content description for closing all inactive tabs -->
    <string name="inactive_tabs_delete_all">Κλείσιμο όλων των ανενεργών καρτελών</string>

    <!-- Content description for expanding the inactive tabs section. -->
    <string name="inactive_tabs_expand_content_description">Ανάπτυξη ανενεργών καρτελών</string>
    <!-- Content description for collapsing the inactive tabs section. -->
    <string name="inactive_tabs_collapse_content_description">Σύμπτυξη ανενεργών καρτελών</string>

    <!-- Inactive tabs auto-close message in the tabs tray -->
    <!-- The header text of the auto-close message when the user is asked if they want to turn on the auto-closing of inactive tabs. -->
    <string name="inactive_tabs_auto_close_message_header" tools:ignore="UnusedResources">Αυτόματο κλείσιμο μετά από έναν μήνα;</string>
    <!-- A description below the header to notify the user what the inactive tabs auto-close feature is. -->
    <string name="inactive_tabs_auto_close_message_description" tools:ignore="UnusedResources">Το Firefox μπορεί να κλείσει τις καρτέλες που δεν έχετε προβάλει τον περασμένο μήνα.</string>
    <!-- A call to action below the description to allow the user to turn on the auto closing of inactive tabs. -->
    <string name="inactive_tabs_auto_close_message_action" tools:ignore="UnusedResources">ΕΝΕΡΓΟΠΟΙΗΣΗ ΑΥΤΟΜΑΤΟΥ ΚΛΕΙΣΙΜΑΤΟΣ</string>

    <!-- Text for the snackbar to confirm auto-close is enabled for inactive tabs -->
    <string name="inactive_tabs_auto_close_message_snackbar">Το αυτόματο κλείσιμο ενεργοποιήθηκε</string>

    <!-- Awesome bar suggestion's headers -->
    <!-- Search suggestions title for Firefox Suggest. -->
    <string name="firefox_suggest_header">Προτάσεις Firefox</string>

    <!-- Title for search suggestions when Google is the default search suggestion engine. -->
    <string name="google_search_engine_suggestion_header">Αναζήτηση Google</string>
    <!-- Title for search suggestions when the default search suggestion engine is anything other than Google. The first parameter is default search engine name. -->
    <string name="other_default_search_engine_suggestion_header">Αναζήτηση %s</string>

    <!-- Default browser experiment -->
    <string name="default_browser_experiment_card_text">Αυτόματο άνοιγμα συνδέσμων από ιστοτόπους, email και μηνύματα στο Firefox.</string>

    <!-- Content description for close button in collection placeholder. -->
    <string name="remove_home_collection_placeholder_content_description">Αφαίρεση</string>

    <!-- Content description radio buttons with a link to more information -->
    <string name="radio_preference_info_content_description">Πατήστε για περισσότερες λεπτομέρειες</string>

    <!-- Content description for the action bar "up" button -->
    <string name="action_bar_up_description">Πλοήγηση προς τα πάνω</string>

    <!-- Content description for privacy content close button -->
    <string name="privacy_content_close_button_content_description">Κλείσιμο</string>

    <!-- Pocket recommended stories -->
    <!-- Header text for a section on the home screen. -->
    <string name="pocket_stories_header_1">Άρθρα που σας βάζουν σε σκέψεις</string>
    <!-- Header text for a section on the home screen. -->
    <string name="pocket_stories_categories_header">Άρθρα ανά θέμα</string>
    <!-- Text of a button allowing users to access an external url for more Pocket recommendations. -->
    <string name="pocket_stories_placeholder_text">Ανακαλύψτε περισσότερα</string>
    <!-- Title of an app feature. Smaller than a heading.-->
    <string moz:removedIn="108" name="pocket_stories_feature_title" tools:ignore="UnusedResources">Με την υποστήριξη του Pocket.</string>
    <!-- Title of an app feature. Smaller than a heading. The first parameter is product name Pocket -->
    <string name="pocket_stories_feature_title_2">Με την υποστήριξη του %1$s.</string>
    <!-- Caption for describing a certain feature. The placeholder is for a clickable text (eg: Learn more) which will load an url in a new tab when clicked.  -->
    <string name="pocket_stories_feature_caption">Μέρος της οικογένειας του Firefox. %s</string>
    <!-- Clickable text for opening an external link for more information about Pocket. -->
    <string name="pocket_stories_feature_learn_more">Μάθετε περισσότερα</string>

    <!-- Text indicating that the Pocket story that also displays this text is a sponsored story by other 3rd party entity. -->
    <string name="pocket_stories_sponsor_indication">Χορηγία</string>

    <!-- Snackbar message for enrolling in a Nimbus experiment from the secret settings when Studies preference is Off.-->
    <string name="experiments_snackbar">Ενεργοποιήστε την τηλεμετρία για την αποστολή δεδομένων.</string>
    <!-- Snackbar button text to navigate to telemetry settings.-->
    <string name="experiments_snackbar_button">Μετάβαση στις ρυθμίσεις</string>

    <!-- Accessibility services actions labels. These will be appended to accessibility actions like "Double tap to.." but not by or applications but by services like Talkback. -->
    <!-- Action label for elements that can be collapsed if interacting with them. Talkback will append this to say "Double tap to collapse". -->
    <string name="a11y_action_label_collapse">σύμπτυξη</string>
    <!-- Action label for elements that can be expanded if interacting with them. Talkback will append this to say "Double tap to expand". -->
    <string name="a11y_action_label_expand">ανάπτυξη</string>
    <!-- Action label for links to a website containing documentation about a wallpaper collection. Talkback will append this to say "Double tap to open link to learn more about this collection". -->
    <string name="a11y_action_label_wallpaper_collection_learn_more">άνοιγμα συνδέσμου για περισσότερες πληροφορίες σχετικά με αυτήν τη συλλογή</string>
    <!-- Action label for links that point to an article. Talkback will append this to say "Double tap to read the article". -->
    <string name="a11y_action_label_read_article">ανάγνωση του άρθρου</string>
</resources><|MERGE_RESOLUTION|>--- conflicted
+++ resolved
@@ -352,8 +352,6 @@
     <!-- Summary for the preference for rejecting all cookies whenever possible. -->
     <string name="reduce_cookie_banner_summary">Το Firefox προσπαθεί αυτόματα να απορρίψει τα αιτήματα cookie σε μπάνερ cookie. Εάν δεν διατίθεται επιλογή απόρριψης, το Firefox μπορεί να αποδεχτεί όλα τα cookies για να απορρίψει το μπάνερ.</string>
 
-<<<<<<< HEAD
-=======
     <!-- Text for indicating cookie banner handling is off this site, this is shown as part of the protections panel with the tracking protection toggle -->
     <string name="reduce_cookie_banner_off_for_site">Ανενεργή για αυτόν τον ιστότοπο</string>
     <!-- Text for indicating cookie banner handling is on this site, this is shown as part of the protections panel with the tracking protection toggle -->
@@ -368,7 +366,6 @@
     <!-- Long text for a detail explanation indicating what will happen if cookie banner handling is on for a site, this is shown as part of the cookie banner panel in the toolbar. The first and second parameter are the application name -->
     <string name="reduce_cookie_banner_details_panel_description_on_for_site">Το %1$s προσπαθεί αυτόματα να απορρίψει τα αιτήματα cookie. Εάν δεν διατίθεται επιλογή απόρριψης, το %2$s μπορεί να αποδεχτεί όλα τα cookies για να απορρίψει το μπάνερ.</string>
 
->>>>>>> 8f4899e3
     <!-- Description of the preference to enable "HTTPS-Only" mode. -->
     <string name="preferences_https_only_summary">Προσπαθεί αυτόματα να συνδεθεί σε ιστοτόπους με το πρωτόκολλο κρυπτογράφησης HTTPS για αυξημένη ασφάλεια.</string>
     <!-- Summary of tracking protection preference if tracking protection is set to on -->
