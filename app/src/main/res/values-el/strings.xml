<?xml version="1.0" encoding="utf-8"?>
<resources xmlns:tools="http://schemas.android.com/tools" xmlns:moz="http://mozac.org/tools">

    <!-- App name for private browsing mode. The first parameter is the name of the app defined in app_name (for example: Fenix)-->
    <string name="app_name_private_5">Ιδιωτικό %s</string>
    <!-- App name for private browsing mode. The first parameter is the name of the app defined in app_name (for example: Fenix)-->
    <string name="app_name_private_4">%s (Ιδιωτικό)</string>

    <!-- Home Fragment -->
    <!-- Content description (not visible, for screen readers etc.): "Three dot" menu button. -->
    <string name="content_description_menu">Περισσότερες επιλογές</string>
    <!-- Content description (not visible, for screen readers etc.): "Private Browsing" menu button. -->
    <string name="content_description_private_browsing_button">Ενεργοποίηση ιδιωτικής περιήγησης</string>
    <!-- Content description (not visible, for screen readers etc.): "Private Browsing" menu button. -->
    <string name="content_description_disable_private_browsing_button">Απενεργοποίηση ιδιωτικής περιήγησης</string>

    <!-- Placeholder text shown in the search bar before a user enters text for the default engine -->
    <string name="search_hint">Αναζήτηση ή εισαγωγή διεύθυνσης</string>

    <!-- Placeholder text shown in the search bar before a user enters text for a general engine -->
    <string name="search_hint_general_engine">Αναζήτηση στο διαδίκτυο</string>
    <!-- Placeholder text shown in search bar when using history search -->
    <string name="history_search_hint">Αναζήτηση ιστορικού</string>
    <!-- Placeholder text shown in search bar when using bookmarks search -->
    <string name="bookmark_search_hint">Αναζήτηση σελιδοδεικτών</string>
    <!-- Placeholder text shown in search bar when using tabs search -->
    <string name="tab_search_hint">Αναζήτηση καρτελών</string>
    <!-- Placeholder text shown in the search bar when using application search engines -->
    <string name="application_search_hint">Εισαγωγή όρων αναζήτησης</string>
    <!-- No Open Tabs Message Description -->
    <string name="no_open_tabs_description">Οι ανοικτές καρτέλες σας θα εμφανίζονται εδώ.</string>

    <!-- No Private Tabs Message Description -->
    <string name="no_private_tabs_description">Οι ιδιωτικές καρτέλες σας θα εμφανίζονται εδώ.</string>

    <!-- Tab tray multi select title in app bar. The first parameter is the number of tabs selected -->
    <string name="tab_tray_multi_select_title">%1$d επιλογή(ές)</string>
    <!-- Label of button in create collection dialog for creating a new collection  -->
    <string name="tab_tray_add_new_collection">Προσθήκη νέας συλλογής</string>
    <!-- Label of editable text in create collection dialog for naming a new collection  -->
    <string name="tab_tray_add_new_collection_name">Όνομα</string>
    <!-- Label of button in save to collection dialog for selecting a current collection  -->
    <string name="tab_tray_select_collection">Επιλογή συλλογής</string>

    <!-- Content description for close button while in multiselect mode in tab tray -->
    <string name="tab_tray_close_multiselect_content_description">Τέλος λειτουργίας πολλαπλής επιλογής</string>
    <!-- Content description for save to collection button while in multiselect mode in tab tray -->
    <string name="tab_tray_collection_button_multiselect_content_description">Αποθήκευση επιλεγμένων καρτελών στη συλλογή</string>

    <!-- Content description on checkmark while tab is selected in multiselect mode in tab tray -->
    <string name="tab_tray_multiselect_selected_content_description">Επιλέχθηκε</string>

    <!-- Home - Recently saved bookmarks -->
    <!-- Title for the home screen section with recently saved bookmarks. -->
    <string name="recently_saved_title">Πρόσφατα αποθηκευμένα</string>
    <!-- Content description for the button which navigates the user to show all of their saved bookmarks. -->
    <string name="recently_saved_show_all_content_description_2">Εμφάνιση όλων των αποθηκευμένων σελιδοδεικτών</string>

    <!-- Text for the menu button to remove a recently saved bookmark from the user's home screen -->
    <string name="recently_saved_menu_item_remove">Αφαίρεση</string>

    <!-- About content. The first parameter is the name of the application. (For example: Fenix) -->
    <string name="about_content">Το %1$s αναπτύσσεται από τη Mozilla.</string>

    <!-- Private Browsing -->
    <!-- Explanation for private browsing displayed to users on home view when they first enable private mode
        The first parameter is the name of the app defined in app_name (for example: Fenix) -->
    <string name="private_browsing_placeholder_description_2">
        Το %1$s διαγράφει το ιστορικό αναζητήσεων και περιήγησης των ιδιωτικών καρτελών όταν κλείνετε αυτές ή την εφαρμογή. Αυτό δεν σας παρέχει ανωνυμία σε ιστοτόπους ή στον πάροχο υπηρεσιών διαδικτύου σας, αλλά σας βοηθά να προστατέψετε το απόρρητό σας από τους άλλους χρήστες αυτής της συσκευής.</string>
    <string name="private_browsing_common_myths">
       Συνήθεις παρανοήσεις σχετικά με την ιδιωτική περιήγηση
    </string>

    <!-- Private mode shortcut "contextual feature recommendation" (CFR) -->
    <!-- Text for the Private mode shortcut CFR message for adding a private mode shortcut to open private tabs from the Home screen -->
    <string name="private_mode_cfr_message" moz:removedIn="111" tools:ignore="UnusedResources">Εκκινήστε την επόμενη ιδιωτική καρτέλα με ένα πάτημα.</string>
<<<<<<< HEAD
    <!-- Text for the positive button -->
    <string name="cfr_pos_button_text" moz:removedIn="109" tools:ignore="UnusedResources">Προσθήκη συντόμευσης</string>
=======
    <!-- Text for the Private mode shortcut CFR message for adding a private mode shortcut to open private tabs from the Home screen -->
    <string name="private_mode_cfr_message_2">Εκκινήστε την επόμενη ιδιωτική καρτέλα σας με ένα πάτημα.</string>
>>>>>>> 09d9f897
    <!-- Text for the positive button to accept adding a Private Browsing shortcut to the Home screen -->
    <string name="private_mode_cfr_pos_button_text">Προσθήκη στην αρχική οθόνη</string>
    <!-- Text for the negative button to decline adding a Private Browsing shortcut to the Home screen -->
    <string name="cfr_neg_button_text">Όχι, ευχαριστώ</string>

    <!-- Open in App "contextual feature recommendation" (CFR) -->
    <!-- Text for the info message. The first parameter is the name of the application.-->
    <string name="open_in_app_cfr_info_message_2">Μπορείτε να ρυθμίσετε το %1$s να ανοίγει αυτόματα συνδέσμους σε εφαρμογές.</string>
    <!-- Text for the positive action button -->
    <string name="open_in_app_cfr_positive_button_text">Μετάβαση στις ρυθμίσεις</string>
    <!-- Text for the negative action button -->
    <string name="open_in_app_cfr_negative_button_text">Απόρριψη</string>

    <!-- Total cookie protection "contextual feature recommendation" (CFR) -->
    <!-- Text for the message displayed in the contextual feature recommendation popup promoting the total cookie protection feature. -->
    <string name="tcp_cfr_message">Η πιο ισχυρή μας λειτουργία απορρήτου απομονώνει ιχνηλάτες μεταξύ ιστοτόπων.</string>
    <!-- Text displayed that links to website containing documentation about the "Total cookie protection" feature. -->
    <string name="tcp_cfr_learn_more">Μάθετε για την Ολική προστασία cookie</string>

    <!-- Text for the info dialog when camera permissions have been denied but user tries to access a camera feature. -->
    <string name="camera_permissions_needed_message">Απαιτείται πρόσβαση στην κάμερα. Μεταβείτε στις Ρυθμίσεις Android, πατήστε «Δικαιώματα» και επιλέξτε «Να επιτρέπεται».</string>
    <!-- Text for the positive action button to go to Android Settings to grant permissions. -->
    <string name="camera_permissions_needed_positive_button_text">Μετάβαση στις ρυθμίσεις</string>
    <!-- Text for the negative action button to dismiss the dialog. -->
    <string name="camera_permissions_needed_negative_button_text">Απόρριψη</string>

    <!-- Text for the banner message to tell users about our auto close feature. -->
    <string name="tab_tray_close_tabs_banner_message">Ρυθμίστε τις ανοικτές καρτέλες έτσι, ώστε να κλείνουν αυτόματα αυτές που δεν έχουν προβληθεί την προηγούμενη ημέρα, εβδομάδα ή μήνα.</string>
    <!-- Text for the positive action button to go to Settings for auto close tabs. -->
    <string name="tab_tray_close_tabs_banner_positive_button_text">Εμφάνιση επιλογών</string>
    <!-- Text for the negative action button to dismiss the Close Tabs Banner. -->
    <string name="tab_tray_close_tabs_banner_negative_button_text">Απόρριψη</string>

    <!-- Text for the banner message to tell users about our inactive tabs feature. -->
    <string name="tab_tray_inactive_onboarding_message">Οι καρτέλες που δεν έχετε προβάλει για δύο εβδομάδες μετακινούνται εδώ.</string>
    <!-- Text for the action link to go to Settings for inactive tabs. -->
    <string name="tab_tray_inactive_onboarding_button_text">Απενεργοποίηση στις ρυθμίσεις</string>

    <!-- Text for title for the auto-close dialog of the inactive tabs. -->
    <string name="tab_tray_inactive_auto_close_title">Αυτόματο κλείσιμο μετά από έναν μήνα;</string>
    <!-- Text for the body for the auto-close dialog of the inactive tabs.
        The first parameter is the name of the application.-->
    <string name="tab_tray_inactive_auto_close_body_2">Το %1$s μπορεί να κλείσει τις καρτέλες που δεν έχετε προβάλει τον περασμένο μήνα.</string>
    <!-- Content description for close button in the auto-close dialog of the inactive tabs. -->
    <string name="tab_tray_inactive_auto_close_button_content_description">Κλείσιμο</string>

    <!-- Text for turn on auto close tabs button in the auto-close dialog of the inactive tabs. -->
    <string name="tab_tray_inactive_turn_on_auto_close_button_2">Ενεργοποίηση αυτόματου κλεισίματος</string>


    <!-- Home screen icons - Long press shortcuts -->
    <!-- Shortcut action to open new tab -->
    <string name="home_screen_shortcut_open_new_tab_2">Νέα καρτέλα</string>
    <!-- Shortcut action to open new private tab -->
    <string name="home_screen_shortcut_open_new_private_tab_2">Νέα ιδιωτική καρτέλα</string>

    <!-- Recent Tabs -->
    <!-- Header text for jumping back into the recent tab in the home screen -->
    <string name="recent_tabs_header">Άμεση επιστροφή</string>
    <!-- Button text for showing all the tabs in the tabs tray -->
    <string name="recent_tabs_show_all">Εμφάνιση όλων</string>

    <!-- Content description for the button which navigates the user to show all recent tabs in the tabs tray. -->
    <string name="recent_tabs_show_all_content_description_2">Κουμπί «Εμφάνιση όλων των πρόσφατων καρτελών»</string>

    <!-- Text for button in synced tab card that opens synced tabs tray -->
    <string name="recent_tabs_see_all_synced_tabs_button_text">Προβολή όλων των συγχρονισμένων καρτελών</string>
    <!-- Accessibility description for device icon used for recent synced tab -->
    <string name="recent_tabs_synced_device_icon_content_description">Συγχρονισμένη συσκευή</string>
    <!-- Text for the dropdown menu to remove a recent synced tab from the homescreen -->
    <string name="recent_synced_tab_menu_item_remove">Αφαίρεση</string>
    <!-- Text for the menu button to remove a grouped highlight from the user's browsing history
         in the Recently visited section -->
    <string name="recent_tab_menu_item_remove">Αφαίρεση</string>

    <!-- History Metadata -->
    <!-- Header text for a section on the home screen that displays grouped highlights from the
         user's browsing history, such as topics they have researched or explored on the web -->
    <string name="history_metadata_header_2">Πρόσφατες επισκέψεις</string>
    <!-- Text for the menu button to remove a grouped highlight from the user's browsing history
         in the Recently visited section -->
    <string name="recently_visited_menu_item_remove">Αφαίρεση</string>

    <!-- Content description for the button which navigates the user to show all of their history. -->
    <string name="past_explorations_show_all_content_description_2">Εμφάνιση όλων των προηγούμενων εξερευνήσεων</string>

    <!-- Browser Fragment -->
    <!-- Content description (not visible, for screen readers etc.): Navigate backward (browsing history) -->
    <string name="browser_menu_back">Πίσω</string>
    <!-- Content description (not visible, for screen readers etc.): Navigate forward (browsing history) -->
    <string name="browser_menu_forward">Εμπρός</string>
    <!-- Content description (not visible, for screen readers etc.): Refresh current website -->
    <string name="browser_menu_refresh">Ανανέωση</string>
    <!-- Content description (not visible, for screen readers etc.): Stop loading current website -->
    <string name="browser_menu_stop">Διακοπή</string>
    <!-- Browser menu button that opens the addon manager -->
    <string name="browser_menu_add_ons">Πρόσθετα</string>
    <!-- Browser menu button that opens account settings -->
    <string name="browser_menu_account_settings">Πληροφορίες λογαριασμού</string>
    <!-- Text displayed when there are no add-ons to be shown -->
    <string name="no_add_ons">Δεν βρέθηκαν πρόσθετα</string>
    <!-- Browser menu button that sends a user to help articles -->
    <string name="browser_menu_help">Βοήθεια</string>
    <!-- Browser menu button that sends a to a the what's new article -->
    <string name="browser_menu_whats_new">Τι νέο υπάρχει</string>
    <!-- Browser menu button that opens the settings menu -->
    <string name="browser_menu_settings">Ρυθμίσεις</string>
    <!-- Browser menu button that opens a user's library -->
    <string name="browser_menu_library">Βιβλιοθήκη</string>
    <!-- Browser menu toggle that requests a desktop site -->
    <string name="browser_menu_desktop_site">Έκδοση υπολογιστή</string>
    <!-- Browser menu toggle that adds a shortcut to the site on the device home screen. -->
    <string name="browser_menu_add_to_homescreen">Προσθήκη στην αρχική οθόνη</string>
    <!-- Browser menu toggle that installs a Progressive Web App shortcut to the site on the device home screen. -->
    <string name="browser_menu_install_on_homescreen">Εγκατάσταση</string>
    <!-- Content description (not visible, for screen readers etc.) for the Resync tabs button -->
    <string name="resync_button_content_description">Επανασυγχρονισμός</string>
    <!-- Browser menu button that opens the find in page menu -->
    <string name="browser_menu_find_in_page">Εύρεση στη σελίδα</string>

    <!-- Browser menu button that saves the current tab to a collection -->
    <string name="browser_menu_save_to_collection_2">Αποθήκευση στη συλλογή</string>
    <!-- Browser menu button that open a share menu to share the current site -->
    <string name="browser_menu_share">Κοινή χρήση</string>
    <!-- Browser menu button shown in custom tabs that opens the current tab in Fenix
        The first parameter is the name of the app defined in app_name (for example: Fenix) -->
    <string name="browser_menu_open_in_fenix">Άνοιγμα σε %1$s</string>
    <!-- Browser menu text shown in custom tabs to indicate this is a Fenix tab
        The first parameter is the name of the app defined in app_name (for example: Fenix) -->
    <string name="browser_menu_powered_by">ΜΕ ΤΗΝ ΥΠΟΣΤΗΡΙΞΗ ΤΟΥ %1$s</string>
    <!-- Browser menu text shown in custom tabs to indicate this is a Fenix tab
        The first parameter is the name of the app defined in app_name (for example: Fenix) -->
    <string name="browser_menu_powered_by2">Με την υποστήριξη του %1$s</string>
    <!-- Browser menu button to put the current page in reader mode -->
    <string name="browser_menu_read">Προβολή ανάγνωσης</string>
    <!-- Browser menu button content description to close reader mode and return the user to the regular browser -->
    <string name="browser_menu_read_close">Κλείσιμο προβολής ανάγνωσης</string>
    <!-- Browser menu button to open the current page in an external app -->
    <string name="browser_menu_open_app_link">Άνοιγμα σε εφαρμογή</string>

    <!-- Browser menu button to show reader view appearance controls e.g. the used font type and size -->
    <string name="browser_menu_customize_reader_view">Προσαρμογή προβολής ανάγνωσης</string>
    <!-- Browser menu label for adding a bookmark -->
    <string name="browser_menu_add">Προσθήκη</string>
    <!-- Browser menu label for editing a bookmark -->
    <string name="browser_menu_edit">Επεξεργασία</string>

    <!-- Button shown on the home page that opens the Customize home settings -->
    <string name="browser_menu_customize_home_1">Προσαρμογή αρχικής σελίδας</string>
    <!-- Browser Toolbar -->
    <!-- Content description for the Home screen button on the browser toolbar -->
    <string name="browser_toolbar_home">Αρχική οθόνη</string>

    <!-- Locale Settings Fragment -->
    <!-- Content description for tick mark on selected language -->
    <string name="a11y_selected_locale_content_description">Επιλεγμένη γλώσσα</string>
    <!-- Text for default locale item -->
    <string name="default_locale_text">Χρήση γλώσσας συσκευής</string>

    <!-- Placeholder text shown in the search bar before a user enters text -->
    <string name="locale_search_hint">Αναζήτηση γλώσσας</string>

    <!-- Search Fragment -->
    <!-- Button in the search view that lets a user search by scanning a QR code -->
    <string name="search_scan_button">Σάρωση</string>
    <!-- Button in the search view that lets a user change their search engine -->
    <string name="search_engine_button">Μηχανή αναζήτησης</string>
    <!-- Button in the search view when shortcuts are displayed that takes a user to the search engine settings -->
    <string name="search_shortcuts_engine_settings">Ρυθμίσεις μηχανής αναζήτησης</string>
    <!-- Button in the search view that lets a user navigate to the site in their clipboard -->
    <string name="awesomebar_clipboard_title">Συμπλήρωση συνδέσμου από το πρόχειρο</string>
    <!-- Button in the search suggestions onboarding that allows search suggestions in private sessions -->
    <string name="search_suggestions_onboarding_allow_button">Αποδοχή</string>
    <!-- Button in the search suggestions onboarding that does not allow search suggestions in private sessions -->
    <string name="search_suggestions_onboarding_do_not_allow_button">Απόρριψη</string>
    <!-- Search suggestion onboarding hint title text -->
    <string name="search_suggestions_onboarding_title">Αποδοχή εμφάνισης προτάσεων αναζήτησης σε ιδιωτικές συνεδρίες;</string>
    <!-- Search suggestion onboarding hint description text, first parameter is the name of the app defined in app_name (for example: Fenix)-->
    <string name="search_suggestions_onboarding_text">Το %s θα μοιραστεί ό,τι πληκτρολογείτε στη γραμμή διευθύνσεων με την προεπιλεγμένη μηχανή αναζήτησής σας.</string>

    <!-- Search engine suggestion title text. The first parameter is the name of teh suggested engine-->
    <string name="search_engine_suggestions_title">Αναζήτηση %s</string>
    <!-- Search engine suggestion description text -->
    <string name="search_engine_suggestions_description">Αναζήτηση απευθείας από τη γραμμή διευθύνσεων</string>

    <!-- Menu option in the search selector menu to open the search settings -->
    <string name="search_settings_menu_item">Ρυθμίσεις αναζήτησης</string>

    <!-- Header text for the search selector menu -->
    <string name="search_header_menu_item" moz:RemovedIn="109" tools:ignore="UnusedResources">Αυτήν τη φορά, αναζήτηση:</string>
    <!-- Header text for the search selector menu -->
    <string name="search_header_menu_item_2">Αυτήν τη φορά, αναζήτηση σε:</string>

    <!-- Home onboarding -->
    <!-- Onboarding home screen popup dialog, shown on top of the Jump back in section. -->
    <string name="onboarding_home_screen_jump_back_contextual_hint_2">Γνωρίστε την εξατομικευμένη αρχική σας σελίδα. Οι πρόσφατες καρτέλες, οι σελιδοδείκτες και τα αποτελέσματα αναζήτησης θα εμφανίζονται εδώ.</string>
    <!-- Home onboarding dialog welcome screen title text. -->
    <string name="onboarding_home_welcome_title_2">Καλώς ορίσατε σε ένα πιο προσωπικό διαδίκτυο</string>
    <!-- Home onboarding dialog welcome screen description text. -->
    <string name="onboarding_home_welcome_description">Περισσότερα χρώματα. Ενισχυμένο απόρρητο. Η ίδια δέσμευση να βάζουμε τον άνθρωπο πάνω από το κέρδος.</string>
    <!-- Home onboarding dialog sign into sync screen title text. -->
    <string name="onboarding_home_sync_title_3">Η εναλλαγή οθονών είναι πιο εύκολη από ποτέ</string>
    <!-- Home onboarding dialog sign into sync screen description text. -->
    <string name="onboarding_home_sync_description">Συνεχίστε από εκεί που σταματήσατε, με καρτέλες από άλλες συσκευές στην αρχική σας σελίδα.</string>
    <!-- Text for the button to continue the onboarding on the home onboarding dialog. -->
    <string name="onboarding_home_get_started_button">Έναρξη</string>
    <!-- Text for the button to navigate to the sync sign in screen on the home onboarding dialog. -->
    <string name="onboarding_home_sign_in_button">Σύνδεση</string>
    <!-- Text for the button to skip the onboarding on the home onboarding dialog. -->
    <string name="onboarding_home_skip_button">Παράλειψη</string>

    <!-- Onboarding home screen sync popup dialog message, shown on top of Recent Synced Tabs in the Jump back in section. -->
    <string name="sync_cfr_message">Οι καρτέλες σας συγχρονίζονται! Συνεχίστε από εκεί που σταματήσατε στην άλλη συσκευή σας.</string>

    <!-- Content description (not visible, for screen readers etc.): Close button for the home onboarding dialog -->
    <string name="onboarding_home_content_description_close_button">Κλείσιμο</string>

    <!-- Notification pre-permission dialog -->
    <!-- Enable notification pre permission dialog title
        The first parameter is the name of the app defined in app_name (for example: Fenix) -->
    <string name="onboarding_home_enable_notifications_title">Οι ειδοποιήσεις σάς βοηθούν να κάνετε περισσότερα με το %s</string>
    <!-- Enable notification pre permission dialog description with rationale
        The first parameter is the name of the app defined in app_name (for example: Fenix) -->
    <string name="onboarding_home_enable_notifications_description">Συγχρονίστε τις καρτέλες σας με τις συσκευές σας, διαχειριστείτε λήψεις, λάβετε συμβουλές για την αξιοποίηση της προστασίας απορρήτου του %s στο έπακρο και πολλά άλλα.</string>
    <!-- Text for the button to request notification permission on the device -->
    <string name="onboarding_home_enable_notifications_positive_button">Συνέχεια</string>
    <!-- Text for the button to not request notification permission on the device and dismiss the dialog -->
    <string name="onboarding_home_enable_notifications_negative_button">Όχι τώρα</string>

    <!-- Text for the button dismiss the screen and move on with the flow -->
    <string name="juno_onboarding_default_browser_negative_button" tools:ignore="UnusedResources">Όχι τώρα</string>
    <!-- Title for sign in to sync screen. -->
    <string name="juno_onboarding_sign_in_title" tools:ignore="UnusedResources">Εναλλαγή από τηλέφωνο σε υπολογιστή και αντίστροφα</string>
    <!-- Description for sign in to sync screen. -->
    <string name="juno_onboarding_sign_in_description" tools:ignore="UnusedResources">Λάβετε καρτέλες και κωδικούς πρόσβασης από τις άλλες συσκευές σας για να συνεχίσετε από εκεί που σταματήσατε.</string>
    <!-- Text for the button to sign in to sync on the device -->
    <string name="juno_onboarding_sign_in_positive_button" tools:ignore="UnusedResources">Σύνδεση</string>
    <!-- Text for the button dismiss the screen and move on with the flow -->
    <string name="juno_onboarding_sign_in_negative_button" tools:ignore="UnusedResources">Όχι τώρα</string>
    <!-- Title for enable notification permission screen.
        The first parameter is the name of the app defined in app_name (for example: Fenix) -->
    <string name="juno_onboarding_enable_notifications_title" tools:ignore="UnusedResources">Οι ειδοποιήσεις σάς βοηθούν να κάνετε περισσότερα με το %s</string>
    <!-- Text for the button to request notification permission on the device -->
    <string name="juno_onboarding_enable_notifications_positive_button" tools:ignore="UnusedResources">Ενεργοποίηση ειδοποιήσεων</string>
    <!-- Text for the button dismiss the screen and move on with the flow -->
    <string name="juno_onboarding_enable_notifications_negative_button" tools:ignore="UnusedResources">Όχι τώρα</string>

    <!-- Search Widget -->
    <!-- Content description for searching with a widget. The first parameter is the name of the application.-->
    <string name="search_widget_content_description_2">Άνοιγμα νέας καρτέλας %1$s</string>
    <!-- Text preview for smaller sized widgets -->
    <string name="search_widget_text_short">Αναζήτηση</string>

    <!-- Text preview for larger sized widgets -->
    <string name="search_widget_text_long">Αναζήτηση στο διαδίκτυο</string>

    <!-- Content description (not visible, for screen readers etc.): Voice search -->
    <string name="search_widget_voice">Φωνητική αναζήτηση</string>

    <!-- Preferences -->
    <!-- Title for the settings page-->
    <string name="settings">Ρυθμίσεις</string>
    <!-- Preference category for general settings -->
    <string name="preferences_category_general">Γενικά</string>
    <!-- Preference category for all links about Fenix -->
    <string name="preferences_category_about">Πληροφορίες</string>
    <!-- Preference for settings related to changing the default search engine -->
    <string name="preferences_default_search_engine">Προεπιλεγμένη μηχανή αναζήτησης</string>
    <!-- Preference for settings related to Search -->
    <string name="preferences_search">Αναζήτηση</string>
    <!-- Preference for settings related to Search address bar -->
    <string name="preferences_search_address_bar">Γραμμή διευθύνσεων</string>
    <!-- Preference link to rating Fenix on the Play Store -->
    <string name="preferences_rate">Αξιολόγηση στο Google Play</string>
    <!-- Preference linking to about page for Fenix
        The first parameter is the name of the app defined in app_name (for example: Fenix) -->
    <string name="preferences_about">Σχετικά με το %1$s</string>
    <!-- Preference for settings related to changing the default browser -->
    <string name="preferences_set_as_default_browser">Ορισμός ως προεπιλεγμένο πρόγραμμα περιήγησης</string>
    <!-- Preference category for advanced settings -->
    <string name="preferences_category_advanced">Σύνθετα</string>
    <!-- Preference category for privacy and security settings -->
    <string name="preferences_category_privacy_security">Απόρρητο και ασφάλεια</string>
    <!-- Preference for advanced site permissions -->
    <string name="preferences_site_permissions">Δικαιώματα ιστοτόπων</string>
    <!-- Preference for private browsing options -->
    <string name="preferences_private_browsing_options">Ιδιωτική περιήγηση</string>
    <!-- Preference for opening links in a private tab-->
    <string name="preferences_open_links_in_a_private_tab">Άνοιγμα συνδέσμων σε ιδιωτική καρτέλα</string>
    <!-- Preference for allowing screenshots to be taken while in a private tab-->
    <string name="preferences_allow_screenshots_in_private_mode">Να επιτρέπονται στιγμιότυπα στην ιδιωτική περιήγηση</string>
    <!-- Will inform the user of the risk of activating Allow screenshots in private browsing option -->
    <string name="preferences_screenshots_in_private_mode_disclaimer">Αν επιτραπούν, οι ιδιωτικές καρτέλες θα είναι επίσης ορατές όταν είναι ανοιχτές πολλές εφαρμογές</string>
    <!-- Preference for adding private browsing shortcut -->
    <string name="preferences_add_private_browsing_shortcut">Προσθήκη συντόμευσης ιδιωτικής περιήγησης</string>
    <!-- Preference for enabling "HTTPS-Only" mode -->
    <string name="preferences_https_only_title">Λειτουργία «Μόνο HTTPS»</string>

    <!-- Preference for removing cookie/consent banners from sites automatically. See reduce_cookie_banner_summary for additional context. -->
    <string name="preferences_cookie_banner_reduction">Μείωση μηνυμάτων για cookies</string>
    <!-- Preference for rejecting or removing as many cookie/consent banners as possible on sites. See reduce_cookie_banner_summary for additional context. -->
    <string name="reduce_cookie_banner_option">Μείωση μηνυμάτων για cookies</string>
    <!-- Summary of cookie banner handling preference if the setting disabled is set to off -->
    <string name="reduce_cookie_banner_option_off">Ανενεργή</string>
    <!-- Summary of cookie banner handling preference if the setting enabled is set to on -->
    <string name="reduce_cookie_banner_option_on">Ενεργή</string>

    <!-- Summary for the preference for rejecting all cookies whenever possible. The first parameter is the application name -->
    <string name="reduce_cookie_banner_summary_1">Το %1$s προσπαθεί να απορρίπτει αυτόματα τα μηνύματα αιτημάτων για cookies.</string>
    <!-- Text for indicating cookie banner handling is off this site, this is shown as part of the protections panel with the tracking protection toggle -->
    <string name="reduce_cookie_banner_off_for_site">Ανενεργή για αυτόν τον ιστότοπο</string>
    <!-- Text for indicating cookie banner handling is on this site, this is shown as part of the protections panel with the tracking protection toggle -->
    <string name="reduce_cookie_banner_on_for_site">Ενεργή για αυτόν τον ιστότοπο</string>
    <!-- Text for indicating cookie banner handling is currently not supported for this site, this is shown as part of the protections panel with the tracking protection toggle -->
    <string name="reduce_cookie_banner_unsupported_site" tools:ignore="UnusedResources">Ο ιστότοπος δεν υποστηρίζεται</string>
    <!-- Title text for a detail explanation indicating cookie banner handling is on this site, this is shown as part of the cookie banner panel in the toolbar. The first parameter is a shortened URL of the current site-->
    <string name="reduce_cookie_banner_details_panel_title_on_for_site">Ενεργοποίηση μείωσης μηνυμάτων για cookies στο %1$s;</string>
    <!-- Title text for a detail explanation indicating cookie banner handling is off this site, this is shown as part of the cookie banner panel in the toolbar. The first parameter is a shortened URL of the current site-->
    <string name="reduce_cookie_banner_details_panel_title_off_for_site">Απενεργοποίηση μείωσης μηνυμάτων για cookies στο %1$s;</string>

    <!-- Long text for a detail explanation indicating what will happen if cookie banner handling is off for a site, this is shown as part of the cookie banner panel in the toolbar. The first parameter is the application name -->
    <string name="reduce_cookie_banner_details_panel_description_off_for_site">Το %1$s θα απαλείψει τα cookies του ιστοτόπου και θα ανανεώσει τη σελίδα. Η απαλοιφή όλων των cookies ενδέχεται να σας αποσυνδέσει ή να αδειάσει τα καλάθια αγορών.</string>

    <!-- Long text for a detail explanation indicating what will happen if cookie banner handling is on for a site, this is shown as part of the cookie banner panel in the toolbar. The first parameter are the application name -->
    <string name="reduce_cookie_banner_details_panel_description_on_for_site_1" moz:RemovedIn="111" tools:ignore="UnusedResources">Το %1$s προσπαθεί να απορρίπτει αυτόματα τα αιτήματα για cookies.</string>
    <!-- Long text for a detail explanation indicating what will happen if cookie banner handling is on for a site, this is shown as part of the cookie banner panel in the toolbar. The first parameter is the application name -->
    <string name="reduce_cookie_banner_details_panel_description_on_for_site_2">Το %1$s προσπαθεί να απορρίψει αυτόματα όλα τα αιτήματα για cookies σε υποστηριζόμενους ιστότοπους.</string>
    <!-- Title text for the dialog use on the control branch of the experiment to determine which context users engaged the most -->
    <string name="reduce_cookie_banner_control_experiment_dialog_title" moz:RemovedIn="112" tools:ignore="UnusedResources">Να επιτρέπεται στο Firefox η απόρριψη μηνυμάτων για cookies;</string>
    <!-- Title text for the cookie banner re-engagement dialog. The first parameter is the application name. -->
    <string name="reduce_cookie_banner_dialog_title">Να επιτρέπεται στο %1$s η απόρριψη μηνυμάτων για cookies;</string>
    <!-- Body text for the dialog use on the control branch of the experiment to determine which context users engaged the most -->
    <string name="reduce_cookie_banner_control_experiment_dialog_body_1" moz:RemovedIn="111" tools:ignore="UnusedResources">Αυτόματη απόρριψη αιτημάτων για cookies, όταν αυτό είναι δυνατό.</string>
    <!-- Body text for the dialog use on the control branch of the experiment to determine which context users engaged the most.The first parameter is the application name -->
    <string name="reduce_cookie_banner_control_experiment_dialog_body_2" moz:RemovedIn="112" tools:ignore="UnusedResources">Να επιτρέπεται στο %1$s η αυτόματη απόρριψη αιτημάτων για cookies, όταν αυτό είναι δυνατό;</string>
    <!-- Body text for the cookie banner re-engagement dialog use. The first parameter is the application name. -->
    <string name="reduce_cookie_banner_dialog_body">Το %1$s μπορεί να απορρίπτει αυτόματα πολλά μηνύματα αιτημάτων για cookies.</string>
    <!-- Remind me later text button for the onboarding dialog -->
    <string name="reduce_cookie_banner_dialog_not_now_button">Όχι τώρα</string>
    <!-- Change setting text button, for the dialog use on the control branch of the experiment to determine which context users engaged the most -->
    <string name="reduce_cookie_banner_control_experiment_dialog_change_setting_button" moz:RemovedIn="112" tools:ignore="UnusedResources">Απόρριψη μηνυμάτων</string>
    <!-- Snack text for the cookie banner dialog, after user hit the dismiss banner button -->
<<<<<<< HEAD
    <string name="reduce_cookie_banner_dialog_snackbar_text">Θα βλέπετε λιγότερα αιτήματα cookie</string>
    <!-- Change setting text button, for the onboarding dialog use on the variant 1 branch of the experiment to determine which context users engaged the most -->
    <string name="reduce_cookie_banner_variant_1_experiment_dialog_change_setting_button">Απόρριψη αναδυόμενων παραθύρων</string>
=======
    <string name="reduce_cookie_banner_dialog_snackbar_text">Θα βλέπετε λιγότερα αιτήματα για cookies</string>
    <!-- Title text for the dialog use on the variant 1 branch of the experiment to determine which context users engaged the most -->
    <string name="reduce_cookie_banner_variant_1_experiment_dialog_title" moz:RemovedIn="112" tools:ignore="UnusedResources">Λιγότερα αναδυόμενα μηνύματα για cookies</string>
    <!-- Body text for the dialog use on the variant 1 branch of the experiment to determine which context users engaged the most. The first parameter is the application name. -->
    <string name="reduce_cookie_banner_variant_1_experiment_dialog_body_1" moz:RemovedIn="112" tools:ignore="UnusedResources">Αυτόματη απάντηση στα αναδυόμενα μηνύματα για cookies, ώστε να περιηγείστε χωρίς περισπασμούς. Το %1$s θα απορρίπτει όλα τα αιτήματα, εάν αυτό είναι δυνατό.</string>
    <!-- Change setting text button, for the onboarding dialog use on the variant 1 branch of the experiment to determine which context users engaged the most -->
    <string name="reduce_cookie_banner_variant_1_experiment_dialog_change_setting_button" moz:RemovedIn="112" tools:ignore="UnusedResources">Απόρριψη αναδυόμενων μηνυμάτων</string>
>>>>>>> 09d9f897
    <!-- Title text for the dialog use on the variant 2 branch of the experiment to determine which context users engaged the most -->
    <string name="reduce_cookie_banner_variant_2_experiment_dialog_title" moz:RemovedIn="112" tools:ignore="UnusedResources">Μείωση μηνυμάτων για cookies</string>

    <!-- Body text for the dialog use on the variant 2 branch of the experiment to determine which context users engaged the most. The first parameter is the application name. -->
    <string name="reduce_cookie_banner_variant_2_experiment_dialog_body_1" moz:RemovedIn="112" tools:ignore="UnusedResources">Να επιτρέπεται στο %1$s η απόρριψη του αιτήματος ενός ιστοτόπου για συναίνεση με τα cookies, εάν αυτό είναι δυνατό;</string>
    <!-- Change setting text button, for the dialog use on the variant 2 branch of the experiment to determine which context users engaged the most -->
    <string name="reduce_cookie_banner_variant_2_experiment_dialog_change_setting_button" moz:RemovedIn="112" tools:ignore="UnusedResources">Αποδοχή</string>

    <!-- Change setting text button, for the cookie banner re-engagement dialog -->
    <string name="reduce_cookie_banner_dialog_change_setting_button">Αποδοχή</string>

    <!-- Description of the preference to enable "HTTPS-Only" mode. -->
    <string name="preferences_https_only_summary">Προσπαθεί αυτόματα να συνδεθεί σε ιστοτόπους με το πρωτόκολλο κρυπτογράφησης HTTPS για αυξημένη ασφάλεια.</string>
    <!-- Summary of tracking protection preference if tracking protection is set to on -->
    <string name="preferences_https_only_on" moz:removedIn="111" tools:ignore="UnusedResources">Ενεργή</string>
    <!-- Summary of https only preference if https only is set to off -->
    <string name="preferences_https_only_off">Ανενεργή</string>
    <!-- Summary of https only preference if https only is set to on in all tabs -->
    <string name="preferences_https_only_on_all">Ενεργή σε όλες τις καρτέλες</string>
    <!-- Summary of https only preference if https only is set to on in private tabs only -->
    <string name="preferences_https_only_on_private">Ενεργή σε ιδιωτικές καρτέλες</string>
    <!-- Text displayed that links to website containing documentation about "HTTPS-Only" mode -->
    <string name="preferences_http_only_learn_more">Μάθετε περισσότερα</string>
    <!-- Option for the https only setting -->
    <string name="preferences_https_only_in_all_tabs">Ενεργοποίηση σε όλες τις καρτέλες</string>
    <!-- Option for the https only setting -->
    <string name="preferences_https_only_in_private_tabs">Ενεργοποίηση μόνο σε ιδιωτικές καρτέλες</string>
    <!-- Title shown in the error page for when trying to access a http website while https only mode is enabled. -->
    <string name="errorpage_httpsonly_title">Δεν διατίθεται ασφαλής ιστότοπος</string>
    <!-- Message shown in the error page for when trying to access a http website while https only mode is enabled. The message has two paragraphs. This is the first. -->
    <string name="errorpage_httpsonly_message_title">Πιθανότατα, ο ιστότοπος δεν υποστηρίζει HTTPS.</string>
    <!-- Message shown in the error page for when trying to access a http website while https only mode is enabled. The message has two paragraphs. This is the second. -->
    <string name="errorpage_httpsonly_message_summary">Ωστόσο, είναι επίσης πιθανό να εμπλέκεται ένας εισβολέας. Εάν συνεχίσετε στον ιστότοπο, δεν θα πρέπει να εισαγάγετε ευαίσθητες πληροφορίες. Εάν συνεχίσετε, η λειτουργία «Μόνο HTTPS» θα απενεργοποιηθεί προσωρινά για τον ιστότοπο.</string>
    <!-- Preference for accessibility -->
    <string name="preferences_accessibility">Προσβασιμότητα</string>
    <!-- Preference to override the Firefox Account server -->
    <string name="preferences_override_fxa_server">Προσαρμοσμένος διακομιστής λογαριασμού Firefox</string>
    <!-- Preference to override the Sync token server -->
    <string name="preferences_override_sync_tokenserver">Προσαρμοσμένος διακομιστής Sync</string>
    <!-- Toast shown after updating the FxA/Sync server override preferences -->
    <string name="toast_override_fxa_sync_server_done">Ο διακομιστής λογαριασμού Firefox/Sync τροποποιήθηκε. Τερματισμός εφαρμογής για εφαρμογή αλλαγών…</string>
    <!-- Preference category for account information -->
    <string name="preferences_category_account">Λογαριασμός</string>
    <!-- Preference for changing where the toolbar is positioned -->
    <string name="preferences_toolbar">Γραμμή εργαλείων</string>

    <!-- Preference for changing default theme to dark or light mode -->
    <string name="preferences_theme">Θέμα</string>
    <!-- Preference for customizing the home screen -->
    <string name="preferences_home_2">Αρχική σελίδα</string>
    <!-- Preference for gestures based actions -->
    <string name="preferences_gestures">Χειρονομίες</string>
    <!-- Preference for settings related to visual options -->
    <string name="preferences_customize">Προσαρμογή</string>
    <!-- Preference description for banner about signing in -->
    <string name="preferences_sign_in_description_2">Συνδεθείτε για να συγχρονίσετε τις καρτέλες, τους σελιδοδείκτες, τους κωδικούς πρόσβασης και πολλά άλλα.</string>
    <!-- Preference shown instead of account display name while account profile information isn't available yet. -->
    <string name="preferences_account_default_name">Λογαριασμός Firefox</string>
    <!-- Preference text for account title when there was an error syncing FxA -->
    <string name="preferences_account_sync_error">Συνδεθείτε ξανά για συνέχεια συγχρονισμού</string>
    <!-- Preference for language -->
    <string name="preferences_language">Γλώσσα</string>
    <!-- Preference for data choices -->
    <string name="preferences_data_choices">Επιλογές δεδομένων</string>
    <!-- Preference for data collection -->
    <string name="preferences_data_collection">Συλλογή δεδομένων</string>
    <!-- Preference for developers -->
    <string name="preferences_remote_debugging">Απομακρυσμένος έλεγχος σφαλμάτων μέσω USB</string>
    <!-- Preference title for switch preference to show search engines -->
    <string name="preferences_show_search_engines">Εμφάνιση μηχανών αναζήτησης</string>
    <!-- Preference title for switch preference to show search suggestions -->
    <string name="preferences_show_search_suggestions">Εμφάνιση προτάσεων αναζήτησης</string>
    <!-- Preference title for switch preference to show voice search button -->
    <string name="preferences_show_voice_search">Εμφάνιση φωνητικής αναζήτησης</string>
    <!-- Preference title for switch preference to show search suggestions also in private mode -->
    <string name="preferences_show_search_suggestions_in_private">Εμφάνιση σε ιδιωτικές συνεδρίες</string>
    <!-- Preference title for switch preference to show a clipboard suggestion when searching -->
    <string name="preferences_show_clipboard_suggestions">Εμφάνιση προτάσεων προχείρου</string>
    <!-- Preference title for switch preference to suggest browsing history when searching -->
    <string name="preferences_search_browsing_history">Αναζήτηση ιστορικού περιήγησης</string>
    <!-- Preference title for switch preference to suggest bookmarks when searching -->
    <string name="preferences_search_bookmarks">Αναζήτηση σελιδοδεικτών</string>
    <!-- Preference title for switch preference to suggest synced tabs when searching -->
    <string name="preferences_search_synced_tabs">Αναζήτηση συγχρονισμένων καρτελών</string>
    <!-- Preference for account settings -->
    <string name="preferences_account_settings">Ρυθμίσεις λογαριασμού</string>
    <!-- Preference for enabling url autocomplete-->
    <string name="preferences_enable_autocomplete_urls">Αυτόματη συμπλήρωση URL</string>
    <!-- Preference for open links in third party apps -->
    <string name="preferences_open_links_in_apps">Άνοιγμα συνδέσμων σε εφαρμογές</string>
    <!-- Preference for open links in third party apps always open in apps option -->
    <string name="preferences_open_links_in_apps_always">Πάντα</string>
    <!-- Preference for open links in third party apps ask before opening option -->
    <string name="preferences_open_links_in_apps_ask">Ερώτηση πριν από το άνοιγμα</string>
    <!-- Preference for open links in third party apps never open in apps option -->
    <string name="preferences_open_links_in_apps_never">Ποτέ</string>
    <!-- Preference for open download with an external download manager app -->
    <string name="preferences_external_download_manager">Εξωτερική διαχείριση λήψεων</string>
    <!-- Preference for add_ons -->
    <string name="preferences_addons">Πρόσθετα</string>

    <!-- Preference for notifications -->
    <string name="preferences_notifications">Ειδοποιήσεις</string>

    <!-- Summary for notification preference indicating notifications are allowed -->
    <string name="notifications_allowed_summary">Επιτρέπεται</string>
    <!-- Summary for notification preference indicating notifications are not allowed -->
    <string name="notifications_not_allowed_summary">Δεν επιτρέπεται</string>

    <!-- Add-on Preferences -->
    <!-- Preference to customize the configured AMO (addons.mozilla.org) collection -->
    <string name="preferences_customize_amo_collection">Προσαρμοσμένη συλλογή προσθέτων</string>
    <!-- Button caption to confirm the add-on collection configuration -->
    <string name="customize_addon_collection_ok">OK</string>
    <!-- Button caption to abort the add-on collection configuration -->
    <string name="customize_addon_collection_cancel">Ακύρωση</string>
    <!-- Hint displayed on input field for custom collection name -->
    <string name="customize_addon_collection_hint">Όνομα συλλογής</string>

    <!-- Hint displayed on input field for custom collection user ID-->
    <string name="customize_addon_collection_user_hint">Κάτοχος συλλογής (ID χρήστη)</string>
    <!-- Toast shown after confirming the custom add-on collection configuration -->
    <string name="toast_customize_addon_collection_done">Η συλλογή προσθέτων τροποποιήθηκε. Κλείσιμο εφαρμογής για εφαρμογή αλλαγών…</string>

    <!-- Customize Home -->
    <!-- Header text for jumping back into the recent tab in customize the home screen -->
    <string name="customize_toggle_jump_back_in">Άμεση επιστροφή</string>
    <!-- Title for the customize home screen section with recently saved bookmarks. -->
    <string name="customize_toggle_recent_bookmarks">Πρόσφατοι σελιδοδείκτες</string>
    <!-- Title for the customize home screen section with recently visited. Recently visited is
    a section where users see a list of tabs that they have visited in the past few days -->
    <string name="customize_toggle_recently_visited">Πρόσφατες επισκέψεις</string>

    <!-- Title for the customize home screen section with Pocket. -->
    <string name="customize_toggle_pocket_2">Άρθρα που σας βάζουν σε σκέψεις</string>
    <!-- Summary for the customize home screen section with Pocket. The first parameter is product name Pocket -->
    <string name="customize_toggle_pocket_summary">Τα άρθρα παρέχονται από το %s</string>
    <!-- Title for the customize home screen section with sponsored Pocket stories. -->
    <string name="customize_toggle_pocket_sponsored">Χορηγούμενα άρθρα</string>
    <!-- Title for the opening wallpaper settings screen -->
    <string name="customize_wallpapers">Ταπετσαρίες</string>
    <!-- Title for the customize home screen section with sponsored shortcuts. -->
    <string name="customize_toggle_contile">Χορηγούμενες συντομεύσεις</string>

    <!-- Wallpapers -->
    <!-- Content description for various wallpapers. The first parameter is the name of the wallpaper -->
    <string name="wallpapers_item_name_content_description">Στοιχείο ταπετσαρίας: %1$s</string>
    <!-- Snackbar message for when wallpaper is selected -->
    <string name="wallpaper_updated_snackbar_message">Η ταπετσαρία ενημερώθηκε!</string>
    <!-- Snackbar label for action to view selected wallpaper -->
    <string name="wallpaper_updated_snackbar_action">Προβολή</string>

    <!-- Snackbar message for when wallpaper couldn't be downloaded -->
    <string name="wallpaper_download_error_snackbar_message">Δεν ήταν δυνατή η λήψη ταπετσαρίας</string>
    <!-- Snackbar label for action to retry downloading the wallpaper -->
    <string name="wallpaper_download_error_snackbar_action">Δοκιμή ξανά</string>
    <!-- Snackbar message for when wallpaper couldn't be selected because of the disk error -->
    <string name="wallpaper_select_error_snackbar_message">Δεν ήταν δυνατή η αλλαγή ταπετσαρίας</string>
    <!-- Text displayed that links to website containing documentation about the "Limited Edition" wallpapers. -->
    <string name="wallpaper_learn_more">Μάθετε περισσότερα</string>

    <!-- Text for classic wallpapers title. The first parameter is the Firefox name. -->
    <string name="wallpaper_classic_title">Κλασικό %s</string>
    <!-- Text for limited edition wallpapers title. -->
    <string name="wallpaper_limited_edition_title">Περιορισμένη έκδοση</string>

    <!-- Description text for the limited edition wallpapers with learn more link. The first parameter is the learn more string defined in wallpaper_learn_more-->
    <string name="wallpaper_limited_edition_description_with_learn_more">Η νέα συλλογή «Ανεξάρτητες φωνές». %s</string>
    <!-- Description text for the limited edition wallpapers. -->
    <string name="wallpaper_limited_edition_description">Η νέα συλλογή «Ανεξάρτητες φωνές».</string>
    <!-- Wallpaper onboarding dialog header text. -->
    <string name="wallpapers_onboarding_dialog_title_text">Δοκιμάστε μια πινελιά χρώματος</string>
    <!-- Wallpaper onboarding dialog body text. -->
    <string name="wallpapers_onboarding_dialog_body_text">Επιλέξτε μια ταπετσαρία ιδανική για εσάς.</string>
    <!-- Wallpaper onboarding dialog learn more button text. The button navigates to the wallpaper settings screen. -->
    <string name="wallpapers_onboarding_dialog_explore_more_button_text">Εξερευνήστε περισσότερες ταπετσαρίες</string>

    <!-- Add-on Installation from AMO-->
    <!-- Error displayed when user attempts to install an add-on from AMO (addons.mozilla.org) that is not supported -->
    <string name="addon_not_supported_error">Το πρόσθετο δεν υποστηρίζεται</string>
    <!-- Error displayed when user attempts to install an add-on from AMO (addons.mozilla.org) that is already installed -->
    <string name="addon_already_installed">Το πρόσθετο είναι ήδη εγκατεστημένο</string>

    <!-- Account Preferences -->
    <!-- Preference for triggering sync -->
    <string name="preferences_sync_now">Συγχρονισμός τώρα</string>
    <!-- Preference category for sync -->
    <string name="preferences_sync_category">Επιλέξτε τι θα συγχρονίζεται</string>
    <!-- Preference for syncing history -->
    <string name="preferences_sync_history">Ιστορικό</string>
    <!-- Preference for syncing bookmarks -->
    <string name="preferences_sync_bookmarks">Σελιδοδείκτες</string>
    <!-- Preference for syncing logins -->
    <string name="preferences_sync_logins">Συνδέσεις</string>
    <!-- Preference for syncing tabs -->
    <string name="preferences_sync_tabs_2">Ανοικτές καρτέλες</string>
    <!-- Preference for signing out -->
    <string name="preferences_sign_out">Αποσύνδεση</string>
    <!-- Preference displays and allows changing current FxA device name -->
    <string name="preferences_sync_device_name">Όνομα συσκευής</string>
    <!-- Text shown when user enters empty device name -->
    <string name="empty_device_name_error">Το όνομα συσκευής δεν μπορεί να είναι κενό.</string>
    <!-- Label indicating that sync is in progress -->
    <string name="sync_syncing_in_progress">Συγχρονισμός…</string>

    <!-- Label summary indicating that sync failed. The first parameter is the date stamp showing last time it succeeded -->
    <string name="sync_failed_summary">Αποτυχία συγχρονισμού. Τελευταία επιτυχία: %s</string>
    <!-- Label summary showing never synced -->
    <string name="sync_failed_never_synced_summary">Αποτυχία συγχρονισμού. Τελευταίος συγχρονισμός: ποτέ</string>
    <!-- Label summary the date we last synced. The first parameter is date stamp showing last time synced -->
    <string name="sync_last_synced_summary">Τελευταίος συγχρονισμός: %s</string>
    <!-- Label summary showing never synced -->
    <string name="sync_never_synced_summary">Τελευταίος συγχρονισμός: ποτέ</string>
    <!-- Text for displaying the default device name.
        The first parameter is the application name, the second is the device manufacturer name
        and the third is the device model. -->
    <string name="default_device_name_2">%1$s στο %2$s %3$s</string>

    <!-- Preference for syncing credit cards -->
    <string name="preferences_sync_credit_cards">Πιστωτικές κάρτες</string>
    <!-- Preference for syncing addresses -->
    <string name="preferences_sync_address">Διευθύνσεις</string>

    <!-- Send Tab -->
    <!-- Name of the "receive tabs" notification channel. Displayed in the "App notifications" system settings for the app -->
    <string name="fxa_received_tab_channel_name">Ληφθείσες καρτέλες</string>
    <!-- Description of the "receive tabs" notification channel. Displayed in the "App notifications" system settings for the app -->
    <string name="fxa_received_tab_channel_description">Ειδοποιήσεις για καρτέλες που λαμβάνονται από άλλες συσκευές Firefox.</string>
    <!--  The body for these is the URL of the tab received  -->
    <string name="fxa_tab_received_notification_name">Ελήφθη καρτέλα</string>
    <!-- %s is the device name -->
    <string name="fxa_tab_received_from_notification_name">Καρτέλα από %s</string>

    <!-- Advanced Preferences -->
    <!-- Preference for tracking protection exceptions -->
    <string name="preferences_tracking_protection_exceptions">Εξαιρέσεις</string>
    <!-- Button in Exceptions Preference to turn on tracking protection for all sites (remove all exceptions) -->
    <string name="preferences_tracking_protection_exceptions_turn_on_for_all">Ενεργοποίηση για κάθε ιστότοπο</string>
    <!-- Text displayed when there are no exceptions -->
    <string name="exceptions_empty_message_description">Οι εξαιρέσεις επιτρέπουν την απενεργοποίηση της προστασίας από καταγραφή σε συγκεκριμένους ιστοτόπους.</string>
    <!-- Text displayed when there are no exceptions, with learn more link that brings users to a tracking protection SUMO page -->
    <string name="exceptions_empty_message_learn_more_link">Μάθετε περισσότερα</string>

    <!-- Preference switch for usage and technical data collection -->
    <string name="preference_usage_data">Δεδομένα χρήσης και τεχνικά δεδομένα</string>
    <!-- Preference description for usage and technical data collection -->
    <string name="preferences_usage_data_description">Αποστέλλει πληροφορίες επιδόσεων, χρήσης, υλικού συσκευής και εξατομίκευσης του προγράμματος περιήγησης στη Mozilla για βελτίωση του %1$s</string>
    <!-- Preference switch for marketing data collection -->
    <string name="preferences_marketing_data">Δεδομένα μάρκετινγκ</string>
    <!-- Preference description for marketing data collection -->
    <string name="preferences_marketing_data_description2">Κοινή χρήση βασικών δεδομένων χρήσης με το Adjust, την υπηρεσία μας για μάρκετινγκ κινητών</string>
    <!-- Title for studies preferences -->
    <string name="preference_experiments_2">Μελέτες</string>
    <!-- Summary for studies preferences -->
    <string name="preference_experiments_summary_2">Επιτρέπει στο Mozilla την εγκατάσταση και εκτέλεση μελετών</string>

    <!-- Turn On Sync Preferences -->
    <!-- Header of the Sync and save your data preference view -->
    <string name="preferences_sync_2">Συγχρονισμός και αποθήκευση δεδομένων</string>
    <!-- Preference for reconnecting to FxA sync -->
    <string name="preferences_sync_sign_in_to_reconnect">Συνδεθείτε για επανασύνδεση</string>
    <!-- Preference for removing FxA account -->
    <string name="preferences_sync_remove_account">Αφαίρεση λογαριασμού</string>

    <!-- Pairing Feature strings -->
    <!-- Instructions on how to access pairing -->
    <string name="pair_instructions_2"><![CDATA[Σαρώστε τον κωδικό QR που εμφανίζεται στο <b>firefox.com/pair</b>]]></string>

    <!-- Toolbar Preferences -->
    <!-- Preference for using top toolbar -->
    <string name="preference_top_toolbar">Πάνω</string>
    <!-- Preference for using bottom toolbar -->
    <string name="preference_bottom_toolbar">Κάτω</string>

    <!-- Theme Preferences -->
    <!-- Preference for using light theme -->
    <string name="preference_light_theme">Ανοιχτόχρωμο</string>
    <!-- Preference for using dark theme -->
    <string name="preference_dark_theme">Σκοτεινό</string>
    <!-- Preference for using using dark or light theme automatically set by battery -->
    <string name="preference_auto_battery_theme">Ορισμός από εξοικονόμηση μπαταρίας</string>
    <!-- Preference for using following device theme -->
    <string name="preference_follow_device_theme">Χρήση θέματος συσκευής</string>

    <!-- Gestures Preferences-->
    <!-- Preferences for using pull to refresh in a webpage -->
    <string name="preference_gestures_website_pull_to_refresh">Τράβηγμα για ανανέωση</string>
    <!-- Preference for using the dynamic toolbar -->
    <string name="preference_gestures_dynamic_toolbar">Κύλιση για απόκρυψη γραμμής εργαλείων</string>
    <!-- Preference for switching tabs by swiping horizontally on the toolbar -->
    <string name="preference_gestures_swipe_toolbar_switch_tabs">Ολίσθηση γραμμής εργαλείων προς τα πλάγια για εναλλαγή καρτελών</string>
    <!-- Preference for showing the opened tabs by swiping up on the toolbar-->
    <string name="preference_gestures_swipe_toolbar_show_tabs">Ολίσθηση γραμμής εργαλείων προς τα πάνω για άνοιγμα καρτελών</string>

    <!-- Library -->
    <!-- Option in Library to open Downloads page -->
    <string name="library_downloads">Λήψεις</string>
    <!-- Option in library to open Bookmarks page -->
    <string name="library_bookmarks">Σελιδοδείκτες</string>
    <!-- Option in library to open Desktop Bookmarks root page -->
    <string name="library_desktop_bookmarks_root">Σελιδοδείκτες υπολογιστή</string>
    <!-- Option in library to open Desktop Bookmarks "menu" page -->
    <string name="library_desktop_bookmarks_menu">Μενού σελιδοδεικτών</string>
    <!-- Option in library to open Desktop Bookmarks "toolbar" page -->
    <string name="library_desktop_bookmarks_toolbar">Γραμμή σελιδοδεικτών</string>
    <!-- Option in library to open Desktop Bookmarks "unfiled" page -->
    <string name="library_desktop_bookmarks_unfiled">Άλλοι σελιδοδείκτες</string>
    <!-- Option in Library to open History page -->
    <string name="library_history">Ιστορικό</string>
    <!-- Option in Library to open a new tab -->
    <string name="library_new_tab">Νέα καρτέλα</string>
    <!-- Settings Page Title -->
    <string name="settings_title">Ρυθμίσεις</string>
    <!-- Content description (not visible, for screen readers etc.): "Close button for library settings" -->
    <string name="content_description_close_button">Κλείσιμο</string>

    <!-- Title to show in alert when a lot of tabs are to be opened
    %d is a placeholder for the number of tabs that will be opened -->
    <string name="open_all_warning_title">Άνοιγμα %d καρτελών;</string>
    <!-- Message to warn users that a large number of tabs will be opened
    %s will be replaced by app name. -->
    <string name="open_all_warning_message">Το άνοιγμα τόσο πολλών καρτελών ενδέχεται να επιβραδύνει το %s κατά τη φόρτωση των σελίδων. Θέλετε σίγουρα να συνεχίσετε;</string>
    <!-- Dialog button text for confirming open all tabs -->
    <string name="open_all_warning_confirm">Άνοιγμα καρτελών</string>
    <!-- Dialog button text for canceling open all tabs -->
    <string name="open_all_warning_cancel">Ακύρωση</string>

    <!-- Text to show users they have one site in the history group section of the History fragment.
    %d is a placeholder for the number of sites in the group. -->
    <string name="history_search_group_site" moz:RemovedIn="111" tools:ignore="UnusedResources">%d ιστότοπος</string>
    <!-- Text to show users they have one page in the history group section of the History fragment.
    %d is a placeholder for the number of pages in the group. -->
    <string name="history_search_group_site_1">%d σελίδα</string>
    <!-- Text to show users they have multiple sites in the history group section of the History fragment.
    %d is a placeholder for the number of sites in the group. -->
    <string name="history_search_group_sites" moz:RemovedIn="111" tools:ignore="UnusedResources">%d ιστότοποι</string>

    <!-- Text to show users they have multiple pages in the history group section of the History fragment.
    %d is a placeholder for the number of pages in the group. -->
    <string name="history_search_group_sites_1">%d σελίδες</string>

    <!-- Option in library for Recently Closed Tabs -->
    <string name="library_recently_closed_tabs">Πρόσφατα κλεισμένες καρτέλες</string>
    <!-- Option in library to open Recently Closed Tabs page -->
    <string name="recently_closed_show_full_history">Εμφάνιση πλήρους ιστορικού</string>
    <!-- Text to show users they have multiple tabs saved in the Recently Closed Tabs section of history.
    %d is a placeholder for the number of tabs selected. -->
    <string name="recently_closed_tabs">%d καρτέλες</string>
    <!-- Text to show users they have one tab saved in the Recently Closed Tabs section of history.
    %d is a placeholder for the number of tabs selected. -->
    <string name="recently_closed_tab">%d καρτέλα</string>

    <!-- Recently closed tabs screen message when there are no recently closed tabs -->
    <string name="recently_closed_empty_message">Καμία πρόσφατα κλεισμένη καρτέλα</string>

    <!-- Tab Management -->
    <!-- Title of preference for tabs management -->
    <string name="preferences_tabs">Καρτέλες</string>
    <!-- Title of preference that allows a user to specify the tab view -->
    <string name="preferences_tab_view">Προβολή καρτελών</string>
    <!-- Option for a list tab view -->
    <string name="tab_view_list">Λίστα</string>
    <!-- Option for a grid tab view -->
    <string name="tab_view_grid">Πλέγμα</string>
    <!-- Title of preference that allows a user to auto close tabs after a specified amount of time -->
    <string name="preferences_close_tabs">Κλείσιμο καρτελών</string>
    <!-- Option for auto closing tabs that will never auto close tabs, always allows user to manually close tabs -->
    <string name="close_tabs_manually">Χειροκίνητα</string>

    <!-- Option for auto closing tabs that will auto close tabs after one day -->
    <string name="close_tabs_after_one_day">Μετά από μία μέρα</string>
    <!-- Option for auto closing tabs that will auto close tabs after one week -->
    <string name="close_tabs_after_one_week">Μετά από μία εβδομάδα</string>
    <!-- Option for auto closing tabs that will auto close tabs after one month -->
    <string name="close_tabs_after_one_month">Μετά από έναν μήνα</string>

    <!-- Title of preference that allows a user to specify the auto-close settings for open tabs -->
    <string name="preference_auto_close_tabs" tools:ignore="UnusedResources">Αυτόματο κλείσιμο ανοικτών καρτελών</string>

    <!-- Opening screen -->
    <!-- Title of a preference that allows a user to choose what screen to show after opening the app -->
    <string name="preferences_opening_screen">Οθόνη εκκίνησης</string>
    <!-- Option for always opening the homepage when re-opening the app -->
    <string name="opening_screen_homepage">Αρχική σελίδα</string>
    <!-- Option for always opening the user's last-open tab when re-opening the app -->
    <string name="opening_screen_last_tab">Τελευταία καρτέλα</string>
    <!-- Option for always opening the homepage when re-opening the app after four hours of inactivity -->
    <string name="opening_screen_after_four_hours_of_inactivity">Αρχική σελίδα μετά από τέσσερις ώρες αδράνειας</string>
    <!-- Summary for tabs preference when auto closing tabs setting is set to manual close-->
    <string name="close_tabs_manually_summary">Χειροκίνητο κλείσιμο</string>
    <!-- Summary for tabs preference when auto closing tabs setting is set to auto close tabs after one day-->
    <string name="close_tabs_after_one_day_summary">Κλείσιμο μετά από μία ημέρα</string>
    <!-- Summary for tabs preference when auto closing tabs setting is set to auto close tabs after one week-->
    <string name="close_tabs_after_one_week_summary">Κλείσιμο μετά από μία εβδομάδα</string>
    <!-- Summary for tabs preference when auto closing tabs setting is set to auto close tabs after one month-->
    <string name="close_tabs_after_one_month_summary">Κλείσιμο μετά από έναν μήνα</string>

    <!-- Summary for homepage preference indicating always opening the homepage when re-opening the app -->
    <string name="opening_screen_homepage_summary">Άνοιγμα στην αρχική σελίδα</string>

    <!-- Summary for homepage preference indicating always opening the last-open tab when re-opening the app -->
    <string name="opening_screen_last_tab_summary">Άνοιγμα στην τελευταία καρτέλα</string>
    <!-- Summary for homepage preference indicating opening the homepage when re-opening the app after four hours of inactivity -->
    <string name="opening_screen_after_four_hours_of_inactivity_summary">Άνοιγμα στην αρχική σελίδα μετά από τέσσερις ώρες</string>

    <!-- Inactive tabs -->
    <!-- Category header of a preference that allows a user to enable or disable the inactive tabs feature -->
    <string name="preferences_inactive_tabs">Μετακίνηση παλαιών καρτελών στις ανενεργές</string>
    <!-- Title of inactive tabs preference -->
    <string name="preferences_inactive_tabs_title">Οι καρτέλες που δεν έχετε προβάλει για δύο εβδομάδες μετακινούνται στην ενότητα «Ανενεργές».</string>

    <!-- Studies -->
    <!-- Title of the remove studies button -->
    <string name="studies_remove">Αφαίρεση</string>
    <!-- Title of the active section on the studies list -->
    <string name="studies_active">Ενεργές</string>
    <!-- Description for studies, it indicates why Firefox use studies. The first parameter is the name of the application. -->
    <string name="studies_description_2">Το %1$s ενδέχεται να εγκαθιστά και να εκτελεί περιστασιακά μελέτες.</string>
    <!-- Learn more link for studies, links to an article for more information about studies. -->
    <string name="studies_learn_more">Μάθετε περισσότερα</string>

    <!-- Dialog message shown after removing a study -->
    <string name="studies_restart_app">Η εφαρμογή θα κλείσει για την εφαρμογή των αλλαγών</string>
    <!-- Dialog button to confirm the removing a study. -->
    <string name="studies_restart_dialog_ok">OK</string>
    <!-- Dialog button text for canceling removing a study. -->
    <string name="studies_restart_dialog_cancel">Ακύρωση</string>

    <!-- Toast shown after turning on/off studies preferences -->
    <string name="studies_toast_quit_application" tools:ignore="UnusedResources">Κλείσιμο εφαρμογής για την εφαρμογή αλλαγών…</string>

    <!-- Sessions -->
    <!-- Title for the list of tabs -->
    <string name="tab_header_label">Ανοικτές καρτέλες</string>
    <!-- Title for the list of tabs in the current private session -->
    <string name="tabs_header_private_tabs_title">Ιδιωτικές καρτέλες</string>
    <!-- Title for the list of tabs in the synced tabs -->
    <string name="tabs_header_synced_tabs_title">Συγχρονισμένες καρτέλες</string>
    <!-- Content description (not visible, for screen readers etc.): Add tab button. Adds a news tab when pressed -->
    <string name="add_tab">Προσθήκη καρτέλας</string>
    <!-- Content description (not visible, for screen readers etc.): Add tab button. Adds a news tab when pressed -->
    <string name="add_private_tab">Προσθήκη ιδιωτικής καρτέλας</string>
    <!-- Text for the new tab button to indicate adding a new private tab in the tab -->
    <string name="tab_drawer_fab_content">Ιδιωτική</string>
    <!-- Text for the new tab button to indicate syncing command on the synced tabs page -->
    <string name="tab_drawer_fab_sync">Συγχρονισμός</string>
    <!-- Text shown in the menu for sharing all tabs -->
    <string name="tab_tray_menu_item_share">Κοινή χρήση όλων των καρτελών</string>
    <!-- Text shown in the menu to view recently closed tabs -->
    <string name="tab_tray_menu_recently_closed">Πρόσφατα κλεισμένες καρτέλες</string>
    <!-- Text shown in the tabs tray inactive tabs section -->
    <string name="tab_tray_inactive_recently_closed" tools:ignore="UnusedResources">Έκλεισαν πρόσφατα</string>
    <!-- Text shown in the menu to view account settings -->
    <string name="tab_tray_menu_account_settings">Ρυθμίσεις λογαριασμού</string>
    <!-- Text shown in the menu to view tab settings -->
    <string name="tab_tray_menu_tab_settings">Ρυθμίσεις καρτελών</string>
    <!-- Text shown in the menu for closing all tabs -->
    <string name="tab_tray_menu_item_close">Κλείσιμο όλων των καρτελών</string>
    <!-- Text shown in the multiselect menu for bookmarking selected tabs. -->
    <string name="tab_tray_multiselect_menu_item_bookmark">Αποθήκευση</string>
    <!-- Text shown in the multiselect menu for closing selected tabs. -->
    <string name="tab_tray_multiselect_menu_item_close">Κλείσιμο</string>
    <!-- Content description for tabs tray multiselect share button -->
    <string name="tab_tray_multiselect_share_content_description">Κοινή χρήση επιλεγμένων καρτελών</string>
    <!-- Content description for tabs tray multiselect menu -->
    <string name="tab_tray_multiselect_menu_content_description">Μενού επιλεγμένων καρτελών</string>
    <!-- Content description (not visible, for screen readers etc.): Removes tab from collection button. Removes the selected tab from collection when pressed -->
    <string name="remove_tab_from_collection">Αφαίρεση καρτέλας από τη συλλογή</string>
    <!-- Text for button to enter multiselect mode in tabs tray -->
    <string name="tabs_tray_select_tabs">Επιλογή καρτελών</string>
    <!-- Content description (not visible, for screen readers etc.): Close tab button. Closes the current session when pressed -->
    <string name="close_tab">Κλείσιμο καρτέλας</string>
    <!-- Content description (not visible, for screen readers etc.): Close tab <title> button. First parameter is tab title  -->
    <string name="close_tab_title">Κλείσιμο καρτέλας %s</string>
    <!-- Content description (not visible, for screen readers etc.): Opens the open tabs menu when pressed -->
    <string name="open_tabs_menu">Άνοιγμα μενού καρτελών</string>
    <!-- Open tabs menu item to save tabs to collection -->
    <string name="tabs_menu_save_to_collection1">Αποθήκευση καρτελών στη συλλογή</string>
    <!-- Text for the menu button to delete a collection -->
    <string name="collection_delete">Διαγραφή συλλογής</string>
    <!-- Text for the menu button to rename a collection -->
    <string name="collection_rename">Μετονομασία συλλογής</string>
    <!-- Text for the button to open tabs of the selected collection -->
    <string name="collection_open_tabs">Άνοιγμα καρτελών</string>
    <!-- Hint for adding name of a collection -->
    <string name="collection_name_hint">Όνομα συλλογής</string>
    <!-- Text for the menu button to rename a top site -->
	<string name="rename_top_site">Μετονομασία</string>
	<!-- Text for the menu button to remove a top site -->
	<string name="remove_top_site">Αφαίρεση</string>

    <!-- Text for the menu button to delete a top site from history -->
    <string name="delete_from_history">Διαγραφή από ιστορικό</string>
    <!-- Postfix for private WebApp titles, placeholder is replaced with app name -->
    <string name="pwa_site_controls_title_private">%1$s (Ιδιωτική λειτουργία)</string>

    <!-- History -->
    <!-- Text for the button to search all history -->
    <string name="history_search_1">Εισαγωγή όρων αναζήτησης</string>
    <!-- Text for the button to clear all history -->
    <string name="history_delete_all">Διαγραφή ιστορικού</string>
    <!-- Text for the snackbar to confirm that multiple browsing history items has been deleted -->
    <string name="history_delete_multiple_items_snackbar">Το ιστορικό διαγράφηκε</string>
    <!-- Text for the snackbar to confirm that a single browsing history item has been deleted. The first parameter is the shortened URL of the deleted history item. -->
    <string name="history_delete_single_item_snackbar">Το «%1$s» διαγράφτηκε</string>
    <!-- Context description text for the button to delete a single history item -->
    <string name="history_delete_item">Διαγραφή</string>
    <!-- History multi select title in app bar
    The first parameter is the number of bookmarks selected -->
    <string name="history_multi_select_title">%1$d επιλογή(ές)</string>
    <!-- Text for the header that groups the history for today -->
    <string name="history_today">Σήμερα</string>
    <!-- Text for the header that groups the history for yesterday -->
    <string name="history_yesterday">Χθες</string>
    <!-- Text for the header that groups the history the past 7 days -->
    <string name="history_7_days">Τελευταίες 7 ημέρες</string>
    <!-- Text for the header that groups the history the past 30 days -->
    <string name="history_30_days">Τελευταίες 30 ημέρες</string>
    <!-- Text for the header that groups the history older than the last month -->
    <string name="history_older">Παλαιότερα</string>

    <!-- Text shown when no history exists -->
    <string name="history_empty_message">Δεν υπάρχει ιστορικό</string>

    <!-- Downloads -->
    <!-- Text for the snackbar to confirm that multiple downloads items have been removed -->
    <string name="download_delete_multiple_items_snackbar_1">Οι λήψεις διαγράφηκαν</string>
    <!-- Text for the snackbar to confirm that a single download item has been removed. The first parameter is the name of the download item. -->
    <string name="download_delete_single_item_snackbar">Το %1$s αφαιρέθηκε</string>
    <!-- Text shown when no download exists -->
    <string name="download_empty_message_1">Κανένα ληφθέν αρχείο</string>
    <!-- History multi select title in app bar
    The first parameter is the number of downloads selected -->
    <string name="download_multi_select_title">%1$d επιλογή(ές)</string>


    <!-- Text for the button to remove a single download item -->
    <string name="download_delete_item_1">Αφαίρεση</string>


    <!-- Crashes -->
    <!-- Title text displayed on the tab crash page. This first parameter is the name of the application (For example: Fenix) -->
    <string name="tab_crash_title_2">Συγγνώμη. Το %1$s δεν μπορεί να φορτώσει αυτή τη σελίδα.</string>
    <!-- Send crash report checkbox text on the tab crash page -->
    <string name="tab_crash_send_report">Αποστολή αναφοράς κατάρρευσης στη Mozilla</string>
    <!-- Close tab button text on the tab crash page -->
    <string name="tab_crash_close">Κλείσιμο καρτέλας</string>

    <!-- Restore tab button text on the tab crash page -->
    <string name="tab_crash_restore">Επαναφορά καρτελών</string>

    <!-- Bookmarks -->
    <!-- Confirmation message for a dialog confirming if the user wants to delete the selected folder -->
    <string name="bookmark_delete_folder_confirmation_dialog">Θέλετε σίγουρα να διαγράψετε αυτό το φάκελο;</string>
    <!-- Confirmation message for a dialog confirming if the user wants to delete multiple items including folders. Parameter will be replaced by app name. -->
    <string name="bookmark_delete_multiple_folders_confirmation_dialog">Το %s θα διαγράψει τα επιλεγμένα στοιχεία.</string>
    <!-- Text for the cancel button on delete bookmark dialog -->
    <string name="bookmark_delete_negative">Ακύρωση</string>
    <!-- Screen title for adding a bookmarks folder -->
    <string name="bookmark_add_folder">Προσθήκη φακέλου</string>
    <!-- Snackbar title shown after a bookmark has been created. -->
    <string name="bookmark_saved_snackbar">Ο σελιδοδείκτης αποθηκεύτηκε!</string>
    <!-- Snackbar edit button shown after a bookmark has been created. -->
    <string name="edit_bookmark_snackbar_action">ΕΠΕΞΕΡΓΑΣΙΑ</string>
    <!-- Bookmark overflow menu edit button -->
    <string name="bookmark_menu_edit_button">Επεξεργασία</string>
    <!-- Bookmark overflow menu copy button -->
    <string name="bookmark_menu_copy_button">Αντιγραφή</string>
    <!-- Bookmark overflow menu share button -->
    <string name="bookmark_menu_share_button">Κοινή χρήση</string>
    <!-- Bookmark overflow menu open in new tab button -->
    <string name="bookmark_menu_open_in_new_tab_button">Άνοιγμα σε νέα καρτέλα</string>
    <!-- Bookmark overflow menu open in private tab button -->
    <string name="bookmark_menu_open_in_private_tab_button">Άνοιγμα σε ιδιωτική καρτέλα</string>
    <!-- Bookmark overflow menu open all in tabs button -->
    <string name="bookmark_menu_open_all_in_tabs_button">Άνοιγμα όλων σε νέες καρτέλες</string>
    <!-- Bookmark overflow menu open all in private tabs button -->
    <string name="bookmark_menu_open_all_in_private_tabs_button">Άνοιγμα όλων σε ιδιωτικές καρτέλες</string>
    <!-- Bookmark overflow menu delete button -->
    <string name="bookmark_menu_delete_button">Διαγραφή</string>
    <!--Bookmark overflow menu save button -->
    <string name="bookmark_menu_save_button">Αποθήκευση</string>
    <!-- Bookmark multi select title in app bar
     The first parameter is the number of bookmarks selected -->
    <string name="bookmarks_multi_select_title">%1$d επιλογή(ές)</string>
    <!-- Bookmark editing screen title -->
    <string name="edit_bookmark_fragment_title">Επεξεργασία σελιδοδείκτη</string>
    <!-- Bookmark folder editing screen title -->
    <string name="edit_bookmark_folder_fragment_title">Επεξεργασία φακέλου</string>
    <!-- Bookmark sign in button message -->
    <string name="bookmark_sign_in_button">Συνδεθείτε για προβολή συγχρονισμένων σελιδοδεικτών</string>
    <!-- Bookmark URL editing field label -->
    <string name="bookmark_url_label">URL</string>
    <!-- Bookmark FOLDER editing field label -->
    <string name="bookmark_folder_label">ΦΑΚΕΛΟΣ</string>
    <!-- Bookmark NAME editing field label -->
    <string name="bookmark_name_label">ΟΝΟΜΑ</string>
    <!-- Bookmark add folder screen title -->
    <string name="bookmark_add_folder_fragment_label">Προσθήκη φακέλου</string>
    <!-- Bookmark select folder screen title -->
    <string name="bookmark_select_folder_fragment_label">Επιλογή φακέλου</string>
    <!-- Bookmark editing error missing title -->
    <string name="bookmark_empty_title_error">Πρέπει να έχει τίτλο</string>
    <!-- Bookmark editing error missing or improper URL -->
    <string name="bookmark_invalid_url_error">Μη έγκυρο URL</string>
    <!-- Bookmark screen message for empty bookmarks folder -->
    <string name="bookmarks_empty_message">Κανένας σελιδοδείκτης εδώ</string>
    <!-- Bookmark snackbar message on deletion
     The first parameter is the host part of the URL of the bookmark deleted, if any -->
    <string name="bookmark_deletion_snackbar_message">Το «%1$s» διαγράφτηκε</string>
    <!-- Bookmark snackbar message on deleting multiple bookmarks not including folders-->
    <string name="bookmark_deletion_multiple_snackbar_message_2">Οι σελιδοδείκτες διαγράφηκαν</string>
    <!-- Bookmark snackbar message on deleting multiple bookmarks including folders-->
    <string name="bookmark_deletion_multiple_snackbar_message_3">Διαγραφή επιλεγμένων φακέλων</string>
    <!-- Bookmark undo button for deletion snackbar action -->
    <string name="bookmark_undo_deletion">ΑΝΑΙΡΕΣΗ</string>

    <!-- Text for the button to search all bookmarks -->
    <string name="bookmark_search">Εισαγωγή όρων αναζήτησης</string>

    <!-- Site Permissions -->
    <!-- Button label that take the user to the Android App setting -->
    <string name="phone_feature_go_to_settings">Μετάβαση στις Ρυθμίσεις</string>
    <!-- Content description (not visible, for screen readers etc.): Quick settings sheet
        to give users access to site specific information / settings. For example:
        Secure settings status and a button to modify site permissions -->
    <string name="quick_settings_sheet">Σελίδα γρήγορων ρυθμίσεων</string>
    <!-- Label that indicates that this option it the recommended one -->
    <string name="phone_feature_recommended">Προτείνεται</string>
    <!-- Button label for clearing all the information of site permissions-->
    <string name="clear_permissions">Απαλοιφή δικαιωμάτων</string>
    <!-- Text for the OK button on Clear permissions dialog -->
    <string name="clear_permissions_positive">OK</string>
    <!-- Text for the cancel button on Clear permissions dialog -->
    <string name="clear_permissions_negative">Ακύρωση</string>
    <!-- Button label for clearing a site permission-->
    <string name="clear_permission">Απαλοιφή δικαιώματος</string>
    <!-- Text for the OK button on Clear permission dialog -->
    <string name="clear_permission_positive">OK</string>
    <!-- Text for the cancel button on Clear permission dialog -->
    <string name="clear_permission_negative">Ακύρωση</string>
    <!-- Button label for clearing all the information on all sites-->
    <string name="clear_permissions_on_all_sites">Απαλοιφή δικαιωμάτων όλων των ιστοτόπων</string>
    <!-- Preference for altering video and audio autoplay for all websites -->
    <string name="preference_browser_feature_autoplay">Αυτόματη αναπαραγωγή</string>
    <!-- Preference for altering the camera access for all websites -->
    <string name="preference_phone_feature_camera">Κάμερα</string>
    <!-- Preference for altering the microphone access for all websites -->
    <string name="preference_phone_feature_microphone">Μικρόφωνο</string>
    <!-- Preference for altering the location access for all websites -->
    <string name="preference_phone_feature_location">Τοποθεσία</string>
    <!-- Preference for altering the notification access for all websites -->
    <string name="preference_phone_feature_notification">Ειδοποιήσεις</string>
    <!-- Preference for altering the persistent storage access for all websites -->
    <string name="preference_phone_feature_persistent_storage">Μόνιμη αποθήκευση</string>
    <!-- Preference for altering the storage access setting for all websites -->
    <string name="preference_phone_feature_cross_origin_storage_access">Cookies μεταξύ ιστοτόπων</string>
    <!-- Preference for altering the EME access for all websites -->
    <string name="preference_phone_feature_media_key_system_access">Περιεχόμενο με έλεγχο DRM</string>
    <!-- Label that indicates that a permission must be asked always -->
    <string name="preference_option_phone_feature_ask_to_allow">Ερώτηση για αποδοχή</string>
    <!-- Label that indicates that a permission must be blocked -->
    <string name="preference_option_phone_feature_blocked">Φραγή</string>
    <!-- Label that indicates that a permission must be allowed -->
    <string name="preference_option_phone_feature_allowed">Επιτρέπεται</string>
    <!--Label that indicates a permission is by the Android OS-->
    <string name="phone_feature_blocked_by_android">Αποκλείστηκε από Android</string>
    <!-- Preference for showing a list of websites that the default configurations won't apply to them -->
    <string name="preference_exceptions">Εξαιρέσεις</string>
    <!-- Summary of tracking protection preference if tracking protection is set to on -->
    <string name="tracking_protection_on" moz:removedIn="111" tools:ignore="UnusedResources">Ενεργό</string>
    <!-- Summary of tracking protection preference if tracking protection is set to off -->
    <string name="tracking_protection_off">Ανενεργό</string>
    <!-- Summary of tracking protection preference if tracking protection is set to standard -->
    <string name="tracking_protection_standard">Τυπική</string>
    <!-- Summary of tracking protection preference if tracking protection is set to strict -->
    <string name="tracking_protection_strict">Αυστηρή</string>
    <!-- Summary of tracking protection preference if tracking protection is set to custom -->
    <string name="tracking_protection_custom">Προσαρμοσμένη</string>
    <!-- Label for global setting that indicates that all video and audio autoplay is allowed -->
    <string name="preference_option_autoplay_allowed2">Αποδοχή ήχου και βίντεο</string>
    <!-- Label for site specific setting that indicates that all video and audio autoplay is allowed -->
    <string name="quick_setting_option_autoplay_allowed">Αποδοχή ήχου και βίντεο</string>
    <!-- Label that indicates that video and audio autoplay is only allowed over Wi-Fi -->
    <string name="preference_option_autoplay_allowed_wifi_only2">Φραγή ήχου και βίντεο μόνο σε σύνδεση δεδομένων</string>
    <!-- Subtext that explains 'autoplay on Wi-Fi only' option -->
    <string name="preference_option_autoplay_allowed_wifi_subtext">Η αναπαραγωγή ήχων/βίντεο θα γίνεται σε Wi-Fi</string>
    <!-- Label for global setting that indicates that video autoplay is allowed, but audio autoplay is blocked -->
    <string name="preference_option_autoplay_block_audio2">Φραγή ήχου μόνο</string>
    <!-- Label for site specific setting that indicates that video autoplay is allowed, but audio autoplay is blocked -->
    <string name="quick_setting_option_autoplay_block_audio">Φραγή ήχου μόνο</string>
    <!-- Label for global setting that indicates that all video and audio autoplay is blocked -->
    <string name="preference_option_autoplay_blocked3">Φραγή ήχου και βίντεο</string>
    <!-- Label for site specific setting that indicates that all video and audio autoplay is blocked -->
    <string name="quick_setting_option_autoplay_blocked">Φραγή ήχου και βίντεο</string>
    <!-- Summary of delete browsing data on quit preference if it is set to on -->
    <string name="delete_browsing_data_quit_on">Ενεργό</string>
    <!-- Summary of delete browsing data on quit preference if it is set to off -->
    <string name="delete_browsing_data_quit_off">Ανενεργό</string>

    <!-- Summary of studies preference if it is set to on -->
    <string name="studies_on">Ενεργές</string>

    <!-- Summary of studies data on quit preference if it is set to off -->
    <string name="studies_off">Ανενεργές</string>

    <!-- Collections -->
    <!-- Collections header on home fragment -->
    <string name="collections_header">Συλλογές</string>
    <!-- Content description (not visible, for screen readers etc.): Opens the collection menu when pressed -->
    <string name="collection_menu_button_content_description">Μενού συλλογής</string>
    <!-- Label to describe what collections are to a new user without any collections -->
    <string name="no_collections_description2">Συλλέξτε αυτά που σας ενδιαφέρουν.\nΟμαδοποιήστε παρόμοιες αναζητήσεις, σελίδες και καρτέλες για γρήγορη πρόσβαση αργότερα.</string>
    <!-- Title for the "select tabs" step of the collection creator -->
    <string name="create_collection_select_tabs">Επιλογή καρτελών</string>
    <!-- Title for the "select collection" step of the collection creator -->
    <string name="create_collection_select_collection">Επιλογή συλλογής</string>
    <!-- Title for the "name collection" step of the collection creator -->
    <string name="create_collection_name_collection">Ονομασία συλλογής</string>
    <!-- Button to add new collection for the "select collection" step of the collection creator -->
    <string name="create_collection_add_new_collection">Προσθήκη νέας συλλογής</string>
    <!-- Button to select all tabs in the "select tabs" step of the collection creator -->
    <string name="create_collection_select_all">Επιλογή όλων</string>
    <!-- Button to deselect all tabs in the "select tabs" step of the collection creator -->
    <string name="create_collection_deselect_all">Αποεπιλογή όλων</string>
    <!-- Text to prompt users to select the tabs to save in the "select tabs" step of the collection creator -->
    <string name="create_collection_save_to_collection_empty">Επιλέξτε καρτέλες για αποθήκευση</string>
    <!-- Text to show users how many tabs they have selected in the "select tabs" step of the collection creator.
     %d is a placeholder for the number of tabs selected. -->
    <string name="create_collection_save_to_collection_tabs_selected">Επιλέχθηκαν %d καρτέλες</string>
    <!-- Text to show users they have one tab selected in the "select tabs" step of the collection creator.
    %d is a placeholder for the number of tabs selected. -->
    <string name="create_collection_save_to_collection_tab_selected">Επιλέχθηκε %d καρτέλα</string>
    <!-- Text shown in snackbar when multiple tabs have been saved in a collection -->
    <string name="create_collection_tabs_saved">Οι καρτέλες αποθηκεύτηκαν!</string>
    <!-- Text shown in snackbar when one or multiple tabs have been saved in a new collection -->
    <string name="create_collection_tabs_saved_new_collection">Η συλλογή αποθηκεύτηκε!</string>
    <!-- Text shown in snackbar when one tab has been saved in a collection -->
    <string name="create_collection_tab_saved">Η καρτέλα αποθηκεύτηκε!</string>
    <!-- Content description (not visible, for screen readers etc.): button to close the collection creator -->
    <string name="create_collection_close">Κλείσιμο</string>
    <!-- Button to save currently selected tabs in the "select tabs" step of the collection creator-->
    <string name="create_collection_save">Αποθήκευση</string>

    <!-- Snackbar action to view the collection the user just created or updated -->
    <string name="create_collection_view">Προβολή</string>

    <!-- Text for the OK button from collection dialogs -->
    <string name="create_collection_positive">OK</string>
    <!-- Text for the cancel button from collection dialogs -->
    <string name="create_collection_negative">Ακύρωση</string>

    <!-- Default name for a new collection in "name new collection" step of the collection creator. %d is a placeholder for the number of collections-->
    <string name="create_collection_default_name">Συλλογή %d</string>

    <!-- Share -->
    <!-- Share screen header -->
    <string name="share_header_2">Κοινή χρήση</string>
    <!-- Content description (not visible, for screen readers etc.):
        "Share" button. Opens the share menu when pressed. -->
    <string name="share_button_content_description">Κοινή χρήση</string>
    <!-- Text for the Save to PDF feature in the share menu -->
    <string name="share_save_to_pdf">Αποθήκευση ως PDF</string>
    <!-- Text for error message when generating a PDF file Text for error message when generating a PDF file. -->
    <string name="unable_to_save_to_pdf_error">Δεν είναι δυνατή η δημιουργία PDF</string>
    <!-- Sub-header in the dialog to share a link to another sync device -->
    <string name="share_device_subheader">Αποστολή σε συσκευή</string>
    <!-- Sub-header in the dialog to share a link to an app from the full list -->
    <string name="share_link_all_apps_subheader">Όλες οι ενέργειες</string>
    <!-- Sub-header in the dialog to share a link to an app from the most-recent sorted list -->
    <string name="share_link_recent_apps_subheader">Πρόσφατη χρήση</string>
    <!-- Text for the copy link action in the share screen. -->
    <string name="share_copy_link_to_clipboard">Αντιγραφή στο πρόχειρο</string>
    <!-- Toast shown after copying link to clipboard -->
    <string name="toast_copy_link_to_clipboard">Αντιγράφηκε στο πρόχειρο</string>
    <!-- An option from the share dialog to sign into sync -->
    <string name="sync_sign_in">Σύνδεση στο Sync</string>
     <!-- An option from the three dot menu to sync and save data -->
    <string name="sync_menu_sync_and_save_data">Συγχρονισμός και αποθήκευση δεδομένων</string>
    <!-- An option from the share dialog to send link to all other sync devices -->
    <string name="sync_send_to_all">Αποστολή σε όλες τις συσκευές</string>
    <!-- An option from the share dialog to reconnect to sync -->
    <string name="sync_reconnect">Εκ νέου σύνδεση στο Sync</string>
    <!-- Text displayed when sync is offline and cannot be accessed -->
    <string name="sync_offline">Εκτός σύνδεσης</string>
    <!-- An option to connect additional devices -->
    <string name="sync_connect_device">Σύνδεση άλλης συσκευής</string>
    <!-- The dialog text shown when additional devices are not available -->
    <string name="sync_connect_device_dialog">Για να στείλετε μια καρτέλα, συνδεθείτε στο Firefox σε άλλη μία τουλάχιστον συσκευή.</string>
    <!-- Confirmation dialog button -->
    <string name="sync_confirmation_button">Το κατάλαβα</string>
    <!-- Share error message -->
    <string name="share_error_snackbar">Αδυναμία κοινοποίησης σε αυτή την εφαρμογή</string>
    <!-- Add new device screen title -->
    <string name="sync_add_new_device_title">Αποστολή σε συσκευή</string>

    <!-- Text for the warning message on the Add new device screen -->
    <string name="sync_add_new_device_message">Καμία συνδεδεμένη συσκευή</string>
    <!-- Text for the button to learn about sending tabs -->
    <string name="sync_add_new_device_learn_button">Μάθετε για την αποστολή καρτελών…</string>
    <!-- Text for the button to connect another device -->
    <string name="sync_add_new_device_connect_button">Σύνδεση άλλης συσκευής…</string>

    <!-- Notifications -->
    <!-- Text shown in the notification that pops up to remind the user that a private browsing session is active. -->
    <string name="notification_pbm_delete_text_2">Κλείσιμο ιδιωτικών καρτελών</string>

    <!-- Name of the marketing notification channel. Displayed in the "App notifications" system settings for the app -->
    <string name="notification_marketing_channel_name">Μάρκετινγκ</string>

    <!-- Title shown in the notification that pops up to remind the user to set fenix as default browser.
    The app name is in the text, due to limitations with localizing Nimbus experiments -->
    <string name="nimbus_notification_default_browser_title" tools:ignore="UnusedResources">Το Firefox είναι γρήγορο και ιδιωτικό</string>
    <!-- Text shown in the notification that pops up to remind the user to set fenix as default browser.
    The app name is in the text, due to limitations with localizing Nimbus experiments -->
    <string name="nimbus_notification_default_browser_text" tools:ignore="UnusedResources">Ορισμός του Firefox ως προεπιλογής</string>
    <!-- Title shown in the notification that pops up to re-engage the user -->
    <string name="notification_re_engagement_title">Δοκιμάστε την ιδιωτική περιήγηση</string>
    <!-- Text shown in the notification that pops up to re-engage the user.
    %1$s is a placeholder that will be replaced by the app name. -->
    <string name="notification_re_engagement_text">Περιηγηθείτε χωρίς αποθηκευμένα cookies ή ιστορικό στο %1$s</string>

    <!-- Title A shown in the notification that pops up to re-engage the user -->
    <string name="notification_re_engagement_A_title">Περιηγηθείτε χωρίς να αφήσετε ίχνη</string>
    <!-- Text A shown in the notification that pops up to re-engage the user.
    %1$s is a placeholder that will be replaced by the app name. -->
    <string name="notification_re_engagement_A_text">Η ιδιωτική περιήγηση στο %1$s δεν αποθηκεύει τα στοιχεία σας.</string>
    <!-- Title B shown in the notification that pops up to re-engage the user -->
    <string name="notification_re_engagement_B_title">Κάντε την πρώτη σας αναζήτηση</string>
    <!-- Text B shown in the notification that pops up to re-engage the user -->
    <string name="notification_re_engagement_B_text">Βρείτε κάτι κοντά σας. Ή ανακαλύψτε κάτι διασκεδαστικό.</string>

    <!-- Survey -->
    <!-- Text shown in the fullscreen message that pops up to ask user to take a short survey.
    The app name is in the text, due to limitations with localizing Nimbus experiments -->
    <string name="nimbus_survey_message_text" tools:ignore="UnusedResources">Συμβάλλετε στη βελτίωση του Firefox παίρνοντας μέρος σε μια σύντομη έρευνα.</string>
    <!-- Preference for taking the short survey. -->
    <string name="preferences_take_survey" tools:ignore="UnusedResources">Έναρξη έρευνας</string>
    <!-- Preference for not taking the short survey. -->
    <string name="preferences_not_take_survey" tools:ignore="UnusedResources">Όχι, ευχαριστώ</string>

    <!-- Snackbar -->
    <!-- Text shown in snackbar when user deletes a collection -->
    <string name="snackbar_collection_deleted">Η συλλογή διαγράφηκε</string>
    <!-- Text shown in snackbar when user renames a collection -->
    <string name="snackbar_collection_renamed">Η συλλογή μετονομάστηκε</string>
    <!-- Text shown in snackbar when user closes a tab -->
    <string name="snackbar_tab_closed">Η καρτέλα έκλεισε</string>
    <!-- Text shown in snackbar when user closes all tabs -->
    <string name="snackbar_tabs_closed">Οι καρτέλες έκλεισαν</string>
    <!-- Text shown in snackbar when user bookmarks a list of tabs -->
    <string name="snackbar_message_bookmarks_saved">Οι σελιδοδείκτες αποθηκεύτηκαν!</string>
    <!-- Text shown in snackbar when user adds a site to shortcuts -->
    <string name="snackbar_added_to_shortcuts">Προστέθηκε στις συντομεύσεις!</string>
    <!-- Text shown in snackbar when user closes a private tab -->
    <string name="snackbar_private_tab_closed">Η ιδιωτική καρτέλα έκλεισε</string>
    <!-- Text shown in snackbar when user closes all private tabs -->
    <string name="snackbar_private_tabs_closed">Οι ιδιωτικές καρτέλες έκλεισαν</string>
    <!-- Text shown in snackbar to undo deleting a tab, top site or collection -->
    <string name="snackbar_deleted_undo">ΑΝΑΙΡΕΣΗ</string>
    <!-- Text shown in snackbar when user removes a top site -->
    <string name="snackbar_top_site_removed">Ο ιστότοπος αφαιρέθηκε</string>
    <!-- QR code scanner prompt which appears after scanning a code, but before navigating to it
        First parameter is the name of the app, second parameter is the URL or text scanned-->
    <string name="qr_scanner_confirmation_dialog_message">Να επιτρέπεται στο %1$s το άνοιγμα του %2$s</string>
    <!-- QR code scanner prompt dialog positive option to allow navigation to scanned link -->
    <string name="qr_scanner_dialog_positive">ΑΠΟΔΟΧΗ</string>
    <!-- QR code scanner prompt dialog positive option to deny navigation to scanned link -->
    <string name="qr_scanner_dialog_negative">ΑΡΝΗΣΗ</string>
    <!-- QR code scanner prompt dialog error message shown when a hostname does not contain http or https. -->
    <string name="qr_scanner_dialog_invalid">Μη έγκυρη διεύθυνση ιστού.</string>
    <!-- QR code scanner prompt dialog positive option when there is an error -->
    <string name="qr_scanner_dialog_invalid_ok">OK</string>
    <!-- Tab collection deletion prompt dialog message. Placeholder will be replaced with the collection name -->
    <string name="tab_collection_dialog_message">Θέλετε σίγουρα να διαγράψετε το %1$s;</string>
    <!-- Collection and tab deletion prompt dialog message. This will show when the last tab from a collection is deleted -->
    <string name="delete_tab_and_collection_dialog_message">Η αφαίρεση της καρτέλας θα διαγράψει ολόκληρη τη συλλογή. Μπορείτε να δημιουργήσετε νέες συλλογές ανά πάσα στιγμή.</string>
    <!-- Collection and tab deletion prompt dialog title. Placeholder will be replaced with the collection name. This will show when the last tab from a collection is deleted -->
    <string name="delete_tab_and_collection_dialog_title">Διαγραφή του %1$s;</string>
    <!-- Tab collection deletion prompt dialog option to delete the collection -->
    <string name="tab_collection_dialog_positive">Διαγραφή</string>

    <!-- Text displayed in a notification when the user enters full screen mode -->
    <string name="full_screen_notification">Είσοδος σε λειτουργία πλήρους οθόνης</string>
    <!-- Message for copying the URL via long press on the toolbar -->
    <string name="url_copied">Το URL αντιγράφτηκε</string>
    <!-- Sample text for accessibility font size -->
    <string name="accessibility_text_size_sample_text_1">Δοκιμαστικό κείμενο. Σας δείχνει πώς φαίνεται το κείμενο για κάθε αυξομείωση μεγέθους που κάνετε με αυτήν τη ρύθμιση.</string>
    <!-- Summary for Accessibility Text Size Scaling Preference -->
    <string name="preference_accessibility_text_size_summary">Σμίκρυνση ή μεγέθυνση κειμένου ιστοτόπων</string>
    <!-- Title for Accessibility Text Size Scaling Preference -->
    <string name="preference_accessibility_font_size_title">Μέγεθος γραμματοσειράς</string>

    <!-- Title for Accessibility Text Automatic Size Scaling Preference -->
    <string name="preference_accessibility_auto_size_2">Αυτόματο μέγεθος γραμματοσειράς</string>

    <!-- Summary for Accessibility Text Automatic Size Scaling Preference -->
    <string name="preference_accessibility_auto_size_summary">Το μέγεθος θα καθορίζεται από τις ρυθμίσεις Android. Απενεργοποιήστε το για να διαχειριστείτε το μέγεθος από εδώ.</string>

    <!-- Title for the Delete browsing data preference -->
    <string name="preferences_delete_browsing_data">Διαγραφή δεδομένων περιήγησης</string>
    <!-- Title for the tabs item in Delete browsing data -->
    <string name="preferences_delete_browsing_data_tabs_title_2">Ανοικτές καρτέλες</string>
    <!-- Subtitle for the tabs item in Delete browsing data, parameter will be replaced with the number of open tabs -->
    <string name="preferences_delete_browsing_data_tabs_subtitle">%d καρτέλες</string>
    <!-- Title for the data and history items in Delete browsing data -->
    <string name="preferences_delete_browsing_data_browsing_data_title">Ιστορικό περιήγησης και δεδομένα ιστοτόπων</string>
    <!-- Subtitle for the data and history items in delete browsing data, parameter will be replaced with the
        number of history items the user has -->
    <string name="preferences_delete_browsing_data_browsing_data_subtitle">%d διευθύνσεις</string>
    <!-- Title for the cookies item in Delete browsing data -->
    <string name="preferences_delete_browsing_data_cookies">Cookies</string>
    <!-- Subtitle for the cookies item in Delete browsing data -->
    <string name="preferences_delete_browsing_data_cookies_subtitle">Θα αποσυνδεθείτε από τους περισσότερους ιστοτόπους</string>
    <!-- Title for the cached images and files item in Delete browsing data -->
    <string name="preferences_delete_browsing_data_cached_files">Προσωρινές εικόνες και αρχεία</string>
    <!-- Subtitle for the cached images and files item in Delete browsing data -->
    <string name="preferences_delete_browsing_data_cached_files_subtitle">Απελευθερώνει χώρο αποθήκευσης</string>
    <!-- Title for the site permissions item in Delete browsing data -->
    <string name="preferences_delete_browsing_data_site_permissions">Δικαιώματα ιστοτόπων</string>
    <!-- Title for the downloads item in Delete browsing data -->
    <string name="preferences_delete_browsing_data_downloads">Λήψεις</string>
    <!-- Text for the button to delete browsing data -->
    <string name="preferences_delete_browsing_data_button">Διαγραφή δεδομένων περιήγησης</string>
    <!-- Title for the Delete browsing data on quit preference -->
    <string name="preferences_delete_browsing_data_on_quit">Διαγραφή δεδομένων περιήγησης στην έξοδο</string>
    <!-- Summary for the Delete browsing data on quit preference. "Quit" translation should match delete_browsing_data_on_quit_action translation. -->
    <string name="preference_summary_delete_browsing_data_on_quit_2">Αυτόματη διαγραφή δεδομένων περιήγησης όταν επιλέγετε «Έξοδος» από το κύριο μενού</string>
    <!-- Action item in menu for the Delete browsing data on quit feature -->
    <string name="delete_browsing_data_on_quit_action">Έξοδος</string>

    <!-- Title text of a delete browsing data dialog. -->
    <string name="delete_history_prompt_title">Χρονικό διάστημα διαγραφής</string>
    <!-- Body text of a delete browsing data dialog. -->
    <string name="delete_history_prompt_body">Διαγράφει το ιστορικό (και το συγχρονισμένο ιστορικό άλλων συσκευών), τα cookies και άλλα δεδομένα περιήγησης.</string>
    <!-- Radio button in the delete browsing data dialog to delete history items for the last hour. -->
    <string name="delete_history_prompt_button_last_hour">Τελευταία ώρα</string>
    <!-- Radio button in the delete browsing data dialog to delete history items for today and yesterday. -->
    <string name="delete_history_prompt_button_today_and_yesterday">Σήμερα και χθες</string>
    <!-- Radio button in the delete browsing data dialog to delete all history. -->
    <string name="delete_history_prompt_button_everything">Όλα</string>

    <!-- Dialog message to the user asking to delete browsing data. Parameter will be replaced by app name. -->
    <string name="delete_browsing_data_prompt_message_3">Το %s θα διαγράψει τα επιλεγμένα δεδομένα περιήγησης.</string>
    <!-- Text for the cancel button for the data deletion dialog -->
    <string name="delete_browsing_data_prompt_cancel">Ακύρωση</string>
    <!-- Text for the allow button for the data deletion dialog -->
    <string name="delete_browsing_data_prompt_allow">Διαγραφή</string>

    <!-- Text for the snackbar confirmation that the data was deleted -->
    <string name="preferences_delete_browsing_data_snackbar">Τα δεδομένα περιήγησης διαγράφηκαν</string>
    <!-- Text for the snackbar to show the user that the deletion of browsing data is in progress -->
    <string name="deleting_browsing_data_in_progress">Διαγραφή δεδομένων περιήγησης…</string>

    <!-- Dialog message to the user asking to delete all history items inside the opened group. Parameter will be replaced by a history group name. -->
    <string name="delete_all_history_group_prompt_message">Διαγραφή όλων των ιστοτόπων στο «%s»</string>
    <!-- Text for the cancel button for the history group deletion dialog -->
    <string name="delete_history_group_prompt_cancel">Ακύρωση</string>
    <!-- Text for the allow button for the history group dialog -->
    <string name="delete_history_group_prompt_allow">Διαγραφή</string>
    <!-- Text for the snackbar confirmation that the history group was deleted -->
    <string name="delete_history_group_snackbar">Η ομάδα διαγράφηκε</string>

    <!-- Onboarding -->
    <!-- Text for onboarding welcome header. -->
    <string name="onboarding_header_2">Καλώς ήρθατε σε ένα καλύτερο διαδίκτυο</string>
    <!-- Text for the onboarding welcome message. -->
    <string name="onboarding_message">Ένα πρόγραμμα περιήγησης που δημιουργήθηκε για τους ανθρώπους, όχι το κέρδος.</string>
    <!-- Text for the Firefox account onboarding sign in card header. -->
    <string name="onboarding_account_sign_in_header">Συνεχίστε από εκεί που σταματήσατε</string>
    <!-- Text for the button to learn more about signing in to your Firefox account. -->
    <string name="onboarding_manual_sign_in_description">Συγχρονίστε καρτέλες και κωδικούς πρόσβασης με τις συσκευές σας για απρόσκοπτη εναλλαγή οθονών.</string>
    <!-- Text for the button to manually sign into Firefox account. -->
    <string name="onboarding_firefox_account_sign_in">Σύνδεση</string>
    <!-- text to display in the snackbar once account is signed-in -->
    <string name="onboarding_firefox_account_sync_is_on">Το Sync είναι ενεργό</string>

    <!-- Text for the tracking protection onboarding card header -->
    <string name="onboarding_tracking_protection_header">Προστασία απορρήτου από προεπιλογή</string>
    <!-- Text for the tracking protection card description. The first parameter is the name of the application.-->
    <string name="onboarding_tracking_protection_description_old">Το %1$s εμποδίζει αυτόματα την καταγραφή της διαδικτυακής δραστηριότητάς σας από εταιρείες.</string>
    <!-- Text for the tracking protection card description. -->
    <string name="onboarding_tracking_protection_description">Η Ολική προστασία cookie εμποδίζει τη χρήση των cookies από ιχνηλάτες που σας καταγράφουν μεταξύ ιστοτόπων.</string>
    <!-- text for tracking protection radio button option for standard level of blocking -->
    <string name="onboarding_tracking_protection_standard_button_2">Τυπική (προεπιλογή)</string>
    <!-- text for standard blocking option button description -->
    <string name="onboarding_tracking_protection_standard_button_description_3">Ισορροπία μεταξύ ιδιωτικότητας και επιδόσεων. Οι σελίδες φορτώνονται κανονικά.</string>
    <!-- text for tracking protection radio button option for strict level of blocking -->
    <string name="onboarding_tracking_protection_strict_option">Αυστηρή</string>
    <!-- text for strict blocking option button description -->
    <string name="onboarding_tracking_protection_strict_button_description_3">Φραγή περισσότερων ιχνηλατών για ταχύτερη φόρτωση σελίδων. Ορισμένες λειτουργίες της σελίδας ενδέχεται να δυσλειτουργούν.</string>
    <!-- text for the toolbar position card header  -->
    <string name="onboarding_toolbar_placement_header_1">Επιλογή τοποθεσίας γραμμής εργαλείων</string>
    <!-- Text for the toolbar position card description -->
    <string name="onboarding_toolbar_placement_description">Διατηρήστε τη στο κάτω μέρος ή μετακινήστε τη στο πάνω μέρος.</string>
    <!-- Text for the privacy notice onboarding card header -->
    <string name="onboarding_privacy_notice_header_1">Εσείς ελέγχετε τα δεδομένα σας</string>
    <!-- Text for the privacy notice onboarding card description. -->
    <string name="onboarding_privacy_notice_description">Το Firefox σάς επιτρέπει να ελέγχετε τι κοινοποιείτε στο διαδίκτυο και σε εμάς.</string>
    <!-- Text for the button to read the privacy notice -->
    <string name="onboarding_privacy_notice_read_button">Διαβάστε τη σημείωση απορρήτου μας</string>

    <!-- Text for the conclusion onboarding message -->
    <string name="onboarding_conclusion_header">Θέλετε να ανοίξετε ένα καταπληκτικό διαδίκτυο;</string>
    <!-- text for the button to finish onboarding -->
    <string name="onboarding_finish">Έναρξη περιήγησης</string>

    <!-- Onboarding theme -->
    <!-- text for the theme picker onboarding card header -->
    <string name="onboarding_theme_picker_header">Επιλογή θέματος</string>
    <!-- text for the theme picker onboarding card description -->
    <string name="onboarding_theme_picker_description_2">Εξοικονομήστε μπαταρία και προστατέψτε τα μάτια σας με τη σκοτεινή λειτουργία.</string>
    <!-- Automatic theme setting (will follow device setting) -->
    <string name="onboarding_theme_automatic_title">Αυτόματο</string>
    <!-- Summary of automatic theme setting (will follow device setting) -->
    <string name="onboarding_theme_automatic_summary">Προσαρμόζεται στις ρυθμίσεις της συσκευής σας</string>
    <!-- Theme setting for dark mode -->
    <string name="onboarding_theme_dark_title">Σκουρόχρωμο θέμα</string>
    <!-- Theme setting for light mode -->
    <string name="onboarding_theme_light_title">Ανοιχτόχρωμο θέμα</string>

    <!-- Text shown in snackbar when multiple tabs have been sent to device -->
    <string name="sync_sent_tabs_snackbar">Οι καρτέλες απεστάλησαν!</string>
    <!-- Text shown in snackbar when one tab has been sent to device  -->
    <string name="sync_sent_tab_snackbar">Η καρτέλα απεστάλη!</string>
    <!-- Text shown in snackbar when sharing tabs failed  -->
    <string name="sync_sent_tab_error_snackbar">Δεν ήταν δυνατή η αποστολή</string>
    <!-- Text shown in snackbar for the "retry" action that the user has after sharing tabs failed -->
    <string name="sync_sent_tab_error_snackbar_action">ΕΠΑΝΑΛΗΨΗ</string>
    <!-- Title of QR Pairing Fragment -->
    <string name="sync_scan_code">Σάρωση κωδικού</string>
    <!-- Instructions on how to access pairing -->
    <string name="sign_in_instructions"><![CDATA[Στον υπολογιστή σας, ανοίξτε το Firefox και μεταβείτε στο <b>https://firefox.com/pair</b>]]></string>
    <!-- Text shown for sign in pairing when ready -->
    <string name="sign_in_ready_for_scan">Σάρωση</string>
    <!-- Text shown for settings option for sign with pairing -->
    <string name="sign_in_with_camera">Σύνδεση με την κάμερά σας</string>

    <!-- Text shown for settings option for sign with email -->
    <string name="sign_in_with_email">Χρήση email</string>
    <!-- Text shown for settings option for create new account text.'Firefox' intentionally hardcoded here.-->
    <string name="sign_in_create_account_text"><![CDATA[Δεν έχετε λογαριασμό; <u>Δημιουργήστε έναν</u> για συγχρονισμό του Firefox μεταξύ συσκευών.]]></string>
    <!-- Text shown in confirmation dialog to sign out of account. The first parameter is the name of the app (e.g. Firefox Preview) -->
    <string name="sign_out_confirmation_message_2">Το %s θα σταματήσει να συγχρονίζεται με τον λογαριασμό σας, αλλά δεν θα διαγράψει τα δεδομένα περιήγησης από αυτήν τη συσκευή.</string>
    <!-- Option to continue signing out of account shown in confirmation dialog to sign out of account -->
    <string name="sign_out_disconnect">Αποσύνδεση</string>
    <!-- Option to cancel signing out shown in confirmation dialog to sign out of account -->
    <string name="sign_out_cancel">Ακύρωση</string>

    <!-- Error message snackbar shown after the user tried to select a default folder which cannot be altered -->
    <string name="bookmark_cannot_edit_root">Δεν είναι δυνατή η επεξεργασία προεπιλεγμένων φακέλων</string>

    <!-- Enhanced Tracking Protection -->
    <!-- Link displayed in enhanced tracking protection panel to access tracking protection settings -->
    <string name="etp_settings">Ρυθμίσεις προστασίας</string>
    <!-- Preference title for enhanced tracking protection settings -->
    <string name="preference_enhanced_tracking_protection">Ενισχυμένη προστασία από καταγραφή</string>
    <!-- Title for the description of enhanced tracking protection -->
    <string name="preference_enhanced_tracking_protection_explanation_title">Περιήγηση χωρίς παρακολούθηση</string>
    <!-- Preference summary for enhanced tracking protection settings on/off switch -->
    <string name="preference_enhanced_tracking_protection_summary" tools:ignore="UnusedResources">Τώρα με Ολική προστασία cookie, η πιο ισχυρή μας φύλαξη ενάντια στους ιχνηλάτες μεταξύ ιστοτόπων.</string>
    <!-- Description of enhanced tracking protection. The first parameter is the name of the application (For example: Fenix) -->
    <string name="preference_enhanced_tracking_protection_explanation">Κρατήστε τα δεδομένα σας για τον εαυτό σας. Το %s σας προστατεύει από πολλούς από τους πιο συνηθισμένους ιχνηλάτες που ακολουθούν ό,τι κάνετε στο διαδίκτυο.</string>
    <!-- Description of enhanced tracking protection. The parameter is the name of the application (For example: Firefox Fenix) -->
    <string name="preference_enhanced_tracking_protection_explanation_2" tools:ignore="UnusedResources">Το %s σάς προστατεύει από τους περισσότερους, συνηθισμένους ιχνηλάτες που ακολουθούν ό,τι κάνετε στο διαδίκτυο.</string>
    <!-- Text displayed that links to website about enhanced tracking protection -->
    <string name="preference_enhanced_tracking_protection_explanation_learn_more">Μάθετε περισσότερα</string>
    <!-- Preference for enhanced tracking protection for the standard protection settings -->
    <string name="preference_enhanced_tracking_protection_standard_default_1">Τυπική (προεπιλογή)</string>
    <!-- Preference description for enhanced tracking protection for the standard protection settings -->
    <string name="preference_enhanced_tracking_protection_standard_description_4">Ισορροπία μεταξύ απορρήτου και επιδόσεων. Οι σελίδες φορτώνονται κανονικά.</string>
    <!-- Preference description for enhanced tracking protection for the standard protection settings -->
    <string name="preference_enhanced_tracking_protection_standard_description_5" tools:ignore="UnusedResources">Οι σελίδες θα φορτώνονται κανονικά, αλλά θα αποκλείονται λιγότεροι ιχνηλάτες.</string>
    <!--  Accessibility text for the Standard protection information icon  -->
    <string name="preference_enhanced_tracking_protection_standard_info_button">Τι αποκλείει η τυπική προστασία από καταγραφή</string>
    <!-- Preference for enhanced tracking protection for the strict protection settings -->
    <string name="preference_enhanced_tracking_protection_strict">Αυστηρή</string>
    <!-- Preference description for enhanced tracking protection for the strict protection settings -->
    <string name="preference_enhanced_tracking_protection_strict_description_3">Φραγή περισσότερων ιχνηλατών για ταχύτερη φόρτωση σελίδων. Ορισμένες λειτουργίες της σελίδας ενδέχεται να δυσλειτουργούν.</string>
    <!-- Preference description for enhanced tracking protection for the strict protection settings -->
    <string name="preference_enhanced_tracking_protection_strict_description_4" tools:ignore="UnusedResources">Ισχυρότερη προστασία από καταγραφή και καλύτερες επιδόσεις, αλλά ορισμένοι ιστότοποι ενδέχεται να μην λειτουργούν σωστά.</string>
    <!--  Accessibility text for the Strict protection information icon  -->
    <string name="preference_enhanced_tracking_protection_strict_info_button">Τι αποκλείει η αυστηρή προστασία από καταγραφή</string>
    <!-- Preference for enhanced tracking protection for the custom protection settings -->
    <string name="preference_enhanced_tracking_protection_custom">Προσαρμοσμένη</string>
    <!-- Preference description for enhanced tracking protection for the strict protection settings -->
    <string name="preference_enhanced_tracking_protection_custom_description_2">Επιλέξτε ιχνηλάτες και σενάρια για αποκλεισμό.</string>
    <!--  Accessibility text for the Strict protection information icon  -->
    <string name="preference_enhanced_tracking_protection_custom_info_button">Τι αποκλείει η προσαρμοσμένη προστασία από καταγραφή</string>
    <!-- Header for categories that are being blocked by current Enhanced Tracking Protection settings -->
    <!-- Preference for enhanced tracking protection for the custom protection settings for cookies-->
    <string name="preference_enhanced_tracking_protection_custom_cookies">Cookies</string>
    <!-- Option for enhanced tracking protection for the custom protection settings for cookies-->
    <string name="preference_enhanced_tracking_protection_custom_cookies_1">Ιχνηλάτες μεταξύ ιστοτόπων και κοινωνικών δικτύων</string>
    <!-- Option for enhanced tracking protection for the custom protection settings for cookies-->
    <string name="preference_enhanced_tracking_protection_custom_cookies_2">Cookies από ιστοτόπους που δεν έχετε επισκεφθεί</string>
    <!-- Option for enhanced tracking protection for the custom protection settings for cookies-->
    <string name="preference_enhanced_tracking_protection_custom_cookies_3">Όλα τα cookies τρίτων (πιθανή δυσλειτουργία ιστοτόπων)</string>
    <!-- Option for enhanced tracking protection for the custom protection settings for cookies-->
    <string name="preference_enhanced_tracking_protection_custom_cookies_4">Όλα τα cookies (προκαλεί δυσλειτουργία ιστοτόπων)</string>
    <!-- Option for enhanced tracking protection for the custom protection settings for cookies-->
    <string name="preference_enhanced_tracking_protection_custom_cookies_5">Απομόνωση cookies μεταξύ ιστοτόπων</string>
    <!-- Preference for enhanced tracking protection for the custom protection settings for tracking content -->
    <string name="preference_enhanced_tracking_protection_custom_tracking_content">Περιεχόμενο καταγραφής</string>
    <!-- Option for enhanced tracking protection for the custom protection settings for tracking content-->
    <string name="preference_enhanced_tracking_protection_custom_tracking_content_1">Σε όλες τις καρτέλες</string>
    <!-- Option for enhanced tracking protection for the custom protection settings for tracking content-->
    <string name="preference_enhanced_tracking_protection_custom_tracking_content_2">Μόνο σε ιδιωτικές καρτέλες</string>
    <!-- Preference for enhanced tracking protection for the custom protection settings -->
    <string name="preference_enhanced_tracking_protection_custom_cryptominers">Cryptominer</string>
    <!-- Preference for enhanced tracking protection for the custom protection settings -->
    <string name="preference_enhanced_tracking_protection_custom_fingerprinters">Fingerprinters</string>
    <!-- Button label for navigating to the Enhanced Tracking Protection details -->
    <string name="enhanced_tracking_protection_details">Λεπτομέρειες</string>
    <!-- Header for categories that are being being blocked by current Enhanced Tracking Protection settings -->
    <string name="enhanced_tracking_protection_blocked">Αποκλείονται</string>
    <!-- Header for categories that are being not being blocked by current Enhanced Tracking Protection settings -->
    <string name="enhanced_tracking_protection_allowed">Επιτρέπεται</string>
    <!-- Category of trackers (social media trackers) that can be blocked by Enhanced Tracking Protection -->
    <string name="etp_social_media_trackers_title">Ιχνηλάτες κοινωνικών δικτύων</string>
    <!-- Description of social media trackers that can be blocked by Enhanced Tracking Protection -->
    <string name="etp_social_media_trackers_description">Περιορίζει την ικανότητα των κοινωνικών δικτύων να παρακολουθούν τη δραστηριότητά σας στο διαδίκτυο.</string>
    <!-- Category of trackers (cross-site tracking cookies) that can be blocked by Enhanced Tracking Protection -->
    <string name="etp_cookies_title">Cookies καταγραφής μεταξύ ιστοτόπων</string>
    <!-- Category of trackers (cross-site tracking cookies) that can be blocked by Enhanced Tracking Protection -->
    <string name="etp_cookies_title_2">Cookies μεταξύ ιστοτόπων</string>
    <!-- Description of cross-site tracking cookies that can be blocked by Enhanced Tracking Protection -->
    <string name="etp_cookies_description">Αποκλείει τα cookies που χρησιμοποιούν οι εταιρείες διαφημίσεων και ανάλυσης για τη συλλογή δεδομένων περιήγησης σε πολλαπλούς ιστοτόπους.</string>
    <!-- Description of cross-site tracking cookies that can be blocked by Enhanced Tracking Protection -->
    <string name="etp_cookies_description_2">Η Ολική προστασία cookie απομονώνει τα cookies στον ιστότοπο που βρίσκεστε, ώστε να μην μπορούν να χρησιμοποιηθούν από ιχνηλάτες, όπως δίκτυα διαφημίσεων, για την καταγραφή της δραστηριότητάς σας.</string>
    <!-- Category of trackers (cryptominers) that can be blocked by Enhanced Tracking Protection -->
    <string name="etp_cryptominers_title">Cryptominer</string>
    <!-- Description of cryptominers that can be blocked by Enhanced Tracking Protection -->
    <string name="etp_cryptominers_description">Εμποδίζει την πρόσβαση κακόβουλων σεναρίων εξόρυξης ψηφιακών νομισμάτων στη συσκευή σας.</string>
    <!-- Category of trackers (fingerprinters) that can be blocked by Enhanced Tracking Protection -->
    <string name="etp_fingerprinters_title">Fingerprinters</string>
    <!-- Description of fingerprinters that can be blocked by Enhanced Tracking Protection -->
    <string name="etp_fingerprinters_description">Διακόπτει τη συλλογή μοναδικών, αναγνωριστικών δεδομένων της συσκευής σας που μπορούν να χρησιμοποιηθούν για σκοπούς καταγραφής.</string>
    <!-- Category of trackers (tracking content) that can be blocked by Enhanced Tracking Protection -->
    <string name="etp_tracking_content_title">Περιεχόμενο καταγραφής</string>
    <!-- Description of tracking content that can be blocked by Enhanced Tracking Protection -->
    <string name="etp_tracking_content_description">Διακόπτει τη φόρτωση εξωτερικών διαφημίσεων, βίντεο και άλλου περιεχομένου που περιέχει κώδικα καταγραφής. Ίσως επηρεάσει τη λειτουργικότητα ορισμένων ιστοτόπων.</string>
    <!-- Enhanced Tracking Protection message that protection is currently on for this site -->
    <string name="etp_panel_on">Η προστασία είναι ΕΝΕΡΓΗ στον ιστότοπο</string>
    <!-- Enhanced Tracking Protection message that protection is currently off for this site -->
    <string name="etp_panel_off">Η προστασία είναι ΑΝΕΝΕΡΓΗ στον ιστότοπο</string>
    <!-- Header for exceptions list for which sites enhanced tracking protection is always off -->
    <string name="enhanced_tracking_protection_exceptions">Η Ενισχυμένη προστασία από καταγραφή είναι για τους εξής ιστοτόπους</string>
    <!-- Content description (not visible, for screen readers etc.): Navigate
    back from ETP details (Ex: Tracking content) -->
    <string name="etp_back_button_content_description">Πλοήγηση προς τα πίσω</string>

    <!-- About page link text to open what's new link -->
    <string name="about_whats_new">Τι νέο υπάρχει στο %s</string>
    <!-- Open source licenses page title
    The first parameter is the app name -->
    <string name="open_source_licenses_title">%s | Βιβλιοθήκες OSS</string>

    <!-- Category of trackers (redirect trackers) that can be blocked by Enhanced Tracking Protection -->
    <string name="etp_redirect_trackers_title">Ανακατεύθυνση ιχνηλατών</string>

    <!-- Description of redirect tracker cookies that can be blocked by Enhanced Tracking Protection -->
    <string name="etp_redirect_trackers_description">Διαγράφει τα cookies από ανακατευθύνσεις σε γνωστούς ιστοτόπους καταγραφής.</string>

    <!-- Description of the SmartBlock Enhanced Tracking Protection feature. The * symbol is intentionally hardcoded here,
         as we use it on the UI to indicate which trackers have been partially unblocked.  -->
    <string name="preference_etp_smartblock_description">Ορισμένοι ιχνηλάτες παρακάτω έχουν επιτραπεί μερικώς στη σελίδα επειδή αλληλεπιδράσατε μαζί τους *.</string>
    <!-- Text displayed that links to website about enhanced tracking protection SmartBlock -->
    <string name="preference_etp_smartblock_learn_more">Μάθετε περισσότερα</string>

    <!-- About page link text to open support link -->
    <string name="about_support">Υποστήριξη</string>
    <!-- About page link text to list of past crashes (like about:crashes on desktop) -->
    <string name="about_crashes">Καταρρεύσεις</string>
    <!-- About page link text to open privacy notice link -->
    <string name="about_privacy_notice">Σημείωση απορρήτου</string>

    <!-- About page link text to open know your rights link -->
    <string name="about_know_your_rights">Μάθετε τα δικαιώματά σας</string>
    <!-- About page link text to open licensing information link -->
    <string name="about_licensing_information">Πληροφορίες άδειας</string>
    <!-- About page link text to open a screen with libraries that are used -->
    <string name="about_other_open_source_libraries">Βιβλιοθήκες που χρησιμοποιούμε</string>

    <!-- Toast shown to the user when they are activating the secret dev menu
        The first parameter is number of long clicks left to enable the menu -->
    <string name="about_debug_menu_toast_progress">Μενού εντοπισμού σφαλμάτων: απομένουν %1$d κλικ για ενεργοποίηση</string>
    <string name="about_debug_menu_toast_done">Το μενού εντοπισμού σφαλμάτων ενεργοποιήθηκε</string>

    <!-- Browser long press popup menu -->
    <!-- Copy the current url -->
    <string name="browser_toolbar_long_press_popup_copy">Αντιγραφή</string>
    <!-- Paste & go the text in the clipboard. '&amp;' is replaced with the ampersand symbol: & -->
    <string name="browser_toolbar_long_press_popup_paste_and_go">Επικόλληση &amp; μετάβαση</string>
    <!-- Paste the text in the clipboard -->
    <string name="browser_toolbar_long_press_popup_paste">Επικόλληση</string>

    <!-- Snackbar message shown after an URL has been copied to clipboard. -->
    <string name="browser_toolbar_url_copied_to_clipboard_snackbar">Το URL αντιγράφτηκε στο πρόχειρο</string>

    <!-- Title text for the Add To Homescreen dialog -->
    <string name="add_to_homescreen_title">Προσθήκη στην αρχική οθόνη</string>
    <!-- Cancel button text for the Add to Homescreen dialog -->
    <string name="add_to_homescreen_cancel">Ακύρωση</string>
    <!-- Add button text for the Add to Homescreen dialog -->
    <string name="add_to_homescreen_add">Προσθήκη</string>
    <!-- Continue to website button text for the first-time Add to Homescreen dialog -->
    <string name="add_to_homescreen_continue">Συνέχεια στον ιστότοπο</string>

    <!-- Placeholder text for the TextView in the Add to Homescreen dialog -->
    <string name="add_to_homescreen_text_placeholder">Όνομα συντόμευσης</string>

    <!-- Describes the add to homescreen functionality -->
    <string name="add_to_homescreen_description_2">Μπορείτε εύκολα να προσθέσετε αυτόν τον ιστότοπο στην αρχική οθόνη για άμεση πρόσβαση και ταχύτερη περιήγηση, σαν να ήταν εφαρμογή.</string>

    <!-- Preference for managing the settings for logins and passwords in Fenix -->
    <string name="preferences_passwords_logins_and_passwords">Συνδέσεις και κωδικοί πρόσβασης</string>
    <!-- Preference for managing the saving of logins and passwords in Fenix -->
    <string name="preferences_passwords_save_logins">Αποθήκευση συνδέσεων και κωδικών πρόσβασης</string>
    <!-- Preference option for asking to save passwords in Fenix -->
    <string name="preferences_passwords_save_logins_ask_to_save">Ερώτηση για αποθήκευση</string>
    <!-- Preference option for never saving passwords in Fenix -->
    <string name="preferences_passwords_save_logins_never_save">Ποτέ αποθήκευση</string>
    <!-- Preference for autofilling saved logins in Firefox (in web content), %1$s will be replaced with the app name -->
    <string name="preferences_passwords_autofill2">Αυτόματη συμπλήρωση στο %1$s</string>
    <!-- Description for the preference for autofilling saved logins in Firefox (in web content), %1$s will be replaced with the app name -->
    <string name="preferences_passwords_autofill_description">Συμπλήρωση και αποθήκευση στοιχείων σύνδεσης σε ιστοτόπους κατά τη χρήση του %1$s.</string>
    <!-- Preference for autofilling logins from Fenix in other apps (e.g. autofilling the Twitter app) -->
    <string name="preferences_android_autofill">Αυτόματη συμπλήρωση σε άλλες εφαρμογές</string>

    <!-- Description for the preference for autofilling logins from Fenix in other apps (e.g. autofilling the Twitter app) -->
    <string name="preferences_android_autofill_description">Συμπλήρωση στοιχείων σύνδεσης σε άλλες εφαρμογές της συσκευής σας.</string>

    <!-- Preference option for adding a login -->
    <string name="preferences_logins_add_login">Προσθήκη σύνδεσης</string>

    <!-- Preference for syncing saved logins in Fenix -->
    <string name="preferences_passwords_sync_logins">Συγχρονισμός συνδέσεων</string>
    <!-- Preference for syncing saved logins in Fenix, when not signed in-->
    <string name="preferences_passwords_sync_logins_across_devices">Συγχρονισμός συνδέσεων μεταξύ συσκευών</string>
    <!-- Preference to access list of saved logins -->
    <string name="preferences_passwords_saved_logins">Αποθηκευμένες συνδέσεις</string>
    <!-- Description of empty list of saved passwords. Placeholder is replaced with app name.  -->
    <string name="preferences_passwords_saved_logins_description_empty_text">Οι συνδέσεις που αποθηκεύετε ή συγχρονίζετε στο %s θα εμφανίζονται εδώ.</string>
    <!-- Preference to access list of saved logins -->
    <string name="preferences_passwords_saved_logins_description_empty_learn_more_link">Μάθετε περισσότερα σχετικά με το Sync.</string>
    <!-- Preference to access list of login exceptions that we never save logins for -->
    <string name="preferences_passwords_exceptions">Εξαιρέσεις</string>
    <!-- Empty description of list of login exceptions that we never save logins for -->
    <string name="preferences_passwords_exceptions_description_empty">Εδώ εμφανίζονται οι συνδέσεις και οι κωδικοί πρόσβασης που δεν αποθηκεύονται.</string>
    <!-- Description of list of login exceptions that we never save logins for -->
    <string name="preferences_passwords_exceptions_description">Δεν θα αποθηκεύονται στοιχεία σύνδεσης για τους εξής ιστοτόπους.</string>
    <!-- Text on button to remove all saved login exceptions -->
    <string name="preferences_passwords_exceptions_remove_all">Διαγραφή όλων των εξαιρέσεων</string>
    <!-- Hint for search box in logins list -->
    <string name="preferences_passwords_saved_logins_search">Αναζήτηση συνδέσεων</string>
    <!-- The header for the site that a login is for -->
    <string name="preferences_passwords_saved_logins_site">Ιστότοπος</string>
    <!-- The header for the username for a login -->
    <string name="preferences_passwords_saved_logins_username">Όνομα χρήστη</string>
    <!-- The header for the password for a login -->
    <string name="preferences_passwords_saved_logins_password">Κωδικός πρόσβασης</string>
    <!-- Shown in snackbar to tell user that the password has been copied -->
    <string name="logins_password_copied">Ο κωδικός πρόσβασης έχει αντιγραφεί στο πρόχειρο</string>
    <!-- Shown in snackbar to tell user that the username has been copied -->
    <string name="logins_username_copied">Το όνομα χρήστη αντιγράφτηκε στο πρόχειρο</string>
    <!-- Content Description (for screenreaders etc) read for the button to copy a password in logins-->
    <string name="saved_logins_copy_password">Αντιγραφή κωδικού πρόσβασης</string>
    <!-- Content Description (for screenreaders etc) read for the button to clear a password while editing a login-->
    <string name="saved_logins_clear_password">Εκκαθάριση κωδικού πρόσβασης</string>
    <!-- Content Description (for screenreaders etc) read for the button to copy a username in logins -->
    <string name="saved_login_copy_username">Αντιγραφή ονόματος χρήστη</string>
    <!-- Content Description (for screenreaders etc) read for the button to clear a username while editing a login -->
    <string name="saved_login_clear_username">Εκκαθάριση ονόματος χρήστη</string>
    <!-- Content Description (for screenreaders etc) read for the button to clear the hostname field while creating a login -->
    <string name="saved_login_clear_hostname">Απαλοιφή ονόματος κεντρικού υπολογιστή</string>
    <!-- Content Description (for screenreaders etc) read for the button to open a site in logins -->
    <string name="saved_login_open_site">Άνοιγμα σελίδας στο πρόγραμμα περιήγησης</string>
    <!-- Content Description (for screenreaders etc) read for the button to reveal a password in logins -->
    <string name="saved_login_reveal_password">Εμφάνιση κωδικού πρόσβασης</string>
    <!-- Content Description (for screenreaders etc) read for the button to hide a password in logins -->
    <string name="saved_login_hide_password">Απόκρυψη κωδικού πρόσβασης</string>
    <!-- Message displayed in biometric prompt displayed for authentication before allowing users to view their logins -->
    <string name="logins_biometric_prompt_message">Ξεκλειδώστε για να δείτε τις αποθηκευμένες συνδέσεις σας</string>
    <!-- Title of warning dialog if users have no device authentication set up -->
    <string name="logins_warning_dialog_title">Προστασία στοιχείων σύνδεσης</string>
    <!-- Message of warning dialog if users have no device authentication set up -->
    <string name="logins_warning_dialog_message">Ορίστε ένα μοτίβο κλειδώματος συσκευής, ένα ΡΙΝ ή έναν κωδικό πρόσβασης για προστασία των αποθηκευμένων στοιχείων σύνδεσης, σε περίπτωση που κάποιος τρίτος αποκτήσει πρόσβαση στη συσκευή σας.</string>
    <!-- Negative button to ignore warning dialog if users have no device authentication set up -->
    <string name="logins_warning_dialog_later">Αργότερα</string>
    <!-- Positive button to send users to set up a pin of warning dialog if users have no device authentication set up -->
    <string name="logins_warning_dialog_set_up_now">Ρύθμιση τώρα</string>
    <!-- Title of PIN verification dialog to direct users to re-enter their device credentials to access their logins -->
    <string name="logins_biometric_prompt_message_pin">Ξεκλειδώστε τη συσκευή σας</string>
    <!-- Title for Accessibility Force Enable Zoom Preference -->
    <string name="preference_accessibility_force_enable_zoom">Ζουμ σε όλους τους ιστοτόπους</string>
    <!-- Summary for Accessibility Force Enable Zoom Preference -->
    <string name="preference_accessibility_force_enable_zoom_summary">Ενεργοποιήστε το για χρήση χειρονομιών ζουμ, ακόμη και σε ιστοτόπους που δεν τις επιτρέπουν.</string>
    <!-- Saved logins sorting strategy menu item -by name- (if selected, it will sort saved logins alphabetically) -->
    <string name="saved_logins_sort_strategy_alphabetically">Όνομα (Α-Ω)</string>
    <!-- Saved logins sorting strategy menu item -by last used- (if selected, it will sort saved logins by last used) -->
    <string name="saved_logins_sort_strategy_last_used">Τελευταία χρήση</string>

    <!-- Content description (not visible, for screen readers etc.): Sort saved logins dropdown menu chevron icon -->
    <string name="saved_logins_menu_dropdown_chevron_icon_content_description">Ταξινόμηση μενού σύνδεσης</string>

    <!-- Autofill -->
    <!-- Preference and title for managing the autofill settings -->
    <string name="preferences_autofill">Αυτόματη συμπλήρωση</string>
    <!-- Preference and title for managing the settings for addresses -->
    <string name="preferences_addresses">Διευθύνσεις</string>
    <!-- Preference and title for managing the settings for credit cards -->
    <string name="preferences_credit_cards">Πιστωτικές κάρτες</string>
    <!-- Preference for saving and autofilling credit cards -->
    <string name="preferences_credit_cards_save_and_autofill_cards">Αποθήκευση και αυτόματη συμπλήρωση στοιχείων καρτών</string>
    <!-- Preference summary for saving and autofilling credit card data -->
    <string name="preferences_credit_cards_save_and_autofill_cards_summary">Τα δεδομένα κρυπτογραφούνται</string>
    <!-- Preference option for syncing credit cards across devices. This is displayed when the user is not signed into sync -->
    <string name="preferences_credit_cards_sync_cards_across_devices">Συγχρονισμός καρτών μεταξύ συσκευών</string>
    <!-- Preference option for syncing credit cards across devices. This is displayed when the user is signed into sync -->
    <string name="preferences_credit_cards_sync_cards">Συγχρονισμός καρτών</string>
    <!-- Preference option for adding a credit card -->
    <string name="preferences_credit_cards_add_credit_card">Προσθήκη πιστωτικής κάρτας</string>

    <!-- Preference option for managing saved credit cards -->
    <string name="preferences_credit_cards_manage_saved_cards">Διαχείριση αποθηκευμένων καρτών</string>
    <!-- Preference option for adding an address -->
    <string name="preferences_addresses_add_address">Προσθήκη διεύθυνσης</string>
    <!-- Preference option for managing saved addresses -->
    <string name="preferences_addresses_manage_addresses">Διαχείριση διευθύνσεων</string>
    <!-- Preference for saving and autofilling addresses -->
    <string name="preferences_addresses_save_and_autofill_addresses">Αποθήκευση και αυτόματη συμπλήρωση διευθύνσεων</string>

    <!-- Preference summary for saving and autofilling address data -->
    <string name="preferences_addresses_save_and_autofill_addresses_summary">Συμπεριλάβετε πληροφορίες, όπως αριθμούς, email και διευθύνσεις αποστολής</string>

    <!-- Title of the "Add card" screen -->
    <string name="credit_cards_add_card">Προσθήκη κάρτας</string>
    <!-- Title of the "Edit card" screen -->
    <string name="credit_cards_edit_card">Επεξεργασία κάρτας</string>
    <!-- The header for the card number of a credit card -->
    <string name="credit_cards_card_number">Αριθμός κάρτας</string>
    <!-- The header for the expiration date of a credit card -->
    <string name="credit_cards_expiration_date">Ημερομηνία λήξης</string>
    <!-- The label for the expiration date month of a credit card to be used by a11y services-->
    <string name="credit_cards_expiration_date_month">Μήνας ημερομηνίας λήξης</string>
    <!-- The label for the expiration date year of a credit card to be used by a11y services-->
    <string name="credit_cards_expiration_date_year">Έτος ημερομηνίας λήξης</string>
    <!-- The header for the name on the credit card -->
    <string name="credit_cards_name_on_card">Όνομα στην κάρτα</string>
    <!-- The text for the "Delete card" menu item for deleting a credit card -->
    <string name="credit_cards_menu_delete_card">Διαγραφή κάρτας</string>
    <!-- The text for the "Delete card" button for deleting a credit card -->
    <string name="credit_cards_delete_card_button">Διαγραφή κάρτας</string>
    <!-- The text for the confirmation message of "Delete card" dialog -->
    <string name="credit_cards_delete_dialog_confirmation">Θέλετε σίγουρα να διαγράψετε αυτήν την πιστωτική κάρτα;</string>
    <!-- The text for the positive button on "Delete card" dialog -->
    <string name="credit_cards_delete_dialog_button">Διαγραφή</string>
    <!-- The title for the "Save" menu item for saving a credit card -->
    <string name="credit_cards_menu_save">Αποθήκευση</string>
    <!-- The text for the "Save" button for saving a credit card -->
    <string name="credit_cards_save_button">Αποθήκευση</string>
    <!-- The text for the "Cancel" button for cancelling adding, updating or deleting a credit card -->
    <string name="credit_cards_cancel_button">Ακύρωση</string>

    <!-- Title of the "Saved cards" screen -->
    <string name="credit_cards_saved_cards">Αποθηκευμένες κάρτες</string>

    <!-- Error message for credit card number validation -->
    <string name="credit_cards_number_validation_error_message">Παρακαλώ εισαγάγετε έναν έγκυρο αριθμό πιστωτικής κάρτας</string>

    <!-- Error message for credit card name on card validation -->
    <string name="credit_cards_name_on_card_validation_error_message">Παρακαλώ συμπληρώστε αυτό το πεδίο</string>
    <!-- Message displayed in biometric prompt displayed for authentication before allowing users to view their saved credit cards -->
    <string name="credit_cards_biometric_prompt_message">Ξεκλειδώστε για να δείτε τις αποθηκευμένες κάρτες σας</string>
    <!-- Title of warning dialog if users have no device authentication set up -->
    <string name="credit_cards_warning_dialog_title">Ασφαλίστε τις πιστωτικές κάρτες σας</string>
    <!-- Message of warning dialog if users have no device authentication set up -->
    <string name="credit_cards_warning_dialog_message">Ορίστε ένα μοτίβο κλειδώματος συσκευής, ένα ΡΙΝ ή έναν κωδικό πρόσβασης για την προστασία των αποθηκευμένων πιστωτικών καρτών σας, σε περίπτωση που κάποιος τρίτος αποκτήσει πρόσβαση στη συσκευή σας.</string>
    <!-- Positive button to send users to set up a pin of warning dialog if users have no device authentication set up -->
    <string name="credit_cards_warning_dialog_set_up_now">Ρύθμιση τώρα</string>
    <!-- Negative button to ignore warning dialog if users have no device authentication set up -->
    <string name="credit_cards_warning_dialog_later">Αργότερα</string>

    <!-- Title of PIN verification dialog to direct users to re-enter their device credentials to access their credit cards -->
    <string name="credit_cards_biometric_prompt_message_pin">Ξεκλειδώστε τη συσκευή σας</string>
    <!-- Message displayed in biometric prompt for authentication, before allowing users to use their stored credit card information -->
    <string name="credit_cards_biometric_prompt_unlock_message">Ξεκλειδώστε για χρήση των στοιχείων πιστωτικής κάρτας</string>

    <!-- Title of the "Add address" screen -->
    <string name="addresses_add_address">Προσθήκη διεύθυνσης</string>
    <!-- Title of the "Edit address" screen -->
    <string name="addresses_edit_address">Επεξεργασία διεύθυνσης</string>
    <!-- Title of the "Manage addresses" screen -->
    <string name="addresses_manage_addresses">Διαχείριση διευθύνσεων</string>
    <!-- The header for the first name of an address -->
    <string name="addresses_first_name">Όνομα</string>
    <!-- The header for the middle name of an address -->
    <string name="addresses_middle_name">Μεσαίο όνομα</string>
    <!-- The header for the last name of an address -->
    <string name="addresses_last_name">Επώνυμο</string>
    <!-- The header for the street address of an address -->
    <string name="addresses_street_address">Διεύθυνση</string>
    <!-- The header for the city of an address -->
    <string name="addresses_city">Πόλη</string>
    <!-- The header for the subregion of an address when "state" should be used -->
    <string name="addresses_state">Νομός</string>
    <!-- The header for the subregion of an address when "province" should be used -->
    <string name="addresses_province">Νομός</string>
    <!-- The header for the zip code of an address -->
    <string name="addresses_zip">Ταχ. κώδικας</string>
    <!-- The header for the country or region of an address -->
    <string name="addresses_country">Χώρα ή περιοχή</string>
    <!-- The header for the phone number of an address -->
    <string name="addresses_phone">Τηλέφωνο</string>
    <!-- The header for the email of an address -->
    <string name="addresses_email">Email</string>
    <!-- The text for the "Save" button for saving an address -->
    <string name="addresses_save_button">Αποθήκευση</string>
    <!-- The text for the "Cancel" button for cancelling adding, updating or deleting an address -->
    <string name="addresses_cancel_button">Ακύρωση</string>
    <!-- The text for the "Delete address" button for deleting an address -->
    <string name="addressess_delete_address_button">Διαγραφή διεύθυνσης</string>

    <!-- The title for the "Delete address" confirmation dialog -->
    <string name="addressess_confirm_dialog_message">Θέλετε σίγουρα να διαγράψετε αυτήν τη διεύθυνση;</string>
    <!-- The text for the positive button on "Delete address" dialog -->
    <string name="addressess_confirm_dialog_ok_button">Διαγραφή</string>
    <!-- The text for the negative button on "Delete address" dialog -->
    <string name="addressess_confirm_dialog_cancel_button">Ακύρωση</string>
    <!-- The text for the "Save address" menu item for saving an address -->
    <string name="address_menu_save_address">Αποθήκευση διεύθυνσης</string>
    <!-- The text for the "Delete address" menu item for deleting an address -->
    <string name="address_menu_delete_address">Διαγραφή διεύθυνσης</string>

    <!-- Title of the Add search engine screen -->
    <string name="search_engine_add_custom_search_engine_title">Προσθήκη μηχανής αναζήτησης</string>
    <!-- Title of the Edit search engine screen -->
    <string name="search_engine_edit_custom_search_engine_title">Επεξεργασία μηχανής αναζήτησης</string>
    <!-- Content description (not visible, for screen readers etc.): Title for the button to add a search engine in the action bar -->
    <string name="search_engine_add_button_content_description">Προσθήκη</string>
    <!-- Content description (not visible, for screen readers etc.): Title for the button to save a search engine in the action bar -->
    <string name="search_engine_add_custom_search_engine_edit_button_content_description">Αποθήκευση</string>
    <!-- Text for the menu button to edit a search engine -->
    <string name="search_engine_edit">Επεξεργασία</string>
    <!-- Text for the menu button to delete a search engine -->
    <string name="search_engine_delete">Διαγραφή</string>

    <!-- Text for the button to create a custom search engine on the Add search engine screen -->
    <string name="search_add_custom_engine_label_other">Άλλη</string>
    <!-- Placeholder text shown in the Search Engine Name TextField before a user enters text -->
    <string name="search_add_custom_engine_name_hint">Όνομα</string>

    <!-- Placeholder text shown in the Search String TextField before a user enters text -->
    <string name="search_add_custom_engine_search_string_hint">Νήμα αναζήτησης προς χρήση</string>
    <!-- Description text for the Search String TextField. The %s is part of the string -->
    <string name="search_add_custom_engine_search_string_example" formatted="false">Αντικαταστήστε το ερώτημα με “%s”. Παράδειγμα:\nhttps://www.google.com/search?q=%s</string>

    <!-- Accessibility description for the form in which details about the custom search engine are entered -->
    <string name="search_add_custom_engine_form_description">Λεπτομέρειες προσαρμοσμένης μηχανής αναζήτησης</string>

    <!-- Text shown when a user leaves the name field empty -->
    <string name="search_add_custom_engine_error_empty_name">Εισάγετε όνομα μηχανής αναζήτησης</string>
    <!-- Text shown when a user leaves the search string field empty -->
    <string name="search_add_custom_engine_error_empty_search_string">Εισάγετε νήμα αναζήτησης</string>
    <!-- Text shown when a user leaves out the required template string -->
    <string name="search_add_custom_engine_error_missing_template">Βεβαιωθείτε ότι το νήμα αναζήτησης συμφωνεί με την μορφή του παραδείγματος</string>
    <!-- Text shown when we aren't able to validate the custom search query. The first parameter is the url of the custom search engine -->
    <string name="search_add_custom_engine_error_cannot_reach">Σφάλμα σύνδεσης στο “%s”</string>

    <!-- Text shown when a user creates a new search engine -->
    <string name="search_add_custom_engine_success_message">Δημιουργήθηκε to %s</string>

    <!-- Text shown when a user successfully edits a custom search engine -->
    <string name="search_edit_custom_engine_success_message">Το %s αποθηκεύτηκε</string>
    <!-- Text shown when a user successfully deletes a custom search engine -->
    <string name="search_delete_search_engine_success_message">Το %s διαγράφηκε</string>

    <!-- Heading for the instructions to allow a permission -->
    <string name="phone_feature_blocked_intro">Για να το επιτρέψετε:</string>
    <!-- First step for the allowing a permission -->
    <string name="phone_feature_blocked_step_settings">1. Μεταβείτε στις Ρυθμίσεις Android</string>
    <!-- Second step for the allowing a permission -->
    <string name="phone_feature_blocked_step_permissions"><![CDATA[2. Επιλέξτε <b>Άδειες</b>]]></string>
    <!-- Third step for the allowing a permission (Fore example: Camera) -->
    <string name="phone_feature_blocked_step_feature"><![CDATA[3. Ενεργοποιήστε το <b>%1$s</b>]]></string>

    <!-- Label that indicates a site is using a secure connection -->
    <string name="quick_settings_sheet_secure_connection_2">Η σύνδεση είναι ασφαλής</string>
    <!-- Label that indicates a site is using a insecure connection -->
    <string name="quick_settings_sheet_insecure_connection_2">Η σύνδεση δεν είναι ασφαλής</string>
    <!-- Label to clear site data -->
    <string name="clear_site_data">Απαλοιφή cookies και δεδομένων ιστοτόπων</string>
    <!-- Confirmation message for a dialog confirming if the user wants to delete all data for current site -->
    <string name="confirm_clear_site_data"><![CDATA[Θέλετε σίγουρα να διαγράψετε όλα τα cookies και τα δεδομένα για τον ιστότοπο <b>%s</b>;]]></string>
    <!-- Confirmation message for a dialog confirming if the user wants to delete all the permissions for all sites-->
    <string name="confirm_clear_permissions_on_all_sites">Θέλετε σίγουρα να διαγράψετε όλα τα δικαιώματα για όλους τους ιστοτόπους;</string>
    <!-- Confirmation message for a dialog confirming if the user wants to delete all the permissions for a site-->
    <string name="confirm_clear_permissions_site">Θέλετε σίγουρα να διαγράψετε όλα τα δικαιώματα για τον ιστότοπο;</string>
    <!-- Confirmation message for a dialog confirming if the user wants to set default value a permission for a site-->
    <string name="confirm_clear_permission_site">Θέλετε σίγουρα να διαγράψετε αυτό το δικαίωμα για τον ιστότοπο;</string>
    <!-- label shown when there are not site exceptions to show in the site exception settings -->
    <string name="no_site_exceptions">Καμία εξαίρεση ιστοτόπων</string>
    <!-- Bookmark deletion confirmation -->
    <string name="bookmark_deletion_confirmation">Θέλετε σίγουρα να διαγράψετε αυτό το σελιδοδείκτη;</string>
    <!-- Browser menu button that adds a shortcut to the home fragment -->
    <string name="browser_menu_add_to_shortcuts">Προσθήκη συντόμευσης</string>
    <!-- Browser menu button that removes a shortcut from the home fragment -->
    <string name="browser_menu_remove_from_shortcuts">Αφαίρεση συντόμευσης</string>
    <!-- text shown before the issuer name to indicate who its verified by, parameter is the name of
     the certificate authority that verified the ticket-->
    <string name="certificate_info_verified_by">Επαλήθευση από: %1$s</string>
    <!-- Login overflow menu delete button -->
    <string name="login_menu_delete_button">Διαγραφή</string>
    <!-- Login overflow menu edit button -->
    <string name="login_menu_edit_button">Επεξεργασία</string>
    <!-- Message in delete confirmation dialog for logins -->
    <string name="login_deletion_confirmation">Θέλετε σίγουρα να διαγράψετε αυτή τη σύνδεση;</string>
    <!-- Positive action of a dialog asking to delete  -->
    <string name="dialog_delete_positive">Διαγραφή</string>
    <!-- Negative action of a dialog asking to delete login -->
    <string name="dialog_delete_negative">Ακύρωση</string>
    <!--  The saved login options menu description. -->
    <string name="login_options_menu">Επιλογές σύνδεσης</string>
    <!--  The editable text field for a login's web address. -->
    <string name="saved_login_hostname_description">Το επεξεργάσιμο πεδίο κειμένου της διεύθυνσης ιστού της σύνδεσης.</string>
    <!--  The editable text field for a login's username. -->
    <string name="saved_login_username_description">Το επεξεργάσιμο πεδίο κειμένου για το όνομα χρήστη της σύνδεσης.</string>
    <!--  The editable text field for a login's password. -->
    <string name="saved_login_password_description">Το επεξεργάσιμο πεδίο κειμένου για τον κωδικό πρόσβασης της σύνδεσης.</string>
    <!--  The button description to save changes to an edited login. -->
    <string name="save_changes_to_login">Αποθήκευση αλλαγών στη σύνδεση.</string>
    <!--  The page title for editing a saved login. -->
    <string name="edit">Επεξεργασία</string>
    <!--  The page title for adding new login. -->
    <string name="add_login">Προσθήκη νέας σύνδεσης</string>
    <!--  The error message in add/edit login view when password field is blank. -->
    <string name="saved_login_password_required">Απαιτείται κωδικός πρόσβασης</string>
    <!--  The error message in add login view when username field is blank. -->
    <string name="saved_login_username_required">Απαιτείται όνομα χρήστη</string>
    <!--  The error message in add login view when hostname field is blank. -->
    <string name="saved_login_hostname_required" tools:ignore="UnusedResources">Απαιτείται όνομα κεντρικού υπολογιστή</string>
    <!-- Voice search button content description  -->
    <string name="voice_search_content_description">Φωνητική αναζήτηση</string>
    <!-- Voice search prompt description displayed after the user presses the voice search button -->
    <string name="voice_search_explainer">Μιλήστε τώρα</string>

    <!--  The error message in edit login view when a duplicate username exists. -->
    <string name="saved_login_duplicate">Υπάρχει ήδη σύνδεση με αυτό το όνομα χρήστη</string>

    <!-- This is the hint text that is shown inline on the hostname field of the create new login page. 'https://www.example.com' intentionally hardcoded here -->
    <string name="add_login_hostname_hint_text">https://www.example.com</string>
    <!-- This is an error message shown below the hostname field of the add login page when a hostname does not contain http or https. -->
    <string name="add_login_hostname_invalid_text_3">H διεύθυνση ιστού πρέπει να περιέχει «https://» ή «http://»</string>
    <!-- This is an error message shown below the hostname field of the add login page when a hostname is invalid. -->
    <string name="add_login_hostname_invalid_text_2">Απαιτείται έγκυρο όνομα κεντρικού υπολογιστή</string>

    <!-- Synced Tabs -->
    <!-- Text displayed to ask user to connect another device as no devices found with account -->
    <string name="synced_tabs_connect_another_device">Συνδέστε μια άλλη συσκευή.</string>
    <!-- Text displayed asking user to re-authenticate -->
    <string name="synced_tabs_reauth">Παρακαλούμε επαληθεύστε ξανά την ταυτότητά σας.</string>
    <!-- Text displayed when user has disabled tab syncing in Firefox Sync Account -->
    <string name="synced_tabs_enable_tab_syncing">Παρακαλούμε ενεργοποιήστε το συγχρονισμό καρτελών.</string>

    <!-- Text displayed when user has no tabs that have been synced -->
    <string name="synced_tabs_no_tabs">Δεν έχετε καμία άλλη καρτέλα ανοικτή στο Firefox σε άλλες σας συσκευές.</string>
    <!-- Text displayed in the synced tabs screen when a user is not signed in to Firefox Sync describing Synced Tabs -->
    <string name="synced_tabs_sign_in_message">Δείτε μια λίστα καρτελών από τις άλλες συσκευές σας.</string>
    <!-- Text displayed on a button in the synced tabs screen to link users to sign in when a user is not signed in to Firefox Sync -->
    <string name="synced_tabs_sign_in_button">Σύνδεση για συγχρονισμό</string>

    <!-- The text displayed when a synced device has no tabs to show in the list of Synced Tabs. -->
    <string name="synced_tabs_no_open_tabs">Καμία ανοικτή καρτέλα</string>

    <!-- Content description for expanding a group of synced tabs. -->
    <string name="synced_tabs_expand_group">Ανάπτυξη ομάδας συγχρονισμένων καρτελών</string>
    <!-- Content description for collapsing a group of synced tabs. -->
    <string name="synced_tabs_collapse_group">Σύμπτυξη ομάδας συγχρονισμένων καρτελών</string>

    <!-- Top Sites -->
    <!-- Title text displayed in the dialog when shortcuts limit is reached. -->
    <string name="shortcut_max_limit_title">Έχετε φτάσει το όριο συντομεύσεων</string>
    <!-- Content description text displayed in the dialog when shortcut limit is reached. -->
    <string name="shortcut_max_limit_content">Για να προσθέσετε μια νέα συντόμευση, αφαιρέστε μια υπάρχουσα. Πατήστε παρατεταμένα τον ιστότοπο και επιλέξτε «Αφαίρεση».</string>
    <!-- Confirmation dialog button text when top sites limit is reached. -->
    <string name="top_sites_max_limit_confirmation_button">OK, το κατάλαβα</string>

    <!-- Label for the preference to show the shortcuts for the most visited top sites on the homepage -->
    <string name="top_sites_toggle_top_recent_sites_4">Συντομεύσεις</string>
	<!-- Title text displayed in the rename top site dialog. -->
	<string name="top_sites_rename_dialog_title">Όνομα</string>
    <!-- Hint for renaming title of a shortcut -->
    <string name="shortcut_name_hint">Όνομα συντόμευσης</string>
	<!-- Button caption to confirm the renaming of the top site. -->
	<string name="top_sites_rename_dialog_ok">OK</string>
	<!-- Dialog button text for canceling the rename top site prompt. -->
	<string name="top_sites_rename_dialog_cancel">Ακύρωση</string>

    <!-- Text for the menu button to open the homepage settings. -->
    <string name="top_sites_menu_settings">Ρυθμίσεις</string>
    <!-- Text for the menu button to navigate to sponsors and privacy support articles. '&amp;' is replaced with the ampersand symbol: & -->
    <string name="top_sites_menu_sponsor_privacy">Οι χορηγοί μας &amp; το απόρρητό σας</string>
    <!-- Label text displayed for a sponsored top site. -->
    <string name="top_sites_sponsored_label">Χορηγία</string>

    <!-- Inactive tabs in the tabs tray -->
    <!-- Title text displayed in the tabs tray when a tab has been unused for 14 days. -->
    <string name="inactive_tabs_title">Ανενεργές καρτέλες</string>
    <!-- Content description for closing all inactive tabs -->
    <string name="inactive_tabs_delete_all">Κλείσιμο όλων των ανενεργών καρτελών</string>

    <!-- Content description for expanding the inactive tabs section. -->
    <string name="inactive_tabs_expand_content_description">Ανάπτυξη ανενεργών καρτελών</string>
    <!-- Content description for collapsing the inactive tabs section. -->
    <string name="inactive_tabs_collapse_content_description">Σύμπτυξη ανενεργών καρτελών</string>

    <!-- Inactive tabs auto-close message in the tabs tray -->
    <!-- The header text of the auto-close message when the user is asked if they want to turn on the auto-closing of inactive tabs. -->
    <string name="inactive_tabs_auto_close_message_header" tools:ignore="UnusedResources">Αυτόματο κλείσιμο μετά από έναν μήνα;</string>
    <!-- A description below the header to notify the user what the inactive tabs auto-close feature is. -->
    <string name="inactive_tabs_auto_close_message_description" tools:ignore="UnusedResources">Το Firefox μπορεί να κλείσει τις καρτέλες που δεν έχετε προβάλει τον περασμένο μήνα.</string>
    <!-- A call to action below the description to allow the user to turn on the auto closing of inactive tabs. -->
    <string name="inactive_tabs_auto_close_message_action" tools:ignore="UnusedResources">ΕΝΕΡΓΟΠΟΙΗΣΗ ΑΥΤΟΜΑΤΟΥ ΚΛΕΙΣΙΜΑΤΟΣ</string>

    <!-- Text for the snackbar to confirm auto-close is enabled for inactive tabs -->
    <string name="inactive_tabs_auto_close_message_snackbar">Το αυτόματο κλείσιμο ενεργοποιήθηκε</string>

    <!-- Awesome bar suggestion's headers -->
    <!-- Search suggestions title for Firefox Suggest. -->
    <string name="firefox_suggest_header">Προτάσεις Firefox</string>

    <!-- Title for search suggestions when Google is the default search suggestion engine. -->
    <string name="google_search_engine_suggestion_header">Αναζήτηση Google</string>
    <!-- Title for search suggestions when the default search suggestion engine is anything other than Google. The first parameter is default search engine name. -->
    <string name="other_default_search_engine_suggestion_header">Αναζήτηση %s</string>

    <!-- Default browser experiment -->
    <string name="default_browser_experiment_card_text">Αυτόματο άνοιγμα συνδέσμων από ιστοτόπους, email και μηνύματα στο Firefox.</string>

    <!-- Content description for close button in collection placeholder. -->
    <string name="remove_home_collection_placeholder_content_description">Αφαίρεση</string>

    <!-- Content description radio buttons with a link to more information -->
    <string name="radio_preference_info_content_description">Πατήστε για περισσότερες λεπτομέρειες</string>

    <!-- Content description for the action bar "up" button -->
    <string name="action_bar_up_description">Πλοήγηση προς τα πάνω</string>

    <!-- Content description for privacy content close button -->
    <string name="privacy_content_close_button_content_description">Κλείσιμο</string>

    <!-- Pocket recommended stories -->
    <!-- Header text for a section on the home screen. -->
    <string name="pocket_stories_header_1">Άρθρα που σας βάζουν σε σκέψεις</string>
    <!-- Header text for a section on the home screen. -->
    <string name="pocket_stories_categories_header">Άρθρα ανά θέμα</string>
    <!-- Text of a button allowing users to access an external url for more Pocket recommendations. -->
    <string name="pocket_stories_placeholder_text">Ανακαλύψτε περισσότερα</string>
    <!-- Title of an app feature. Smaller than a heading. The first parameter is product name Pocket -->
    <string name="pocket_stories_feature_title_2">Με την υποστήριξη του %1$s.</string>
    <!-- Caption for describing a certain feature. The placeholder is for a clickable text (eg: Learn more) which will load an url in a new tab when clicked.  -->
    <string name="pocket_stories_feature_caption">Μέρος της οικογένειας του Firefox. %s</string>
    <!-- Clickable text for opening an external link for more information about Pocket. -->
    <string name="pocket_stories_feature_learn_more">Μάθετε περισσότερα</string>

    <!-- Text indicating that the Pocket story that also displays this text is a sponsored story by other 3rd party entity. -->
    <string name="pocket_stories_sponsor_indication">Χορηγία</string>

    <!-- Snackbar message for enrolling in a Nimbus experiment from the secret settings when Studies preference is Off.-->
    <string name="experiments_snackbar">Ενεργοποιήστε την τηλεμετρία για την αποστολή δεδομένων.</string>
    <!-- Snackbar button text to navigate to telemetry settings.-->
    <string name="experiments_snackbar_button">Μετάβαση στις ρυθμίσεις</string>

    <!-- Accessibility services actions labels. These will be appended to accessibility actions like "Double tap to.." but not by or applications but by services like Talkback. -->
    <!-- Action label for elements that can be collapsed if interacting with them. Talkback will append this to say "Double tap to collapse". -->
    <string name="a11y_action_label_collapse">σύμπτυξη</string>
    <!-- Action label for elements that can be expanded if interacting with them. Talkback will append this to say "Double tap to expand". -->
    <string name="a11y_action_label_expand">ανάπτυξη</string>
    <!-- Action label for links to a website containing documentation about a wallpaper collection. Talkback will append this to say "Double tap to open link to learn more about this collection". -->
    <string name="a11y_action_label_wallpaper_collection_learn_more">άνοιγμα συνδέσμου για περισσότερες πληροφορίες σχετικά με αυτήν τη συλλογή</string>
    <!-- Action label for links that point to an article. Talkback will append this to say "Double tap to read the article". -->
    <string name="a11y_action_label_read_article">ανάγνωση του άρθρου</string>
    <!-- Action label for links to the Firefox Pocket website. Talkback will append this to say "Double tap to open link to learn more". -->
    <string name="a11y_action_label_pocket_learn_more">άνοιγμα συνδέσμου για περισσότερες πληροφορίες</string>
</resources><|MERGE_RESOLUTION|>--- conflicted
+++ resolved
@@ -74,13 +74,8 @@
     <!-- Private mode shortcut "contextual feature recommendation" (CFR) -->
     <!-- Text for the Private mode shortcut CFR message for adding a private mode shortcut to open private tabs from the Home screen -->
     <string name="private_mode_cfr_message" moz:removedIn="111" tools:ignore="UnusedResources">Εκκινήστε την επόμενη ιδιωτική καρτέλα με ένα πάτημα.</string>
-<<<<<<< HEAD
-    <!-- Text for the positive button -->
-    <string name="cfr_pos_button_text" moz:removedIn="109" tools:ignore="UnusedResources">Προσθήκη συντόμευσης</string>
-=======
     <!-- Text for the Private mode shortcut CFR message for adding a private mode shortcut to open private tabs from the Home screen -->
     <string name="private_mode_cfr_message_2">Εκκινήστε την επόμενη ιδιωτική καρτέλα σας με ένα πάτημα.</string>
->>>>>>> 09d9f897
     <!-- Text for the positive button to accept adding a Private Browsing shortcut to the Home screen -->
     <string name="private_mode_cfr_pos_button_text">Προσθήκη στην αρχική οθόνη</string>
     <!-- Text for the negative button to decline adding a Private Browsing shortcut to the Home screen -->
@@ -423,11 +418,6 @@
     <!-- Change setting text button, for the dialog use on the control branch of the experiment to determine which context users engaged the most -->
     <string name="reduce_cookie_banner_control_experiment_dialog_change_setting_button" moz:RemovedIn="112" tools:ignore="UnusedResources">Απόρριψη μηνυμάτων</string>
     <!-- Snack text for the cookie banner dialog, after user hit the dismiss banner button -->
-<<<<<<< HEAD
-    <string name="reduce_cookie_banner_dialog_snackbar_text">Θα βλέπετε λιγότερα αιτήματα cookie</string>
-    <!-- Change setting text button, for the onboarding dialog use on the variant 1 branch of the experiment to determine which context users engaged the most -->
-    <string name="reduce_cookie_banner_variant_1_experiment_dialog_change_setting_button">Απόρριψη αναδυόμενων παραθύρων</string>
-=======
     <string name="reduce_cookie_banner_dialog_snackbar_text">Θα βλέπετε λιγότερα αιτήματα για cookies</string>
     <!-- Title text for the dialog use on the variant 1 branch of the experiment to determine which context users engaged the most -->
     <string name="reduce_cookie_banner_variant_1_experiment_dialog_title" moz:RemovedIn="112" tools:ignore="UnusedResources">Λιγότερα αναδυόμενα μηνύματα για cookies</string>
@@ -435,7 +425,6 @@
     <string name="reduce_cookie_banner_variant_1_experiment_dialog_body_1" moz:RemovedIn="112" tools:ignore="UnusedResources">Αυτόματη απάντηση στα αναδυόμενα μηνύματα για cookies, ώστε να περιηγείστε χωρίς περισπασμούς. Το %1$s θα απορρίπτει όλα τα αιτήματα, εάν αυτό είναι δυνατό.</string>
     <!-- Change setting text button, for the onboarding dialog use on the variant 1 branch of the experiment to determine which context users engaged the most -->
     <string name="reduce_cookie_banner_variant_1_experiment_dialog_change_setting_button" moz:RemovedIn="112" tools:ignore="UnusedResources">Απόρριψη αναδυόμενων μηνυμάτων</string>
->>>>>>> 09d9f897
     <!-- Title text for the dialog use on the variant 2 branch of the experiment to determine which context users engaged the most -->
     <string name="reduce_cookie_banner_variant_2_experiment_dialog_title" moz:RemovedIn="112" tools:ignore="UnusedResources">Μείωση μηνυμάτων για cookies</string>
 
