<?xml version="1.0" encoding="utf-8"?>
<resources>

    <!-- App name for private browsing mode. The first parameter is the name of the app defined in app_name (for example: Fenix)-->
    <string name="app_name_private_5">Ιδιωτικό %s</string>
    <!-- App name for private browsing mode. The first parameter is the name of the app defined in app_name (for example: Fenix)-->
    <string name="app_name_private_4">%s (Ιδιωτικό)</string>
    <!-- Home Fragment -->
    <!-- Content description (not visible, for screen readers etc.): "Three dot" menu button. -->
    <string name="content_description_menu">Περισσότερες επιλογές</string>
    <!-- Content description (not visible, for screen readers etc.): "Private Browsing" menu button. -->
    <string name="content_description_private_browsing_button">Ενεργοποίηση ιδιωτικής περιήγησης</string>
    <!-- Content description (not visible, for screen readers etc.): "Private Browsing" menu button. -->
    <string name="content_description_disable_private_browsing_button">Απενεργοποίηση ιδιωτικής περιήγησης</string>

    <!-- Placeholder text shown in the search bar before a user enters text -->
    <string name="search_hint">Αναζήτηση ή εισαγωγή διεύθυνσης</string>

    <!-- No Open Tabs Message Description -->
    <string name="no_open_tabs_description">Οι ανοικτές καρτέλες σας θα εμφανίζονται εδώ.</string>

    <!-- No Private Tabs Message Description -->
    <string name="no_private_tabs_description">Οι ιδιωτικές καρτέλες σας θα εμφανίζονται εδώ.</string>

    <!-- Message announced to the user when tab tray is selected with 1 tab -->
    <string name="open_tab_tray_single">1 ανοικτή καρτέλα. Πατήστε για εναλλαγή καρτελών.</string>
    <!-- Message announced to the user when tab tray is selected with 0 or 2+ tabs -->
    <string name="open_tab_tray_plural">%1$s ανοικτές καρτέλες. Πατήστε για εναλλαγή καρτελών.</string>

    <!-- Tab tray multi select title in app bar. The first parameter is the number of tabs selected -->
    <string name="tab_tray_multi_select_title">%1$d επιλογή(ές)</string>
    <!-- Label of button in create collection dialog for creating a new collection  -->
    <string name="tab_tray_add_new_collection">Προσθήκη νέας συλλογής</string>
    <!-- Label of editable text in create collection dialog for naming a new collection  -->
    <string name="tab_tray_add_new_collection_name">Όνομα</string>
    <!-- Label of button in save to collection dialog for selecting a current collection  -->
    <string name="tab_tray_select_collection">Επιλογή συλλογής</string>

    <!-- Content description for close button while in multiselect mode in tab tray -->
    <string name="tab_tray_close_multiselect_content_description">Τέλος λειτουργίας πολλαπλής επιλογής</string>
    <!-- Content description for save to collection button while in multiselect mode in tab tray -->
    <string name="tab_tray_collection_button_multiselect_content_description">Αποθήκευση επιλεγμένων καρτελών στη συλλογή</string>

    <!-- Content description for checkmark while tab is selected while in multiselect mode in tab tray. The first parameter is the title of the tab selected -->
    <string name="tab_tray_item_selected_multiselect_content_description">Επιλέχθηκε το &quot;%1$s&quot;</string>
    <!-- Content description when tab is unselected while in multiselect mode in tab tray. The first parameter is the title of the tab unselected -->
    <string name="tab_tray_item_unselected_multiselect_content_description">Αποεπιλέχθηκε το &quot;%1$s&quot;</string>
    <!-- Content description announcement when exiting multiselect mode in tab tray -->
    <string name="tab_tray_exit_multiselect_content_description">Τέλος λειτουργίας πολλαπλής επιλογής</string>

    <!-- Content description announcement when entering multiselect mode in tab tray -->
    <string name="tab_tray_enter_multiselect_content_description">Σε λειτουργία πολλαπλών επιλογών, επιλέξτε καρτέλες για αποθήκευση σε συλλογή</string>

    <!-- Content description on checkmark while tab is selected in multiselect mode in tab tray -->
    <string name="tab_tray_multiselect_selected_content_description">Επιλέχθηκε</string>

    <!-- About content. The first parameter is the name of the application. (For example: Fenix) -->
    <string name="about_content">Το %1$s αναπτύσσεται από τη @fork-maintainers.</string>

    <!-- Private Browsing -->
    <!-- Title for private session option -->
    <string name="private_browsing_title">Είστε σε ιδιωτική συνεδρία</string>
    <!-- Explanation for private browsing displayed to users on home view when they first enable private mode
        The first parameter is the name of the app defined in app_name (for example: Fenix) -->
    <string name="private_browsing_placeholder_description_2">
        Το %1$s διαγράφει το ιστορικό αναζήτησης και περιήγησης των ιδιωτικών καρτελών όταν τις κλείνετε ή αποχωρείτε από την εφαρμογή. Αυτό δεν σας παρέχει ανωνυμία στις ιστοσελίδες ή τον πάροχο διαδικτύου σας, αλλά σας βοηθά να προστατέψετε το απόρρητό σας από τους άλλους χρήστες αυτής της συσκευής.</string>
    <string name="private_browsing_common_myths">Κοινοί μύθοι σχετικά με την ιδιωτική περιήγηση</string>
    <!-- Delete session button to erase your history in a private session -->
    <string name="private_browsing_delete_session">Διαγραφή συνεδρίας</string>

    <!-- Private mode shortcut "contextual feature recommendation" (CFR) -->
    <!-- Text for the main message -->
    <string name="cfr_message">Προσθέστε συντόμευση για άνοιγμα ιδιωτικών καρτελών από την αρχική οθόνη.</string>
    <!-- Text for the positive button -->
    <string name="cfr_pos_button_text">Προσθήκη συντόμευσης</string>
    <!-- Text for the negative button -->
    <string name="cfr_neg_button_text">Όχι, ευχαριστώ</string>

    <!-- Open in App "contextual feature recommendation" (CFR) -->
    <!-- Text for the info message. 'Firefox' intentionally hardcoded here.-->
    <string name="open_in_app_cfr_info_message">Μπορείτε να ρυθμίσετε το Firefox να ανοίγει αυτόματα συνδέσμους σε εφαρμογές.</string>
    <!-- Text for the positive action button -->
    <string name="open_in_app_cfr_positive_button_text">Μετάβαση στις ρυθμίσεις</string>
    <!-- Text for the negative action button -->
    <string name="open_in_app_cfr_negative_button_text">Απόρριψη</string>

    <!-- Text for the info dialog when camera permissions have been denied but user tries to access a camera feature. -->
    <string name="camera_permissions_needed_message">Απαιτείται πρόσβαση στην κάμερα. Μεταβείτε στις Ρυθμίσεις Android, πατήστε &quot;Δικαιώματα&quot; και πατήστε &quot;Να επιτρέπεται&quot;.</string>
    <!-- Text for the positive action button to go to Android Settings to grant permissions. -->
    <string name="camera_permissions_needed_positive_button_text">Μετάβαση στις ρυθμίσεις</string>
    <!-- Text for the negative action button to dismiss the dialog. -->
    <string name="camera_permissions_needed_negative_button_text">Απόρριψη</string>

    <!-- Text for the banner message to tell users about our auto close feature. -->
    <string name="tab_tray_close_tabs_banner_message">Ρυθμίστε τις ανοιχτές καρτέλες ώστε να κλείνουν αυτόματα αυτές που δεν έχουν προβληθεί την προηγούμενη ημέρα, εβδομάδα ή μήνα.</string>
    <!-- Text for the positive action button to go to Settings for auto close tabs. -->
    <string name="tab_tray_close_tabs_banner_positive_button_text">Εμφάνιση επιλογών</string>
    <!-- Text for the negative action button to dismiss the Close Tabs Banner. -->
    <string name="tab_tray_close_tabs_banner_negative_button_text">Απόρριψη</string>

    <!-- Text for the banner message to tell users about our grid view feature. -->
    <string name="tab_tray_grid_view_banner_message">Αλλάξτε τη διάταξη των ανοικτών καρτελών. Μεταβείτε στις ρυθμίσεις και επιλέξτε &quot;Πλέγμα&quot; στο μενού προβολής καρτελών.</string>
    <!-- Text for the positive action button to go to Settings for auto close tabs. -->
    <string name="tab_tray_grid_view_banner_positive_button_text">Μετάβαση στις ρυθμίσεις</string>
    <!-- Text for the negative action button to dismiss the Close Tabs Banner. -->
    <string name="tab_tray_grid_view_banner_negative_button_text">Απόρριψη</string>

    <!-- Home screen icons - Long press shortcuts -->
    <!-- Shortcut action to open new tab -->
    <string name="home_screen_shortcut_open_new_tab_2">Νέα καρτέλα</string>
    <!-- Shortcut action to open new private tab -->
    <string name="home_screen_shortcut_open_new_private_tab_2">Νέα ιδιωτική καρτέλα</string>

    <!-- Heading for the Top Sites block -->
    <string name="home_screen_top_sites_heading">Κορυφαίες σελίδες</string>

    <!-- Browser Fragment -->
    <!-- Content description (not visible, for screen readers etc.): Navigate to open tabs -->
    <string name="browser_tabs_button">Ανοικτές καρτέλες</string>
    <!-- Content description (not visible, for screen readers etc.): Navigate backward (browsing history) -->
    <string name="browser_menu_back">Πίσω</string>
    <!-- Content description (not visible, for screen readers etc.): Navigate forward (browsing history) -->
    <string name="browser_menu_forward">Εμπρός</string>
    <!-- Content description (not visible, for screen readers etc.): Refresh current website -->
    <string name="browser_menu_refresh">Ανανέωση</string>
    <!-- Content description (not visible, for screen readers etc.): Stop loading current website -->
    <string name="browser_menu_stop">Διακοπή</string>
    <!-- Content description (not visible, for screen readers etc.): Bookmark the current page -->
    <string name="browser_menu_bookmark">Αποθήκευση σελιδοδείκτη</string>
    <!-- Content description (not visible, for screen readers etc.): Un-bookmark the current page -->
    <string name="browser_menu_edit_bookmark">Επεξεργασία σελιδοδείκτη</string>
    <!-- Browser menu button that opens the addon manager -->
    <string name="browser_menu_add_ons">Πρόσθετα</string>
    <!-- Browser menu button that opens the addon extensions manager -->
    <string name="browser_menu_extensions">Επεκτάσεις</string>
    <!-- Text displayed when there are no add-ons to be shown -->
    <string name="no_add_ons">Δεν βρέθηκαν πρόσθετα</string>
    <!-- Browser menu button that sends a user to help articles -->
    <string name="browser_menu_help">Βοήθεια</string>
    <!-- Browser menu button that sends a to a the what's new article -->
    <string name="browser_menu_whats_new">Τι νέο υπάρχει</string>
    <!-- Browser menu button that opens the settings menu -->
    <string name="browser_menu_settings">Ρυθμίσεις</string>
    <!-- Browser menu button that opens a user's library -->
    <string name="browser_menu_library">Βιβλιοθήκη</string>
    <!-- Browser menu toggle that requests a desktop site -->
    <string name="browser_menu_desktop_site">Έκδοση υπολογιστή</string>
    <!-- Browser menu toggle that adds a shortcut to the site on the device home screen. -->
    <string name="browser_menu_add_to_homescreen">Προσθήκη στην αρχική οθόνη</string>
    <!-- Browser menu toggle that installs a Progressive Web App shortcut to the site on the device home screen. -->
    <string name="browser_menu_install_on_homescreen">Εγκατάσταση</string>
    <!-- Menu option on the toolbar that takes you to synced tabs page-->
    <string name="synced_tabs">Συγχρονισμένες καρτέλες</string>
    <!-- Content description (not visible, for screen readers etc.) for the Resync tabs button -->
    <string name="resync_button_content_description">Επανασυγχρονισμός</string>
    <!-- Browser menu button that opens the find in page menu -->
    <string name="browser_menu_find_in_page">Εύρεση στη σελίδα</string>
    <!-- Browser menu button that creates a private tab -->
    <string name="browser_menu_private_tab">Ιδιωτική καρτέλα</string>

    <!-- Browser menu button that saves the current tab to a collection -->
    <string name="browser_menu_save_to_collection_2">Αποθήκευση στη συλλογή</string>
    <!-- Browser menu button that open a share menu to share the current site -->
    <string name="browser_menu_share">Κοινή χρήση</string>
    <!-- Share menu title, displayed when a user is sharing their current site -->
    <string name="menu_share_with">Κοινή χρήση με…</string>
    <!-- Browser menu button shown in custom tabs that opens the current tab in Fenix
        The first parameter is the name of the app defined in app_name (for example: Fenix) -->
    <string name="browser_menu_open_in_fenix">Άνοιγμα σε %1$s</string>
    <!-- Browser menu text shown in custom tabs to indicate this is a Fenix tab
        The first parameter is the name of the app defined in app_name (for example: Fenix) -->
    <string name="browser_menu_powered_by">ΜΕ ΤΗΝ ΥΠΟΣΤΗΡΙΞΗ ΤΟΥ %1$s</string>
    <!-- Browser menu text shown in custom tabs to indicate this is a Fenix tab
        The first parameter is the name of the app defined in app_name (for example: Fenix) -->
    <string name="browser_menu_powered_by2">Με την υποστήριξη του %1$s</string>
    <!-- Browser menu button to put the current page in reader mode -->
    <string name="browser_menu_read">Προβολή ανάγνωσης</string>
    <!-- Browser menu button content description to close reader mode and return the user to the regular browser -->
    <string name="browser_menu_read_close">Κλείσιμο προβολής ανάγνωσης</string>
    <!-- Browser menu button to open the current page in an external app -->
    <string name="browser_menu_open_app_link">Άνοιγμα σε εφαρμογή</string>
    <!-- Browser menu button to configure reader mode appearance e.g. the used font type and size -->
    <string name="browser_menu_read_appearance">Εμφάνιση</string>

    <!-- Browser menu button to show reader view appearance controls e.g. the used font type and size -->
    <string name="browser_menu_customize_reader_view">Προσαρμογή προβολής ανάγνωσης</string>
<<<<<<< HEAD
=======
    <!-- Browser menu label for adding a bookmark -->
    <string name="browser_menu_add">Προσθήκη</string>
    <!-- Browser menu label for editing a bookmark -->
    <string name="browser_menu_edit">Επεξεργασία</string>

>>>>>>> a439894a
    <!-- Error message to show when the user tries to access a scheme not
        handled by the app (Ex: blob, tel etc) -->
    <string name="unknown_scheme_error_message">Αδυναμία σύνδεσης. Μη αναγνωρίσιμο σχήμα URL.</string>

    <!-- Locale Settings Fragment -->
    <!-- Content description for tick mark on selected language -->
    <string name="a11y_selected_locale_content_description">Επιλεγμένη γλώσσα</string>
    <!-- Content description for search icon -->
    <string name="a11y_search_icon_content_description">Αναζήτηση</string>
    <!-- Text for default locale item -->
    <string name="default_locale_text">Χρήση γλώσσας συσκευής</string>

    <!-- Placeholder text shown in the search bar before a user enters text -->
    <string name="locale_search_hint">Αναζήτηση γλώσσας</string>

    <!-- Search Fragment -->
    <!-- Button in the search view that lets a user search by scanning a QR code -->
    <string name="search_scan_button">Σάρωση</string>
    <!-- Button in the search view that lets a user change their search engine -->
    <string name="search_engine_button">Μηχανή αναζήτησης</string>
    <!-- Button in the search view when shortcuts are displayed that takes a user to the search engine settings -->
    <string name="search_shortcuts_engine_settings">Ρυθμίσεις μηχανής αναζήτησης</string>
    <!-- Header displayed when selecting a shortcut search engine -->
    <string name="search_engines_search_with">Αυτή τη φορά, αναζήτηση με:</string>
    <!-- Button in the search view that lets a user navigate to the site in their clipboard -->
    <string name="awesomebar_clipboard_title">Συμπλήρωση συνδέσμου από το πρόχειρο</string>
    <!-- Button in the search suggestions onboarding that allows search suggestions in private sessions -->
    <string name="search_suggestions_onboarding_allow_button">Αποδοχή</string>
    <!-- Button in the search suggestions onboarding that does not allow search suggestions in private sessions -->
    <string name="search_suggestions_onboarding_do_not_allow_button">Απόρριψη</string>
    <!-- Search suggestion onboarding hint title text -->
    <string name="search_suggestions_onboarding_title">Αποδοχή εμφάνισης προτάσεων αναζήτησης σε ιδιωτικές συνεδρίες;</string>
    <!-- Search suggestion onboarding hint description text, first parameter is the name of the app defined in app_name (for example: Fenix)-->
    <string name="search_suggestions_onboarding_text">Το %s θα μοιραστεί ό,τι πληκτρολογείτε στη γραμμή διευθύνσεων με την προεπιλεγμένη μηχανή αναζήτησής σας.</string>
    <!-- Search suggestion onboarding hint Learn more link text -->
    <string name="search_suggestions_onboarding_learn_more_link">Μάθετε περισσότερα</string>

    <!-- Search engine suggestion title text. The first parameter is the name of teh suggested engine-->
    <string name="search_engine_suggestions_title">Αναζήτηση %s</string>
    <!-- Search engine suggestion description text -->
    <string name="search_engine_suggestions_description">Αναζήτηση απευθείας από τη γραμμή διευθύνσεων</string>

    <!-- Search Widget -->
    <!-- Content description for searching with a widget. Firefox is intentionally hardcoded.-->
    <string name="search_widget_content_description">Άνοιγμα νέας καρτέλας Firefox</string>
    <!-- Text preview for smaller sized widgets -->
    <string name="search_widget_text_short">Αναζήτηση</string>

    <!-- Text preview for larger sized widgets -->
    <string name="search_widget_text_long">Αναζήτηση στο διαδίκτυο</string>

    <!-- Content description (not visible, for screen readers etc.): Voice search -->
    <string name="search_widget_voice">Φωνητική αναζήτηση</string>

    <!-- Preferences -->
    <!-- Title for the settings page-->
    <string name="settings">Ρυθμίσεις</string>
    <!-- Preference category for basic settings -->
    <string name="preferences_category_basics">Βασικά</string>
    <!-- Preference category for general settings -->
    <string name="preferences_category_general">Γενικά</string>
    <!-- Preference category for all links about Fenix -->
    <string name="preferences_category_about">Πληροφορίες</string>
    <!-- Preference for settings related to changing the default search engine -->
    <string name="preferences_default_search_engine">Προεπιλεγμένη μηχανή αναζήτησης</string>
    <!-- Preference for settings related to Search -->
    <string name="preferences_search">Αναζήτηση</string>
    <!-- Preference for settings related to Search address bar -->
    <string name="preferences_search_address_bar">Γραμμή διευθύνσεων</string>
    <!-- Preference linking to help about Fenix -->
    <string name="preferences_help">Βοήθεια</string>
    <!-- Preference link to rating Fenix on the Play Store -->
    <string name="preferences_rate">Αξιολόγηση στο Google Play</string>
    <!-- Preference for giving feedback about Fenix -->
    <string name="preferences_feedback">Αποστολή σχολίων</string>
    <!-- Preference linking to about page for Fenix
        The first parameter is the name of the app defined in app_name (for example: Fenix) -->
    <string name="preferences_about">Σχετικά με το %1$s</string>
    <!-- Preference linking to the your rights SUMO page -->
    <string name="preferences_your_rights">Τα δικαιώματά σας</string>
    <!-- Preference for settings related to saved passwords -->
    <string name="preferences_passwords">Κωδικοί πρόσβασης</string>
    <!-- Preference for settings related to saved credit cards and addresses -->
    <string name="preferences_credit_cards_addresses">Πιστωτικές κάρτες και διευθύνσεις</string>
    <!-- Preference for settings related to changing the default browser -->
    <string name="preferences_set_as_default_browser">Ορισμός ως προεπιλεγμένο πρόγραμμα περιήγησης</string>
    <!-- Preference category for advanced settings -->
    <string name="preferences_category_advanced">Για προχωρημένους</string>
    <!-- Preference category for privacy settings -->
    <string name="preferences_category_privacy">Απόρρητο</string>
    <!-- Preference category for privacy and security settings -->
    <string name="preferences_category_privacy_security">Απόρρητο και ασφάλεια</string>
    <!-- Preference for advanced site permissions -->
    <string name="preferences_site_permissions">Δικαιώματα ιστοσελίδων</string>
    <!-- Preference for private browsing options -->
    <string name="preferences_private_browsing_options">Ιδιωτική περιήγηση</string>
    <!-- Preference for opening links in a private tab-->
    <string name="preferences_open_links_in_a_private_tab">Άνοιγμα συνδέσμων σε ιδιωτική καρτέλα</string>
    <!-- Preference for allowing screenshots to be taken while in a private tab-->
    <string name="preferences_allow_screenshots_in_private_mode">Να επιτρέπονται στιγμιότυπα στην ιδιωτική περιήγηση</string>
    <!-- Will inform the user of the risk of activating Allow screenshots in private browsing option -->
    <string name="preferences_screenshots_in_private_mode_disclaimer">Αν επιτρέπεται, οι ιδιωτικές καρτέλες θα είναι επίσης ορατές όταν είναι ανοιχτές πολλές εφαρμογές</string>
    <!-- Preference for adding private browsing shortcut -->
    <string name="preferences_add_private_browsing_shortcut">Προσθήκη συντόμευσης ιδιωτικής περιήγησης</string>
    <!-- Preference for accessibility -->
    <string name="preferences_accessibility">Προσβασιμότητα</string>
    <!-- Preference to override the Firefox Account server -->
    <string name="preferences_override_fxa_server">Προσαρμοσμένος διακομιστής λογαριασμού Firefox</string>
    <!-- Preference to override the Sync token server -->
    <string name="preferences_override_sync_tokenserver">Προσαρμοσμένος διακομιστής Sync</string>
    <!-- Toast shown after updating the FxA/Sync server override preferences -->
    <string name="toast_override_fxa_sync_server_done">Ο διακομιστής λογαριασμού Firefox/Sync τροποποιήθηκε. Τερματισμός εφαρμογής για εφαρμογή αλλαγών…</string>
    <!-- Preference category for account information -->
    <string name="preferences_category_account">Λογαριασμός</string>
    <!-- Preference shown on banner to sign into account -->
    <string name="preferences_sign_in">Σύνδεση</string>
    <!-- Preference for changing where the toolbar is positioned -->
    <string name="preferences_toolbar">Γραμμή εργαλείων</string>

    <!-- Preference for changing default theme to dark or light mode -->
    <string name="preferences_theme">Θέμα</string>
    <!-- Preference for customizing the home screen -->
    <string name="preferences_home">Αρχική σελίδα</string>
    <!-- Preference for gestures based actions -->
    <string name="preferences_gestures">Χειρονομίες</string>
    <!-- Preference for settings related to visual options -->
    <string name="preferences_customize">Προσαρμογή</string>
    <!-- Preference description for banner about signing in -->
    <string name="preferences_sign_in_description">Συγχρονισμός σελιδοδεικτών, ιστορικού και άλλων δεδομένων με ένα λογαριασμό Firefox</string>
    <!-- Preference shown instead of account display name while account profile information isn't available yet. -->
    <string name="preferences_account_default_name">Λογαριασμός Firefox</string>
    <!-- Preference text for account title when there was an error syncing FxA -->
    <string name="preferences_account_sync_error">Συνδεθείτε ξανά για συνέχεια συγχρονισμού</string>
    <!-- Preference for language -->
    <string name="preferences_language">Γλώσσα</string>
    <!-- Preference for data choices -->
    <string name="preferences_data_choices">Επιλογές δεδομένων</string>
    <!-- Preference for data collection -->
    <string name="preferences_data_collection">Συλλογή δεδομένων</string>
    <!-- Preference linking to the privacy notice -->
    <string name="preferences_privacy_link">Σημείωση απορρήτου</string>
    <!-- Preference category for developer tools -->
    <string name="developer_tools_category">Εργαλεία προγραμματιστή</string>
    <!-- Preference for developers -->
    <string name="preferences_remote_debugging">Απομακρυσμένος εντοπισμός σφαλμάτων μέσω USB</string>
    <!-- Preference title for switch preference to show search engines -->
    <string name="preferences_show_search_engines">Εμφάνιση μηχανών αναζήτησης</string>
    <!-- Preference title for switch preference to show search suggestions -->
    <string name="preferences_show_search_suggestions">Εμφάνιση προτάσεων αναζήτησης</string>
    <!-- Preference title for switch preference to show voice search button -->
    <string name="preferences_show_voice_search">Εμφάνιση φωνητικής αναζήτησης</string>
    <!-- Preference title for switch preference to show search suggestions also in private mode -->
    <string name="preferences_show_search_suggestions_in_private">Εμφάνιση σε ιδιωτικές συνεδρίες</string>
    <!-- Preference title for switch preference to show a clipboard suggestion when searching -->
    <string name="preferences_show_clipboard_suggestions">Εμφάνιση προτάσεων προχείρου</string>
    <!-- Preference title for switch preference to suggest browsing history when searching -->
    <string name="preferences_search_browsing_history">Αναζήτηση ιστορικού περιήγησης</string>
    <!-- Preference title for switch preference to suggest bookmarks when searching -->
    <string name="preferences_search_bookmarks">Αναζήτηση σελιδοδεικτών</string>
    <!-- Preference title for switch preference to suggest synced tabs when searching -->
    <string name="preferences_search_synced_tabs">Αναζήτηση συγχρονισμένων καρτελών</string>
    <!-- Preference for account settings -->
    <string name="preferences_account_settings">Ρυθμίσεις λογαριασμού</string>
    <!-- Preference for enabling url autocomplete-->
    <string name="preferences_enable_autocomplete_urls">Αυτόματη συμπλήρωση URLs</string>
    <!-- Preference for open links in third party apps -->
    <string name="preferences_open_links_in_apps">Άνοιγμα συνδέσμων σε εφαρμογές</string>
    <!-- Preference for open download with an external download manager app -->
    <string name="preferences_external_download_manager">Εξωτερική διαχείριση λήψεων</string>
    <!-- Preference for add_ons -->
    <string name="preferences_addons">Πρόσθετα</string>

    <!-- Preference for notifications -->
    <string name="preferences_notifications">Ειδοποιήσεις</string>

    <!-- Add-on Preferences -->
    <!-- Preference to customize the configured AMO (addons.mozilla.org) collection -->
    <string name="preferences_customize_amo_collection">Προσαρμοσμένη συλλογή προσθέτων</string>
    <!-- Button caption to confirm the add-on collection configuration -->
    <string name="customize_addon_collection_ok">OK</string>
    <!-- Button caption to abort the add-on collection configuration -->
    <string name="customize_addon_collection_cancel">Ακύρωση</string>
    <!-- Hint displayed on input field for custom collection name -->
    <string name="customize_addon_collection_hint">Όνομα συλλογής</string>

    <!-- Hint displayed on input field for custom collection user ID-->
    <string name="customize_addon_collection_user_hint">Κάτοχος συλλογής (ID χρήστη)</string>
    <!-- Toast shown after confirming the custom add-on collection configuration -->
    <string name="toast_customize_addon_collection_done">Η συλλογή προσθέτων τροποποιήθηκε. Κλείσιμο εφαρμογής για εφαρμογή αλλαγών…</string>

    <!-- Add-on Installation from AMO-->
    <!-- Error displayed when user attempts to install an add-on from AMO (addons.mozilla.org) that is not supported -->
    <string name="addon_not_supported_error">Το πρόσθετο δεν υποστηρίζεται</string>
    <!-- Error displayed when user attempts to install an add-on from AMO (addons.mozilla.org) that is already installed -->
    <string name="addon_already_installed">Το πρόσθετο είναι ήδη εγκατεστημένο</string>

    <!-- Account Preferences -->
    <!-- Preference for triggering sync -->
    <string name="preferences_sync_now">Συγχρονισμός τώρα</string>
    <!-- Preference category for sync -->
    <string name="preferences_sync_category">Επιλέξτε τι θα συγχρονίζεται</string>
    <!-- Preference for syncing history -->
    <string name="preferences_sync_history">Ιστορικό</string>
    <!-- Preference for syncing bookmarks -->
    <string name="preferences_sync_bookmarks">Σελιδοδείκτες</string>
    <!-- Preference for syncing logins -->
    <string name="preferences_sync_logins">Συνδέσεις</string>
    <!-- Preference for syncing tabs -->
    <string name="preferences_sync_tabs_2">Ανοικτές καρτέλες</string>
    <!-- Preference for signing out -->
    <string name="preferences_sign_out">Αποσύνδεση</string>
    <!-- Preference displays and allows changing current FxA device name -->
    <string name="preferences_sync_device_name">Όνομα συσκευής</string>
    <!-- Text shown when user enters empty device name -->
    <string name="empty_device_name_error">Το όνομα συσκευής δεν μπορεί να είναι κενό.</string>
    <!-- Label indicating that sync is in progress -->
    <string name="sync_syncing_in_progress">Συγχρονισμός…</string>

    <!-- Label summary indicating that sync failed. The first parameter is the date stamp showing last time it succeeded -->
    <string name="sync_failed_summary">Αποτυχία συγχρονισμού. Τελευταία επιτυχία: %s</string>
    <!-- Label summary showing never synced -->
    <string name="sync_failed_never_synced_summary">Αποτυχία συγχρονισμού. Τελευταίος συγχρονισμός: ποτέ</string>
    <!-- Label summary the date we last synced. The first parameter is date stamp showing last time synced -->
    <string name="sync_last_synced_summary">Τελευταίος συγχρονισμός: %s</string>
    <!-- Label summary showing never synced -->
    <string name="sync_never_synced_summary">Τελευταίος συγχρονισμός: ποτέ</string>
    <!-- Text for displaying the default device name.
        The first parameter is the application name, the second is the device manufacturer name
        and the third is the device model. -->
    <string name="default_device_name_2">%1$s στο %2$s %3$s</string>

    <!-- Send Tab -->
    <!-- Name of the "receive tabs" notification channel. Displayed in the "App notifications" system settings for the app -->
    <string name="fxa_received_tab_channel_name">Ληφθείσες καρτέλες</string>
    <!-- Description of the "receive tabs" notification channel. Displayed in the "App notifications" system settings for the app -->
    <string name="fxa_received_tab_channel_description">Ειδοποιήσεις για καρτέλες που λαμβάνονται από άλλες συσκευές Firefox.</string>
    <!--  The body for these is the URL of the tab received  -->
    <string name="fxa_tab_received_notification_name">Ελήφθη καρτέλα</string>
    <!-- When multiple tabs have been received -->
    <string name="fxa_tabs_received_notification_name">Ελήφθησαν καρτέλες</string>
    <!-- %s is the device name -->
    <string name="fxa_tab_received_from_notification_name">Καρτέλα από %s</string>

    <!-- Advanced Preferences -->
    <!-- Preference for tracking protection settings -->
    <string name="preferences_tracking_protection_settings">Προστασία από καταγραφή</string>
    <!-- Preference switch for tracking protection -->
    <string name="preferences_tracking_protection">Προστασία από καταγραφή</string>
    <!-- Preference switch description for tracking protection -->
    <string name="preferences_tracking_protection_description">Φραγή περιεχομένου και σεναρίων που σας παρακολουθούν στο διαδίκτυο</string>
    <!-- Preference for tracking protection exceptions -->
    <string name="preferences_tracking_protection_exceptions">Εξαιρέσεις</string>
    <!-- Preference description for tracking protection exceptions -->
    <string name="preferences_tracking_protection_exceptions_description">Η προστασία από καταγραφή είναι ανενεργή για αυτές τις ιστοσελίδες</string>
    <!-- Button in Exceptions Preference to turn on tracking protection for all sites (remove all exceptions) -->
    <string name="preferences_tracking_protection_exceptions_turn_on_for_all">Ενεργοποίηση για όλες τις σελίδες</string>
    <!-- Text displayed when there are no exceptions -->
    <string name="exceptions_empty_message_description">Οι εξαιρέσεις σας επιτρέπουν να απενεργοποιήσετε την προστασία από καταγραφή σε συγκεκριμένες σελίδες.</string>
    <!-- Text displayed when there are no exceptions, with learn more link that brings users to a tracking protection SUMO page -->
    <string name="exceptions_empty_message_learn_more_link">Μάθετε περισσότερα</string>

    <!-- Description in Quick Settings that tells user tracking protection is off globally for all sites, and links to Settings to turn it on -->
    <string name="preferences_tracking_protection_turned_off_globally">Γενικά ανενεργή, μεταβείτε στις Ρυθμίσεις για ενεργοποίηση.</string>

    <!-- Preference switch for Telemetry -->
    <string name="preferences_telemetry">Τηλεμετρία</string>

    <!-- Preference switch for usage and technical data collection -->
    <string name="preference_usage_data">Δεδομένα χρήσης και τεχνικά δεδομένα</string>
    <!-- Preference description for usage and technical data collection -->
    <string name="preferences_usage_data_description">Αποστέλλει πληροφορίες επιδόσεων, χρήσης, υλικού συσκευής και εξατομίκευσης του προγράμματος περιήγησης στη Mozilla για βελτίωση του %1$s</string>
    <!-- Preference switch for marketing data collection -->
    <string name="preferences_marketing_data">Δεδομένα μάρκετινγκ</string>
    <!-- Preference description for marketing data collection, parameter is the app name (e.g. Firefox) -->
    <string name="preferences_marketing_data_description">Αποστέλλει δεδομένα σχετικά με τις λειτουργίες που χρησιμοποιείτε στο %1$s με το Leanplum, την εταιρεία μάρκετινγκ για κινητές συσκευές.</string>
    <!-- Title for studies preferences -->
    <string name="preference_experiments_2">Μελέτες</string>
    <!-- Summary for studies preferences -->
    <string name="preference_experiments_summary_2">Επιτρέπει στο Mozilla την εγκατάσταση και εκτέλεση μελετών</string>
    <!-- Title for experiments preferences -->
    <string name="preference_experiments">Πειράματα</string>

    <!-- Summary for experiments preferences -->
    <string name="preference_experiments_summary">Επιτρέπει στη Mozilla την εγκατάσταση και συλλογή δεδομένων για πειραματικές λειτουργίες</string>
    <!-- Preference switch for crash reporter -->
    <string name="preferences_crash_reporter">Αναφορά καταρρεύσεων</string>
    <!-- Preference switch for Mozilla location service -->
    <string name="preferences_mozilla_location_service">Υπηρεσία τοποθεσίας Mozilla</string>
    <!-- Preference switch for app health report. The first parameter is the name of the application (For example: Fenix) -->
    <string name="preferences_fenix_health_report">Αναφορά υγείας %s</string>

    <!-- Turn On Sync Preferences -->
    <!-- Header of the Turn on Sync preference view -->
    <string name="preferences_sync">Ενεργοποίηση Sync</string>
    <!-- Preference for pairing -->
    <string name="preferences_sync_pair">Σάρωση κωδικού σύζευξης στο Firefox για υπολογιστή</string>
    <!-- Preference for account login -->
    <string name="preferences_sync_sign_in">Σύνδεση</string>

    <!-- Preference for reconnecting to FxA sync -->
    <string name="preferences_sync_sign_in_to_reconnect">Συνδεθείτε για επανασύνδεση</string>
    <!-- Preference for removing FxA account -->
    <string name="preferences_sync_remove_account">Αφαίρεση λογαριασμού</string>

    <!-- Pairing Feature strings -->
    <!-- Instructions on how to access pairing -->
    <string name="pair_instructions_2"><![CDATA[Σαρώστε τον κωδικό QR που εμφανίζεται στο <b>firefox.com/pair</b>]]></string>
    <!-- Button to open camera for pairing -->
    <string name="pair_open_camera">Άνοιγμα κάμερας</string>
    <!-- Button to cancel pairing -->
    <string name="pair_cancel">Ακύρωση</string>

    <!-- Toolbar Preferences -->
    <!-- Preference for using top toolbar -->
    <string name="preference_top_toolbar">Πάνω</string>
    <!-- Preference for using bottom toolbar -->
    <string name="preference_bottom_toolbar">Κάτω</string>

    <!-- Theme Preferences -->
    <!-- Preference for using light theme -->
    <string name="preference_light_theme">Φωτεινό</string>
    <!-- Preference for using dark theme -->
    <string name="preference_dark_theme">Σκοτεινό</string>
    <!-- Preference for using using dark or light theme automatically set by battery -->
    <string name="preference_auto_battery_theme">Ορισμός από εξοικονόμηση μπαταρίας</string>
    <!-- Preference for using following device theme -->
    <string name="preference_follow_device_theme">Χρήση θέματος συσκευής</string>

    <!-- Gestures Preferences-->
    <!-- Preferences for using pull to refresh in a webpage -->
    <string name="preference_gestures_website_pull_to_refresh">Τράβηγμα για ανανέωση</string>
    <!-- Preference for using the dynamic toolbar -->
    <string name="preference_gestures_dynamic_toolbar">Κύλιση για απόκρυψη γραμμής εργαλείων</string>
    <!-- Preference for switching tabs by swiping horizontally on the toolbar -->
    <string name="preference_gestures_swipe_toolbar_switch_tabs">Ολίσθηση γραμμής εργαλείων προς τα πλάγια για εναλλαγή καρτελών</string>
    <!-- Preference for showing the opened tabs by swiping up on the toolbar-->
    <string name="preference_gestures_swipe_toolbar_show_tabs">Ολίσθηση γραμμής εργαλείων προς τα πάνω για άνοιγμα καρτελών</string>

    <!-- Library -->
    <!-- Option in Library to open Sessions page -->
    <string name="library_sessions">Συνεδρίες</string>
    <!-- Option in Library to open Screenshots page -->
    <string name="library_screenshots">Στιγμιότυπα</string>
    <!-- Option in Library to open Downloads page -->
    <string name="library_downloads">Λήψεις</string>
    <!-- Option in library to open Bookmarks page -->
    <string name="library_bookmarks">Σελιδοδείκτες</string>
    <!-- Option in library to open Desktop Bookmarks root page -->
    <string name="library_desktop_bookmarks_root">Σελιδοδείκτες υπολογιστή</string>
    <!-- Option in library to open Desktop Bookmarks "menu" page -->
    <string name="library_desktop_bookmarks_menu">Μενού σελιδοδεικτών</string>
    <!-- Option in library to open Desktop Bookmarks "toolbar" page -->
    <string name="library_desktop_bookmarks_toolbar">Γραμμή σελιδοδεικτών</string>
    <!-- Option in library to open Desktop Bookmarks "unfiled" page -->
    <string name="library_desktop_bookmarks_unfiled">Άλλοι σελιδοδείκτες</string>
    <!-- Option in Library to open History page -->
    <string name="library_history">Ιστορικό</string>
    <!-- Option in Library to open a new tab -->
    <string name="library_new_tab">Νέα καρτέλα</string>
    <!-- Option in Library to find text in page -->
    <string name="library_find_in_page">Εύρεση στη σελίδα</string>
    <!-- Option in Library to open Synced Tabs page -->
    <string name="library_synced_tabs">Συγχρονισμένες καρτέλες</string>
    <!-- Option in Library to open Reading List -->
    <string name="library_reading_list">Λίστα ανάγνωσης</string>
    <!-- Menu Item Label for Search in Library -->
    <string name="library_search">Αναζήτηση</string>
    <!-- Settings Page Title -->
    <string name="settings_title">Ρυθμίσεις</string>
    <!-- Content description (not visible, for screen readers etc.): "Menu icon for items on a history item" -->
    <string name="content_description_history_menu">Μενού στοιχείων ιστορικού</string>
    <!-- Content description (not visible, for screen readers etc.): "Close button for library settings" -->
    <string name="content_description_close_button">Κλείσιμο</string>

    <!-- Option in library for Recently Closed Tabs -->
    <string name="library_recently_closed_tabs">Πρόσφατα κλεισμένες καρτέλες</string>
    <!-- Option in library to open Recently Closed Tabs page -->
    <string name="recently_closed_show_full_history">Εμφάνιση πλήρους ιστορικού</string>
    <!-- Text to show users they have multiple tabs saved in the Recently Closed Tabs section of history.
    %d is a placeholder for the number of tabs selected. -->
    <string name="recently_closed_tabs">%d καρτέλες</string>
    <!-- Text to show users they have one tab saved in the Recently Closed Tabs section of history.
    %d is a placeholder for the number of tabs selected. -->
    <string name="recently_closed_tab">%d καρτέλα</string>

    <!-- Recently closed tabs screen message when there are no recently closed tabs -->
    <string name="recently_closed_empty_message">Καμία πρόσφατα κλεισμένη καρτέλα</string>

    <!-- Tab Management -->
    <!-- Title of preference for tabs management -->
    <string name="preferences_tabs">Καρτέλες</string>
    <!-- Title of preference that allows a user to specify the tab view -->
    <string name="preferences_tab_view">Προβολή καρτελών</string>
    <!-- Option for a list tab view -->
    <string name="tab_view_list">Λίστα</string>
    <!-- Option for a grid tab view -->
    <string name="tab_view_grid">Πλέγμα</string>
    <!-- Title of preference that allows a user to auto close tabs after a specified amount of time -->
    <string name="preferences_close_tabs">Κλείσιμο καρτελών</string>
    <!-- Option for auto closing tabs that will never auto close tabs, always allows user to manually close tabs -->
    <string name="close_tabs_manually">Χειροκίνητα</string>

    <!-- Option for auto closing tabs that will auto close tabs after one day -->
    <string name="close_tabs_after_one_day">Μετά από μια μέρα</string>
    <!-- Option for auto closing tabs that will auto close tabs after one week -->
    <string name="close_tabs_after_one_week">Μετά από μια εβδομάδα</string>
    <!-- Option for auto closing tabs that will auto close tabs after one month -->
    <string name="close_tabs_after_one_month">Μετά από ένα μήνα</string>

    <!-- Summary for tabs preference when auto closing tabs setting is set to manual close-->
    <string name="close_tabs_manually_summary">Χειροκίνητο κλείσιμο</string>
    <!-- Summary for tabs preference when auto closing tabs setting is set to auto close tabs after one day-->
    <string name="close_tabs_after_one_day_summary">Κλείσιμο μετά από μία ημέρα</string>
    <!-- Summary for tabs preference when auto closing tabs setting is set to auto close tabs after one week-->
    <string name="close_tabs_after_one_week_summary">Κλείσιμο μετά από μία εβδομάδα</string>
    <!-- Summary for tabs preference when auto closing tabs setting is set to auto close tabs after one month-->
    <string name="close_tabs_after_one_month_summary">Κλείσιμο μετά από ένα μήνα</string>

    <!-- Sessions -->
    <!-- Title for the list of tabs -->
    <string name="tab_header_label">Ανοικτές καρτέλες</string>
    <!-- Title for the list of tabs in the current private session -->
    <string name="tabs_header_private_title">Ιδιωτική συνεδρία</string>
    <!-- Title for the list of tabs in the current private session -->
    <string name="tabs_header_private_tabs_title">Ιδιωτικές καρτέλες</string>
    <!-- Content description (not visible, for screen readers etc.): Add tab button. Adds a news tab when pressed -->
    <string name="add_tab">Προσθήκη καρτέλας</string>
    <!-- Content description (not visible, for screen readers etc.): Add tab button. Adds a news tab when pressed -->
    <string name="add_private_tab">Προσθήκη ιδιωτικής καρτέλας</string>
    <!-- Text for the new tab button to indicate adding a new private tab in the tab -->
    <string name="tab_drawer_fab_content">Ιδιωτική</string>
    <!-- Text shown as the title of the open tab tray -->
    <string name="tab_tray_title">Ανοικτές καρτέλες</string>
    <!-- Text shown in the menu for saving tabs to a collection -->
    <string name="tab_tray_menu_item_save">Αποθήκευση στη συλλογή</string>
    <!-- Text shown in the menu for the collection selector -->
    <string name="tab_tray_menu_select">Επιλογή</string>
    <!-- Text shown in the menu for sharing all tabs -->
    <string name="tab_tray_menu_item_share">Κοινή χρήση όλων των καρτελών</string>
    <!-- Text shown in the menu to view recently closed tabs -->
    <string name="tab_tray_menu_recently_closed">Πρόσφατα κλεισμένες καρτέλες</string>
    <!-- Text shown in the menu to view tab settings -->
    <string name="tab_tray_menu_tab_settings">Ρυθμίσεις καρτελών</string>
    <!-- Text shown in the menu for closing all tabs -->
    <string name="tab_tray_menu_item_close">Κλείσιμο όλων των καρτελών</string>
    <!-- Shortcut action to open new tab -->
    <string name="tab_tray_menu_open_new_tab">Νέα καρτέλα</string>
    <!-- Shortcut action to open the home screen -->
    <string name="tab_tray_menu_home">Μετάβαση στην αρχική</string>
    <!-- Shortcut action to toggle private mode -->
    <string name="tab_tray_menu_toggle">Εναλλαγή λειτουργίας καρτελών</string>
    <!-- Text shown in the multiselect menu for bookmarking selected tabs. -->
    <string name="tab_tray_multiselect_menu_item_bookmark">Αποθήκευση</string>
    <!-- Text shown in the multiselect menu for closing selected tabs. -->
    <string name="tab_tray_multiselect_menu_item_close">Κλείσιμο</string>
    <!-- Content description for tabs tray multiselect share button -->
    <string name="tab_tray_multiselect_share_content_description">Κοινή χρήση επιλεγμένων καρτελών</string>
    <!-- Content description for tabs tray multiselect menu -->
    <string name="tab_tray_multiselect_menu_content_description">Μενού επιλεγμένων καρτελών</string>
    <!-- Content description (not visible, for screen readers etc.): Removes tab from collection button. Removes the selected tab from collection when pressed -->
    <string name="remove_tab_from_collection">Αφαίρεση καρτέλας από τη συλλογή</string>
    <!-- Text for button to enter multiselect mode in tabs tray -->
    <string name="tabs_tray_select_tabs">Επιλογή καρτελών</string>
    <!-- Content description (not visible, for screen readers etc.): Close tab button. Closes the current session when pressed -->
    <string name="close_tab">Κλείσιμο καρτέλας</string>
    <!-- Content description (not visible, for screen readers etc.): Close tab <title> button. First parameter is tab title  -->
    <string name="close_tab_title">Κλείσιμο καρτέλας %s</string>
    <!-- Content description (not visible, for screen readers etc.): Opens the open tabs menu when pressed -->
    <string name="open_tabs_menu">Άνοιγμα μενού καρτελών</string>
    <!-- Open tabs menu item to close all tabs -->
    <string name="tabs_menu_close_all_tabs">Κλείσιμο όλων των καρτελών</string>
    <!-- Open tabs menu item to share all tabs -->
    <string name="tabs_menu_share_tabs">Κοινή χρήση καρτελών</string>
    <!-- Open tabs menu item to save tabs to collection -->
    <string name="tabs_menu_save_to_collection1">Αποθήκευση καρτελών στη συλλογή</string>
    <!-- Content description (not visible, for screen readers etc.): Opens the tab menu when pressed -->
    <string name="tab_menu">Μενού καρτελών</string>
    <!-- Tab menu item to share the tab -->
    <string name="tab_share">Κοινή χρήση καρτέλας</string>
    <!-- Button in the current session menu. Deletes the session when pressed -->
    <string name="current_session_delete">Διαγραφή</string>
    <!-- Button in the current session menu. Saves the session when pressed -->
    <string name="current_session_save">Αποθήκευση</string>
    <!-- Button in the current session menu. Opens the share menu when pressed -->
    <string name="current_session_share">Κοινή χρήση</string>
    <!-- Content description (not visible, for screen readers etc.): Title icon for current session menu -->
    <string name="current_session_image">Εικόνα τρέχουσας συνεδρίας</string>
    <!-- Button to save the current set of tabs into a collection -->
    <string name="save_to_collection">Αποθήκευση στη συλλογή</string>
    <!-- Text for the menu button to delete a collection -->
    <string name="collection_delete">Διαγραφή συλλογής</string>
    <!-- Text for the menu button to rename a collection -->
    <string name="collection_rename">Μετονομασία συλλογής</string>
    <!-- Text for the button to open tabs of the selected collection -->
    <string name="collection_open_tabs">Άνοιγμα καρτελών</string>
    <!-- Hint for adding name of a collection -->
    <string name="collection_name_hint">Όνομα συλλογής</string>
    <!-- Text for the menu button to rename a top site -->
	<string name="rename_top_site">Μετονομασία</string>
	<!-- Text for the menu button to remove a top site -->
	<string name="remove_top_site">Αφαίρεση</string>

    <!-- Text for the menu button to delete a top site from history -->
    <string name="delete_from_history">Διαγραφή από ιστορικό</string>
    <!-- Postfix for private WebApp titles, placeholder is replaced with app name -->
    <string name="pwa_site_controls_title_private">%1$s (Ιδιωτική λειτουργία)</string>

    <!-- Button in the current tab tray header in multiselect mode. Saved the selected tabs to a collection when pressed. -->
    <string name="tab_tray_save_to_collection">Αποθήκευση</string>

    <!-- History -->
    <!-- Text for the button to clear all history -->
    <string name="history_delete_all">Διαγραφή ιστορικού</string>
    <!-- Text for the dialog to confirm clearing all history -->
    <string name="history_delete_all_dialog">Θέλετε σίγουρα να διαγράψετε το ιστορικό σας;</string>
    <!-- Text for the snackbar to confirm that multiple browsing history items has been deleted -->
    <string name="history_delete_multiple_items_snackbar">Το ιστορικό διαγράφηκε</string>
    <!-- Text for the snackbar to confirm that a single browsing history item has been deleted. The first parameter is the shortened URL of the deleted history item. -->
    <string name="history_delete_single_item_snackbar">Το &quot;%1$s&quot; διαγράφηκε</string>
    <!-- Text for positive action to delete history in deleting history dialog -->
    <string name="history_clear_dialog">Απαλοιφή</string>
    <!-- History overflow menu copy button -->
    <string name="history_menu_copy_button">Αντιγραφή</string>
    <!-- History overflow menu share button -->
    <string name="history_menu_share_button">Κοινή χρήση</string>
    <!-- History overflow menu open in new tab button -->
    <string name="history_menu_open_in_new_tab_button">Άνοιγμα σε νέα καρτέλα</string>
    <!-- History overflow menu open in private tab button -->
    <string name="history_menu_open_in_private_tab_button">Άνοιγμα σε ιδιωτική καρτέλα</string>
    <!-- Text for the button to delete a single history item -->
    <string name="history_delete_item">Διαγραφή</string>
    <!-- History multi select title in app bar
    The first parameter is the number of bookmarks selected -->
    <string name="history_multi_select_title">%1$d επιλογή(ές)</string>
    <!-- Text for the button to clear selected history items. The first parameter
        is a digit showing the number of items you have selected -->
    <string name="history_delete_some">Διαγραφή %1$d στοιχείων</string>
    <!-- Text for the header that groups the history for today -->
    <string name="history_today">Σήμερα</string>
    <!-- Text for the header that groups the history for yesterday -->
    <string name="history_yesterday">Χθες</string>
    <!-- Text for the header that groups the history for last 24 hours -->
    <string name="history_24_hours">Τελευταίες 24 ώρες</string>
    <!-- Text for the header that groups the history the past 7 days -->
    <string name="history_7_days">Τελευταίες 7 ημέρες</string>
    <!-- Text for the header that groups the history the past 30 days -->
    <string name="history_30_days">Τελευταίες 30 ημέρες</string>
    <!-- Text for the header that groups the history older than the last month -->
    <string name="history_older">Παλαιότερα</string>

    <!-- Text shown when no history exists -->
    <string name="history_empty_message">Δεν υπάρχει ιστορικό</string>

    <!-- Downloads -->
    <!-- Text for the button to clear all downloads -->
    <string name="download_delete_all">Διαγραφή λήψεων</string>
    <!-- Text for the dialog to confirm clearing all downloads -->
    <string name="download_delete_all_dialog">Θέλετε σίγουρα να διαγράψετε τις λήψεις σας;</string>

    <!-- Text for the snackbar to confirm that multiple downloads items have been removed -->
    <string name="download_delete_multiple_items_snackbar_1">Οι λήψεις διαγράφηκαν</string>
    <!-- Text for the snackbar to confirm that a single download item has been removed. The first parameter is the name of the download item. -->
    <string name="download_delete_single_item_snackbar">Το %1$s αφαιρέθηκε</string>
    <!-- Text shown when no download exists -->
    <string name="download_empty_message_1">Κανένα ληφθέν αρχείο</string>
    <!-- History multi select title in app bar
    The first parameter is the number of downloads selected -->
    <string name="download_multi_select_title">%1$d επιλογή(ές)</string>

    <!-- History overflow menu open in new tab button -->
    <string name="download_menu_open">Άνοιγμα</string>


    <!-- Text for the button to remove a single download item -->
    <string name="download_delete_item_1">Αφαίρεση</string>


    <!-- Crashes -->
    <!-- Title text displayed on the tab crash page. This first parameter is the name of the application (For example: Fenix) -->
    <string name="tab_crash_title_2">Συγγνώμη. Το %1$s δεν μπορεί να φορτώσει αυτή τη σελίδα.</string>
    <!-- Description text displayed on the tab crash page -->
    <string name="tab_crash_description">Μπορείτε να προσπαθήσετε να επαναφέρετε ή να κλείσετε αυτή την καρτέλα παρακάτω.</string>
    <!-- Send crash report checkbox text on the tab crash page -->
    <string name="tab_crash_send_report">Αποστολή αναφοράς κατάρρευσης στη Mozilla</string>
    <!-- Close tab button text on the tab crash page -->
    <string name="tab_crash_close">Κλείσιμο καρτέλας</string>

    <!-- Restore tab button text on the tab crash page -->
    <string name="tab_crash_restore">Επαναφορά καρτελών</string>

    <!-- Content Description for session item menu button -->
    <string name="content_description_session_menu">Επιλογές συνεδρίας</string>

    <!-- Content Description for session item share button -->
    <string name="content_description_session_share">Κοινή χρήση συνεδρίας</string>

    <!-- Bookmarks -->
    <!-- Content description for bookmarks library menu -->
    <string name="bookmark_menu_content_description">Μενού σελιδοδεικτών</string>
    <!-- Screen title for editing bookmarks -->
    <string name="bookmark_edit">Επεξεργασία σελιδοδείκτη</string>
    <!-- Screen title for selecting a bookmarks folder -->
    <string name="bookmark_select_folder">Επιλογή φακέλου</string>
    <!-- Confirmation message for a dialog confirming if the user wants to delete the selected folder -->
    <string name="bookmark_delete_folder_confirmation_dialog">Θέλετε σίγουρα να διαγράψετε αυτό το φάκελο;</string>
    <!-- Confirmation message for a dialog confirming if the user wants to delete multiple items including folders. Parameter will be replaced by app name. -->
    <string name="bookmark_delete_multiple_folders_confirmation_dialog">Το %s θα διαγράψει τα επιλεγμένα στοιχεία.</string>
    <!-- Snackbar title shown after a folder has been deleted. This first parameter is the name of the deleted folder -->
    <string name="bookmark_delete_folder_snackbar">Ο φάκελος &quot;%1$s&quot; διαγράφηκε</string>
    <!-- Screen title for adding a bookmarks folder -->
    <string name="bookmark_add_folder">Προσθήκη φακέλου</string>
    <!-- deprecated: Snackbar title shown after a bookmark has been created. -->
    <string name="bookmark_created_snackbar">Ο σελιδοδείκτης δημιουργήθηκε.</string>
    <!-- Snackbar title shown after a bookmark has been created. -->
    <string name="bookmark_saved_snackbar">Ο σελιδοδείκτης αποθηκεύτηκε!</string>
    <!-- Snackbar edit button shown after a bookmark has been created. -->
    <string name="edit_bookmark_snackbar_action">ΕΠΕΞΕΡΓΑΣΙΑ</string>
    <!-- Bookmark overflow menu edit button -->
    <string name="bookmark_menu_edit_button">Επεξεργασία</string>
    <!-- Bookmark overflow menu select button -->
    <string name="bookmark_menu_select_button">Επιλογή</string>
    <!-- Bookmark overflow menu copy button -->
    <string name="bookmark_menu_copy_button">Αντιγραφή</string>
    <!-- Bookmark overflow menu share button -->
    <string name="bookmark_menu_share_button">Κοινή χρήση</string>
    <!-- Bookmark overflow menu open in new tab button -->
    <string name="bookmark_menu_open_in_new_tab_button">Άνοιγμα σε νέα καρτέλα</string>
    <!-- Bookmark overflow menu open in private tab button -->
    <string name="bookmark_menu_open_in_private_tab_button">Άνοιγμα σε ιδιωτική καρτέλα</string>
    <!-- Bookmark overflow menu delete button -->
    <string name="bookmark_menu_delete_button">Διαγραφή</string>
    <!--Bookmark overflow menu save button -->
    <string name="bookmark_menu_save_button">Αποθήκευση</string>
    <!-- Bookmark multi select title in app bar
     The first parameter is the number of bookmarks selected -->
    <string name="bookmarks_multi_select_title">%1$d επιλογή(ές)</string>
    <!-- Bookmark editing screen title -->
    <string name="edit_bookmark_fragment_title">Επεξεργασία σελιδοδείκτη</string>
    <!-- Bookmark folder editing screen title -->
    <string name="edit_bookmark_folder_fragment_title">Επεξεργασία φακέλου</string>
    <!-- Bookmark sign in button message -->
    <string name="bookmark_sign_in_button">Συνδεθείτε για προβολή συγχρονισμένων σελιδοδεικτών</string>
    <!-- Bookmark URL editing field label -->
    <string name="bookmark_url_label">URL</string>
    <!-- Bookmark FOLDER editing field label -->
    <string name="bookmark_folder_label">ΦΑΚΕΛΟΣ</string>
    <!-- Bookmark NAME editing field label -->
    <string name="bookmark_name_label">ΟΝΟΜΑ</string>
    <!-- Bookmark add folder screen title -->
    <string name="bookmark_add_folder_fragment_label">Προσθήκη φακέλου</string>
    <!-- Bookmark select folder screen title -->
    <string name="bookmark_select_folder_fragment_label">Επιλογή φακέλου</string>
    <!-- Bookmark editing error missing title -->
    <string name="bookmark_empty_title_error">Πρέπει να έχει τίτλο</string>
    <!-- Bookmark editing error missing or improper URL -->
    <string name="bookmark_invalid_url_error">Άκυρο URL</string>
    <!-- Bookmark screen message for empty bookmarks folder -->
    <string name="bookmarks_empty_message">Κανένας σελιδοδείκτης εδώ</string>
    <!-- Bookmark snackbar message on deletion
     The first parameter is the host part of the URL of the bookmark deleted, if any -->
    <string name="bookmark_deletion_snackbar_message">Το %1$s διαγράφηκε</string>
    <!-- Bookmark snackbar message on deleting multiple bookmarks not including folders-->
    <string name="bookmark_deletion_multiple_snackbar_message_2">Οι σελιδοδείκτες διαγράφηκαν</string>
    <!-- Bookmark snackbar message on deleting multiple bookmarks including folders-->
    <string name="bookmark_deletion_multiple_snackbar_message_3">Διαγραφή επιλεγμένων φακέλων</string>
    <!-- Bookmark undo button for deletion snackbar action -->
    <string name="bookmark_undo_deletion">ΑΝΑΙΡΕΣΗ</string>

    <!-- Site Permissions -->
    <!-- Site permissions preferences header -->
    <string name="permissions_header">Δικαιώματα</string>
    <!-- Button label that take the user to the Android App setting -->
    <string name="phone_feature_go_to_settings">Μεταβείτε στις ρυθμίσεις</string>
    <!-- Content description (not visible, for screen readers etc.): Quick settings sheet
        to give users access to site specific information / settings. For example:
        Secure settings status and a button to modify site permissions -->
    <string name="quick_settings_sheet">Σελίδα γρήγορων ρυθμίσεων</string>
    <!-- Label that indicates that this option it the recommended one -->
    <string name="phone_feature_recommended">Προτείνεται</string>
    <!-- button that allows editing site permissions settings -->
    <string name="quick_settings_sheet_manage_site_permissions">Διαχείριση δικαιωμάτων ιστοσελίδας</string>
    <!-- Button label for clearing all the information of site permissions-->
    <string name="clear_permissions">Απαλοιφή δικαιωμάτων</string>
    <!-- Button label for clearing a site permission-->
    <string name="clear_permission">Απαλοιφή δικαιώματος</string>
    <!-- Button label for clearing all the information on all sites-->
    <string name="clear_permissions_on_all_sites">Απαλοιφή δικαιωμάτων σε όλες τις ιστοσελίδες</string>
    <!-- Preference for altering video and audio autoplay for all websites -->
    <string name="preference_browser_feature_autoplay">Αυτόματη αναπαραγωγή</string>
    <!-- Preference for altering the camera access for all websites -->
    <string name="preference_phone_feature_camera">Κάμερα</string>
    <!-- Preference for altering the microphone access for all websites -->
    <string name="preference_phone_feature_microphone">Μικρόφωνο</string>
    <!-- Preference for altering the location access for all websites -->
    <string name="preference_phone_feature_location">Τοποθεσία</string>
    <!-- Preference for altering the notification access for all websites -->
    <string name="preference_phone_feature_notification">Ειδοποιήσεις</string>
    <!-- Preference for altering the persistent storage access for all websites -->
    <string name="preference_phone_feature_persistent_storage">Μόνιμη αποθήκευση</string>
    <!-- Preference for altering the EME access for all websites -->
    <string name="preference_phone_feature_media_key_system_access">Περιεχόμενο με έλεγχο DRM</string>
    <!-- Label that indicates that a permission must be asked always -->
    <string name="preference_option_phone_feature_ask_to_allow">Ερώτηση για αποδοχή</string>
    <!-- Label that indicates that a permission must be blocked -->
    <string name="preference_option_phone_feature_blocked">Φραγή</string>
    <!-- Label that indicates that a permission must be allowed -->
    <string name="preference_option_phone_feature_allowed">Επιτρέπεται</string>
    <!--Label that indicates a permission is by the Android OS-->
    <string name="phone_feature_blocked_by_android">Αποκλείστηκε από Android</string>
    <!-- Preference for showing a list of websites that the default configurations won't apply to them -->
    <string name="preference_exceptions">Εξαιρέσεις</string>
    <!-- Summary of tracking protection preference if tracking protection is set to on -->
    <string name="tracking_protection_on">Ενεργό</string>
    <!-- Summary of tracking protection preference if tracking protection is set to off -->
    <string name="tracking_protection_off">Ανενεργό</string>
    <!-- Label for global setting that indicates that all video and audio autoplay is allowed -->
    <string name="preference_option_autoplay_allowed2">Αποδοχή ήχου και βίντεο</string>
    <!-- Label for site specific setting that indicates that all video and audio autoplay is allowed -->
    <string name="quick_setting_option_autoplay_allowed">Αποδοχή ήχου και βίντεο</string>
    <!-- Label that indicates that video and audio autoplay is only allowed over Wi-Fi -->
    <string name="preference_option_autoplay_allowed_wifi_only2">Φραγή ήχου και βίντεο μόνο σε σύνδεση δεδομένων κινητής</string>
    <!-- Subtext that explains 'autoplay on Wi-Fi only' option -->
    <string name="preference_option_autoplay_allowed_wifi_subtext">Η αναπαραγωγή ήχων/βίντεο θα γίνεται σε Wi-Fi</string>
    <!-- Label for global setting that indicates that video autoplay is allowed, but audio autoplay is blocked -->
    <string name="preference_option_autoplay_block_audio2">Φραγή ήχου μόνο</string>
    <!-- Label for site specific setting that indicates that video autoplay is allowed, but audio autoplay is blocked -->
    <string name="quick_setting_option_autoplay_block_audio">Φραγή ήχου μόνο</string>
    <!-- Label for global setting that indicates that all video and audio autoplay is blocked -->
    <string name="preference_option_autoplay_blocked3">Φραγή ήχου και βίντεο</string>
    <!-- Label for site specific setting that indicates that all video and audio autoplay is blocked -->
    <string name="quick_setting_option_autoplay_blocked">Φραγή ήχου και βίντεο</string>
    <!-- Summary of delete browsing data on quit preference if it is set to on -->
    <string name="delete_browsing_data_quit_on">Ενεργό</string>
    <!-- Summary of delete browsing data on quit preference if it is set to off -->
    <string name="delete_browsing_data_quit_off">Ανενεργό</string>

    <!-- Collections -->
    <!-- Collections header on home fragment -->
    <string name="collections_header">Συλλογές</string>
    <!-- Content description (not visible, for screen readers etc.): Opens the collection menu when pressed -->
    <string name="collection_menu_button_content_description">Μενού συλλογής</string>
    <!-- Label to describe what collections are to a new user without any collections -->
    <string name="no_collections_description2">Συλλέξτε αυτά που σας ενδιαφέρουν.\nΟμαδοποιήστε παρόμοιες αναζητήσεις, σελίδες και καρτέλες για γρήγορη πρόσβαση αργότερα.</string>
    <!-- Title for the "select tabs" step of the collection creator -->
    <string name="create_collection_select_tabs">Επιλογή καρτελών</string>
    <!-- Title for the "select collection" step of the collection creator -->
    <string name="create_collection_select_collection">Επιλογή συλλογής</string>
    <!-- Title for the "name collection" step of the collection creator -->
    <string name="create_collection_name_collection">Ονομασία συλλογής</string>
    <!-- Button to add new collection for the "select collection" step of the collection creator -->
    <string name="create_collection_add_new_collection">Προσθήκη νέας συλλογής</string>
    <!-- Button to select all tabs in the "select tabs" step of the collection creator -->
    <string name="create_collection_select_all">Επιλογή όλων</string>
    <!-- Button to deselect all tabs in the "select tabs" step of the collection creator -->
    <string name="create_collection_deselect_all">Από-επιλογή όλων</string>
    <!-- Text to prompt users to select the tabs to save in the "select tabs" step of the collection creator -->
    <string name="create_collection_save_to_collection_empty">Επιλέξτε καρτέλες για αποθήκευση</string>
    <!-- Text to show users how many tabs they have selected in the "select tabs" step of the collection creator.
     %d is a placeholder for the number of tabs selected. -->
    <string name="create_collection_save_to_collection_tabs_selected">Επιλέχθηκαν %d καρτέλες</string>
    <!-- Text to show users they have one tab selected in the "select tabs" step of the collection creator.
    %d is a placeholder for the number of tabs selected. -->
    <string name="create_collection_save_to_collection_tab_selected">Επιλέχθηκε %d καρτέλα</string>
    <!-- Text shown in snackbar when multiple tabs have been saved in a collection -->
    <string name="create_collection_tabs_saved">Οι καρτέλες αποθηκεύτηκαν!</string>
    <!-- Text shown in snackbar when one or multiple tabs have been saved in a new collection -->
    <string name="create_collection_tabs_saved_new_collection">Η συλλογή αποθηκεύτηκε!</string>
    <!-- Text shown in snackbar when one tab has been saved in a collection -->
    <string name="create_collection_tab_saved">Η καρτέλα αποθηκεύτηκε!</string>
    <!-- Content description (not visible, for screen readers etc.): button to close the collection creator -->
    <string name="create_collection_close">Κλείσιμο</string>
    <!-- Button to save currently selected tabs in the "select tabs" step of the collection creator-->
    <string name="create_collection_save">Αποθήκευση</string>

    <!-- Snackbar action to view the collection the user just created or updated -->
    <string name="create_collection_view">Προβολή</string>

    <!-- Default name for a new collection in "name new collection" step of the collection creator. %d is a placeholder for the number of collections-->
    <string name="create_collection_default_name">Συλλογή %d</string>

    <!-- Share -->
    <!-- Share screen header -->
    <string name="share_header">Αποστολή και κοινή χρήση</string>
    <!-- Share screen header -->
    <string name="share_header_2">Κοινή χρήση</string>
    <!-- Content description (not visible, for screen readers etc.):
        "Share" button. Opens the share menu when pressed. -->
    <string name="share_button_content_description">Κοινή χρήση</string>
    <!-- Sub-header in the dialog to share a link to another app -->
    <string name="share_link_subheader">Κοινή χρήση συνδέσμου</string>
    <!-- Sub-header in the dialog to share a link to another sync device -->
    <string name="share_device_subheader">Αποστολή σε συσκευή</string>
    <!-- Sub-header in the dialog to share a link to an app from the full list -->
    <string name="share_link_all_apps_subheader">Όλες οι ενέργειες</string>
    <!-- Sub-header in the dialog to share a link to an app from the most-recent sorted list -->
    <string name="share_link_recent_apps_subheader">Πρόσφατη χρήση</string>
    <!-- An option from the three dot menu to into sync -->
    <string name="sync_menu_sign_in">Σύνδεση για συγχρονισμό</string>
    <!-- An option from the share dialog to sign into sync -->
    <string name="sync_sign_in">Σύνδεση στο Sync</string>
    <!-- An option from the share dialog to send link to all other sync devices -->
    <string name="sync_send_to_all">Αποστολή σε όλες τις συσκευές</string>
    <!-- An option from the share dialog to reconnect to sync -->
    <string name="sync_reconnect">Εκ νέου σύνδεση στο Sync</string>
    <!-- Text displayed when sync is offline and cannot be accessed -->
    <string name="sync_offline">Εκτός σύνδεσης</string>
    <!-- An option to connect additional devices -->
    <string name="sync_connect_device">Σύνδεση άλλης συσκευής</string>
    <!-- The dialog text shown when additional devices are not available -->
    <string name="sync_connect_device_dialog">Για να στείλετε μια καρτέλα, συνδεθείτε στο Firefox σε άλλη μία τουλάχιστον συσκευή.</string>
    <!-- Confirmation dialog button -->
    <string name="sync_confirmation_button">Το κατάλαβα</string>
    <!-- Share error message -->
    <string name="share_error_snackbar">Αδυναμία κοινοποίησης σε αυτή την εφαρμογή</string>
    <!-- Add new device screen title -->
    <string name="sync_add_new_device_title">Αποστολή σε συσκευή</string>

    <!-- Text for the warning message on the Add new device screen -->
    <string name="sync_add_new_device_message">Καμία συνδεδεμένη συσκευή</string>
    <!-- Text for the button to learn about sending tabs -->
    <string name="sync_add_new_device_learn_button">Μάθετε για την αποστολή καρτελών…</string>
    <!-- Text for the button to connect another device -->
    <string name="sync_add_new_device_connect_button">Σύνδεση άλλης συσκευής…</string>

    <!-- Notifications -->
    <!-- The user visible name of the "notification channel" (Android 8+ feature) for the ongoing notification shown while a browsing session is active. -->
    <string name="notification_pbm_channel_name">Συνεδρία ιδιωτικής περιήγησης</string>
    <!-- Text shown in the notification that pops up to remind the user that a private browsing session is active. -->
    <string name="notification_pbm_delete_text">Διαγραφή ιδιωτικών καρτελών</string>
    <!-- Text shown in the notification that pops up to remind the user that a private browsing session is active. -->
    <string name="notification_pbm_delete_text_2">Κλείσιμο ιδιωτικών καρτελών</string>
    <!-- Notification action to open Fenix and resume the current browsing session. -->
    <string name="notification_pbm_action_open">Άνοιγμα</string>
    <!-- Notification action to delete all current private browsing sessions AND switch to Fenix (bring it to the foreground) -->
    <string name="notification_pbm_action_delete_and_open">Διαγραφή και άνοιγμα</string>

    <!-- Name of the "Powered by Fenix" notification channel. Displayed in the "App notifications" system settings for the app -->
    <string name="notification_powered_by_channel_name">Με την υποστήριξη του</string>
    <!-- Text shown in snackbar when user deletes a collection -->
    <string name="snackbar_collection_deleted">Η συλλογή διαγράφηκε</string>
    <!-- Text shown in snackbar when user renames a collection -->
    <string name="snackbar_collection_renamed">Η συλλογή μετονομάστηκε</string>
    <!-- Text shown in snackbar when user deletes a tab -->
    <string name="snackbar_tab_deleted">Η καρτέλα διαγράφηκε</string>
    <!-- Text shown in snackbar when user deletes all tabs -->
    <string name="snackbar_tabs_deleted">Οι καρτέλες διαγράφηκαν</string>
    <!-- Text shown in snackbar when user closes a tab -->
    <string name="snackbar_tab_closed">Η καρτέλα έκλεισε</string>
    <!-- Text shown in snackbar when user closes all tabs -->
    <string name="snackbar_tabs_closed">Οι καρτέλες έκλεισαν</string>
    <!-- Text shown in snackbar when user closes tabs -->
    <string name="snackbar_message_tabs_closed">Οι καρτέλες έκλεισαν!</string>
    <!-- Text shown in snackbar when user bookmarks a list of tabs -->
    <string name="snackbar_message_bookmarks_saved">Οι σελιδοδείκτες αποθηκεύτηκαν!</string>
    <!-- Text shown in snackbar action for viewing bookmarks -->
    <string name="snackbar_message_bookmarks_view">Προβολή</string>
    <!-- Text shown in snackbar when user adds a site to top sites -->
    <string name="snackbar_added_to_top_sites">Προστέθηκε στις κορυφαίες σελίδες!</string>
    <!-- Text shown in snackbar when user closes a private tab -->
    <string name="snackbar_private_tab_closed">Η ιδιωτική καρτέλα έκλεισε</string>
    <!-- Text shown in snackbar when user closes all private tabs -->
    <string name="snackbar_private_tabs_closed">Οι ιδιωτικές καρτέλες έκλεισαν</string>
    <!-- Text shown in snackbar when user deletes all private tabs -->
    <string name="snackbar_private_tabs_deleted">Οι ιδιωτικές καρτέλες διαγράφηκαν</string>
    <!-- Text shown in snackbar to undo deleting a tab, top site or collection -->
    <string name="snackbar_deleted_undo">ΑΝΑΙΡΕΣΗ</string>
    <!-- Text shown in snackbar when user removes a top site -->
    <string name="snackbar_top_site_removed">Η ιστοσελίδα αφαιρέθηκε</string>
    <!-- Text for action to undo deleting a tab or collection shown in a11y dialog -->
    <string name="a11y_dialog_deleted_undo">Αναίρεση</string>
    <!-- Text for action to confirm deleting a tab or collection shown in a11y dialog -->
    <string name="a11y_dialog_deleted_confirm">Επιβεβαίωση</string>
    <!-- QR code scanner prompt which appears after scanning a code, but before navigating to it
        First parameter is the name of the app, second parameter is the URL or text scanned-->
    <string name="qr_scanner_confirmation_dialog_message">Να επιτρέπεται στο %1$s το άνοιγμα του %2$s</string>
    <!-- QR code scanner prompt dialog positive option to allow navigation to scanned link -->
    <string name="qr_scanner_dialog_positive">ΑΠΟΔΟΧΗ</string>
    <!-- QR code scanner prompt dialog positive option to deny navigation to scanned link -->
    <string name="qr_scanner_dialog_negative">ΑΡΝΗΣΗ</string>
    <!-- Tab collection deletion prompt dialog message. Placeholder will be replaced with the collection name -->
    <string name="tab_collection_dialog_message">Θέλετε σίγουρα να διαγράψετε το %1$s;</string>
    <!-- Collection and tab deletion prompt dialog message. This will show when the last tab from a collection is deleted -->
    <string name="delete_tab_and_collection_dialog_message">Η αφαίρεση της καρτέλας θα διαγράψει ολόκληρη τη συλλογή. Μπορείτε να δημιουργήσετε νέες συλλογές ανά πάσα στιγμή.</string>
    <!-- Collection and tab deletion prompt dialog title. Placeholder will be replaced with the collection name. This will show when the last tab from a collection is deleted -->
    <string name="delete_tab_and_collection_dialog_title">Διαγραφή του %1$s;</string>
    <!-- Tab collection deletion prompt dialog option to delete the collection -->
    <string name="tab_collection_dialog_positive">Διαγραφή</string>
    <!-- Tab collection deletion prompt dialog option to cancel deleting the collection -->
    <string name="tab_collection_dialog_negative">Ακύρωση</string>

    <!-- Text displayed in a notification when the user enters full screen mode -->
    <string name="full_screen_notification">Είσοδος σε λειτουργία πλήρους οθόνης</string>
    <!-- Message for copying the URL via long press on the toolbar -->
    <string name="url_copied">Το URL αντιγράφτηκε</string>
    <!-- Sample text for accessibility font size -->
    <string name="accessibility_text_size_sample_text_1">Δοκιμαστικό κείμενο. Σας δείχνει πώς εμφανίζεται το κείμενο για κάθε αυξομείωση μεγέθους που κάνετε με αυτή τη ρύθμιση.</string>
    <!-- Summary for Accessibility Text Size Scaling Preference -->
    <string name="preference_accessibility_text_size_summary">Αύξηση ή μείωση μεγέθους κειμένου των ιστοσελίδων</string>
    <!-- Title for Accessibility Text Size Scaling Preference -->
    <string name="preference_accessibility_font_size_title">Μέγεθος γραμματοσειράς</string>

    <!-- Title for Accessibility Text Automatic Size Scaling Preference -->
    <string name="preference_accessibility_auto_size_2">Αυτόματο μέγεθος γραμματοσειράς</string>

    <!-- Summary for Accessibility Text Automatic Size Scaling Preference -->
    <string name="preference_accessibility_auto_size_summary">Θα χρησιμοποιούνται οι ρυθμίσεις γραμματοσειράς Android σας. Κάντε απενεργοποίηση για διαχείριση μεγέθους από εδώ.</string>

    <!-- Title for the Delete browsing data preference -->
    <string name="preferences_delete_browsing_data">Διαγραφή δεδομένων περιήγησης</string>
    <!-- Title for the tabs item in Delete browsing data -->
    <string name="preferences_delete_browsing_data_tabs_title_2">Ανοικτές καρτέλες</string>
    <!-- Subtitle for the tabs item in Delete browsing data, parameter will be replaced with the number of open tabs -->
    <string name="preferences_delete_browsing_data_tabs_subtitle">%d καρτέλες</string>
    <!-- Title for the data and history items in Delete browsing data -->
    <string name="preferences_delete_browsing_data_browsing_data_title">Ιστορικό περιήγησης και δεδομένα ιστοσελίδων</string>
    <!-- Subtitle for the data and history items in delete browsing data, parameter will be replaced with the
        number of history items the user has -->
    <string name="preferences_delete_browsing_data_browsing_data_subtitle">%d διευθύνσεις</string>
    <!-- Title for history items in Delete browsing data -->
    <string name="preferences_delete_browsing_data_browsing_history_title">Ιστορικό</string>
    <!-- Subtitle for the history items in delete browsing data, parameter will be replaced with the
        number of history pages the user has -->
    <string name="preferences_delete_browsing_data_browsing_history_subtitle">%d σελίδες</string>
    <!-- Title for the cookies item in Delete browsing data -->
    <string name="preferences_delete_browsing_data_cookies">Cookies</string>
    <!-- Subtitle for the cookies item in Delete browsing data -->
    <string name="preferences_delete_browsing_data_cookies_subtitle">Θα αποσυνδεθείτε από τις περισσότερες ιστοσελίδες</string>
    <!-- Title for the cached images and files item in Delete browsing data -->
    <string name="preferences_delete_browsing_data_cached_files">Προσωρινές εικόνες και αρχεία</string>
    <!-- Subtitle for the cached images and files item in Delete browsing data -->
    <string name="preferences_delete_browsing_data_cached_files_subtitle">Απελευθερώνει χώρο αποθήκευσης</string>
    <!-- Title for the site permissions item in Delete browsing data -->
    <string name="preferences_delete_browsing_data_site_permissions">Δικαιώματα ιστοσελίδων</string>
    <!-- Title for the downloads item in Delete browsing data -->
    <string name="preferences_delete_browsing_data_downloads">Λήψεις</string>
    <!-- Text for the button to delete browsing data -->
    <string name="preferences_delete_browsing_data_button">Διαγραφή δεδομένων περιήγησης</string>
    <!-- Title for the Delete browsing data on quit preference -->
    <string name="preferences_delete_browsing_data_on_quit">Διαγραφή δεδομένων περιήγησης στην έξοδο</string>
    <!-- Summary for the Delete browsing data on quit preference. "Quit" translation should match delete_browsing_data_on_quit_action translation. -->
    <string name="preference_summary_delete_browsing_data_on_quit">Αυτόματη διαγραφή δεδομένων περιήγησης όταν επιλέγετε &quot;Έξοδος&quot; από το κύριο μενού</string>
    <!-- Summary for the Delete browsing data on quit preference. "Quit" translation should match delete_browsing_data_on_quit_action translation. -->
    <string name="preference_summary_delete_browsing_data_on_quit_2">Αυτόματη διαγραφή δεδομένων περιήγησης όταν επιλέγετε \&quot;Έξοδος\&quot; από το κύριο μενού</string>
    <!-- Action item in menu for the Delete browsing data on quit feature -->
    <string name="delete_browsing_data_on_quit_action">Έξοδος</string>

    <!-- Dialog message to the user asking to delete browsing data. -->
    <string name="delete_browsing_data_prompt_message">Αυτό θα διαγράψει όλα τα δεδομένα περιήγησής σας.</string>
    <!-- Dialog message to the user asking to delete browsing data. Parameter will be replaced by app name. -->
    <string name="delete_browsing_data_prompt_message_3">Το %s θα διαγράψει τα επιλεγμένα δεδομένα περιήγησης.</string>
    <!-- Text for the cancel button for the data deletion dialog -->
    <string name="delete_browsing_data_prompt_cancel">Ακύρωση</string>
    <!-- Text for the allow button for the data deletion dialog -->
    <string name="delete_browsing_data_prompt_allow">Διαγραφή</string>

    <!-- Text for the snackbar confirmation that the data was deleted -->
    <string name="preferences_delete_browsing_data_snackbar">Τα δεδομένα περιήγησης διαγράφηκαν</string>
    <!-- Text for the snackbar to show the user that the deletion of browsing data is in progress -->
    <string name="deleting_browsing_data_in_progress">Διαγραφή δεδομένων περιήγησης…</string>

    <!-- Tips -->
    <!-- text for firefox preview moving tip header "Firefox Preview" and "Firefox Nightly" are intentionally hardcoded -->
    <string name="tip_firefox_preview_moved_header">Το Firefox Preview είναι πλέον το Firefox Nightly</string>

    <!-- text for firefox preview moving tip description -->
    <string name="tip_firefox_preview_moved_description">
        Το Firefox Nightly ενημερώνεται κάθε βράδυ και διαθέτει νέες, πειραματικές λειτουργίες.
        Ωστόσο, ενδέχεται να είναι λιγότερο σταθερό. Κάντε λήψη του beta προγράμματος περιήγησής μας για μια πιο σταθερή εμπειρία.</string>
    <!-- text for firefox preview moving tip button. "Firefox for Android Beta" is intentionally hardcoded -->
    <string name="tip_firefox_preview_moved_button_2">Λήψη του Firefox για Android Beta</string>

    <!-- text for firefox preview moving tip header. "Firefox Nightly" is intentionally hardcoded -->
    <string name="tip_firefox_preview_moved_header_preview_installed">Το Firefox Nightly έχει μετακινηθεί</string>
    <!-- text for firefox preview moving tip description -->
    <string name="tip_firefox_preview_moved_description_preview_installed">
        Αυτή η εφαρμογή δεν θα λαμβάνει πλέον ενημερώσεις ασφαλείας. Σταματήστε τη χρήση αυτής της εφαρμογής και μεταβείτε στο νέο Nightly.
        \n\nΓια να μεταφέρετε τους σελιδοδείκτες, τις συνδέσεις και το ιστορικό σας σε άλλη εφαρμογή, δημιουργήστε ένα λογαριασμό Firefox.</string>
    <!-- text for firefox preview moving tip button  -->
    <string name="tip_firefox_preview_moved_button_preview_installed">Εναλλαγή στο νέο Nightly</string>

    <!-- text for firefox preview moving tip header. "Firefox Nightly" is intentionally hardcoded -->
    <string name="tip_firefox_preview_moved_header_preview_not_installed">Το Firefox Nightly έχει μετακινηθεί</string>

    <!-- text for firefox preview moving tip description -->
    <string name="tip_firefox_preview_moved_description_preview_not_installed">
        Αυτή η εφαρμογή δεν θα λαμβάνει πλέον ενημερώσεις ασφαλείας. Αποκτήστε το νέο Nightly και σταματήστε τη χρήση αυτής της εφαρμογής.
        \n\nΓια να μεταφέρετε τους σελιδοδείκτες, τις συνδέσεις και το ιστορικό σας σε άλλη εφαρμογή, δημιουργήστε ένα λογαριασμό Firefox.</string>
    <!-- text for firefox preview moving tip button  -->
    <string name="tip_firefox_preview_moved_button_preview_not_installed">Αποκτήστε το νέο Nightly</string>

    <!-- Onboarding -->
    <!-- Text for onboarding welcome message
    The first parameter is the name of the app (e.g. Firefox Preview) -->
    <string name="onboarding_header">Καλώς ορίσατε στο %s!</string>
    <!-- text for the Firefox Accounts section header -->
    <string name="onboarding_fxa_section_header">Έχετε ήδη λογαριασμό;</string>
    <!-- text for the "What's New" onboarding card header -->
    <string name="onboarding_whats_new_header1">Δείτε τι νέο υπάρχει</string>
    <!-- text for the "what's new" onboarding card description
    The first parameter is the short name of the app (e.g. Firefox) -->
    <string name="onboarding_whats_new_description">Έχετε ερωτήσεις σχετικά με το επανασχεδιασμένο %s; Θέλετε να μάθετε τι έχει αλλάξει;</string>
    <!-- text for underlined clickable link that is part of "what's new" onboarding card description that links to an FAQ -->
    <string name="onboarding_whats_new_description_linktext">Λάβετε απαντήσεις εδώ</string>
    <!-- text for the firefox account onboarding card header when we detect you're already signed in to
        another Firefox browser. (The word `Firefox` should not be translated)
        The first parameter is the email of the detected user's account -->
    <string name="onboarding_firefox_account_auto_signin_header_3">Έχετε συνδεθεί ως %s από άλλο πρόγραμμα περιήγησης Firefox σε αυτή τη συσκευή. Θέλετε να συνδεθείτε με αυτό το λογαριασμό;</string>
    <!-- text for the button to confirm automatic sign-in -->
    <string name="onboarding_firefox_account_auto_signin_confirm">Ναι, σύνδεση</string>
    <!-- text for the automatic sign-in button while signing in is in process -->
    <string name="onboarding_firefox_account_signing_in">Σύνδεση…</string>
    <!-- text for the button to manually sign into Firefox account. -->
    <string name="onboarding_firefox_account_sign_in_1">Εγγραφή</string>
    <!-- text for the button to stay signed out when presented with an option to automatically sign-in. -->
    <string name="onboarding_firefox_account_stay_signed_out">Παραμονή εκτός σύνδεσης</string>
    <!-- text to display in the snackbar once account is signed-in -->
    <string name="onboarding_firefox_account_sync_is_on">Το Sync είναι ενεργό</string>
    <!-- text to display in the snackbar if automatic sign-in fails. user may try again -->
    <string name="onboarding_firefox_account_automatic_signin_failed">Αποτυχία σύνδεσης</string>

    <!-- text for the tracking protection card description. 'Firefox' intentionally hardcoded here -->
    <string name="onboarding_tracking_protection_description_3">Το Firefox εμποδίζει την καταγραφή της διαδικτυακής δραστηριότητάς σας από εταιρείες.</string>
    <!-- text for tracking protection radio button option for standard level of blocking -->
    <string name="onboarding_tracking_protection_standard_button_2">Τυπική (προεπιλογή)</string>
    <!-- text for tracking protection radio button option for strict level of blocking -->
    <string name="onboarding_tracking_protection_strict_button">Αυστηρή (προτείνεται)</string>
    <!-- text for tracking protection radio button option for strict level of blocking -->
    <string name="onboarding_tracking_protection_strict_option">Αυστηρή</string>
    <!-- text for the private browsing onboarding card header -->
    <string name="onboarding_private_browsing_header">Ιδιωτική περιήγηση</string>
    <!-- text for the private browsing onboarding card description
    The first parameter is an icon that represents private browsing -->
    <string name="onboarding_private_browsing_description1">Άνοιγμα ιδιωτικής καρτέλας μία φορά: Αγγίξτε το εικονίδιο %s.</string>
    <!-- text for the private browsing onboarding card description, explaining how to always using private browsing -->
    <string name="onboarding_private_browsing_always_description">Άνοιγμα ιδιωτικών καρτελών κάθε φορά: Ενημερώστε τις ρυθμίσεις ιδιωτικής περιήγησης.</string>
    <!-- text for the private browsing onbording card button, that launches settings -->
    <string name="onboarding_private_browsing_button">Άνοιγμα ρυθμίσεων</string>
    <!-- text for the privacy notice onboarding card header -->
    <string name="onboarding_privacy_notice_header">Το απόρρητό σας</string>
    <!-- text for the privacy notice onboarding card description
    The first parameter is the name of the app (e.g. Firefox Preview) Substitute %s for long browser name. -->
    <string name="onboarding_privacy_notice_description2">Έχουμε σχεδιάσει το %s έτσι, ώστε να ελέγχετε τι κοινοποιείτε στο διαδίκτυο και σε εμάς.</string>
    <!-- Text for the button to read the privacy notice -->
    <string name="onboarding_privacy_notice_read_button">Διαβάστε τη σημείωση απορρήτου μας</string>
    <!-- Content description (not visible, for screen readers etc.): Close onboarding screen -->
    <string name="onboarding_close">Κλείσιμο</string>

    <!-- text for the button to finish onboarding -->
    <string name="onboarding_finish">Έναρξη περιήγησης</string>

    <!-- Onboarding theme -->
    <!-- text for the theme picker onboarding card header -->
    <string name="onboarding_theme_picker_header">Επιλογή θέματος</string>
    <!-- Automatic theme setting (will follow device setting) -->
    <string name="onboarding_theme_automatic_title">Αυτόματο</string>
    <!-- Summary of automatic theme setting (will follow device setting) -->
    <string name="onboarding_theme_automatic_summary">Προσαρμόζεται στις ρυθμίσεις της συσκευής σας</string>
    <!-- Theme setting for dark mode -->
    <string name="onboarding_theme_dark_title">Σκούρο θέμα</string>
    <!-- Theme setting for light mode -->
    <string name="onboarding_theme_light_title">Φωτεινό θέμα</string>

    <!-- Text shown in snackbar when multiple tabs have been sent to device -->
    <string name="sync_sent_tabs_snackbar">Οι καρτέλες απεστάλησαν!</string>
    <!-- Text shown in snackbar when one tab has been sent to device  -->
    <string name="sync_sent_tab_snackbar">Η καρτέλα απεστάλη!</string>
    <!-- Text shown in snackbar when sharing tabs failed  -->
    <string name="sync_sent_tab_error_snackbar">Δεν ήταν δυνατή η αποστολή</string>
    <!-- Text shown in snackbar for the "retry" action that the user has after sharing tabs failed -->
    <string name="sync_sent_tab_error_snackbar_action">ΕΠΑΝΑΛΗΨΗ</string>
    <!-- Title of QR Pairing Fragment -->
    <string name="sync_scan_code">Σάρωση κωδικού</string>
    <!-- Instructions on how to access pairing -->
    <string name="sign_in_instructions"><![CDATA[Στον υπολογιστή σας, ανοίξτε το Firefox και μεταβείτε στο <b>https://firefox.com/pair</b>]]></string>
    <!-- Text shown for sign in pairing when ready -->
    <string name="sign_in_ready_for_scan">Σάρωση</string>
    <!-- Text shown for settings option for sign with pairing -->
    <string name="sign_in_with_camera">Σύνδεση με την κάμερά σας</string>

    <!-- Text shown for settings option for sign with email -->
    <string name="sign_in_with_email">Χρήση email</string>
    <!-- Text shown for settings option for create new account text.'Firefox' intentionally hardcoded here.-->
    <string name="sign_in_create_account_text"><![CDATA[Δεν έχετε λογαριασμό; <u>Δημιουργήστε έναν</u> για συγχρονισμό του Firefox μεταξύ συσκευών.]]></string>
    <!-- Text shown in confirmation dialog to sign out of account -->
    <string name="sign_out_confirmation_message">Το Firefox θα σταματήσει να συγχρονίζεται με το λογαριασμό σας, αλλά δεν θα διαγράψει τα δεδομένα περιήγησης από αυτή τη συσκευή.</string>
    <!-- Text shown in confirmation dialog to sign out of account. The first parameter is the name of the app (e.g. Firefox Preview) -->
    <string name="sign_out_confirmation_message_2">Το %s θα σταματήσει να συγχρονίζεται με το λογαριασμό σας, αλλά δεν θα διαγράψει τα δεδομένα περιήγησης από αυτή τη συσκευή.</string>
    <!-- Option to continue signing out of account shown in confirmation dialog to sign out of account -->
    <string name="sign_out_disconnect">Αποσύνδεση</string>
    <!-- Option to cancel signing out shown in confirmation dialog to sign out of account -->
    <string name="sign_out_cancel">Ακύρωση</string>

    <!-- Error message snackbar shown after the user tried to select a default folder which cannot be altered -->
    <string name="bookmark_cannot_edit_root">Δεν είναι δυνατή η επεξεργασία προεπιλεγμένων φακέλων</string>

    <!-- Enhanced Tracking Protection -->
    <!-- Link displayed in enhanced tracking protection panel to access tracking protection settings -->
    <string name="etp_settings">Ρυθμίσεις προστασίας</string>
    <!-- Preference title for enhanced tracking protection settings -->
    <string name="preference_enhanced_tracking_protection">Ενισχυμένη προστασία από καταγραφή</string>
    <!-- Title for the description of enhanced tracking protection -->
    <string name="preference_enhanced_tracking_protection_explanation_title">Περιήγηση χωρίς παρακολούθηση</string>
    <!-- Description of enhanced tracking protection. The first parameter is the name of the application (For example: Fenix) -->
    <string name="preference_enhanced_tracking_protection_explanation">Κρατήστε τα δεδομένα σας για τον εαυτό σας. Το %s σας προστατεύει από πολλούς από τους πιο συνηθισμένους ιχνηλάτες που ακολουθούν ό,τι κάνετε στο διαδίκτυο.</string>
    <!-- Text displayed that links to website about enhanced tracking protection -->
    <string name="preference_enhanced_tracking_protection_explanation_learn_more">Μάθετε περισσότερα</string>
    <!-- Preference for enhanced tracking protection for the standard protection settings -->
    <string name="preference_enhanced_tracking_protection_standard_default_1">Τυπική (προεπιλογή)</string>
    <!--  Accessibility text for the Standard protection information icon  -->
    <string name="preference_enhanced_tracking_protection_standard_info_button">Τι αποκλείει η τυπική προστασία από καταγραφή</string>
    <!-- Preference for enhanced tracking protection for the strict protection settings -->
    <string name="preference_enhanced_tracking_protection_strict">Αυστηρή</string>
    <!--  Accessibility text for the Strict protection information icon  -->
    <string name="preference_enhanced_tracking_protection_strict_info_button">Τι αποκλείει η αυστηρή προστασία από καταγραφή</string>
    <!-- Preference for enhanced tracking protection for the custom protection settings -->
    <string name="preference_enhanced_tracking_protection_custom">Προσαρμοσμένη</string>
    <!-- Preference description for enhanced tracking protection for the strict protection settings -->
    <string name="preference_enhanced_tracking_protection_custom_description_2">Επιλέξτε ιχνηλάτες και σενάρια για αποκλεισμό.</string>
    <!--  Accessibility text for the Strict protection information icon  -->
    <string name="preference_enhanced_tracking_protection_custom_info_button">Τι αποκλείει η προσαρμοσμένη προστασία από καταγραφή</string>
    <!-- Header for categories that are being blocked by current Enhanced Tracking Protection settings -->
    <!-- Preference for enhanced tracking protection for the custom protection settings for cookies-->
    <string name="preference_enhanced_tracking_protection_custom_cookies">Cookies</string>
    <!-- Option for enhanced tracking protection for the custom protection settings for cookies-->
    <string name="preference_enhanced_tracking_protection_custom_cookies_1">Ιχνηλάτες μεταξύ ιστοσελίδων και κοινωνικών μέσων</string>
    <!-- Option for enhanced tracking protection for the custom protection settings for cookies-->
    <string name="preference_enhanced_tracking_protection_custom_cookies_2">Cookies από ιστοσελίδες που δεν έχετε επισκεφθεί</string>
    <!-- Option for enhanced tracking protection for the custom protection settings for cookies-->
    <string name="preference_enhanced_tracking_protection_custom_cookies_3">Όλα τα cookies τρίτων (ενδέχεται να προκαλέσει δυσλειτουργία σε ιστοσελίδες)</string>
    <!-- Option for enhanced tracking protection for the custom protection settings for cookies-->
    <string name="preference_enhanced_tracking_protection_custom_cookies_4">Όλα τα cookies (θα προκαλέσει δυσλειτουργία σε ιστοσελίδες)</string>
    <!-- Preference for enhanced tracking protection for the custom protection settings for tracking content -->
    <string name="preference_enhanced_tracking_protection_custom_tracking_content">Περιεχόμενο καταγραφής</string>
    <!-- Option for enhanced tracking protection for the custom protection settings for tracking content-->
    <string name="preference_enhanced_tracking_protection_custom_tracking_content_1">Σε όλες τις καρτέλες</string>
    <!-- Option for enhanced tracking protection for the custom protection settings for tracking content-->
    <string name="preference_enhanced_tracking_protection_custom_tracking_content_2">Μόνο σε ιδιωτικές καρτέλες</string>
    <!-- Option for enhanced tracking protection for the custom protection settings for tracking content-->
    <string name="preference_enhanced_tracking_protection_custom_tracking_content_3">Μόνο σε προσαρμοσμένες καρτέλες</string>
    <!-- Preference for enhanced tracking protection for the custom protection settings -->
    <string name="preference_enhanced_tracking_protection_custom_cryptominers">Cryptominers</string>
    <!-- Preference for enhanced tracking protection for the custom protection settings -->
    <string name="preference_enhanced_tracking_protection_custom_fingerprinters">Fingerprinters</string>
    <string name="enhanced_tracking_protection_blocked">Αποκλείονται</string>
    <!-- Header for categories that are being not being blocked by current Enhanced Tracking Protection settings -->
    <string name="enhanced_tracking_protection_allowed">Επιτρέπεται</string>
    <!-- Category of trackers (social media trackers) that can be blocked by Enhanced Tracking Protection -->
    <string name="etp_social_media_trackers_title">Ιχνηλάτες κοινωνικών δικτύων</string>
    <!-- Description of social media trackers that can be blocked by Enhanced Tracking Protection -->
    <string name="etp_social_media_trackers_description">Περιορίζει την ικανότητα των κοινωνικών δικτύων να παρακολουθούν τη δραστηριότητά σας στο διαδίκτυο.</string>
    <!-- Category of trackers (cross-site tracking cookies) that can be blocked by Enhanced Tracking Protection -->
    <string name="etp_cookies_title">Cookies ιχνηλάτησης μεταξύ ιστοσελίδων</string>
    <!-- Description of cross-site tracking cookies that can be blocked by Enhanced Tracking Protection -->
    <string name="etp_cookies_description">Αποκλείει τα cookies που χρησιμοποιούν τα δίκτυα διαφημίσεων και οι εταιρείες ανάλυσης δεδομένων για τη συλλογή δεδομένων περιήγησής σας από πολλαπλές ιστοσελίδες.</string>
    <!-- Category of trackers (cryptominers) that can be blocked by Enhanced Tracking Protection -->
    <string name="etp_cryptominers_title">Cryptominers</string>
    <!-- Description of cryptominers that can be blocked by Enhanced Tracking Protection -->
    <string name="etp_cryptominers_description">Εμποδίζει τα κακόβουλα σενάρια από το να προσπελάσουν τη συσκευή σας για εξόρυξη ψηφιακού νομίσματος.</string>
    <!-- Category of trackers (fingerprinters) that can be blocked by Enhanced Tracking Protection -->
    <string name="etp_fingerprinters_title">Fingerprinters</string>
    <!-- Description of fingerprinters that can be blocked by Enhanced Tracking Protection -->
    <string name="etp_fingerprinters_description">Διακόπτει τη συλλογή μοναδικών, αναγνωριστικών δεδομένων της συσκευής σας που μπορούν να χρησιμοποιηθούν για σκοπούς καταγραφής.</string>
    <!-- Category of trackers (tracking content) that can be blocked by Enhanced Tracking Protection -->
    <string name="etp_tracking_content_title">Περιεχόμενο καταγραφής</string>
    <!-- Description of tracking content that can be blocked by Enhanced Tracking Protection -->
    <string name="etp_tracking_content_description">Διακόπτει τη φόρτωση εξωτερικών διαφημίσεων, βίντεο και άλλου περιεχομένου που περιέχει κώδικα καταγραφής. Ίσως επηρεάσει τη λειτουργικότητα μερικών ιστοσελίδων.</string>
    <!-- Enhanced Tracking Protection Onboarding Message shown in a dialog above the toolbar. The first parameter is the name of the application (For example: Fenix) -->
    <string name="etp_onboarding_cfr_message">Κάθε φορά που η ασπίδα είναι μωβ, το %s έχει αποκλείσει ιχνηλάτες σε μια σελίδα. Πατήστε για περισσότερες πληροφορίες.</string>
    <!-- Enhanced Tracking Protection message that protection is currently on for this site -->
    <string name="etp_panel_on">Η προστασία είναι ΕΝΕΡΓΗ για αυτή τη σελίδα</string>
    <!-- Enhanced Tracking Protection message that protection is currently off for this site -->
    <string name="etp_panel_off">Η προστασία είναι ΑΝΕΝΕΡΓΗ για αυτή τη σελίδα</string>
    <!-- Header for exceptions list for which sites enhanced tracking protection is always off -->
    <string name="enhanced_tracking_protection_exceptions">Η ενισχυμένη προστασία από καταγραφή είναι ανενεργή για αυτή τη σελίδα</string>
    <!-- Content description (not visible, for screen readers etc.): Navigate
    back from ETP details (Ex: Tracking content) -->
    <string name="etp_back_button_content_description">Πλοήγηση προς τα πίσω</string>
    <!-- About page Your rights link text -->
    <string name="about_your_rights">Τα δικαιώματά σας</string>

    <!-- About page link text to open open source licenses screen -->
    <string name="about_open_source_licenses">Βιβλιοθήκες ανοιχτού κώδικα που χρησιμοποιούμε</string>
    <!-- About page link text to open what's new link -->
    <string name="about_whats_new">Τι νέο υπάρχει στο %s</string>
    <!-- Open source licenses page title
    The first parameter is the app name -->
    <string name="open_source_licenses_title">%s | Βιβλιοθήκες OSS</string>

    <!-- Category of trackers (redirect trackers) that can be blocked by Enhanced Tracking Protection -->
    <string name="etp_redirect_trackers_title">Ανακατεύθυνση ιχνηλατών</string>

    <!-- Description of redirect tracker cookies that can be blocked by Enhanced Tracking Protection -->
    <string name="etp_redirect_trackers_description">Διαγράφει τα cookies που τοποθετούνται από ανακατευθύνσεις σε γνωστές ιστοσελίδες καταγραφής.</string>

    <!-- About page link text to open support link -->
    <string name="about_support">Υποστήριξη</string>
    <!-- About page link text to list of past crashes (like about:crashes on desktop) -->
    <string name="about_crashes">Καταρρεύσεις</string>
    <!-- About page link text to open privacy notice link -->
    <string name="about_privacy_notice">Πολιτική απορρήτου</string>

    <!-- About page link text to open know your rights link -->
    <string name="about_know_your_rights">Μάθετε τα δικαιώματά σας</string>
    <!-- About page link text to open licensing information link -->
    <string name="about_licensing_information">Πληροφορίες άδειας</string>
    <!-- About page link text to open a screen with libraries that are used -->
    <string name="about_other_open_source_libraries">Βιβλιοθήκες που χρησιμοποιούμε</string>

    <!-- Toast shown to the user when they are activating the secret dev menu
        The first parameter is number of long clicks left to enable the menu -->
    <string name="about_debug_menu_toast_progress">Μενού εντοπισμού σφαλμάτων: απομένουν %1$d κλικ για ενεργοποίηση</string>
    <string name="about_debug_menu_toast_done">Το μενού εντοπισμού σφαλμάτων ενεργοποιήθηκε</string>

    <!-- Content description of the tab counter toolbar button when one tab is open -->
    <string name="tab_counter_content_description_one_tab">1 καρτέλα</string>
    <!-- Content description of the tab counter toolbar button when multiple tabs are open. First parameter will be replaced with the number of tabs (always more than one) -->
    <string name="tab_counter_content_description_multi_tab">%d καρτέλες</string>

    <!-- Browser long press popup menu -->
    <!-- Copy the current url -->
    <string name="browser_toolbar_long_press_popup_copy">Αντιγραφή</string>
    <!-- Paste & go the text in the clipboard. '&amp;' is replaced with the ampersand symbol: & -->
    <string name="browser_toolbar_long_press_popup_paste_and_go">Επικόλληση &amp; μετάβαση</string>
    <!-- Paste the text in the clipboard -->
    <string name="browser_toolbar_long_press_popup_paste">Επικόλληση</string>

    <!-- Snackbar message shown after an URL has been copied to clipboard. -->
    <string name="browser_toolbar_url_copied_to_clipboard_snackbar">Το URL αντιγράφτηκε στο πρόχειρο</string>

    <!-- Title text for the Add To Homescreen dialog -->
    <string name="add_to_homescreen_title">Προσθήκη στην αρχική οθόνη</string>
    <!-- Cancel button text for the Add to Homescreen dialog -->
    <string name="add_to_homescreen_cancel">Ακύρωση</string>
    <!-- Add button text for the Add to Homescreen dialog -->
    <string name="add_to_homescreen_add">Προσθήκη</string>
    <!-- Continue to website button text for the first-time Add to Homescreen dialog -->
    <string name="add_to_homescreen_continue">Συνέχεια στην ιστοσελίδα</string>

    <!-- Placeholder text for the TextView in the Add to Homescreen dialog -->
    <string name="add_to_homescreen_text_placeholder">Όνομα συντόμευσης</string>

    <!-- Describes the add to homescreen functionality -->
    <string name="add_to_homescreen_description_2">Μπορείτε εύκολα να προσθέσετε αυτή την ιστοσελίδα στην αρχική οθόνη για άμεση πρόσβαση και ταχύτερη περιήγηση, σαν να ήταν εφαρμογή.</string>

    <!-- Preference for managing the settings for logins and passwords in Fenix -->
    <string name="preferences_passwords_logins_and_passwords">Συνδέσεις και κωδικοί πρόσβασης</string>
    <!-- Preference for managing the saving of logins and passwords in Fenix -->
    <string name="preferences_passwords_save_logins">Αποθήκευση συνδέσεων και κωδικών πρόσβασης</string>
    <!-- Preference option for asking to save passwords in Fenix -->
    <string name="preferences_passwords_save_logins_ask_to_save">Ερώτηση για αποθήκευση</string>
    <!-- Preference option for never saving passwords in Fenix -->
    <string name="preferences_passwords_save_logins_never_save">Ποτέ αποθήκευση</string>
    <!-- Preference for autofilling saved logins in Fenix -->
    <string name="preferences_passwords_autofill">Αυτόματη συμπλήρωση</string>
    <!-- Preference for syncing saved logins in Fenix -->
    <string name="preferences_passwords_sync_logins">Συγχρονισμός συνδέσεων</string>
    <!-- Syncing saved logins in Fenix is on -->
    <string name="preferences_passwords_sync_logins_on">Ενεργό</string>
    <!-- Syncing saved logins in Fenix is off -->
    <string name="preferences_passwords_sync_logins_off">Ανενεργό</string>
    <!-- Syncing saved logins in Fenix needs reconnect to sync -->
    <string name="preferences_passwords_sync_logins_reconnect">Επανασύνδεση</string>
    <!-- Syncing saved logins in Fenix needs login -->
    <string name="preferences_passwords_sync_logins_sign_in">Σύνδεση στο Sync</string>
    <!-- Preference to access list of saved logins -->
    <string name="preferences_passwords_saved_logins">Αποθηκευμένες συνδέσεις</string>
    <!-- Description of empty list of saved passwords. Placeholder is replaced with app name.  -->
    <string name="preferences_passwords_saved_logins_description_empty_text">Οι συνδέσεις που αποθηκεύετε ή συγχρονίζετε στο %s θα εμφανίζονται εδώ.</string>
    <!-- Preference to access list of saved logins -->
    <string name="preferences_passwords_saved_logins_description_empty_learn_more_link">Μάθετε περισσότερα σχετικά με το Sync.</string>
    <!-- Preference to access list of login exceptions that we never save logins for -->
    <string name="preferences_passwords_exceptions">Εξαιρέσεις</string>
    <!-- Empty description of list of login exceptions that we never save logins for -->
    <string name="preferences_passwords_exceptions_description_empty">Εδώ εμφανίζονται οι συνδέσεις και οι κωδικοί πρόσβασης που δεν αποθηκεύονται.</string>
    <!-- Description of list of login exceptions that we never save logins for -->
    <string name="preferences_passwords_exceptions_description">Οι συνδέσεις και οι κωδικοί πρόσβασης δεν θα αποθηκευτούν για αυτές τις ιστοσελίδες.</string>
    <!-- Text on button to remove all saved login exceptions -->
    <string name="preferences_passwords_exceptions_remove_all">Διαγραφή όλων των εξαιρέσεων</string>
    <!-- Hint for search box in logins list -->
    <string name="preferences_passwords_saved_logins_search">Αναζήτηση συνδέσεων</string>
    <!-- Option to sort logins list A-Z, alphabetically -->
    <string name="preferences_passwords_saved_logins_alphabetically">Αλφαβητικά</string>
    <!-- Option to sort logins list by most recently used -->
    <string name="preferences_passwords_saved_logins_recently_used">Πρόσφατη χρήση</string>
    <!-- The header for the site that a login is for -->
    <string name="preferences_passwords_saved_logins_site">Ιστοσελίδα</string>
    <!-- The header for the username for a login -->
    <string name="preferences_passwords_saved_logins_username">Όνομα χρήστη</string>
    <!-- The header for the password for a login -->
    <string name="preferences_passwords_saved_logins_password">Κωδικός πρόσβασης</string>
    <!-- Message displayed in security prompt to reenter a secret pin to access saved logins -->
    <string name="preferences_passwords_saved_logins_enter_pin">Εισάγετε ξανά το PIN σας</string>
    <!-- Message displayed in security prompt to access saved logins -->
    <string name="preferences_passwords_saved_logins_enter_pin_description">Ξεκλειδώστε για να δείτε τις αποθηκευμένες συνδέσεις σας</string>
    <!-- Message displayed when a connection is insecure and we detect the user is entering a password -->
    <string name="logins_insecure_connection_warning">Αυτή η σύνδεση δεν είναι ασφαλής. Οι λογαριασμοί που εισάγονται εδώ ενδέχεται να παραβιαστούν.</string>
    <!-- Learn more link that will link to a page with more information displayed when a connection is insecure and we detect the user is entering a password -->
    <string name="logins_insecure_connection_warning_learn_more">Μάθετε περισσότερα</string>
    <!-- Prompt message displayed when Fenix detects a user has entered a password and user decides if Fenix should save it. The first parameter is the name of the application (For example: Fenix)  -->
    <string name="logins_doorhanger_save">Θέλετε το %s να αποθηκεύσει αυτή τη σύνδεση;</string>
    <!-- Positive confirmation that Fenix should save the new or updated login -->
    <string name="logins_doorhanger_save_confirmation">Αποθήκευση</string>
    <!-- Negative confirmation that Fenix should not save the new or updated login -->
    <string name="logins_doorhanger_save_dont_save">Χωρίς αποθήκευση</string>
    <!-- Shown in snackbar to tell user that the password has been copied -->
    <string name="logins_password_copied">Ο κωδικός πρόσβασης έχει αντιγραφεί στο πρόχειρο</string>
    <!-- Shown in snackbar to tell user that the username has been copied -->
    <string name="logins_username_copied">Το όνομα χρήστη αντιγράφτηκε στο πρόχειρο</string>
    <!-- Shown in snackbar to tell user that the site has been copied -->
    <string name="logins_site_copied">Η ιστοσελίδα αντιγράφτηκε στο πρόχειρο</string>
    <!-- Content Description (for screenreaders etc) read for the button to copy a password in logins-->
    <string name="saved_logins_copy_password">Αντιγραφή κωδικού πρόσβασης</string>
    <!-- Content Description (for screenreaders etc) read for the button to clear a password while editing a login-->
    <string name="saved_logins_clear_password">Εκκαθάριση κωδικού πρόσβασης</string>
    <!-- Content Description (for screenreaders etc) read for the button to copy a username in logins -->
    <string name="saved_login_copy_username">Αντιγραφή ονόματος χρήστη</string>
    <!-- Content Description (for screenreaders etc) read for the button to clear a username while editing a login -->
    <string name="saved_login_clear_username">Εκκαθάριση ονόματος χρήστη</string>
    <!-- Content Description (for screenreaders etc) read for the button to copy a site in logins -->
    <string name="saved_login_copy_site">Αντιγραφή ιστοσελίδας</string>
    <!-- Content Description (for screenreaders etc) read for the button to open a site in logins -->
    <string name="saved_login_open_site">Άνοιγμα σελίδας στο πρόγραμμα περιήγησης</string>
    <!-- Content Description (for screenreaders etc) read for the button to reveal a password in logins -->
    <string name="saved_login_reveal_password">Εμφάνιση κωδικού πρόσβασης</string>
    <!-- Content Description (for screenreaders etc) read for the button to hide a password in logins -->
    <string name="saved_login_hide_password">Απόκρυψη κωδικού πρόσβασης</string>
    <!-- Message displayed in biometric prompt displayed for authentication before allowing users to view their logins -->
    <string name="logins_biometric_prompt_message">Ξεκλειδώστε για να δείτε τις αποθηκευμένες συνδέσεις σας</string>
    <!-- Title of warning dialog if users have no device authentication set up -->
    <string name="logins_warning_dialog_title">Προστασία στοιχείων σύνδεσης</string>
    <!-- Message of warning dialog if users have no device authentication set up -->
    <string name="logins_warning_dialog_message">Ορίστε ένα μοτίβο κλειδώματος συσκευής, ένα ΡΙΝ ή έναν κωδικό πρόσβασης για προστασία των αποθηκευμένων στοιχείων σύνδεσης, σε περίπτωση που κάποιος τρίτος αποκτήσει πρόσβαση στη συσκευή σας.</string>
    <!-- Negative button to ignore warning dialog if users have no device authentication set up -->
    <string name="logins_warning_dialog_later">Αργότερα</string>
    <!-- Positive button to send users to set up a pin of warning dialog if users have no device authentication set up -->
    <string name="logins_warning_dialog_set_up_now">Ρύθμιση τώρα</string>
    <!-- Title of PIN verification dialog to direct users to re-enter their device credentials to access their logins -->
    <string name="logins_biometric_prompt_message_pin">Ξεκλειδώστε τη συσκευή σας</string>
    <!-- Title for Accessibility Force Enable Zoom Preference -->
    <string name="preference_accessibility_force_enable_zoom">Ζουμ σε όλες τις ιστοσελίδες</string>
    <!-- Summary for Accessibility Force Enable Zoom Preference -->
    <string name="preference_accessibility_force_enable_zoom_summary">Ενεργοποιήστε το για χρήση χειρονομιών ζουμ, ακόμη και σε ιστοσελίδες που δεν τις επιτρέπουν.</string>
    <!-- Saved logins sorting strategy menu item -by name- (if selected, it will sort saved logins alphabetically) -->
    <string name="saved_logins_sort_strategy_alphabetically">Όνομα (Α-Ω)</string>
    <!-- Saved logins sorting strategy menu item -by last used- (if selected, it will sort saved logins by last used) -->
    <string name="saved_logins_sort_strategy_last_used">Τελευταία χρήση</string>

    <!-- Content description (not visible, for screen readers etc.): Sort saved logins dropdown menu chevron icon -->
    <string name="saved_logins_menu_dropdown_chevron_icon_content_description">Ταξινόμηση μενού σύνδεσης</string>

    <!-- Credit Cards Autofill -->
    <!-- Preference and title for managing the settings for credit cards -->
    <string name="preferences_credit_cards">Πιστωτικές κάρτες</string>
    <!-- Preference for saving and autofilling credit cards -->
    <string name="preferences_credit_cards_save_and_autofill_cards">Αποθήκευση και αυτόματη συμπλήρωση στοιχείων καρτών</string>
    <!-- Preference summary for saving and autofilling credit card data -->
    <string name="preferences_credit_cards_save_and_autofill_cards_summary">Τα δεδομένα είναι κρυπτογραφημένα</string>
    <!-- Preference option for syncing credit cards across devices. This is displayed when the user is not signed into sync -->
    <string name="preferences_credit_cards_sync_cards_across_devices">Συγχρονισμός καρτών μεταξύ των συσκευών</string>
    <!-- Preference option for adding a credit card -->
    <string name="preferences_credit_cards_add_credit_card">Προσθήκη πιστωτικής κάρτας</string>

    <!-- Title of the "Add card" screen -->
    <string name="credit_cards_add_card">Προσθήκη κάρτας</string>
    <!-- The header for the card number of a credit card -->
    <string name="credit_cards_card_number">Αριθμός κάρτας</string>
    <!-- The header for the expiration date of a credit card -->
    <string name="credit_cards_expiration_date">Ημερομηνία λήξης</string>
    <!-- The header for the name on the credit card -->
    <string name="credit_cards_name_on_card">Όνομα στην κάρτα</string>
    <!-- The header for the nickname for a credit card -->
    <string name="credit_cards_card_nickname">Ψευδώνυμο κάρτας</string>
    <!-- The text for the "Delete card" button for deleting a credit card -->
    <string name="credit_cards_delete_card_button">Διαγραφή κάρτας</string>
    <!-- The title for the "Save" menu item for saving a credit card -->
    <string name="credit_cards_menu_save">Αποθήκευση</string>
    <!-- The text for the "Save" button for saving a credit card -->
    <string name="credit_cards_save_button">Αποθήκευση</string>
    <!-- The text for the "Cancel" button for cancelling adding or updating a credit card -->
    <string name="credit_cards_cancel_button">Ακύρωση</string>

    <!-- Title of the Add search engine screen -->
    <string name="search_engine_add_custom_search_engine_title">Προσθήκη μηχανής αναζήτησης</string>
    <!-- Title of the Edit search engine screen -->
    <string name="search_engine_edit_custom_search_engine_title">Επεξεργασία μηχανής αναζήτησης</string>
    <!-- Content description (not visible, for screen readers etc.): Title for the button to add a search engine in the action bar -->
    <string name="search_engine_add_button_content_description">Προσθήκη</string>
    <!-- Content description (not visible, for screen readers etc.): Title for the button to save a search engine in the action bar -->
    <string name="search_engine_add_custom_search_engine_edit_button_content_description">Αποθήκευση</string>
    <!-- Text for the menu button to edit a search engine -->
    <string name="search_engine_edit">Επεξεργασία</string>
    <!-- Text for the menu button to delete a search engine -->
    <string name="search_engine_delete">Διαγραφή</string>

    <!-- Text for the button to create a custom search engine on the Add search engine screen -->
    <string name="search_add_custom_engine_label_other">Άλλο</string>
    <!-- Placeholder text shown in the Search Engine Name TextField before a user enters text -->
    <string name="search_add_custom_engine_name_hint">Όνομα</string>

    <!-- Placeholder text shown in the Search String TextField before a user enters text -->
    <string name="search_add_custom_engine_search_string_hint">Νήμα αναζήτησης προς χρήση</string>
    <!-- Description text for the Search String TextField. The %s is part of the string -->
    <string name="search_add_custom_engine_search_string_example">Αντικαταστήστε το ερώτημα με “%s”. Παράδειγμα:\nhttps://www.google.com/search?q=%s</string>
    <!-- Text for the button to learn more about adding a custom search engine -->
    <string name="search_add_custom_engine_learn_more_label">Μάθετε περισσότερα</string>

    <!-- Accessibility description for the form in which details about the custom search engine are entered -->
    <string name="search_add_custom_engine_form_description">Λεπτομέρειες προσαρμοσμένης μηχανής αναζήτησης</string>
    <!-- Accessibility description for the 'Learn more' link -->
    <string name="search_add_custom_engine_learn_more_description">Σύνδεσμος &quot;Μάθετε περισσότερα&quot;</string>

    <!-- Text shown when a user leaves the name field empty -->
    <string name="search_add_custom_engine_error_empty_name">Εισάγετε όνομα μηχανής αναζήτησης</string>
    <!-- Text shown when a user tries to add a search engine that already exists -->
    <string name="search_add_custom_engine_error_existing_name">Η μηχανή αναζήτησης με το όνομα “%s” υπάρχει ήδη.</string>
    <!-- Text shown when a user leaves the search string field empty -->
    <string name="search_add_custom_engine_error_empty_search_string">Εισάγετε νήμα αναζήτησης</string>
    <!-- Text shown when a user leaves out the required template string -->
    <string name="search_add_custom_engine_error_missing_template">Βεβαιωθείτε ότι το νήμα αναζήτησης συμφωνεί με την μορφή του παραδείγματος</string>
    <!-- Text shown when we aren't able to validate the custom search query. The first parameter is the url of the custom search engine -->
    <string name="search_add_custom_engine_error_cannot_reach">Σφάλμα σύνδεσης στο “%s”</string>

    <!-- Text shown when a user creates a new search engine -->
    <string name="search_add_custom_engine_success_message">Δημιουργήθηκε to %s</string>

    <!-- Text shown when a user successfully edits a custom search engine -->
    <string name="search_edit_custom_engine_success_message">Το %s αποθηκεύτηκε</string>
    <!-- Text shown when a user successfully deletes a custom search engine -->
    <string name="search_delete_search_engine_success_message">Το %s διαγράφηκε</string>

    <!-- Title text shown for the migration screen to the new browser. Placeholder replaced with app name -->
    <string name="migration_title">Καλώς ορίσατε στο νέο %s</string>
    <!-- Description text followed by a list of things migrating (e.g. Bookmarks, History). Placeholder replaced with app name-->
    <string name="migration_description">Σας περιμένει ένα πλήρως ανασχεδιασμένο πρόγραμμα περιήγησης, με βελτιωμένη απόδοση και λειτουργίες που θα σας βοηθήσουν να κάνετε περισσότερα στο διαδίκτυο.\n\nΠαρακαλούμε περιμένετε ενώ ενημερώνουμε το %s με το</string>
    <!-- Text on the disabled button while in progress. Placeholder replaced with app name -->
    <string name="migration_updating_app_button_text">Ενημέρωση του %s…</string>
    <!-- Text on the enabled button. Placeholder replaced with app name-->
    <string name="migration_update_app_button">Έναρξη του %s</string>
    <!-- Accessibility description text for a completed migration item -->
    <string name="migration_icon_description">Η μεταφορά ολοκληρώθηκε</string>
    <!--Text on list of migrated items (e.g. Settings, History, etc.)-->
    <string name="migration_text_passwords">Κωδικοί πρόσβασης</string>

    <!-- Heading for the instructions to allow a permission -->
    <string name="phone_feature_blocked_intro">Για να το επιτρέψετε:</string>
    <!-- First step for the allowing a permission -->
    <string name="phone_feature_blocked_step_settings">1. Μεταβείτε στις Ρυθμίσεις Android</string>
    <!-- Second step for the allowing a permission -->
    <string name="phone_feature_blocked_step_permissions"><![CDATA[2. Πατήστε το <b>Δικαιώματα</b>]]></string>
    <!-- Third step for the allowing a permission (Fore example: Camera) -->
    <string name="phone_feature_blocked_step_feature"><![CDATA[3. Ενεργοποιήστε το <b>%1$s</b>]]></string>

    <!-- Label that indicates a site is using a secure connection -->
    <string name="quick_settings_sheet_secure_connection">Ασφαλής σύνδεση</string>
    <!-- Label that indicates a site is using a insecure connection -->
    <string name="quick_settings_sheet_insecure_connection">Μη ασφαλής σύνδεση</string>
    <!-- Confirmation message for a dialog confirming if the user wants to delete all the permissions for all sites-->
    <string name="confirm_clear_permissions_on_all_sites">Θέλετε σίγουρα να διαγράψετε όλα τα δικαιώματα σε όλες τις ιστοσελίδες;</string>
    <!-- Confirmation message for a dialog confirming if the user wants to delete all the permissions for a site-->
    <string name="confirm_clear_permissions_site">Θέλετε σίγουρα να διαγράψετε όλα τα δικαιώματα για αυτή την ιστοσελίδα;</string>
    <!-- Confirmation message for a dialog confirming if the user wants to set default value a permission for a site-->
    <string name="confirm_clear_permission_site">Θέλετε σίγουρα να διαγράψετε αυτό το δικαίωμα για αυτή την ιστοσελίδα;</string>
    <!-- label shown when there are not site exceptions to show in the site exception settings -->
    <string name="no_site_exceptions">Καμία εξαίρεση ιστοσελίδων</string>
    <!-- Label for the Pocket default top site -->
    <string name="pocket_top_articles">Κορυφαία άρθρα</string>
    <!-- Bookmark deletion confirmation -->
    <string name="bookmark_deletion_confirmation">Θέλετε σίγουρα να διαγράψετε αυτό το σελιδοδείκτη;</string>
    <!-- Browser menu button that adds a top site to the home fragment -->
    <string name="browser_menu_add_to_top_sites">Προσθήκη στις κορυφαίες σελίδες</string>
    <!-- text shown before the issuer name to indicate who its verified by, parameter is the name of
     the certificate authority that verified the ticket-->
    <string name="certificate_info_verified_by">Επαλήθευση από: %1$s</string>
    <!-- Login overflow menu delete button -->
    <string name="login_menu_delete_button">Διαγραφή</string>
    <!-- Login overflow menu edit button -->
    <string name="login_menu_edit_button">Επεξεργασία</string>
    <!-- Message in delete confirmation dialog for logins -->
    <string name="login_deletion_confirmation">Θέλετε σίγουρα να διαγράψετε αυτή τη σύνδεση;</string>
    <!-- Positive action of a dialog asking to delete  -->
    <string name="dialog_delete_positive">Διαγραφή</string>
    <!--  The saved login options menu description. -->
    <string name="login_options_menu">Επιλογές σύνδεσης</string>
    <!--  The editable text field for a login's web address. -->
    <string name="saved_login_hostname_description">Το επεξεργάσιμο πεδίο κειμένου της διεύθυνσης ιστού της σύνδεσης.</string>
    <!--  The editable text field for a login's username. -->
    <string name="saved_login_username_description">Το επεξεργάσιμο πεδίο κειμένου για το όνομα χρήστη της σύνδεσης.</string>
    <!--  The editable text field for a login's password. -->
    <string name="saved_login_password_description">Το επεξεργάσιμο πεδίο κειμένου για τον κωδικό πρόσβασης της σύνδεσης.</string>
    <!--  The button description to save changes to an edited login. -->
    <string name="save_changes_to_login">Αποθήκευση αλλαγών στη σύνδεση.</string>
    <!--  The button description to discard changes to an edited login. -->
    <string name="discard_changes">Απόρριψη αλλαγών</string>
    <!--  The page title for editing a saved login. -->
    <string name="edit">Επεξεργασία</string>
    <!--  The error message in edit login view when password field is blank. -->
    <string name="saved_login_password_required">Απαιτείται κωδικός πρόσβασης</string>
    <!-- Voice search button content description  -->
    <string name="voice_search_content_description">Φωνητική αναζήτηση</string>
    <!-- Voice search prompt description displayed after the user presses the voice search button -->
    <string name="voice_search_explainer">Μιλήστε τώρα</string>

    <!--  The error message in edit login view when a duplicate username exists. -->
    <string name="saved_login_duplicate">Υπάρχει ήδη σύνδεση με αυτό το όνομα χρήστη</string>

    <!-- Synced Tabs -->
    <!-- Text displayed to ask user to connect another device as no devices found with account -->
    <string name="synced_tabs_connect_another_device">Συνδέστε μια άλλη συσκευή.</string>
    <!-- Text displayed asking user to re-authenticate -->
    <string name="synced_tabs_reauth">Παρακαλούμε επαληθεύστε ξανά την ταυτότητά σας.</string>
    <!-- Text displayed when user has disabled tab syncing in Firefox Sync Account -->
    <string name="synced_tabs_enable_tab_syncing">Παρακαλούμε ενεργοποιήστε το συγχρονισμό καρτελών.</string>

    <!-- Text displayed when user has no tabs that have been synced -->
    <string name="synced_tabs_no_tabs">Δεν έχετε καμία άλλη καρτέλα ανοικτή στο Firefox σε άλλες σας συσκευές.</string>
    <!-- Text displayed in the synced tabs screen when a user is not signed in to Firefox Sync describing Synced Tabs -->
    <string name="synced_tabs_sign_in_message">Δείτε μια λίστα καρτελών από τις άλλες συσκευές σας.</string>
    <!-- Text displayed on a button in the synced tabs screen to link users to sign in when a user is not signed in to Firefox Sync -->
    <string name="synced_tabs_sign_in_button">Σύνδεση στο Sync</string>

    <!-- The text displayed when a synced device has no tabs to show in the list of Synced Tabs. -->
    <string name="synced_tabs_no_open_tabs">Καμία ανοικτή καρτέλα</string>

    <!-- Top Sites -->
    <!-- Title text displayed in the dialog when top sites limit is reached. -->
    <string name="top_sites_max_limit_title">Έχετε φτάσει το ανώτατο όριο κορυφαίων ιστοσελίδων</string>
    <!-- Content description text displayed in the dialog when top sites limit is reached. -->
    <string name="top_sites_max_limit_content_2">Για να προσθέσετε μια νέα κορυφαία σελίδα, αφαιρέστε μια υπάρχουσα. Πατήστε παρατεταμένα τη σελίδα και επιλέξτε &quot;Αφαίρεση&quot;.</string>
    <!-- Confirmation dialog button text when top sites limit is reached. -->
    <string name="top_sites_max_limit_confirmation_button">OK, το κατάλαβα</string>

    <!-- Label for the show most visited sites preference -->
    <string name="top_sites_toggle_top_frecent_sites">Εμφάνιση ιστοσελίδων με τις περισσότερες επισκέψεις</string>

    <!-- Title text displayed in the rename top site dialog. -->
	<string name="top_sites_rename_dialog_title">Όνομα</string>
	<!-- Hint for renaming title of a top site -->
	<string name="top_site_name_hint">Όνομα κορυφαίας σελίδας</string>
	<!-- Button caption to confirm the renaming of the top site. -->
	<string name="top_sites_rename_dialog_ok">OK</string>
	<!-- Dialog button text for canceling the rename top site prompt. -->
	<string name="top_sites_rename_dialog_cancel">Ακύρωση</string>

    <!-- Content description for close button in collection placeholder. -->
    <string name="remove_home_collection_placeholder_content_description">Αφαίρεση</string>

    <!-- Deprecated: text for the firefox account onboarding card header
    The first parameter is the name of the app (e.g. Firefox Preview) -->
    <string name="onboarding_firefox_account_header">Αξιοποιήστε στο έπακρο το %s.</string>

    <!-- Content description radio buttons with a link to more information -->
    <string name="radio_preference_info_content_description">Πατήστε για περισσότερες λεπτομέρειες</string>

    <!-- Deprecated: No Open Tabs Message Header -->
    <string name="no_collections_header1">Συλλέξτε όλα όσα έχουν σημασία για εσάς</string>
    <!-- Deprecated: Label to describe what collections are to a new user without any collections -->
    <string name="no_collections_description1">Ομαδοποιήστε παρόμοιες αναζητήσεις, σελίδες και καρτέλες για γρήγορη πρόσβαση αργότερα.</string>
    <!-- Deprecated: text for the firefox account onboarding card header when we detect you're already signed in to -->
    <string name="onboarding_firefox_account_auto_signin_header_2">Έχετε συνδεθεί ως %s σε άλλο πρόγραμμα περιήγησης Firefox σε αυτό το τηλέφωνο. Θέλετε να συνδεθείτε με αυτό το λογαριασμό;</string>
    <!-- Deprecated: Describes the add to homescreen functionality -->
    <string name="add_to_homescreen_description">Μπορείτε εύκολα να προσθέσετε αυτή την ιστοσελίδα στην αρχική οθόνη για άμεση πρόσβαση και ταχύτερη περιήγηση, σαν να ήταν εφαρμογή.</string>

    </resources><|MERGE_RESOLUTION|>--- conflicted
+++ resolved
@@ -55,7 +55,7 @@
     <string name="tab_tray_multiselect_selected_content_description">Επιλέχθηκε</string>
 
     <!-- About content. The first parameter is the name of the application. (For example: Fenix) -->
-    <string name="about_content">Το %1$s αναπτύσσεται από τη @fork-maintainers.</string>
+    <string name="about_content">Το %1$s αναπτύσσεται από τη Mozilla.</string>
 
     <!-- Private Browsing -->
     <!-- Title for private session option -->
@@ -184,14 +184,11 @@
 
     <!-- Browser menu button to show reader view appearance controls e.g. the used font type and size -->
     <string name="browser_menu_customize_reader_view">Προσαρμογή προβολής ανάγνωσης</string>
-<<<<<<< HEAD
-=======
     <!-- Browser menu label for adding a bookmark -->
     <string name="browser_menu_add">Προσθήκη</string>
     <!-- Browser menu label for editing a bookmark -->
     <string name="browser_menu_edit">Επεξεργασία</string>
 
->>>>>>> a439894a
     <!-- Error message to show when the user tries to access a scheme not
         handled by the app (Ex: blob, tel etc) -->
     <string name="unknown_scheme_error_message">Αδυναμία σύνδεσης. Μη αναγνωρίσιμο σχήμα URL.</string>
