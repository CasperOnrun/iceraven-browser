<?xml version="1.0" encoding="utf-8"?>
<resources xmlns:tools="http://schemas.android.com/tools" xmlns:moz="http://mozac.org/tools">

    <!-- App name for private browsing mode. The first parameter is the name of the app defined in app_name (for example: Fenix)-->
    <string name="app_name_private_5">Ιδιωτικό %s</string>
    <!-- App name for private browsing mode. The first parameter is the name of the app defined in app_name (for example: Fenix)-->
    <string name="app_name_private_4">%s (Ιδιωτικό)</string>

    <!-- Home Fragment -->
    <!-- Content description (not visible, for screen readers etc.): "Three dot" menu button. -->
    <string name="content_description_menu">Περισσότερες επιλογές</string>
    <!-- Content description (not visible, for screen readers etc.): "Private Browsing" menu button. -->
    <string name="content_description_private_browsing_button">Ενεργοποίηση ιδιωτικής περιήγησης</string>
    <!-- Content description (not visible, for screen readers etc.): "Private Browsing" menu button. -->
    <string name="content_description_disable_private_browsing_button">Απενεργοποίηση ιδιωτικής περιήγησης</string>

    <!-- Placeholder text shown in the search bar before a user enters text -->
    <string name="search_hint">Αναζήτηση ή εισαγωγή διεύθυνσης</string>

    <!-- Placeholder text shown in search bar when using history search -->
    <string name="history_search_hint">Αναζήτηση ιστορικού</string>
    <!-- Placeholder text shown in search bar when using bookmarks search -->
    <string name="bookmark_search_hint">Αναζήτηση σελιδοδεικτών</string>
    <!-- Placeholder text shown in search bar when using tabs search -->
    <string name="tab_search_hint">Αναζήτηση καρτελών</string>
    <!-- Placeholder text shown in the search bar when using application search engines -->
    <string name="application_search_hint">Εισαγωγή όρων αναζήτησης</string>
    <!-- No Open Tabs Message Description -->
    <string name="no_open_tabs_description">Οι ανοικτές καρτέλες σας θα εμφανίζονται εδώ.</string>

    <!-- No Private Tabs Message Description -->
    <string name="no_private_tabs_description">Οι ιδιωτικές καρτέλες σας θα εμφανίζονται εδώ.</string>

    <!-- Tab tray multi select title in app bar. The first parameter is the number of tabs selected -->
    <string name="tab_tray_multi_select_title">%1$d επιλογή(ές)</string>
    <!-- Label of button in create collection dialog for creating a new collection  -->
    <string name="tab_tray_add_new_collection">Προσθήκη νέας συλλογής</string>
    <!-- Label of editable text in create collection dialog for naming a new collection  -->
    <string name="tab_tray_add_new_collection_name">Όνομα</string>
    <!-- Label of button in save to collection dialog for selecting a current collection  -->
    <string name="tab_tray_select_collection">Επιλογή συλλογής</string>

    <!-- Content description for close button while in multiselect mode in tab tray -->
    <string name="tab_tray_close_multiselect_content_description">Τέλος λειτουργίας πολλαπλής επιλογής</string>
    <!-- Content description for save to collection button while in multiselect mode in tab tray -->
    <string name="tab_tray_collection_button_multiselect_content_description">Αποθήκευση επιλεγμένων καρτελών στη συλλογή</string>

    <!-- Content description on checkmark while tab is selected in multiselect mode in tab tray -->
    <string name="tab_tray_multiselect_selected_content_description">Επιλέχθηκε</string>

    <!-- Home - Recently saved bookmarks -->
    <!-- Title for the home screen section with recently saved bookmarks. -->
    <string name="recently_saved_title">Πρόσφατα αποθηκευμένα</string>
    <!-- Content description for the button which navigates the user to show all of their saved bookmarks. -->
    <string name="recently_saved_show_all_content_description_2">Εμφάνιση όλων των αποθηκευμένων σελιδοδεικτών</string>

    <!-- Text for the menu button to remove a recently saved bookmark from the user's home screen -->
    <string name="recently_saved_menu_item_remove">Αφαίρεση</string>

    <!-- About content. The first parameter is the name of the application. (For example: Fenix) -->
    <string name="about_content">Το %1$s αναπτύσσεται από τη Mozilla.</string>

    <!-- Private Browsing -->
    <!-- Explanation for private browsing displayed to users on home view when they first enable private mode
        The first parameter is the name of the app defined in app_name (for example: Fenix) -->
    <string name="private_browsing_placeholder_description_2">
        Το %1$s διαγράφει το ιστορικό αναζητήσεων και περιήγησης των ιδιωτικών καρτελών όταν κλείνετε αυτές ή την εφαρμογή. Αυτό δεν σας παρέχει ανωνυμία σε ιστοτόπους ή στον πάροχο υπηρεσιών διαδικτύου σας, αλλά σας βοηθά να προστατέψετε το απόρρητό σας από τους άλλους χρήστες αυτής της συσκευής.</string>
    <string name="private_browsing_common_myths">
       Συνήθεις παρανοήσεις σχετικά με την ιδιωτική περιήγηση
    </string>

    <!-- Private mode shortcut "contextual feature recommendation" (CFR) -->
    <!-- Text for the main message -->
    <string name="cfr_message">Προσθέστε συντόμευση για άνοιγμα ιδιωτικών καρτελών από την αρχική οθόνη.</string>
    <!-- Text for the positive button -->
    <string name="cfr_pos_button_text">Προσθήκη συντόμευσης</string>
    <!-- Text for the negative button -->
    <string name="cfr_neg_button_text">Όχι, ευχαριστώ</string>

    <!-- Open in App "contextual feature recommendation" (CFR) -->
    <!-- Text for the info message. The first parameter is the name of the application.-->
    <string name="open_in_app_cfr_info_message_2">Μπορείτε να ρυθμίσετε το %1$s να ανοίγει αυτόματα συνδέσμους σε εφαρμογές.</string>
    <!-- Text for the positive action button -->
    <string name="open_in_app_cfr_positive_button_text">Μετάβαση στις ρυθμίσεις</string>
    <!-- Text for the negative action button -->
    <string name="open_in_app_cfr_negative_button_text">Απόρριψη</string>

    <!-- Content description for close button used in "contextual feature recommendation" (CFR) popups -->
    <string name="cfr_dismiss_button_default_content_description">Απόρριψη</string>

    <!-- Total cookie protection "contextual feature recommendation" (CFR) -->
    <!-- Text for the message displayed in the contextual feature recommendation popup promoting the total cookie protection feature. -->
    <string name="tcp_cfr_message">Η πιο ισχυρή μας λειτουργία απορρήτου απομονώνει ιχνηλάτες μεταξύ ιστοτόπων.</string>
    <!-- Text displayed that links to website containing documentation about the "Total cookie protection" feature. -->
    <string name="tcp_cfr_learn_more">Μάθετε για την Ολική προστασία cookie</string>

    <!-- Text for the info dialog when camera permissions have been denied but user tries to access a camera feature. -->
    <string name="camera_permissions_needed_message">Απαιτείται πρόσβαση στην κάμερα. Μεταβείτε στις Ρυθμίσεις Android, πατήστε «Δικαιώματα» και επιλέξτε «Να επιτρέπεται».</string>
    <!-- Text for the positive action button to go to Android Settings to grant permissions. -->
    <string name="camera_permissions_needed_positive_button_text">Μετάβαση στις ρυθμίσεις</string>
    <!-- Text for the negative action button to dismiss the dialog. -->
    <string name="camera_permissions_needed_negative_button_text">Απόρριψη</string>

    <!-- Text for the banner message to tell users about our auto close feature. -->
    <string name="tab_tray_close_tabs_banner_message">Ρυθμίστε τις ανοιχτές καρτέλες ώστε να κλείνουν αυτόματα αυτές που δεν έχουν προβληθεί την προηγούμενη ημέρα, εβδομάδα ή μήνα.</string>
    <!-- Text for the positive action button to go to Settings for auto close tabs. -->
    <string name="tab_tray_close_tabs_banner_positive_button_text">Εμφάνιση επιλογών</string>
    <!-- Text for the negative action button to dismiss the Close Tabs Banner. -->
    <string name="tab_tray_close_tabs_banner_negative_button_text">Απόρριψη</string>

    <!-- Text for the banner message to tell users about our inactive tabs feature. -->
    <string name="tab_tray_inactive_onboarding_message">Οι καρτέλες που δεν έχετε προβάλει για δύο εβδομάδες μετακινούνται εδώ.</string>
    <!-- Text for the action link to go to Settings for inactive tabs. -->
    <string name="tab_tray_inactive_onboarding_button_text">Απενεργοποίηση στις ρυθμίσεις</string>

    <!-- Text for title for the auto-close dialog of the inactive tabs. -->
    <string name="tab_tray_inactive_auto_close_title">Αυτόματο κλείσιμο μετά από έναν μήνα;</string>
    <!-- Text for the body for the auto-close dialog of the inactive tabs.
        The first parameter is the name of the application.-->
    <string name="tab_tray_inactive_auto_close_body_2">Το %1$s μπορεί να κλείσει τις καρτέλες που δεν έχετε προβάλει τον περασμένο μήνα.</string>
    <!-- Content description for close button in the auto-close dialog of the inactive tabs. -->
    <string name="tab_tray_inactive_auto_close_button_content_description">Κλείσιμο</string>

    <!-- Text for turn on auto close tabs button in the auto-close dialog of the inactive tabs. -->
    <string name="tab_tray_inactive_turn_on_auto_close_button_2">Ενεργοποίηση αυτόματου κλεισίματος</string>


    <!-- Home screen icons - Long press shortcuts -->
    <!-- Shortcut action to open new tab -->
    <string name="home_screen_shortcut_open_new_tab_2">Νέα καρτέλα</string>
    <!-- Shortcut action to open new private tab -->
    <string name="home_screen_shortcut_open_new_private_tab_2">Νέα ιδιωτική καρτέλα</string>

    <!-- Recent Tabs -->
    <!-- Header text for jumping back into the recent tab in the home screen -->
    <string name="recent_tabs_header">Άμεση επιστροφή</string>
    <!-- Button text for showing all the tabs in the tabs tray -->
    <string name="recent_tabs_show_all">Εμφάνιση όλων</string>

    <!-- Content description for the button which navigates the user to show all recent tabs in the tabs tray. -->
    <string name="recent_tabs_show_all_content_description_2">Κουμπί «Εμφάνιση όλων των πρόσφατων καρτελών»</string>

    <!-- Text for button in synced tab card that opens synced tabs tray -->
    <string name="recent_tabs_see_all_synced_tabs_button_text">Προβολή όλων των συγχρονισμένων καρτελών</string>
    <!-- Accessibility description for device icon used for recent synced tab -->
    <string name="recent_tabs_synced_device_icon_content_description">Συγχρονισμένη συσκευή</string>
    <!-- Text for the dropdown menu to remove a recent synced tab from the homescreen -->
    <string name="recent_synced_tab_menu_item_remove">Αφαίρεση</string>
    <!-- Text for the menu button to remove a grouped highlight from the user's browsing history
         in the Recently visited section -->
    <string name="recent_tab_menu_item_remove">Αφαίρεση</string>

    <!-- History Metadata -->
    <!-- Header text for a section on the home screen that displays grouped highlights from the
         user's browsing history, such as topics they have researched or explored on the web -->
    <string name="history_metadata_header_2">Πρόσφατες επισκέψεις</string>
    <!-- Text for the menu button to remove a grouped highlight from the user's browsing history
         in the Recently visited section -->
    <string name="recently_visited_menu_item_remove">Αφαίρεση</string>

    <!-- Content description for the button which navigates the user to show all of their history. -->
    <string name="past_explorations_show_all_content_description_2">Εμφάνιση όλων των προηγούμενων εξερευνήσεων</string>

    <!-- Browser Fragment -->
    <!-- Content description (not visible, for screen readers etc.): Navigate backward (browsing history) -->
    <string name="browser_menu_back">Πίσω</string>
    <!-- Content description (not visible, for screen readers etc.): Navigate forward (browsing history) -->
    <string name="browser_menu_forward">Εμπρός</string>
    <!-- Content description (not visible, for screen readers etc.): Refresh current website -->
    <string name="browser_menu_refresh">Ανανέωση</string>
    <!-- Content description (not visible, for screen readers etc.): Stop loading current website -->
    <string name="browser_menu_stop">Διακοπή</string>
    <!-- Browser menu button that opens the addon manager -->
    <string name="browser_menu_add_ons">Πρόσθετα</string>
    <!-- Text displayed when there are no add-ons to be shown -->
    <string name="no_add_ons">Δεν βρέθηκαν πρόσθετα</string>
    <!-- Browser menu button that sends a user to help articles -->
    <string name="browser_menu_help">Βοήθεια</string>
    <!-- Browser menu button that sends a to a the what's new article -->
    <string name="browser_menu_whats_new">Τι νέο υπάρχει</string>
    <!-- Browser menu button that opens the settings menu -->
    <string name="browser_menu_settings">Ρυθμίσεις</string>
    <!-- Browser menu button that opens a user's library -->
    <string name="browser_menu_library">Βιβλιοθήκη</string>
    <!-- Browser menu toggle that requests a desktop site -->
    <string name="browser_menu_desktop_site">Έκδοση υπολογιστή</string>
    <!-- Browser menu toggle that adds a shortcut to the site on the device home screen. -->
    <string name="browser_menu_add_to_homescreen">Προσθήκη στην αρχική οθόνη</string>
    <!-- Browser menu toggle that installs a Progressive Web App shortcut to the site on the device home screen. -->
    <string name="browser_menu_install_on_homescreen">Εγκατάσταση</string>
    <!-- Content description (not visible, for screen readers etc.) for the Resync tabs button -->
    <string name="resync_button_content_description">Επανασυγχρονισμός</string>
    <!-- Browser menu button that opens the find in page menu -->
    <string name="browser_menu_find_in_page">Εύρεση στη σελίδα</string>

    <!-- Browser menu button that saves the current tab to a collection -->
    <string name="browser_menu_save_to_collection_2">Αποθήκευση στη συλλογή</string>
    <!-- Browser menu button that open a share menu to share the current site -->
    <string name="browser_menu_share">Κοινή χρήση</string>
    <!-- Browser menu button shown in custom tabs that opens the current tab in Fenix
        The first parameter is the name of the app defined in app_name (for example: Fenix) -->
    <string name="browser_menu_open_in_fenix">Άνοιγμα σε %1$s</string>
    <!-- Browser menu text shown in custom tabs to indicate this is a Fenix tab
        The first parameter is the name of the app defined in app_name (for example: Fenix) -->
    <string name="browser_menu_powered_by">ΜΕ ΤΗΝ ΥΠΟΣΤΗΡΙΞΗ ΤΟΥ %1$s</string>
    <!-- Browser menu text shown in custom tabs to indicate this is a Fenix tab
        The first parameter is the name of the app defined in app_name (for example: Fenix) -->
    <string name="browser_menu_powered_by2">Με την υποστήριξη του %1$s</string>
    <!-- Browser menu button to put the current page in reader mode -->
    <string name="browser_menu_read">Προβολή ανάγνωσης</string>
    <!-- Browser menu button content description to close reader mode and return the user to the regular browser -->
    <string name="browser_menu_read_close">Κλείσιμο προβολής ανάγνωσης</string>
    <!-- Browser menu button to open the current page in an external app -->
    <string name="browser_menu_open_app_link">Άνοιγμα σε εφαρμογή</string>

    <!-- Browser menu button to show reader view appearance controls e.g. the used font type and size -->
    <string name="browser_menu_customize_reader_view">Προσαρμογή προβολής ανάγνωσης</string>
    <!-- Browser menu label for adding a bookmark -->
    <string name="browser_menu_add">Προσθήκη</string>
    <!-- Browser menu label for editing a bookmark -->
    <string name="browser_menu_edit">Επεξεργασία</string>

    <!-- Button shown on the home page that opens the Customize home settings -->
    <string name="browser_menu_customize_home_1">Προσαρμογή αρχικής σελίδας</string>
    <!-- Browser Toolbar -->
    <!-- Content description for the Home screen button on the browser toolbar -->
    <string name="browser_toolbar_home">Αρχική οθόνη</string>

    <!-- Locale Settings Fragment -->
    <!-- Content description for tick mark on selected language -->
    <string name="a11y_selected_locale_content_description">Επιλεγμένη γλώσσα</string>
    <!-- Text for default locale item -->
    <string name="default_locale_text">Χρήση γλώσσας συσκευής</string>

    <!-- Placeholder text shown in the search bar before a user enters text -->
    <string name="locale_search_hint">Αναζήτηση γλώσσας</string>

    <!-- Search Fragment -->
    <!-- Button in the search view that lets a user search by scanning a QR code -->
    <string name="search_scan_button">Σάρωση</string>
    <!-- Button in the search view that lets a user change their search engine -->
    <string name="search_engine_button">Μηχανή αναζήτησης</string>
    <!-- Button in the search view when shortcuts are displayed that takes a user to the search engine settings -->
    <string name="search_shortcuts_engine_settings">Ρυθμίσεις μηχανής αναζήτησης</string>
    <!-- Button in the search view that lets a user navigate to the site in their clipboard -->
    <string name="awesomebar_clipboard_title">Συμπλήρωση συνδέσμου από το πρόχειρο</string>
    <!-- Button in the search suggestions onboarding that allows search suggestions in private sessions -->
    <string name="search_suggestions_onboarding_allow_button">Αποδοχή</string>
    <!-- Button in the search suggestions onboarding that does not allow search suggestions in private sessions -->
    <string name="search_suggestions_onboarding_do_not_allow_button">Απόρριψη</string>
    <!-- Search suggestion onboarding hint title text -->
    <string name="search_suggestions_onboarding_title">Αποδοχή εμφάνισης προτάσεων αναζήτησης σε ιδιωτικές συνεδρίες;</string>
    <!-- Search suggestion onboarding hint description text, first parameter is the name of the app defined in app_name (for example: Fenix)-->
    <string name="search_suggestions_onboarding_text">Το %s θα μοιραστεί ό,τι πληκτρολογείτε στη γραμμή διευθύνσεων με την προεπιλεγμένη μηχανή αναζήτησής σας.</string>

    <!-- Search engine suggestion title text. The first parameter is the name of teh suggested engine-->
    <string name="search_engine_suggestions_title">Αναζήτηση %s</string>
    <!-- Search engine suggestion description text -->
    <string name="search_engine_suggestions_description">Αναζήτηση απευθείας από τη γραμμή διευθύνσεων</string>

    <!-- Menu option in the search selector menu to open the search settings -->
    <string name="search_settings_menu_item">Ρυθμίσεις αναζήτησης</string>

    <!-- Header text for the search selector menu -->
    <string moz:RemovedIn="109" name="search_header_menu_item" tools:ignore="UnusedResources">Αυτήν τη φορά, αναζήτηση:</string>
    <!-- Header text for the search selector menu -->
    <string name="search_header_menu_item_2">Αυτήν τη φορά, αναζήτηση σε:</string>

    <!-- Home onboarding -->
    <!-- Onboarding home screen popup dialog, shown on top of the Jump back in section. -->
    <string name="onboarding_home_screen_jump_back_contextual_hint_2">Γνωρίστε την εξατομικευμένη αρχική σας σελίδα. Οι πρόσφατες καρτέλες, οι σελιδοδείκτες και τα αποτελέσματα αναζήτησης θα εμφανίζονται εδώ.</string>
    <!-- Home onboarding dialog welcome screen title text. -->
<<<<<<< HEAD
    <string moz:RemovedIn="106" name="onboarding_home_welcome_title" tools:ignore="UnusedResources">Καλώς ορίσατε σε ένα ανεξάρτητο διαδίκτυο</string>
    <!-- Home onboarding dialog welcome screen title text. -->
=======
>>>>>>> 68970841
    <string name="onboarding_home_welcome_title_2">Καλώς ορίσατε σε ένα πιο προσωπικό διαδίκτυο</string>
    <!-- Home onboarding dialog welcome screen description text. -->
    <string name="onboarding_home_welcome_description">Περισσότερα χρώματα. Ενισχυμένο απόρρητο. Η ίδια δέσμευση να βάζουμε τον άνθρωπο πάνω από το κέρδος.</string>
    <!-- Home onboarding dialog sign into sync screen title text. -->
<<<<<<< HEAD
    <string moz:RemovedIn="106" name="onboarding_home_sync_title_2" tools:ignore="UnusedResources">Εναλλαγή από τηλέφωνο σε υπολογιστή και αντίστροφα</string>
    <!-- Home onboarding dialog sign into sync screen title text. -->
=======
>>>>>>> 68970841
    <string name="onboarding_home_sync_title_3">Η εναλλαγή οθονών είναι πιο εύκολη από ποτέ</string>
    <!-- Home onboarding dialog sign into sync screen description text. -->
    <string name="onboarding_home_sync_description">Συνεχίστε από εκεί που σταματήσατε, με καρτέλες από άλλες συσκευές στην αρχική σας σελίδα.</string>
    <!-- Text for the button to continue the onboarding on the home onboarding dialog. -->
    <string name="onboarding_home_get_started_button">Έναρξη</string>
    <!-- Text for the button to navigate to the sync sign in screen on the home onboarding dialog. -->
    <string name="onboarding_home_sign_in_button">Σύνδεση</string>
    <!-- Text for the button to skip the onboarding on the home onboarding dialog. -->
    <string name="onboarding_home_skip_button">Παράλειψη</string>

    <!-- Onboarding home screen sync popup dialog message, shown on top of Recent Synced Tabs in the Jump back in section. -->
    <string name="sync_cfr_message">Οι καρτέλες σας συγχρονίζονται! Συνεχίστε από εκεί που σταματήσατε στην άλλη συσκευή σας.</string>

    <!-- Content description (not visible, for screen readers etc.): Close button for the home onboarding dialog -->
    <string name="onboarding_home_content_description_close_button">Κλείσιμο</string>

    <!-- Search Widget -->
    <!-- Content description for searching with a widget. The first parameter is the name of the application.-->
    <string name="search_widget_content_description_2">Άνοιγμα νέας καρτέλας %1$s</string>
    <!-- Text preview for smaller sized widgets -->
    <string name="search_widget_text_short">Αναζήτηση</string>

    <!-- Text preview for larger sized widgets -->
    <string name="search_widget_text_long">Αναζήτηση στο διαδίκτυο</string>

    <!-- Content description (not visible, for screen readers etc.): Voice search -->
    <string name="search_widget_voice">Φωνητική αναζήτηση</string>

    <!-- Preferences -->
    <!-- Title for the settings page-->
    <string name="settings">Ρυθμίσεις</string>
    <!-- Preference category for general settings -->
    <string name="preferences_category_general">Γενικά</string>
    <!-- Preference category for all links about Fenix -->
    <string name="preferences_category_about">Πληροφορίες</string>
    <!-- Preference for settings related to changing the default search engine -->
    <string name="preferences_default_search_engine">Προεπιλεγμένη μηχανή αναζήτησης</string>
    <!-- Preference for settings related to Search -->
    <string name="preferences_search">Αναζήτηση</string>
    <!-- Preference for settings related to Search address bar -->
    <string name="preferences_search_address_bar">Γραμμή διευθύνσεων</string>
    <!-- Preference link to rating Fenix on the Play Store -->
    <string name="preferences_rate">Αξιολόγηση στο Google Play</string>
    <!-- Preference linking to about page for Fenix
        The first parameter is the name of the app defined in app_name (for example: Fenix) -->
    <string name="preferences_about">Σχετικά με το %1$s</string>
    <!-- Preference for settings related to changing the default browser -->
    <string name="preferences_set_as_default_browser">Ορισμός ως προεπιλεγμένο πρόγραμμα περιήγησης</string>
    <!-- Preference category for advanced settings -->
    <string name="preferences_category_advanced">Σύνθετα</string>
    <!-- Preference category for privacy and security settings -->
    <string name="preferences_category_privacy_security">Απόρρητο και ασφάλεια</string>
    <!-- Preference for advanced site permissions -->
    <string name="preferences_site_permissions">Δικαιώματα ιστοτόπων</string>
    <!-- Preference for private browsing options -->
    <string name="preferences_private_browsing_options">Ιδιωτική περιήγηση</string>
    <!-- Preference for opening links in a private tab-->
    <string name="preferences_open_links_in_a_private_tab">Άνοιγμα συνδέσμων σε ιδιωτική καρτέλα</string>
    <!-- Preference for allowing screenshots to be taken while in a private tab-->
    <string name="preferences_allow_screenshots_in_private_mode">Να επιτρέπονται στιγμιότυπα στην ιδιωτική περιήγηση</string>
    <!-- Will inform the user of the risk of activating Allow screenshots in private browsing option -->
    <string name="preferences_screenshots_in_private_mode_disclaimer">Αν επιτραπούν, οι ιδιωτικές καρτέλες θα είναι επίσης ορατές όταν είναι ανοιχτές πολλές εφαρμογές</string>
    <!-- Preference for adding private browsing shortcut -->
    <string name="preferences_add_private_browsing_shortcut">Προσθήκη συντόμευσης ιδιωτικής περιήγησης</string>
    <!-- Preference for enabling "HTTPS-Only" mode -->
    <string name="preferences_https_only_title">Λειτουργία «Μόνο HTTPS»</string>

    <!-- Preference for removing cookie/consent banners from sites automatically. See reduce_cookie_banner_summary for additional context. -->
    <string name="preferences_cookie_banner_reduction">Μείωση μπάνερ cookie</string>
    <!-- Preference for rejecting or removing as many cookie/consent banners as possible on sites. See reduce_cookie_banner_summary for additional context. -->
    <string name="reduce_cookie_banner_option">Μείωση μπάνερ cookie</string>
    <!-- Summary for the preference for rejecting all cookies whenever possible. -->
    <string name="reduce_cookie_banner_summary">Το Firefox προσπαθεί αυτόματα να απορρίψει τα αιτήματα cookie σε μπάνερ cookie. Εάν δεν διατίθεται επιλογή απόρριψης, το Firefox μπορεί να αποδεχτεί όλα τα cookies για να απορρίψει το μπάνερ.</string>

    <!-- Description of the preference to enable "HTTPS-Only" mode. -->
    <string name="preferences_https_only_summary">Προσπαθεί αυτόματα να συνδεθεί σε ιστοτόπους με το πρωτόκολλο κρυπτογράφησης HTTPS για αυξημένη ασφάλεια.</string>
    <!-- Summary of tracking protection preference if tracking protection is set to on -->
    <string name="preferences_https_only_on">Ενεργή</string>
    <!-- Summary of tracking protection preference if tracking protection is set to off -->
    <string name="preferences_https_only_off">Ανενεργή</string>
    <!-- Text displayed that links to website containing documentation about "HTTPS-Only" mode -->
    <string name="preferences_http_only_learn_more">Μάθετε περισσότερα</string>
    <!-- Option for the https only setting -->
    <string name="preferences_https_only_in_all_tabs">Ενεργοποίηση σε όλες τις καρτέλες</string>
    <!-- Option for the https only setting -->
    <string name="preferences_https_only_in_private_tabs">Ενεργοποίηση μόνο σε ιδιωτικές καρτέλες</string>
    <!-- Title shown in the error page for when trying to access a http website while https only mode is enabled. -->
    <string name="errorpage_httpsonly_title">Δεν διατίθεται ασφαλής ιστότοπος</string>
    <!-- Message shown in the error page for when trying to access a http website while https only mode is enabled. The message has two paragraphs. This is the first. -->
    <string name="errorpage_httpsonly_message_title">Πιθανότατα, ο ιστότοπος δεν υποστηρίζει HTTPS.</string>
    <!-- Message shown in the error page for when trying to access a http website while https only mode is enabled. The message has two paragraphs. This is the second. -->
    <string name="errorpage_httpsonly_message_summary">Ωστόσο, είναι επίσης πιθανό να εμπλέκεται ένας εισβολέας. Εάν συνεχίσετε στον ιστότοπο, δεν θα πρέπει να εισαγάγετε ευαίσθητες πληροφορίες. Εάν συνεχίσετε, η λειτουργία «Μόνο HTTPS» θα απενεργοποιηθεί προσωρινά για τον ιστότοπο.</string>
    <!-- Preference for accessibility -->
    <string name="preferences_accessibility">Προσβασιμότητα</string>
    <!-- Preference to override the Firefox Account server -->
    <string name="preferences_override_fxa_server">Προσαρμοσμένος διακομιστής λογαριασμού Firefox</string>
    <!-- Preference to override the Sync token server -->
    <string name="preferences_override_sync_tokenserver">Προσαρμοσμένος διακομιστής Sync</string>
    <!-- Toast shown after updating the FxA/Sync server override preferences -->
    <string name="toast_override_fxa_sync_server_done">Ο διακομιστής λογαριασμού Firefox/Sync τροποποιήθηκε. Τερματισμός εφαρμογής για εφαρμογή αλλαγών…</string>
    <!-- Preference category for account information -->
    <string name="preferences_category_account">Λογαριασμός</string>
    <!-- Preference for changing where the toolbar is positioned -->
    <string name="preferences_toolbar">Γραμμή εργαλείων</string>

    <!-- Preference for changing default theme to dark or light mode -->
    <string name="preferences_theme">Θέμα</string>
    <!-- Preference for customizing the home screen -->
    <string name="preferences_home_2">Αρχική σελίδα</string>
    <!-- Preference for gestures based actions -->
    <string name="preferences_gestures">Χειρονομίες</string>
    <!-- Preference for settings related to visual options -->
    <string name="preferences_customize">Προσαρμογή</string>
    <!-- Preference description for banner about signing in -->
    <string name="preferences_sign_in_description_2">Συνδεθείτε για να συγχρονίσετε τις καρτέλες, τους σελιδοδείκτες, τους κωδικούς πρόσβασης και πολλά άλλα.</string>
    <!-- Preference shown instead of account display name while account profile information isn't available yet. -->
    <string name="preferences_account_default_name">Λογαριασμός Firefox</string>
    <!-- Preference text for account title when there was an error syncing FxA -->
    <string name="preferences_account_sync_error">Συνδεθείτε ξανά για συνέχεια συγχρονισμού</string>
    <!-- Preference for language -->
    <string name="preferences_language">Γλώσσα</string>
    <!-- Preference for data choices -->
    <string name="preferences_data_choices">Επιλογές δεδομένων</string>
    <!-- Preference for data collection -->
    <string name="preferences_data_collection">Συλλογή δεδομένων</string>
    <!-- Preference for developers -->
    <string name="preferences_remote_debugging">Απομακρυσμένος έλεγχος σφαλμάτων μέσω USB</string>
    <!-- Preference title for switch preference to show search engines -->
    <string name="preferences_show_search_engines">Εμφάνιση μηχανών αναζήτησης</string>
    <!-- Preference title for switch preference to show search suggestions -->
    <string name="preferences_show_search_suggestions">Εμφάνιση προτάσεων αναζήτησης</string>
    <!-- Preference title for switch preference to show voice search button -->
    <string name="preferences_show_voice_search">Εμφάνιση φωνητικής αναζήτησης</string>
    <!-- Preference title for switch preference to show search suggestions also in private mode -->
    <string name="preferences_show_search_suggestions_in_private">Εμφάνιση σε ιδιωτικές συνεδρίες</string>
    <!-- Preference title for switch preference to show a clipboard suggestion when searching -->
    <string name="preferences_show_clipboard_suggestions">Εμφάνιση προτάσεων προχείρου</string>
    <!-- Preference title for switch preference to suggest browsing history when searching -->
    <string name="preferences_search_browsing_history">Αναζήτηση ιστορικού περιήγησης</string>
    <!-- Preference title for switch preference to suggest bookmarks when searching -->
    <string name="preferences_search_bookmarks">Αναζήτηση σελιδοδεικτών</string>
    <!-- Preference title for switch preference to suggest synced tabs when searching -->
    <string name="preferences_search_synced_tabs">Αναζήτηση συγχρονισμένων καρτελών</string>
    <!-- Preference for account settings -->
    <string name="preferences_account_settings">Ρυθμίσεις λογαριασμού</string>
    <!-- Preference for enabling url autocomplete-->
    <string name="preferences_enable_autocomplete_urls">Αυτόματη συμπλήρωση URL</string>
    <!-- Preference for open links in third party apps -->
    <string name="preferences_open_links_in_apps">Άνοιγμα συνδέσμων σε εφαρμογές</string>
    <!-- Preference for open download with an external download manager app -->
    <string name="preferences_external_download_manager">Εξωτερική διαχείριση λήψεων</string>
    <!-- Preference for add_ons -->
    <string name="preferences_addons">Πρόσθετα</string>

    <!-- Preference for notifications -->
    <string name="preferences_notifications">Ειδοποιήσεις</string>

    <!-- Add-on Preferences -->
    <!-- Preference to customize the configured AMO (addons.mozilla.org) collection -->
    <string name="preferences_customize_amo_collection">Προσαρμοσμένη συλλογή προσθέτων</string>
    <!-- Button caption to confirm the add-on collection configuration -->
    <string name="customize_addon_collection_ok">OK</string>
    <!-- Button caption to abort the add-on collection configuration -->
    <string name="customize_addon_collection_cancel">Ακύρωση</string>
    <!-- Hint displayed on input field for custom collection name -->
    <string name="customize_addon_collection_hint">Όνομα συλλογής</string>

    <!-- Hint displayed on input field for custom collection user ID-->
    <string name="customize_addon_collection_user_hint">Κάτοχος συλλογής (ID χρήστη)</string>
    <!-- Toast shown after confirming the custom add-on collection configuration -->
    <string name="toast_customize_addon_collection_done">Η συλλογή προσθέτων τροποποιήθηκε. Κλείσιμο εφαρμογής για εφαρμογή αλλαγών…</string>

    <!-- Customize Home -->
    <!-- Header text for jumping back into the recent tab in customize the home screen -->
    <string name="customize_toggle_jump_back_in">Άμεση επιστροφή</string>
    <!-- Title for the customize home screen section with recently saved bookmarks. -->
    <string name="customize_toggle_recent_bookmarks">Πρόσφατοι σελιδοδείκτες</string>
    <!-- Title for the customize home screen section with recently visited. Recently visited is
    a section where users see a list of tabs that they have visited in the past few days -->
    <string name="customize_toggle_recently_visited">Πρόσφατες επισκέψεις</string>
    <!-- Title for the customize home screen section with Pocket. -->
    <string moz:RemovedIn="108" name="customize_toggle_pocket" tools:ignore="UnusedResources">Pocket</string>

    <!-- Title for the customize home screen section with Pocket. -->
    <string name="customize_toggle_pocket_2">Άρθρα που σας βάζουν σε σκέψεις</string>
    <!-- Summary for the customize home screen section with Pocket. The first parameter is product name Pocket -->
    <string name="customize_toggle_pocket_summary">Τα άρθρα παρέχονται από το %s</string>
    <!-- Title for the customize home screen section with sponsored Pocket stories. -->
    <string name="customize_toggle_pocket_sponsored">Χορηγούμενα άρθρα</string>
    <!-- Title for the opening wallpaper settings screen -->
    <string name="customize_wallpapers">Ταπετσαρίες</string>
    <!-- Title for the customize home screen section with sponsored shortcuts. -->
    <string name="customize_toggle_contile">Χορηγούμενες συντομεύσεις</string>

    <!-- Wallpapers -->
    <!-- Content description for various wallpapers. The first parameter is the name of the wallpaper -->
    <string name="wallpapers_item_name_content_description">Στοιχείο ταπετσαρίας: %1$s</string>
    <!-- Snackbar message for when wallpaper is selected -->
    <string name="wallpaper_updated_snackbar_message">Η ταπετσαρία ενημερώθηκε!</string>
    <!-- Snackbar label for action to view selected wallpaper -->
    <string name="wallpaper_updated_snackbar_action">Προβολή</string>

    <!-- Snackbar message for when wallpaper couldn't be downloaded -->
    <string name="wallpaper_download_error_snackbar_message">Δεν ήταν δυνατή η λήψη ταπετσαρίας</string>
    <!-- Snackbar label for action to retry downloading the wallpaper -->
    <string name="wallpaper_download_error_snackbar_action">Δοκιμή ξανά</string>
    <!-- Snackbar message for when wallpaper couldn't be selected because of the disk error -->
    <string name="wallpaper_select_error_snackbar_message">Δεν ήταν δυνατή η αλλαγή ταπετσαρίας</string>
    <!-- Text displayed that links to website containing documentation about the "Limited Edition" wallpapers. -->
    <string name="wallpaper_learn_more">Μάθετε περισσότερα</string>
<<<<<<< HEAD
    <!-- Label for switch which toggles the "tap-to-switch" behavior on home screen logo -->
    <string moz:removedIn="105" name="wallpaper_tap_to_change_switch_label_1" tools:ignore="UnusedResources">Αλλαγή ταπετσαρίας από το λογότυπο του Firefox στην αρχική σελίδα</string>

    <!-- This is the accessibility content description for the wallpapers functionality. Users are
    able to tap on the app logo in the home screen and can switch to different wallpapers by tapping. -->
    <string moz:removedIn="105" name="wallpaper_logo_content_description" tools:ignore="UnusedResources">Λογότυπο Firefox - κουμπί αλλαγής ταπετσαρίας</string>
=======

    <!-- Text for classic wallpapers title. The first parameter is the Firefox name. -->
    <string name="wallpaper_classic_title">Κλασικό %s</string>
    <!-- Text for limited edition wallpapers title. -->
    <string name="wallpaper_limited_edition_title">Περιορισμένη έκδοση</string>

    <!-- Description text for the limited edition wallpapers with learn more link. The first parameter is the learn more string defined in wallpaper_learn_more-->
    <string name="wallpaper_limited_edition_description_with_learn_more">Η νέα συλλογή «Ανεξάρτητες φωνές». %s</string>
    <!-- Description text for the limited edition wallpapers. -->
    <string name="wallpaper_limited_edition_description">Η νέα συλλογή «Ανεξάρτητες φωνές».</string>
    <!-- Wallpaper onboarding dialog header text. -->
    <string name="wallpapers_onboarding_dialog_title_text">Δοκιμάστε μια πινελιά χρώματος</string>
    <!-- Wallpaper onboarding dialog body text. -->
    <string name="wallpapers_onboarding_dialog_body_text">Επιλέξτε μια ταπετσαρία ιδανική για εσάς.</string>
    <!-- Wallpaper onboarding dialog learn more button text. The button navigates to the wallpaper settings screen. -->
    <string name="wallpapers_onboarding_dialog_explore_more_button_text">Εξερευνήστε περισσότερες ταπετσαρίες</string>
>>>>>>> 68970841

    <!-- Text for classic wallpapers title. The first parameter is the Firefox name. -->
    <string name="wallpaper_classic_title">Κλασικό %s</string>
    <!-- Text for limited edition wallpapers title. -->
    <string name="wallpaper_limited_edition_title">Περιορισμένη έκδοση</string>

    <!-- Description text for the limited edition wallpapers with learn more link. The first parameter is the learn more string defined in wallpaper_learn_more-->
    <string name="wallpaper_limited_edition_description_with_learn_more">Η νέα συλλογή «Ανεξάρτητες φωνές». %s</string>
    <!-- Description text for the limited edition wallpapers. -->
    <string name="wallpaper_limited_edition_description">Η νέα συλλογή «Ανεξάρτητες φωνές».</string>
    <!-- Wallpaper onboarding dialog header text. -->
    <string name="wallpapers_onboarding_dialog_title_text">Δοκιμάστε μια πινελιά χρώματος</string>
    <!-- Wallpaper onboarding dialog body text. -->
    <string name="wallpapers_onboarding_dialog_body_text">Επιλέξτε μια ταπετσαρία ιδανική για εσάς.</string>
    <!-- Wallpaper onboarding dialog learn more button text. The button navigates to the wallpaper settings screen. -->
    <string name="wallpapers_onboarding_dialog_explore_more_button_text">Εξερευνήστε περισσότερες ταπετσαρίες</string>

    <!-- Add-on Installation from AMO-->
    <!-- Error displayed when user attempts to install an add-on from AMO (addons.mozilla.org) that is not supported -->
    <string name="addon_not_supported_error">Το πρόσθετο δεν υποστηρίζεται</string>
    <!-- Error displayed when user attempts to install an add-on from AMO (addons.mozilla.org) that is already installed -->
    <string name="addon_already_installed">Το πρόσθετο είναι ήδη εγκατεστημένο</string>

    <!-- Account Preferences -->
    <!-- Preference for triggering sync -->
    <string name="preferences_sync_now">Συγχρονισμός τώρα</string>
    <!-- Preference category for sync -->
    <string name="preferences_sync_category">Επιλέξτε τι θα συγχρονίζεται</string>
    <!-- Preference for syncing history -->
    <string name="preferences_sync_history">Ιστορικό</string>
    <!-- Preference for syncing bookmarks -->
    <string name="preferences_sync_bookmarks">Σελιδοδείκτες</string>
    <!-- Preference for syncing logins -->
    <string name="preferences_sync_logins">Συνδέσεις</string>
    <!-- Preference for syncing tabs -->
    <string name="preferences_sync_tabs_2">Ανοικτές καρτέλες</string>
    <!-- Preference for signing out -->
    <string name="preferences_sign_out">Αποσύνδεση</string>
    <!-- Preference displays and allows changing current FxA device name -->
    <string name="preferences_sync_device_name">Όνομα συσκευής</string>
    <!-- Text shown when user enters empty device name -->
    <string name="empty_device_name_error">Το όνομα συσκευής δεν μπορεί να είναι κενό.</string>
    <!-- Label indicating that sync is in progress -->
    <string name="sync_syncing_in_progress">Συγχρονισμός…</string>

    <!-- Label summary indicating that sync failed. The first parameter is the date stamp showing last time it succeeded -->
    <string name="sync_failed_summary">Αποτυχία συγχρονισμού. Τελευταία επιτυχία: %s</string>
    <!-- Label summary showing never synced -->
    <string name="sync_failed_never_synced_summary">Αποτυχία συγχρονισμού. Τελευταίος συγχρονισμός: ποτέ</string>
    <!-- Label summary the date we last synced. The first parameter is date stamp showing last time synced -->
    <string name="sync_last_synced_summary">Τελευταίος συγχρονισμός: %s</string>
    <!-- Label summary showing never synced -->
    <string name="sync_never_synced_summary">Τελευταίος συγχρονισμός: ποτέ</string>
    <!-- Text for displaying the default device name.
        The first parameter is the application name, the second is the device manufacturer name
        and the third is the device model. -->
    <string name="default_device_name_2">%1$s στο %2$s %3$s</string>

    <!-- Preference for syncing credit cards -->
    <string name="preferences_sync_credit_cards">Πιστωτικές κάρτες</string>
    <!-- Preference for syncing addresses -->
    <string name="preferences_sync_address">Διευθύνσεις</string>

    <!-- Send Tab -->
    <!-- Name of the "receive tabs" notification channel. Displayed in the "App notifications" system settings for the app -->
    <string name="fxa_received_tab_channel_name">Ληφθείσες καρτέλες</string>
    <!-- Description of the "receive tabs" notification channel. Displayed in the "App notifications" system settings for the app -->
    <string name="fxa_received_tab_channel_description">Ειδοποιήσεις για καρτέλες που λαμβάνονται από άλλες συσκευές Firefox.</string>
    <!--  The body for these is the URL of the tab received  -->
    <string name="fxa_tab_received_notification_name">Ελήφθη καρτέλα</string>
    <!-- %s is the device name -->
    <string name="fxa_tab_received_from_notification_name">Καρτέλα από %s</string>

    <!-- Advanced Preferences -->
    <!-- Preference for tracking protection exceptions -->
    <string name="preferences_tracking_protection_exceptions">Εξαιρέσεις</string>
    <!-- Button in Exceptions Preference to turn on tracking protection for all sites (remove all exceptions) -->
    <string name="preferences_tracking_protection_exceptions_turn_on_for_all">Ενεργοποίηση για κάθε ιστότοπο</string>
    <!-- Text displayed when there are no exceptions -->
    <string name="exceptions_empty_message_description">Οι εξαιρέσεις επιτρέπουν την απενεργοποίηση της προστασίας από καταγραφή σε συγκεκριμένους ιστοτόπους.</string>
    <!-- Text displayed when there are no exceptions, with learn more link that brings users to a tracking protection SUMO page -->
    <string name="exceptions_empty_message_learn_more_link">Μάθετε περισσότερα</string>

    <!-- Preference switch for usage and technical data collection -->
    <string name="preference_usage_data">Δεδομένα χρήσης και τεχνικά δεδομένα</string>
    <!-- Preference description for usage and technical data collection -->
    <string name="preferences_usage_data_description">Αποστέλλει πληροφορίες επιδόσεων, χρήσης, υλικού συσκευής και εξατομίκευσης του προγράμματος περιήγησης στη Mozilla για βελτίωση του %1$s</string>
    <!-- Preference switch for marketing data collection -->
    <string name="preferences_marketing_data">Δεδομένα μάρκετινγκ</string>
    <!-- Preference description for marketing data collection -->
    <string name="preferences_marketing_data_description2">Κοινή χρήση βασικών δεδομένων χρήσης με το Adjust, την υπηρεσία μας για μάρκετινγκ κινητών</string>
    <!-- Title for studies preferences -->
    <string name="preference_experiments_2">Μελέτες</string>
    <!-- Summary for studies preferences -->
    <string name="preference_experiments_summary_2">Επιτρέπει στο Mozilla την εγκατάσταση και εκτέλεση μελετών</string>

    <!-- Turn On Sync Preferences -->
    <!-- Header of the Sync and save your data preference view -->
    <string name="preferences_sync_2">Συγχρονισμός και αποθήκευση δεδομένων</string>
    <!-- Preference for reconnecting to FxA sync -->
    <string name="preferences_sync_sign_in_to_reconnect">Συνδεθείτε για επανασύνδεση</string>
    <!-- Preference for removing FxA account -->
    <string name="preferences_sync_remove_account">Αφαίρεση λογαριασμού</string>

    <!-- Pairing Feature strings -->
    <!-- Instructions on how to access pairing -->
    <string name="pair_instructions_2"><![CDATA[Σαρώστε τον κωδικό QR που εμφανίζεται στο <b>firefox.com/pair</b>]]></string>

    <!-- Toolbar Preferences -->
    <!-- Preference for using top toolbar -->
    <string name="preference_top_toolbar">Πάνω</string>
    <!-- Preference for using bottom toolbar -->
    <string name="preference_bottom_toolbar">Κάτω</string>

    <!-- Theme Preferences -->
    <!-- Preference for using light theme -->
    <string name="preference_light_theme">Ανοιχτόχρωμο</string>
    <!-- Preference for using dark theme -->
    <string name="preference_dark_theme">Σκοτεινό</string>
    <!-- Preference for using using dark or light theme automatically set by battery -->
    <string name="preference_auto_battery_theme">Ορισμός από εξοικονόμηση μπαταρίας</string>
    <!-- Preference for using following device theme -->
    <string name="preference_follow_device_theme">Χρήση θέματος συσκευής</string>

    <!-- Gestures Preferences-->
    <!-- Preferences for using pull to refresh in a webpage -->
    <string name="preference_gestures_website_pull_to_refresh">Τράβηγμα για ανανέωση</string>
    <!-- Preference for using the dynamic toolbar -->
    <string name="preference_gestures_dynamic_toolbar">Κύλιση για απόκρυψη γραμμής εργαλείων</string>
    <!-- Preference for switching tabs by swiping horizontally on the toolbar -->
    <string name="preference_gestures_swipe_toolbar_switch_tabs">Ολίσθηση γραμμής εργαλείων προς τα πλάγια για εναλλαγή καρτελών</string>
    <!-- Preference for showing the opened tabs by swiping up on the toolbar-->
    <string name="preference_gestures_swipe_toolbar_show_tabs">Ολίσθηση γραμμής εργαλείων προς τα πάνω για άνοιγμα καρτελών</string>

    <!-- Library -->
    <!-- Option in Library to open Downloads page -->
    <string name="library_downloads">Λήψεις</string>
    <!-- Option in library to open Bookmarks page -->
    <string name="library_bookmarks">Σελιδοδείκτες</string>
    <!-- Option in library to open Desktop Bookmarks root page -->
    <string name="library_desktop_bookmarks_root">Σελιδοδείκτες υπολογιστή</string>
    <!-- Option in library to open Desktop Bookmarks "menu" page -->
    <string name="library_desktop_bookmarks_menu">Μενού σελιδοδεικτών</string>
    <!-- Option in library to open Desktop Bookmarks "toolbar" page -->
    <string name="library_desktop_bookmarks_toolbar">Γραμμή σελιδοδεικτών</string>
    <!-- Option in library to open Desktop Bookmarks "unfiled" page -->
    <string name="library_desktop_bookmarks_unfiled">Άλλοι σελιδοδείκτες</string>
    <!-- Option in Library to open History page -->
    <string name="library_history">Ιστορικό</string>
    <!-- Option in Library to open a new tab -->
    <string name="library_new_tab">Νέα καρτέλα</string>
    <!-- Settings Page Title -->
    <string name="settings_title">Ρυθμίσεις</string>
    <!-- Content description (not visible, for screen readers etc.): "Close button for library settings" -->
    <string name="content_description_close_button">Κλείσιμο</string>

    <!-- Title to show in alert when a lot of tabs are to be opened
    %d is a placeholder for the number of tabs that will be opened -->
    <string name="open_all_warning_title">Άνοιγμα %d καρτελών;</string>
    <!-- Message to warn users that a large number of tabs will be opened
    %s will be replaced by app name. -->
    <string name="open_all_warning_message">Το άνοιγμα τόσο πολλών καρτελών ενδέχεται να επιβραδύνει το %s κατά τη φόρτωση των σελίδων. Θέλετε σίγουρα να συνεχίσετε;</string>
    <!-- Dialog button text for confirming open all tabs -->
    <string name="open_all_warning_confirm">Άνοιγμα καρτελών</string>
    <!-- Dialog button text for canceling open all tabs -->
    <string name="open_all_warning_cancel">Ακύρωση</string>

    <!-- Text to show users they have one site in the history group section of the History fragment.
    %d is a placeholder for the number of sites in the group. -->
    <string name="history_search_group_site">%d ιστότοπος</string>
    <!-- Text to show users they have multiple sites in the history group section of the History fragment.
    %d is a placeholder for the number of sites in the group. -->
    <string name="history_search_group_sites">%d ιστότοποι</string>

    <!-- Option in library for Recently Closed Tabs -->
    <string name="library_recently_closed_tabs">Πρόσφατα κλεισμένες καρτέλες</string>
    <!-- Option in library to open Recently Closed Tabs page -->
    <string name="recently_closed_show_full_history">Εμφάνιση πλήρους ιστορικού</string>
    <!-- Text to show users they have multiple tabs saved in the Recently Closed Tabs section of history.
    %d is a placeholder for the number of tabs selected. -->
    <string name="recently_closed_tabs">%d καρτέλες</string>
    <!-- Text to show users they have one tab saved in the Recently Closed Tabs section of history.
    %d is a placeholder for the number of tabs selected. -->
    <string name="recently_closed_tab">%d καρτέλα</string>

    <!-- Recently closed tabs screen message when there are no recently closed tabs -->
    <string name="recently_closed_empty_message">Καμία πρόσφατα κλεισμένη καρτέλα</string>

    <!-- Tab Management -->
    <!-- Title of preference for tabs management -->
    <string name="preferences_tabs">Καρτέλες</string>
    <!-- Title of preference that allows a user to specify the tab view -->
    <string name="preferences_tab_view">Προβολή καρτελών</string>
    <!-- Option for a list tab view -->
    <string name="tab_view_list">Λίστα</string>
    <!-- Option for a grid tab view -->
    <string name="tab_view_grid">Πλέγμα</string>
    <!-- Title of preference that allows a user to auto close tabs after a specified amount of time -->
    <string name="preferences_close_tabs">Κλείσιμο καρτελών</string>
    <!-- Option for auto closing tabs that will never auto close tabs, always allows user to manually close tabs -->
    <string name="close_tabs_manually">Χειροκίνητα</string>

    <!-- Option for auto closing tabs that will auto close tabs after one day -->
    <string name="close_tabs_after_one_day">Μετά από μία μέρα</string>
    <!-- Option for auto closing tabs that will auto close tabs after one week -->
    <string name="close_tabs_after_one_week">Μετά από μία εβδομάδα</string>
    <!-- Option for auto closing tabs that will auto close tabs after one month -->
    <string name="close_tabs_after_one_month">Μετά από έναν μήνα</string>

    <!-- Title of preference that allows a user to specify the auto-close settings for open tabs -->
    <string name="preference_auto_close_tabs" tools:ignore="UnusedResources">Αυτόματο κλείσιμο ανοικτών καρτελών</string>

    <!-- Opening screen -->
    <!-- Title of a preference that allows a user to choose what screen to show after opening the app -->
    <string name="preferences_opening_screen">Οθόνη εκκίνησης</string>
    <!-- Option for always opening the homepage when re-opening the app -->
    <string name="opening_screen_homepage">Αρχική σελίδα</string>
    <!-- Option for always opening the user's last-open tab when re-opening the app -->
    <string name="opening_screen_last_tab">Τελευταία καρτέλα</string>
    <!-- Option for always opening the homepage when re-opening the app after four hours of inactivity -->
    <string name="opening_screen_after_four_hours_of_inactivity">Αρχική σελίδα μετά από τέσσερις ώρες αδράνειας</string>
    <!-- Summary for tabs preference when auto closing tabs setting is set to manual close-->
    <string name="close_tabs_manually_summary">Χειροκίνητο κλείσιμο</string>
    <!-- Summary for tabs preference when auto closing tabs setting is set to auto close tabs after one day-->
    <string name="close_tabs_after_one_day_summary">Κλείσιμο μετά από μία ημέρα</string>
    <!-- Summary for tabs preference when auto closing tabs setting is set to auto close tabs after one week-->
    <string name="close_tabs_after_one_week_summary">Κλείσιμο μετά από μία εβδομάδα</string>
    <!-- Summary for tabs preference when auto closing tabs setting is set to auto close tabs after one month-->
    <string name="close_tabs_after_one_month_summary">Κλείσιμο μετά από έναν μήνα</string>

    <!-- Inactive tabs -->
    <!-- Category header of a preference that allows a user to enable or disable the inactive tabs feature -->
    <string name="preferences_inactive_tabs">Μετακίνηση παλαιών καρτελών στις ανενεργές</string>
    <!-- Title of inactive tabs preference -->
    <string name="preferences_inactive_tabs_title">Οι καρτέλες που δεν έχετε προβάλει για δύο εβδομάδες μετακινούνται στην ενότητα «Ανενεργές».</string>

    <!-- Studies -->
    <!-- Title of the remove studies button -->
    <string name="studies_remove">Αφαίρεση</string>
    <!-- Title of the active section on the studies list -->
    <string name="studies_active">Ενεργές</string>
    <!-- Description for studies, it indicates why Firefox use studies. The first parameter is the name of the application. -->
    <string name="studies_description_2">Το %1$s ενδέχεται να εγκαθιστά και να εκτελεί περιστασιακά μελέτες.</string>
    <!-- Learn more link for studies, links to an article for more information about studies. -->
    <string name="studies_learn_more">Μάθετε περισσότερα</string>

    <!-- Dialog message shown after removing a study -->
    <string name="studies_restart_app">Η εφαρμογή θα κλείσει για την εφαρμογή των αλλαγών</string>
    <!-- Dialog button to confirm the removing a study. -->
    <string name="studies_restart_dialog_ok">OK</string>
    <!-- Dialog button text for canceling removing a study. -->
    <string name="studies_restart_dialog_cancel">Ακύρωση</string>

    <!-- Toast shown after turning on/off studies preferences -->
    <string name="studies_toast_quit_application" tools:ignore="UnusedResources">Κλείσιμο εφαρμογής για την εφαρμογή αλλαγών…</string>

    <!-- Sessions -->
    <!-- Title for the list of tabs -->
    <string name="tab_header_label">Ανοικτές καρτέλες</string>
    <!-- Title for the list of tabs in the current private session -->
    <string name="tabs_header_private_tabs_title">Ιδιωτικές καρτέλες</string>
    <!-- Title for the list of tabs in the synced tabs -->
    <string name="tabs_header_synced_tabs_title">Συγχρονισμένες καρτέλες</string>
    <!-- Content description (not visible, for screen readers etc.): Add tab button. Adds a news tab when pressed -->
    <string name="add_tab">Προσθήκη καρτέλας</string>
    <!-- Content description (not visible, for screen readers etc.): Add tab button. Adds a news tab when pressed -->
    <string name="add_private_tab">Προσθήκη ιδιωτικής καρτέλας</string>
    <!-- Text for the new tab button to indicate adding a new private tab in the tab -->
    <string name="tab_drawer_fab_content">Ιδιωτική</string>
    <!-- Text for the new tab button to indicate syncing command on the synced tabs page -->
    <string name="tab_drawer_fab_sync">Συγχρονισμός</string>
    <!-- Text shown in the menu for sharing all tabs -->
    <string name="tab_tray_menu_item_share">Κοινή χρήση όλων των καρτελών</string>
    <!-- Text shown in the menu to view recently closed tabs -->
    <string name="tab_tray_menu_recently_closed">Πρόσφατα κλεισμένες καρτέλες</string>
    <!-- Text shown in the tabs tray inactive tabs section -->
    <string name="tab_tray_inactive_recently_closed" tools:ignore="UnusedResources">Έκλεισαν πρόσφατα</string>
    <!-- Text shown in the menu to view account settings -->
    <string name="tab_tray_menu_account_settings">Ρυθμίσεις λογαριασμού</string>
    <!-- Text shown in the menu to view tab settings -->
    <string name="tab_tray_menu_tab_settings">Ρυθμίσεις καρτελών</string>
    <!-- Text shown in the menu for closing all tabs -->
    <string name="tab_tray_menu_item_close">Κλείσιμο όλων των καρτελών</string>
    <!-- Text shown in the multiselect menu for bookmarking selected tabs. -->
    <string name="tab_tray_multiselect_menu_item_bookmark">Αποθήκευση</string>
    <!-- Text shown in the multiselect menu for closing selected tabs. -->
    <string name="tab_tray_multiselect_menu_item_close">Κλείσιμο</string>
    <!-- Content description for tabs tray multiselect share button -->
    <string name="tab_tray_multiselect_share_content_description">Κοινή χρήση επιλεγμένων καρτελών</string>
    <!-- Content description for tabs tray multiselect menu -->
    <string name="tab_tray_multiselect_menu_content_description">Μενού επιλεγμένων καρτελών</string>
    <!-- Content description (not visible, for screen readers etc.): Removes tab from collection button. Removes the selected tab from collection when pressed -->
    <string name="remove_tab_from_collection">Αφαίρεση καρτέλας από τη συλλογή</string>
    <!-- Text for button to enter multiselect mode in tabs tray -->
    <string name="tabs_tray_select_tabs">Επιλογή καρτελών</string>
    <!-- Content description (not visible, for screen readers etc.): Close tab button. Closes the current session when pressed -->
    <string name="close_tab">Κλείσιμο καρτέλας</string>
    <!-- Content description (not visible, for screen readers etc.): Close tab <title> button. First parameter is tab title  -->
    <string name="close_tab_title">Κλείσιμο καρτέλας %s</string>
    <!-- Content description (not visible, for screen readers etc.): Opens the open tabs menu when pressed -->
    <string name="open_tabs_menu">Άνοιγμα μενού καρτελών</string>
    <!-- Open tabs menu item to save tabs to collection -->
    <string name="tabs_menu_save_to_collection1">Αποθήκευση καρτελών στη συλλογή</string>
    <!-- Text for the menu button to delete a collection -->
    <string name="collection_delete">Διαγραφή συλλογής</string>
    <!-- Text for the menu button to rename a collection -->
    <string name="collection_rename">Μετονομασία συλλογής</string>
    <!-- Text for the button to open tabs of the selected collection -->
    <string name="collection_open_tabs">Άνοιγμα καρτελών</string>
    <!-- Hint for adding name of a collection -->
    <string name="collection_name_hint">Όνομα συλλογής</string>
    <!-- Text for the menu button to rename a top site -->
	<string name="rename_top_site">Μετονομασία</string>
	<!-- Text for the menu button to remove a top site -->
	<string name="remove_top_site">Αφαίρεση</string>

    <!-- Text for the menu button to delete a top site from history -->
    <string name="delete_from_history">Διαγραφή από ιστορικό</string>
    <!-- Postfix for private WebApp titles, placeholder is replaced with app name -->
    <string name="pwa_site_controls_title_private">%1$s (Ιδιωτική λειτουργία)</string>

    <!-- History -->
    <!-- Text for the button to search all history -->
    <string name="history_search_1">Εισαγωγή όρων αναζήτησης</string>
    <!-- Text for the button to clear all history -->
    <string name="history_delete_all">Διαγραφή ιστορικού</string>
    <!-- Text for the snackbar to confirm that multiple browsing history items has been deleted -->
    <string name="history_delete_multiple_items_snackbar">Το ιστορικό διαγράφηκε</string>
    <!-- Text for the snackbar to confirm that a single browsing history item has been deleted. The first parameter is the shortened URL of the deleted history item. -->
    <string name="history_delete_single_item_snackbar">Το «%1$s» διαγράφτηκε</string>
    <!-- Context description text for the button to delete a single history item -->
    <string name="history_delete_item">Διαγραφή</string>
    <!-- History multi select title in app bar
    The first parameter is the number of bookmarks selected -->
    <string name="history_multi_select_title">%1$d επιλογή(ές)</string>
    <!-- Text for the header that groups the history for today -->
    <string name="history_today">Σήμερα</string>
    <!-- Text for the header that groups the history for yesterday -->
    <string name="history_yesterday">Χθες</string>
    <!-- Text for the header that groups the history the past 7 days -->
    <string name="history_7_days">Τελευταίες 7 ημέρες</string>
    <!-- Text for the header that groups the history the past 30 days -->
    <string name="history_30_days">Τελευταίες 30 ημέρες</string>
    <!-- Text for the header that groups the history older than the last month -->
    <string name="history_older">Παλαιότερα</string>

    <!-- Text shown when no history exists -->
    <string name="history_empty_message">Δεν υπάρχει ιστορικό</string>

    <!-- Downloads -->
    <!-- Text for the snackbar to confirm that multiple downloads items have been removed -->
    <string name="download_delete_multiple_items_snackbar_1">Οι λήψεις διαγράφηκαν</string>
    <!-- Text for the snackbar to confirm that a single download item has been removed. The first parameter is the name of the download item. -->
    <string name="download_delete_single_item_snackbar">Το %1$s αφαιρέθηκε</string>
    <!-- Text shown when no download exists -->
    <string name="download_empty_message_1">Κανένα ληφθέν αρχείο</string>
    <!-- History multi select title in app bar
    The first parameter is the number of downloads selected -->
    <string name="download_multi_select_title">%1$d επιλογή(ές)</string>


    <!-- Text for the button to remove a single download item -->
    <string name="download_delete_item_1">Αφαίρεση</string>


    <!-- Crashes -->
    <!-- Title text displayed on the tab crash page. This first parameter is the name of the application (For example: Fenix) -->
    <string name="tab_crash_title_2">Συγγνώμη. Το %1$s δεν μπορεί να φορτώσει αυτή τη σελίδα.</string>
    <!-- Send crash report checkbox text on the tab crash page -->
    <string name="tab_crash_send_report">Αποστολή αναφοράς κατάρρευσης στη Mozilla</string>
    <!-- Close tab button text on the tab crash page -->
    <string name="tab_crash_close">Κλείσιμο καρτέλας</string>

    <!-- Restore tab button text on the tab crash page -->
    <string name="tab_crash_restore">Επαναφορά καρτελών</string>

    <!-- Bookmarks -->
    <!-- Confirmation message for a dialog confirming if the user wants to delete the selected folder -->
    <string name="bookmark_delete_folder_confirmation_dialog">Θέλετε σίγουρα να διαγράψετε αυτό το φάκελο;</string>
    <!-- Confirmation message for a dialog confirming if the user wants to delete multiple items including folders. Parameter will be replaced by app name. -->
    <string name="bookmark_delete_multiple_folders_confirmation_dialog">Το %s θα διαγράψει τα επιλεγμένα στοιχεία.</string>
    <!-- Text for the cancel button on delete bookmark dialog -->
    <string name="bookmark_delete_negative">Ακύρωση</string>
    <!-- Screen title for adding a bookmarks folder -->
    <string name="bookmark_add_folder">Προσθήκη φακέλου</string>
    <!-- Snackbar title shown after a bookmark has been created. -->
    <string name="bookmark_saved_snackbar">Ο σελιδοδείκτης αποθηκεύτηκε!</string>
    <!-- Snackbar edit button shown after a bookmark has been created. -->
    <string name="edit_bookmark_snackbar_action">ΕΠΕΞΕΡΓΑΣΙΑ</string>
    <!-- Bookmark overflow menu edit button -->
    <string name="bookmark_menu_edit_button">Επεξεργασία</string>
    <!-- Bookmark overflow menu copy button -->
    <string name="bookmark_menu_copy_button">Αντιγραφή</string>
    <!-- Bookmark overflow menu share button -->
    <string name="bookmark_menu_share_button">Κοινή χρήση</string>
    <!-- Bookmark overflow menu open in new tab button -->
    <string name="bookmark_menu_open_in_new_tab_button">Άνοιγμα σε νέα καρτέλα</string>
    <!-- Bookmark overflow menu open in private tab button -->
    <string name="bookmark_menu_open_in_private_tab_button">Άνοιγμα σε ιδιωτική καρτέλα</string>
    <!-- Bookmark overflow menu open all in tabs button -->
    <string name="bookmark_menu_open_all_in_tabs_button">Άνοιγμα όλων σε νέες καρτέλες</string>
    <!-- Bookmark overflow menu open all in private tabs button -->
    <string name="bookmark_menu_open_all_in_private_tabs_button">Άνοιγμα όλων σε ιδιωτικές καρτέλες</string>
    <!-- Bookmark overflow menu delete button -->
    <string name="bookmark_menu_delete_button">Διαγραφή</string>
    <!--Bookmark overflow menu save button -->
    <string name="bookmark_menu_save_button">Αποθήκευση</string>
    <!-- Bookmark multi select title in app bar
     The first parameter is the number of bookmarks selected -->
    <string name="bookmarks_multi_select_title">%1$d επιλογή(ές)</string>
    <!-- Bookmark editing screen title -->
    <string name="edit_bookmark_fragment_title">Επεξεργασία σελιδοδείκτη</string>
    <!-- Bookmark folder editing screen title -->
    <string name="edit_bookmark_folder_fragment_title">Επεξεργασία φακέλου</string>
    <!-- Bookmark sign in button message -->
    <string name="bookmark_sign_in_button">Συνδεθείτε για προβολή συγχρονισμένων σελιδοδεικτών</string>
    <!-- Bookmark URL editing field label -->
    <string name="bookmark_url_label">URL</string>
    <!-- Bookmark FOLDER editing field label -->
    <string name="bookmark_folder_label">ΦΑΚΕΛΟΣ</string>
    <!-- Bookmark NAME editing field label -->
    <string name="bookmark_name_label">ΟΝΟΜΑ</string>
    <!-- Bookmark add folder screen title -->
    <string name="bookmark_add_folder_fragment_label">Προσθήκη φακέλου</string>
    <!-- Bookmark select folder screen title -->
    <string name="bookmark_select_folder_fragment_label">Επιλογή φακέλου</string>
    <!-- Bookmark editing error missing title -->
    <string name="bookmark_empty_title_error">Πρέπει να έχει τίτλο</string>
    <!-- Bookmark editing error missing or improper URL -->
    <string name="bookmark_invalid_url_error">Μη έγκυρο URL</string>
    <!-- Bookmark screen message for empty bookmarks folder -->
    <string name="bookmarks_empty_message">Κανένας σελιδοδείκτης εδώ</string>
    <!-- Bookmark snackbar message on deletion
     The first parameter is the host part of the URL of the bookmark deleted, if any -->
    <string name="bookmark_deletion_snackbar_message">Το «%1$s» διαγράφτηκε</string>
    <!-- Bookmark snackbar message on deleting multiple bookmarks not including folders-->
    <string name="bookmark_deletion_multiple_snackbar_message_2">Οι σελιδοδείκτες διαγράφηκαν</string>
    <!-- Bookmark snackbar message on deleting multiple bookmarks including folders-->
    <string name="bookmark_deletion_multiple_snackbar_message_3">Διαγραφή επιλεγμένων φακέλων</string>
    <!-- Bookmark undo button for deletion snackbar action -->
    <string name="bookmark_undo_deletion">ΑΝΑΙΡΕΣΗ</string>

    <!-- Text for the button to search all bookmarks -->
    <string name="bookmark_search">Εισαγωγή όρων αναζήτησης</string>

    <!-- Site Permissions -->
    <!-- Button label that take the user to the Android App setting -->
    <string name="phone_feature_go_to_settings">Μετάβαση στις Ρυθμίσεις</string>
    <!-- Content description (not visible, for screen readers etc.): Quick settings sheet
        to give users access to site specific information / settings. For example:
        Secure settings status and a button to modify site permissions -->
    <string name="quick_settings_sheet">Σελίδα γρήγορων ρυθμίσεων</string>
    <!-- Label that indicates that this option it the recommended one -->
    <string name="phone_feature_recommended">Προτείνεται</string>
    <!-- Button label for clearing all the information of site permissions-->
    <string name="clear_permissions">Απαλοιφή δικαιωμάτων</string>
    <!-- Text for the OK button on Clear permissions dialog -->
    <string name="clear_permissions_positive">OK</string>
    <!-- Text for the cancel button on Clear permissions dialog -->
    <string name="clear_permissions_negative">Ακύρωση</string>
    <!-- Button label for clearing a site permission-->
    <string name="clear_permission">Απαλοιφή δικαιώματος</string>
    <!-- Text for the OK button on Clear permission dialog -->
    <string name="clear_permission_positive">OK</string>
    <!-- Text for the cancel button on Clear permission dialog -->
    <string name="clear_permission_negative">Ακύρωση</string>
    <!-- Button label for clearing all the information on all sites-->
    <string name="clear_permissions_on_all_sites">Απαλοιφή δικαιωμάτων όλων των ιστοτόπων</string>
    <!-- Preference for altering video and audio autoplay for all websites -->
    <string name="preference_browser_feature_autoplay">Αυτόματη αναπαραγωγή</string>
    <!-- Preference for altering the camera access for all websites -->
    <string name="preference_phone_feature_camera">Κάμερα</string>
    <!-- Preference for altering the microphone access for all websites -->
    <string name="preference_phone_feature_microphone">Μικρόφωνο</string>
    <!-- Preference for altering the location access for all websites -->
    <string name="preference_phone_feature_location">Τοποθεσία</string>
    <!-- Preference for altering the notification access for all websites -->
    <string name="preference_phone_feature_notification">Ειδοποιήσεις</string>
    <!-- Preference for altering the persistent storage access for all websites -->
    <string name="preference_phone_feature_persistent_storage">Μόνιμη αποθήκευση</string>
    <!-- Preference for altering the storage access setting for all websites -->
    <string name="preference_phone_feature_cross_origin_storage_access">Cookies μεταξύ ιστοτόπων</string>
    <!-- Preference for altering the EME access for all websites -->
    <string name="preference_phone_feature_media_key_system_access">Περιεχόμενο με έλεγχο DRM</string>
    <!-- Label that indicates that a permission must be asked always -->
    <string name="preference_option_phone_feature_ask_to_allow">Ερώτηση για αποδοχή</string>
    <!-- Label that indicates that a permission must be blocked -->
    <string name="preference_option_phone_feature_blocked">Φραγή</string>
    <!-- Label that indicates that a permission must be allowed -->
    <string name="preference_option_phone_feature_allowed">Επιτρέπεται</string>
    <!--Label that indicates a permission is by the Android OS-->
    <string name="phone_feature_blocked_by_android">Αποκλείστηκε από Android</string>
    <!-- Preference for showing a list of websites that the default configurations won't apply to them -->
    <string name="preference_exceptions">Εξαιρέσεις</string>
    <!-- Summary of tracking protection preference if tracking protection is set to on -->
    <string name="tracking_protection_on">Ενεργό</string>
    <!-- Summary of tracking protection preference if tracking protection is set to off -->
    <string name="tracking_protection_off">Ανενεργό</string>
    <!-- Label for global setting that indicates that all video and audio autoplay is allowed -->
    <string name="preference_option_autoplay_allowed2">Αποδοχή ήχου και βίντεο</string>
    <!-- Label for site specific setting that indicates that all video and audio autoplay is allowed -->
    <string name="quick_setting_option_autoplay_allowed">Αποδοχή ήχου και βίντεο</string>
    <!-- Label that indicates that video and audio autoplay is only allowed over Wi-Fi -->
    <string name="preference_option_autoplay_allowed_wifi_only2">Φραγή ήχου και βίντεο μόνο σε σύνδεση δεδομένων</string>
    <!-- Subtext that explains 'autoplay on Wi-Fi only' option -->
    <string name="preference_option_autoplay_allowed_wifi_subtext">Η αναπαραγωγή ήχων/βίντεο θα γίνεται σε Wi-Fi</string>
    <!-- Label for global setting that indicates that video autoplay is allowed, but audio autoplay is blocked -->
    <string name="preference_option_autoplay_block_audio2">Φραγή ήχου μόνο</string>
    <!-- Label for site specific setting that indicates that video autoplay is allowed, but audio autoplay is blocked -->
    <string name="quick_setting_option_autoplay_block_audio">Φραγή ήχου μόνο</string>
    <!-- Label for global setting that indicates that all video and audio autoplay is blocked -->
    <string name="preference_option_autoplay_blocked3">Φραγή ήχου και βίντεο</string>
    <!-- Label for site specific setting that indicates that all video and audio autoplay is blocked -->
    <string name="quick_setting_option_autoplay_blocked">Φραγή ήχου και βίντεο</string>
    <!-- Summary of delete browsing data on quit preference if it is set to on -->
    <string name="delete_browsing_data_quit_on">Ενεργό</string>
    <!-- Summary of delete browsing data on quit preference if it is set to off -->
    <string name="delete_browsing_data_quit_off">Ανενεργό</string>

    <!-- Summary of studies preference if it is set to on -->
    <string name="studies_on">Ενεργές</string>

    <!-- Summary of studies data on quit preference if it is set to off -->
    <string name="studies_off">Ανενεργές</string>

    <!-- Collections -->
    <!-- Collections header on home fragment -->
    <string name="collections_header">Συλλογές</string>
    <!-- Content description (not visible, for screen readers etc.): Opens the collection menu when pressed -->
    <string name="collection_menu_button_content_description">Μενού συλλογής</string>
    <!-- Label to describe what collections are to a new user without any collections -->
    <string name="no_collections_description2">Συλλέξτε αυτά που σας ενδιαφέρουν.\nΟμαδοποιήστε παρόμοιες αναζητήσεις, σελίδες και καρτέλες για γρήγορη πρόσβαση αργότερα.</string>
    <!-- Title for the "select tabs" step of the collection creator -->
    <string name="create_collection_select_tabs">Επιλογή καρτελών</string>
    <!-- Title for the "select collection" step of the collection creator -->
    <string name="create_collection_select_collection">Επιλογή συλλογής</string>
    <!-- Title for the "name collection" step of the collection creator -->
    <string name="create_collection_name_collection">Ονομασία συλλογής</string>
    <!-- Button to add new collection for the "select collection" step of the collection creator -->
    <string name="create_collection_add_new_collection">Προσθήκη νέας συλλογής</string>
    <!-- Button to select all tabs in the "select tabs" step of the collection creator -->
    <string name="create_collection_select_all">Επιλογή όλων</string>
    <!-- Button to deselect all tabs in the "select tabs" step of the collection creator -->
    <string name="create_collection_deselect_all">Αποεπιλογή όλων</string>
    <!-- Text to prompt users to select the tabs to save in the "select tabs" step of the collection creator -->
    <string name="create_collection_save_to_collection_empty">Επιλέξτε καρτέλες για αποθήκευση</string>
    <!-- Text to show users how many tabs they have selected in the "select tabs" step of the collection creator.
     %d is a placeholder for the number of tabs selected. -->
    <string name="create_collection_save_to_collection_tabs_selected">Επιλέχθηκαν %d καρτέλες</string>
    <!-- Text to show users they have one tab selected in the "select tabs" step of the collection creator.
    %d is a placeholder for the number of tabs selected. -->
    <string name="create_collection_save_to_collection_tab_selected">Επιλέχθηκε %d καρτέλα</string>
    <!-- Text shown in snackbar when multiple tabs have been saved in a collection -->
    <string name="create_collection_tabs_saved">Οι καρτέλες αποθηκεύτηκαν!</string>
    <!-- Text shown in snackbar when one or multiple tabs have been saved in a new collection -->
    <string name="create_collection_tabs_saved_new_collection">Η συλλογή αποθηκεύτηκε!</string>
    <!-- Text shown in snackbar when one tab has been saved in a collection -->
    <string name="create_collection_tab_saved">Η καρτέλα αποθηκεύτηκε!</string>
    <!-- Content description (not visible, for screen readers etc.): button to close the collection creator -->
    <string name="create_collection_close">Κλείσιμο</string>
    <!-- Button to save currently selected tabs in the "select tabs" step of the collection creator-->
    <string name="create_collection_save">Αποθήκευση</string>

    <!-- Snackbar action to view the collection the user just created or updated -->
    <string name="create_collection_view">Προβολή</string>

    <!-- Text for the OK button from collection dialogs -->
    <string name="create_collection_positive">OK</string>
    <!-- Text for the cancel button from collection dialogs -->
    <string name="create_collection_negative">Ακύρωση</string>

    <!-- Default name for a new collection in "name new collection" step of the collection creator. %d is a placeholder for the number of collections-->
    <string name="create_collection_default_name">Συλλογή %d</string>

    <!-- Share -->
    <!-- Share screen header -->
    <string name="share_header_2">Κοινή χρήση</string>
    <!-- Content description (not visible, for screen readers etc.):
        "Share" button. Opens the share menu when pressed. -->
    <string name="share_button_content_description">Κοινή χρήση</string>
    <!-- Text for the Save to PDF feature in the share menu -->
    <string name="share_save_to_pdf">Αποθήκευση ως PDF</string>
    <!-- Text for error message when generating a PDF file Text for error message when generating a PDF file. -->
    <string name="unable_to_save_to_pdf_error">Δεν είναι δυνατή η δημιουργία PDF</string>
    <!-- Sub-header in the dialog to share a link to another sync device -->
    <string name="share_device_subheader">Αποστολή σε συσκευή</string>
    <!-- Sub-header in the dialog to share a link to an app from the full list -->
    <string name="share_link_all_apps_subheader">Όλες οι ενέργειες</string>
    <!-- Sub-header in the dialog to share a link to an app from the most-recent sorted list -->
    <string name="share_link_recent_apps_subheader">Πρόσφατη χρήση</string>
    <!-- Text for the copy link action in the share screen. -->
    <string name="share_copy_link_to_clipboard">Αντιγραφή στο πρόχειρο</string>
    <!-- Toast shown after copying link to clipboard -->
    <string name="toast_copy_link_to_clipboard">Αντιγράφηκε στο πρόχειρο</string>
    <!-- An option from the three dot menu to into sync -->
    <string moz:removedIn="107" name="sync_menu_sign_in" tools:ignore="UnusedResources">Σύνδεση για συγχρονισμό</string>
    <!-- An option from the share dialog to sign into sync -->
    <string name="sync_sign_in">Σύνδεση στο Sync</string>
     <!-- An option from the three dot menu to sync and save data -->
    <string name="sync_menu_sync_and_save_data">Συγχρονισμός και αποθήκευση δεδομένων</string>
    <!-- An option from the share dialog to send link to all other sync devices -->
    <string name="sync_send_to_all">Αποστολή σε όλες τις συσκευές</string>
    <!-- An option from the share dialog to reconnect to sync -->
    <string name="sync_reconnect">Εκ νέου σύνδεση στο Sync</string>
    <!-- Text displayed when sync is offline and cannot be accessed -->
    <string name="sync_offline">Εκτός σύνδεσης</string>
    <!-- An option to connect additional devices -->
    <string name="sync_connect_device">Σύνδεση άλλης συσκευής</string>
    <!-- The dialog text shown when additional devices are not available -->
    <string name="sync_connect_device_dialog">Για να στείλετε μια καρτέλα, συνδεθείτε στο Firefox σε άλλη μία τουλάχιστον συσκευή.</string>
    <!-- Confirmation dialog button -->
    <string name="sync_confirmation_button">Το κατάλαβα</string>
    <!-- Share error message -->
    <string name="share_error_snackbar">Αδυναμία κοινοποίησης σε αυτή την εφαρμογή</string>
    <!-- Add new device screen title -->
    <string name="sync_add_new_device_title">Αποστολή σε συσκευή</string>

    <!-- Text for the warning message on the Add new device screen -->
    <string name="sync_add_new_device_message">Καμία συνδεδεμένη συσκευή</string>
    <!-- Text for the button to learn about sending tabs -->
    <string name="sync_add_new_device_learn_button">Μάθετε για την αποστολή καρτελών…</string>
    <!-- Text for the button to connect another device -->
    <string name="sync_add_new_device_connect_button">Σύνδεση άλλης συσκευής…</string>

    <!-- Notifications -->
    <!-- Text shown in the notification that pops up to remind the user that a private browsing session is active. -->
    <string name="notification_pbm_delete_text_2">Κλείσιμο ιδιωτικών καρτελών</string>

    <!-- Name of the marketing notification channel. Displayed in the "App notifications" system settings for the app -->
    <string name="notification_marketing_channel_name">Μάρκετινγκ</string>
    <!-- Title shown in the notification that pops up to remind the user to set fenix as default browser.
    %1$s is a placeholder that will be replaced by the app name (Fenix). -->
    <string name="notification_default_browser_title">Το %1$s είναι γρήγορο και ιδιωτικό</string>
    <!-- Text shown in the notification that pops up to remind the user to set fenix as default browser.
    %1$s is a placeholder that will be replaced by the app name (Fenix). -->
    <string name="notification_default_browser_text">Ορισμός του %1$s ως προεπιλεγμένου προγράμματος περιήγησης</string>

    <!-- Title shown in the notification that pops up to re-engage the user -->
    <string name="notification_re_engagement_title">Δοκιμάστε την ιδιωτική περιήγηση</string>
    <!-- Text shown in the notification that pops up to re-engage the user.
    %1$s is a placeholder that will be replaced by the app name. -->
    <string name="notification_re_engagement_text">Περιηγηθείτε χωρίς αποθηκευμένα cookies ή ιστορικό στο %1$s</string>

    <!-- Snackbar -->
    <!-- Text shown in snackbar when user deletes a collection -->
    <string name="snackbar_collection_deleted">Η συλλογή διαγράφηκε</string>
    <!-- Text shown in snackbar when user renames a collection -->
    <string name="snackbar_collection_renamed">Η συλλογή μετονομάστηκε</string>
    <!-- Text shown in snackbar when user closes a tab -->
    <string name="snackbar_tab_closed">Η καρτέλα έκλεισε</string>
    <!-- Text shown in snackbar when user closes all tabs -->
    <string name="snackbar_tabs_closed">Οι καρτέλες έκλεισαν</string>
    <!-- Text shown in snackbar when user bookmarks a list of tabs -->
    <string name="snackbar_message_bookmarks_saved">Οι σελιδοδείκτες αποθηκεύτηκαν!</string>
    <!-- Text shown in snackbar when user adds a site to shortcuts -->
    <string name="snackbar_added_to_shortcuts">Προστέθηκε στις συντομεύσεις!</string>
    <!-- Text shown in snackbar when user closes a private tab -->
    <string name="snackbar_private_tab_closed">Η ιδιωτική καρτέλα έκλεισε</string>
    <!-- Text shown in snackbar when user closes all private tabs -->
    <string name="snackbar_private_tabs_closed">Οι ιδιωτικές καρτέλες έκλεισαν</string>
    <!-- Text shown in snackbar to undo deleting a tab, top site or collection -->
    <string name="snackbar_deleted_undo">ΑΝΑΙΡΕΣΗ</string>
    <!-- Text shown in snackbar when user removes a top site -->
    <string name="snackbar_top_site_removed">Ο ιστότοπος αφαιρέθηκε</string>
    <!-- QR code scanner prompt which appears after scanning a code, but before navigating to it
        First parameter is the name of the app, second parameter is the URL or text scanned-->
    <string name="qr_scanner_confirmation_dialog_message">Να επιτρέπεται στο %1$s το άνοιγμα του %2$s</string>
    <!-- QR code scanner prompt dialog positive option to allow navigation to scanned link -->
    <string name="qr_scanner_dialog_positive">ΑΠΟΔΟΧΗ</string>
    <!-- QR code scanner prompt dialog positive option to deny navigation to scanned link -->
    <string name="qr_scanner_dialog_negative">ΑΡΝΗΣΗ</string>
    <!-- QR code scanner prompt dialog error message shown when a hostname does not contain http or https. -->
    <string name="qr_scanner_dialog_invalid">Μη έγκυρη διεύθυνση ιστού.</string>
    <!-- QR code scanner prompt dialog positive option when there is an error -->
    <string name="qr_scanner_dialog_invalid_ok">OK</string>
    <!-- Tab collection deletion prompt dialog message. Placeholder will be replaced with the collection name -->
    <string name="tab_collection_dialog_message">Θέλετε σίγουρα να διαγράψετε το %1$s;</string>
    <!-- Collection and tab deletion prompt dialog message. This will show when the last tab from a collection is deleted -->
    <string name="delete_tab_and_collection_dialog_message">Η αφαίρεση της καρτέλας θα διαγράψει ολόκληρη τη συλλογή. Μπορείτε να δημιουργήσετε νέες συλλογές ανά πάσα στιγμή.</string>
    <!-- Collection and tab deletion prompt dialog title. Placeholder will be replaced with the collection name. This will show when the last tab from a collection is deleted -->
    <string name="delete_tab_and_collection_dialog_title">Διαγραφή του %1$s;</string>
    <!-- Tab collection deletion prompt dialog option to delete the collection -->
    <string name="tab_collection_dialog_positive">Διαγραφή</string>

    <!-- Text displayed in a notification when the user enters full screen mode -->
    <string name="full_screen_notification">Είσοδος σε λειτουργία πλήρους οθόνης</string>
    <!-- Message for copying the URL via long press on the toolbar -->
    <string name="url_copied">Το URL αντιγράφτηκε</string>
    <!-- Sample text for accessibility font size -->
    <string name="accessibility_text_size_sample_text_1">Δοκιμαστικό κείμενο. Σας δείχνει πώς φαίνεται το κείμενο για κάθε αυξομείωση μεγέθους που κάνετε με αυτήν τη ρύθμιση.</string>
    <!-- Summary for Accessibility Text Size Scaling Preference -->
    <string name="preference_accessibility_text_size_summary">Σμίκρυνση ή μεγέθυνση κειμένου ιστοτόπων</string>
    <!-- Title for Accessibility Text Size Scaling Preference -->
    <string name="preference_accessibility_font_size_title">Μέγεθος γραμματοσειράς</string>

    <!-- Title for Accessibility Text Automatic Size Scaling Preference -->
    <string name="preference_accessibility_auto_size_2">Αυτόματο μέγεθος γραμματοσειράς</string>

    <!-- Summary for Accessibility Text Automatic Size Scaling Preference -->
    <string name="preference_accessibility_auto_size_summary">Το μέγεθος θα καθορίζεται από τις ρυθμίσεις Android. Απενεργοποιήστε το για να διαχειριστείτε το μέγεθος από εδώ.</string>

    <!-- Title for the Delete browsing data preference -->
    <string name="preferences_delete_browsing_data">Διαγραφή δεδομένων περιήγησης</string>
    <!-- Title for the tabs item in Delete browsing data -->
    <string name="preferences_delete_browsing_data_tabs_title_2">Ανοικτές καρτέλες</string>
    <!-- Subtitle for the tabs item in Delete browsing data, parameter will be replaced with the number of open tabs -->
    <string name="preferences_delete_browsing_data_tabs_subtitle">%d καρτέλες</string>
    <!-- Title for the data and history items in Delete browsing data -->
    <string name="preferences_delete_browsing_data_browsing_data_title">Ιστορικό περιήγησης και δεδομένα ιστοτόπων</string>
    <!-- Subtitle for the data and history items in delete browsing data, parameter will be replaced with the
        number of history items the user has -->
    <string name="preferences_delete_browsing_data_browsing_data_subtitle">%d διευθύνσεις</string>
    <!-- Title for the cookies item in Delete browsing data -->
    <string name="preferences_delete_browsing_data_cookies">Cookies</string>
    <!-- Subtitle for the cookies item in Delete browsing data -->
    <string name="preferences_delete_browsing_data_cookies_subtitle">Θα αποσυνδεθείτε από τους περισσότερους ιστοτόπους</string>
    <!-- Title for the cached images and files item in Delete browsing data -->
    <string name="preferences_delete_browsing_data_cached_files">Προσωρινές εικόνες και αρχεία</string>
    <!-- Subtitle for the cached images and files item in Delete browsing data -->
    <string name="preferences_delete_browsing_data_cached_files_subtitle">Απελευθερώνει χώρο αποθήκευσης</string>
    <!-- Title for the site permissions item in Delete browsing data -->
    <string name="preferences_delete_browsing_data_site_permissions">Δικαιώματα ιστοτόπων</string>
    <!-- Title for the downloads item in Delete browsing data -->
    <string name="preferences_delete_browsing_data_downloads">Λήψεις</string>
    <!-- Text for the button to delete browsing data -->
    <string name="preferences_delete_browsing_data_button">Διαγραφή δεδομένων περιήγησης</string>
    <!-- Title for the Delete browsing data on quit preference -->
    <string name="preferences_delete_browsing_data_on_quit">Διαγραφή δεδομένων περιήγησης στην έξοδο</string>
    <!-- Summary for the Delete browsing data on quit preference. "Quit" translation should match delete_browsing_data_on_quit_action translation. -->
    <string name="preference_summary_delete_browsing_data_on_quit_2">Αυτόματη διαγραφή δεδομένων περιήγησης όταν επιλέγετε «Έξοδος» από το κύριο μενού</string>
    <!-- Action item in menu for the Delete browsing data on quit feature -->
    <string name="delete_browsing_data_on_quit_action">Έξοδος</string>

    <!-- Title text of a delete browsing data dialog. -->
    <string name="delete_history_prompt_title">Χρονικό διάστημα διαγραφής</string>
    <!-- Body text of a delete browsing data dialog. -->
    <string name="delete_history_prompt_body">Διαγράφει το ιστορικό (και το συγχρονισμένο ιστορικό άλλων συσκευών), τα cookies και άλλα δεδομένα περιήγησης.</string>
    <!-- Radio button in the delete browsing data dialog to delete history items for the last hour. -->
    <string name="delete_history_prompt_button_last_hour">Τελευταία ώρα</string>
    <!-- Radio button in the delete browsing data dialog to delete history items for today and yesterday. -->
    <string name="delete_history_prompt_button_today_and_yesterday">Σήμερα και χθες</string>
    <!-- Radio button in the delete browsing data dialog to delete all history. -->
    <string name="delete_history_prompt_button_everything">Όλα</string>

    <!-- Dialog message to the user asking to delete browsing data. Parameter will be replaced by app name. -->
    <string name="delete_browsing_data_prompt_message_3">Το %s θα διαγράψει τα επιλεγμένα δεδομένα περιήγησης.</string>
    <!-- Text for the cancel button for the data deletion dialog -->
    <string name="delete_browsing_data_prompt_cancel">Ακύρωση</string>
    <!-- Text for the allow button for the data deletion dialog -->
    <string name="delete_browsing_data_prompt_allow">Διαγραφή</string>

    <!-- Text for the snackbar confirmation that the data was deleted -->
    <string name="preferences_delete_browsing_data_snackbar">Τα δεδομένα περιήγησης διαγράφηκαν</string>
    <!-- Text for the snackbar to show the user that the deletion of browsing data is in progress -->
    <string name="deleting_browsing_data_in_progress">Διαγραφή δεδομένων περιήγησης…</string>

    <!-- Dialog message to the user asking to delete all history items inside the opened group. Parameter will be replaced by a history group name. -->
    <string name="delete_all_history_group_prompt_message">Διαγραφή όλων των ιστοτόπων στο «%s»</string>
    <!-- Text for the cancel button for the history group deletion dialog -->
    <string name="delete_history_group_prompt_cancel">Ακύρωση</string>
    <!-- Text for the allow button for the history group dialog -->
    <string name="delete_history_group_prompt_allow">Διαγραφή</string>
    <!-- Text for the snackbar confirmation that the history group was deleted -->
    <string name="delete_history_group_snackbar">Η ομάδα διαγράφηκε</string>

    <!-- Onboarding -->
<<<<<<< HEAD
    <!-- Text for onboarding welcome message
    The first parameter is the name of the app (e.g. Firefox Preview) -->
    <string moz:RemovedIn="106" name="onboarding_header" tools:ignore="UnusedResources">Καλώς ορίσατε στο %s!</string>
=======
>>>>>>> 68970841
    <!-- Text for onboarding welcome header. -->
    <string name="onboarding_header_2">Καλώς ήρθατε σε ένα καλύτερο διαδίκτυο</string>
    <!-- Text for the onboarding welcome message. -->
    <string name="onboarding_message">Ένα πρόγραμμα περιήγησης που δημιουργήθηκε για τους ανθρώπους, όχι το κέρδος.</string>
<<<<<<< HEAD
    <!-- text for the Firefox account onboarding sign in card header. The word "Firefox" should not be translated -->
    <string moz:removedIn="106" name="onboarding_account_sign_in_header_1" tools:ignore="UnusedResources">Συγχρονισμός Firefox μεταξύ συσκευών</string>
    <!-- Text for the Firefox account onboarding sign in card header. -->
    <string name="onboarding_account_sign_in_header">Συνεχίστε από εκεί που σταματήσατε</string>
    <!-- Text for the button to learn more about signing in to your Firefox account. The first parameter is the name of the application.-->
    <string moz:removedIn="106" name="onboarding_manual_sign_in_description_2" tools:ignore="UnusedResources">Φέρτε σελιδοδείκτες, ιστορικό και κωδικούς πρόσβασης στο %1$s σε αυτήν τη συσκευή.</string>
    <!-- Text for the button to learn more about signing in to your Firefox account. -->
    <string name="onboarding_manual_sign_in_description">Συγχρονίστε καρτέλες και κωδικούς πρόσβασης με τις συσκευές σας για απρόσκοπτη εναλλαγή οθονών.</string>
    <!-- text for the button to manually sign into Firefox account. -->
    <string moz:removedIn="106" name="onboarding_firefox_account_sign_in_1" tools:ignore="UnusedResources">Εγγραφή</string>
=======
    <!-- Text for the Firefox account onboarding sign in card header. -->
    <string name="onboarding_account_sign_in_header">Συνεχίστε από εκεί που σταματήσατε</string>
    <!-- Text for the button to learn more about signing in to your Firefox account. -->
    <string name="onboarding_manual_sign_in_description">Συγχρονίστε καρτέλες και κωδικούς πρόσβασης με τις συσκευές σας για απρόσκοπτη εναλλαγή οθονών.</string>
>>>>>>> 68970841
    <!-- Text for the button to manually sign into Firefox account. -->
    <string name="onboarding_firefox_account_sign_in">Σύνδεση</string>
    <!-- text to display in the snackbar once account is signed-in -->
    <string name="onboarding_firefox_account_sync_is_on">Το Sync είναι ενεργό</string>

<<<<<<< HEAD
    <!-- text for the tracking protection onboarding card header -->
    <string moz:removedIn="106" name="onboarding_tracking_protection_header_3" tools:ignore="UnusedResources">Μόνιμη προστασία απορρήτου</string>
    <!-- Text for the tracking protection onboarding card header -->
    <string name="onboarding_tracking_protection_header">Προστασία απορρήτου από προεπιλογή</string>
    <!-- text for the tracking protection card description. The first parameter is the name of the application.-->
    <string moz:removedIn="106" name="onboarding_tracking_protection_description_4" tools:ignore="UnusedResources">Το %1$s εμποδίζει την καταγραφή της διαδικτυακής δραστηριότητάς σας από εταιρείες.</string>
=======
    <!-- Text for the tracking protection onboarding card header -->
    <string name="onboarding_tracking_protection_header">Προστασία απορρήτου από προεπιλογή</string>
>>>>>>> 68970841
    <!-- Text for the tracking protection card description. -->
    <string name="onboarding_tracking_protection_description">Η Ολική προστασία cookie εμποδίζει τη χρήση των cookies από ιχνηλάτες που σας καταγράφουν μεταξύ ιστοτόπων.</string>
    <!-- text for tracking protection radio button option for standard level of blocking -->
    <string name="onboarding_tracking_protection_standard_button_2">Τυπική (προεπιλογή)</string>
    <!-- text for standard blocking option button description -->
    <string name="onboarding_tracking_protection_standard_button_description_3">Ισορροπία μεταξύ ιδιωτικότητας και επιδόσεων. Οι σελίδες φορτώνονται κανονικά.</string>
    <!-- text for tracking protection radio button option for strict level of blocking -->
    <string name="onboarding_tracking_protection_strict_option">Αυστηρή</string>
    <!-- text for strict blocking option button description -->
    <string name="onboarding_tracking_protection_strict_button_description_3">Φραγή περισσότερων ιχνηλατών για ταχύτερη φόρτωση σελίδων. Ορισμένες λειτουργίες της σελίδας ενδέχεται να δυσλειτουργούν.</string>
    <!-- text for the toolbar position card header  -->
    <string name="onboarding_toolbar_placement_header_1">Επιλογή τοποθεσίας γραμμής εργαλείων</string>
<<<<<<< HEAD
    <!-- text for the toolbar position card description -->
    <string moz:removedIn="106" name="onboarding_toolbar_placement_description_1" tools:ignore="UnusedResources">Τοποθετήστε τη γραμμή εργαλείων σε κοντινή απόσταση. Κρατήστε την στο κάτω μέρος ή μετακινήστε την στο πάνω μέρος.</string>
    <!-- Text for the toolbar position card description -->
    <string name="onboarding_toolbar_placement_description">Διατηρήστε τη στο κάτω μέρος ή μετακινήστε τη στο πάνω μέρος.</string>
    <!-- text for the privacy notice onboarding card header -->
    <string moz:removedIn="106" name="onboarding_privacy_notice_header" tools:ignore="UnusedResources">Το απόρρητό σας</string>
    <!-- Text for the privacy notice onboarding card header -->
    <string name="onboarding_privacy_notice_header_1">Εσείς ελέγχετε τα δεδομένα σας</string>
    <!-- text for the privacy notice onboarding card description
    The first parameter is the name of the app (e.g. Firefox Preview) Substitute %s for long browser name. -->
    <string moz:removedIn="106" name="onboarding_privacy_notice_description2" tools:ignore="UnusedResources">Έχουμε σχεδιάσει το %s έτσι, ώστε να ελέγχετε τι κοινοποιείτε στο διαδίκτυο και σε εμάς.</string>
=======
    <!-- Text for the toolbar position card description -->
    <string name="onboarding_toolbar_placement_description">Διατηρήστε τη στο κάτω μέρος ή μετακινήστε τη στο πάνω μέρος.</string>
    <!-- Text for the privacy notice onboarding card header -->
    <string name="onboarding_privacy_notice_header_1">Εσείς ελέγχετε τα δεδομένα σας</string>
>>>>>>> 68970841
    <!-- Text for the privacy notice onboarding card description. -->
    <string name="onboarding_privacy_notice_description">Το Firefox σάς επιτρέπει να ελέγχετε τι κοινοποιείτε στο διαδίκτυο και σε εμάς.</string>
    <!-- Text for the button to read the privacy notice -->
    <string name="onboarding_privacy_notice_read_button">Διαβάστε τη σημείωση απορρήτου μας</string>

    <!-- Text for the conclusion onboarding message -->
    <string name="onboarding_conclusion_header">Θέλετε να ανοίξετε ένα καταπληκτικό διαδίκτυο;</string>
    <!-- text for the button to finish onboarding -->
    <string name="onboarding_finish">Έναρξη περιήγησης</string>

    <!-- Onboarding theme -->
    <!-- text for the theme picker onboarding card header -->
    <string name="onboarding_theme_picker_header">Επιλογή θέματος</string>
    <!-- text for the theme picker onboarding card description -->
    <string name="onboarding_theme_picker_description_2">Εξοικονομήστε μπαταρία και προστατέψτε τα μάτια σας με τη σκοτεινή λειτουργία.</string>
    <!-- Automatic theme setting (will follow device setting) -->
    <string name="onboarding_theme_automatic_title">Αυτόματο</string>
    <!-- Summary of automatic theme setting (will follow device setting) -->
    <string name="onboarding_theme_automatic_summary">Προσαρμόζεται στις ρυθμίσεις της συσκευής σας</string>
    <!-- Theme setting for dark mode -->
    <string name="onboarding_theme_dark_title">Σκουρόχρωμο θέμα</string>
    <!-- Theme setting for light mode -->
    <string name="onboarding_theme_light_title">Ανοιχτόχρωμο θέμα</string>

    <!-- Text shown in snackbar when multiple tabs have been sent to device -->
    <string name="sync_sent_tabs_snackbar">Οι καρτέλες απεστάλησαν!</string>
    <!-- Text shown in snackbar when one tab has been sent to device  -->
    <string name="sync_sent_tab_snackbar">Η καρτέλα απεστάλη!</string>
    <!-- Text shown in snackbar when sharing tabs failed  -->
    <string name="sync_sent_tab_error_snackbar">Δεν ήταν δυνατή η αποστολή</string>
    <!-- Text shown in snackbar for the "retry" action that the user has after sharing tabs failed -->
    <string name="sync_sent_tab_error_snackbar_action">ΕΠΑΝΑΛΗΨΗ</string>
    <!-- Title of QR Pairing Fragment -->
    <string name="sync_scan_code">Σάρωση κωδικού</string>
    <!-- Instructions on how to access pairing -->
    <string name="sign_in_instructions"><![CDATA[Στον υπολογιστή σας, ανοίξτε το Firefox και μεταβείτε στο <b>https://firefox.com/pair</b>]]></string>
    <!-- Text shown for sign in pairing when ready -->
    <string name="sign_in_ready_for_scan">Σάρωση</string>
    <!-- Text shown for settings option for sign with pairing -->
    <string name="sign_in_with_camera">Σύνδεση με την κάμερά σας</string>

    <!-- Text shown for settings option for sign with email -->
    <string name="sign_in_with_email">Χρήση email</string>
    <!-- Text shown for settings option for create new account text.'Firefox' intentionally hardcoded here.-->
    <string name="sign_in_create_account_text"><![CDATA[Δεν έχετε λογαριασμό; <u>Δημιουργήστε έναν</u> για συγχρονισμό του Firefox μεταξύ συσκευών.]]></string>
    <!-- Text shown in confirmation dialog to sign out of account. The first parameter is the name of the app (e.g. Firefox Preview) -->
    <string name="sign_out_confirmation_message_2">Το %s θα σταματήσει να συγχρονίζεται με τον λογαριασμό σας, αλλά δεν θα διαγράψει τα δεδομένα περιήγησης από αυτήν τη συσκευή.</string>
    <!-- Option to continue signing out of account shown in confirmation dialog to sign out of account -->
    <string name="sign_out_disconnect">Αποσύνδεση</string>
    <!-- Option to cancel signing out shown in confirmation dialog to sign out of account -->
    <string name="sign_out_cancel">Ακύρωση</string>

    <!-- Error message snackbar shown after the user tried to select a default folder which cannot be altered -->
    <string name="bookmark_cannot_edit_root">Δεν είναι δυνατή η επεξεργασία προεπιλεγμένων φακέλων</string>

    <!-- Enhanced Tracking Protection -->
    <!-- Link displayed in enhanced tracking protection panel to access tracking protection settings -->
    <string name="etp_settings">Ρυθμίσεις προστασίας</string>
    <!-- Preference title for enhanced tracking protection settings -->
    <string name="preference_enhanced_tracking_protection">Ενισχυμένη προστασία από καταγραφή</string>
    <!-- Title for the description of enhanced tracking protection -->
    <string name="preference_enhanced_tracking_protection_explanation_title">Περιήγηση χωρίς παρακολούθηση</string>
    <!-- Description of enhanced tracking protection. The first parameter is the name of the application (For example: Fenix) -->
    <string name="preference_enhanced_tracking_protection_explanation">Κρατήστε τα δεδομένα σας για τον εαυτό σας. Το %s σας προστατεύει από πολλούς από τους πιο συνηθισμένους ιχνηλάτες που ακολουθούν ό,τι κάνετε στο διαδίκτυο.</string>
    <!-- Text displayed that links to website about enhanced tracking protection -->
    <string name="preference_enhanced_tracking_protection_explanation_learn_more">Μάθετε περισσότερα</string>
    <!-- Preference for enhanced tracking protection for the standard protection settings -->
    <string name="preference_enhanced_tracking_protection_standard_default_1">Τυπική (προεπιλογή)</string>
    <!-- Preference description for enhanced tracking protection for the standard protection settings -->
    <string name="preference_enhanced_tracking_protection_standard_description_4">Ισορροπία μεταξύ απορρήτου και επιδόσεων. Οι σελίδες φορτώνονται κανονικά.</string>
    <!--  Accessibility text for the Standard protection information icon  -->
    <string name="preference_enhanced_tracking_protection_standard_info_button">Τι αποκλείει η τυπική προστασία από καταγραφή</string>
    <!-- Preference for enhanced tracking protection for the strict protection settings -->
    <string name="preference_enhanced_tracking_protection_strict">Αυστηρή</string>
    <!-- Preference description for enhanced tracking protection for the strict protection settings -->
    <string name="preference_enhanced_tracking_protection_strict_description_3">Φραγή περισσότερων ιχνηλατών για ταχύτερη φόρτωση σελίδων. Ορισμένες λειτουργίες της σελίδας ενδέχεται να δυσλειτουργούν.</string>
    <!--  Accessibility text for the Strict protection information icon  -->
    <string name="preference_enhanced_tracking_protection_strict_info_button">Τι αποκλείει η αυστηρή προστασία από καταγραφή</string>
    <!-- Preference for enhanced tracking protection for the custom protection settings -->
    <string name="preference_enhanced_tracking_protection_custom">Προσαρμοσμένη</string>
    <!-- Preference description for enhanced tracking protection for the strict protection settings -->
    <string name="preference_enhanced_tracking_protection_custom_description_2">Επιλέξτε ιχνηλάτες και σενάρια για αποκλεισμό.</string>
    <!--  Accessibility text for the Strict protection information icon  -->
    <string name="preference_enhanced_tracking_protection_custom_info_button">Τι αποκλείει η προσαρμοσμένη προστασία από καταγραφή</string>
    <!-- Header for categories that are being blocked by current Enhanced Tracking Protection settings -->
    <!-- Preference for enhanced tracking protection for the custom protection settings for cookies-->
    <string name="preference_enhanced_tracking_protection_custom_cookies">Cookies</string>
    <!-- Option for enhanced tracking protection for the custom protection settings for cookies-->
    <string name="preference_enhanced_tracking_protection_custom_cookies_1">Ιχνηλάτες μεταξύ ιστοτόπων και κοινωνικών δικτύων</string>
    <!-- Option for enhanced tracking protection for the custom protection settings for cookies-->
    <string name="preference_enhanced_tracking_protection_custom_cookies_2">Cookies από ιστοτόπους που δεν έχετε επισκεφθεί</string>
    <!-- Option for enhanced tracking protection for the custom protection settings for cookies-->
    <string name="preference_enhanced_tracking_protection_custom_cookies_3">Όλα τα cookies τρίτων (πιθανή δυσλειτουργία ιστοτόπων)</string>
    <!-- Option for enhanced tracking protection for the custom protection settings for cookies-->
    <string name="preference_enhanced_tracking_protection_custom_cookies_4">Όλα τα cookies (προκαλεί δυσλειτουργία ιστοτόπων)</string>
    <!-- Option for enhanced tracking protection for the custom protection settings for cookies-->
    <string name="preference_enhanced_tracking_protection_custom_cookies_5">Απομόνωση cookies μεταξύ ιστοτόπων</string>
    <!-- Preference for enhanced tracking protection for the custom protection settings for tracking content -->
    <string name="preference_enhanced_tracking_protection_custom_tracking_content">Περιεχόμενο καταγραφής</string>
    <!-- Option for enhanced tracking protection for the custom protection settings for tracking content-->
    <string name="preference_enhanced_tracking_protection_custom_tracking_content_1">Σε όλες τις καρτέλες</string>
    <!-- Option for enhanced tracking protection for the custom protection settings for tracking content-->
    <string name="preference_enhanced_tracking_protection_custom_tracking_content_2">Μόνο σε ιδιωτικές καρτέλες</string>
    <!-- Preference for enhanced tracking protection for the custom protection settings -->
    <string name="preference_enhanced_tracking_protection_custom_cryptominers">Cryptominer</string>
    <!-- Preference for enhanced tracking protection for the custom protection settings -->
    <string name="preference_enhanced_tracking_protection_custom_fingerprinters">Fingerprinters</string>
    <!-- Button label for navigating to the Enhanced Tracking Protection details -->
    <string name="enhanced_tracking_protection_details">Λεπτομέρειες</string>
    <!-- Header for categories that are being being blocked by current Enhanced Tracking Protection settings -->
    <string name="enhanced_tracking_protection_blocked">Αποκλείονται</string>
    <!-- Header for categories that are being not being blocked by current Enhanced Tracking Protection settings -->
    <string name="enhanced_tracking_protection_allowed">Επιτρέπεται</string>
    <!-- Category of trackers (social media trackers) that can be blocked by Enhanced Tracking Protection -->
    <string name="etp_social_media_trackers_title">Ιχνηλάτες κοινωνικών δικτύων</string>
    <!-- Description of social media trackers that can be blocked by Enhanced Tracking Protection -->
    <string name="etp_social_media_trackers_description">Περιορίζει την ικανότητα των κοινωνικών δικτύων να παρακολουθούν τη δραστηριότητά σας στο διαδίκτυο.</string>
    <!-- Category of trackers (cross-site tracking cookies) that can be blocked by Enhanced Tracking Protection -->
    <string name="etp_cookies_title">Cookies καταγραφής μεταξύ ιστοτόπων</string>
    <!-- Category of trackers (cross-site tracking cookies) that can be blocked by Enhanced Tracking Protection -->
    <string name="etp_cookies_title_2">Cookies μεταξύ ιστοτόπων</string>
    <!-- Description of cross-site tracking cookies that can be blocked by Enhanced Tracking Protection -->
    <string name="etp_cookies_description">Αποκλείει τα cookies που χρησιμοποιούν οι εταιρείες διαφημίσεων και ανάλυσης για τη συλλογή δεδομένων περιήγησης σε πολλαπλούς ιστοτόπους.</string>
    <!-- Description of cross-site tracking cookies that can be blocked by Enhanced Tracking Protection -->
    <string name="etp_cookies_description_2">Η Ολική προστασία cookie απομονώνει τα cookies στον ιστότοπο που βρίσκεστε, ώστε να μην μπορούν να χρησιμοποιηθούν από ιχνηλάτες, όπως δίκτυα διαφημίσεων, για την καταγραφή της δραστηριότητάς σας.</string>
    <!-- Category of trackers (cryptominers) that can be blocked by Enhanced Tracking Protection -->
    <string name="etp_cryptominers_title">Cryptominer</string>
    <!-- Description of cryptominers that can be blocked by Enhanced Tracking Protection -->
    <string name="etp_cryptominers_description">Εμποδίζει την πρόσβαση κακόβουλων σεναρίων εξόρυξης ψηφιακών νομισμάτων στη συσκευή σας.</string>
    <!-- Category of trackers (fingerprinters) that can be blocked by Enhanced Tracking Protection -->
    <string name="etp_fingerprinters_title">Fingerprinters</string>
    <!-- Description of fingerprinters that can be blocked by Enhanced Tracking Protection -->
    <string name="etp_fingerprinters_description">Διακόπτει τη συλλογή μοναδικών, αναγνωριστικών δεδομένων της συσκευής σας που μπορούν να χρησιμοποιηθούν για σκοπούς καταγραφής.</string>
    <!-- Category of trackers (tracking content) that can be blocked by Enhanced Tracking Protection -->
    <string name="etp_tracking_content_title">Περιεχόμενο καταγραφής</string>
    <!-- Description of tracking content that can be blocked by Enhanced Tracking Protection -->
    <string name="etp_tracking_content_description">Διακόπτει τη φόρτωση εξωτερικών διαφημίσεων, βίντεο και άλλου περιεχομένου που περιέχει κώδικα καταγραφής. Ίσως επηρεάσει τη λειτουργικότητα ορισμένων ιστοτόπων.</string>
    <!-- Enhanced Tracking Protection message that protection is currently on for this site -->
    <string name="etp_panel_on">Η προστασία είναι ΕΝΕΡΓΗ στον ιστότοπο</string>
    <!-- Enhanced Tracking Protection message that protection is currently off for this site -->
    <string name="etp_panel_off">Η προστασία είναι ΑΝΕΝΕΡΓΗ στον ιστότοπο</string>
    <!-- Header for exceptions list for which sites enhanced tracking protection is always off -->
    <string name="enhanced_tracking_protection_exceptions">Η Ενισχυμένη προστασία από καταγραφή είναι για τους εξής ιστοτόπους</string>
    <!-- Content description (not visible, for screen readers etc.): Navigate
    back from ETP details (Ex: Tracking content) -->
    <string name="etp_back_button_content_description">Πλοήγηση προς τα πίσω</string>

    <!-- About page link text to open what's new link -->
    <string name="about_whats_new">Τι νέο υπάρχει στο %s</string>
    <!-- Open source licenses page title
    The first parameter is the app name -->
    <string name="open_source_licenses_title">%s | Βιβλιοθήκες OSS</string>

    <!-- Category of trackers (redirect trackers) that can be blocked by Enhanced Tracking Protection -->
    <string name="etp_redirect_trackers_title">Ανακατεύθυνση ιχνηλατών</string>

    <!-- Description of redirect tracker cookies that can be blocked by Enhanced Tracking Protection -->
    <string name="etp_redirect_trackers_description">Διαγράφει τα cookies από ανακατευθύνσεις σε γνωστούς ιστοτόπους καταγραφής.</string>

    <!-- Description of the SmartBlock Enhanced Tracking Protection feature. The * symbol is intentionally hardcoded here,
         as we use it on the UI to indicate which trackers have been partially unblocked.  -->
    <string name="preference_etp_smartblock_description">Ορισμένοι ιχνηλάτες παρακάτω έχουν επιτραπεί μερικώς στη σελίδα επειδή αλληλεπιδράσατε μαζί τους *.</string>
    <!-- Text displayed that links to website about enhanced tracking protection SmartBlock -->
    <string name="preference_etp_smartblock_learn_more">Μάθετε περισσότερα</string>

    <!-- About page link text to open support link -->
    <string name="about_support">Υποστήριξη</string>
    <!-- About page link text to list of past crashes (like about:crashes on desktop) -->
    <string name="about_crashes">Καταρρεύσεις</string>
    <!-- About page link text to open privacy notice link -->
    <string name="about_privacy_notice">Σημείωση απορρήτου</string>

    <!-- About page link text to open know your rights link -->
    <string name="about_know_your_rights">Μάθετε τα δικαιώματά σας</string>
    <!-- About page link text to open licensing information link -->
    <string name="about_licensing_information">Πληροφορίες άδειας</string>
    <!-- About page link text to open a screen with libraries that are used -->
    <string name="about_other_open_source_libraries">Βιβλιοθήκες που χρησιμοποιούμε</string>

    <!-- Toast shown to the user when they are activating the secret dev menu
        The first parameter is number of long clicks left to enable the menu -->
    <string name="about_debug_menu_toast_progress">Μενού εντοπισμού σφαλμάτων: απομένουν %1$d κλικ για ενεργοποίηση</string>
    <string name="about_debug_menu_toast_done">Το μενού εντοπισμού σφαλμάτων ενεργοποιήθηκε</string>

    <!-- Browser long press popup menu -->
    <!-- Copy the current url -->
    <string name="browser_toolbar_long_press_popup_copy">Αντιγραφή</string>
    <!-- Paste & go the text in the clipboard. '&amp;' is replaced with the ampersand symbol: & -->
    <string name="browser_toolbar_long_press_popup_paste_and_go">Επικόλληση &amp; μετάβαση</string>
    <!-- Paste the text in the clipboard -->
    <string name="browser_toolbar_long_press_popup_paste">Επικόλληση</string>

    <!-- Snackbar message shown after an URL has been copied to clipboard. -->
    <string name="browser_toolbar_url_copied_to_clipboard_snackbar">Το URL αντιγράφτηκε στο πρόχειρο</string>

    <!-- Title text for the Add To Homescreen dialog -->
    <string name="add_to_homescreen_title">Προσθήκη στην αρχική οθόνη</string>
    <!-- Cancel button text for the Add to Homescreen dialog -->
    <string name="add_to_homescreen_cancel">Ακύρωση</string>
    <!-- Add button text for the Add to Homescreen dialog -->
    <string name="add_to_homescreen_add">Προσθήκη</string>
    <!-- Continue to website button text for the first-time Add to Homescreen dialog -->
    <string name="add_to_homescreen_continue">Συνέχεια στον ιστότοπο</string>

    <!-- Placeholder text for the TextView in the Add to Homescreen dialog -->
    <string name="add_to_homescreen_text_placeholder">Όνομα συντόμευσης</string>

    <!-- Describes the add to homescreen functionality -->
    <string name="add_to_homescreen_description_2">Μπορείτε εύκολα να προσθέσετε αυτόν τον ιστότοπο στην αρχική οθόνη για άμεση πρόσβαση και ταχύτερη περιήγηση, σαν να ήταν εφαρμογή.</string>

    <!-- Preference for managing the settings for logins and passwords in Fenix -->
    <string name="preferences_passwords_logins_and_passwords">Συνδέσεις και κωδικοί πρόσβασης</string>
    <!-- Preference for managing the saving of logins and passwords in Fenix -->
    <string name="preferences_passwords_save_logins">Αποθήκευση συνδέσεων και κωδικών πρόσβασης</string>
    <!-- Preference option for asking to save passwords in Fenix -->
    <string name="preferences_passwords_save_logins_ask_to_save">Ερώτηση για αποθήκευση</string>
    <!-- Preference option for never saving passwords in Fenix -->
    <string name="preferences_passwords_save_logins_never_save">Ποτέ αποθήκευση</string>
    <!-- Preference for autofilling saved logins in Firefox (in web content), %1$s will be replaced with the app name -->
    <string name="preferences_passwords_autofill2">Αυτόματη συμπλήρωση στο %1$s</string>
    <!-- Description for the preference for autofilling saved logins in Firefox (in web content), %1$s will be replaced with the app name -->
    <string name="preferences_passwords_autofill_description">Συμπλήρωση και αποθήκευση στοιχείων σύνδεσης σε ιστοτόπους κατά τη χρήση του %1$s.</string>
    <!-- Preference for autofilling logins from Fenix in other apps (e.g. autofilling the Twitter app) -->
    <string name="preferences_android_autofill">Αυτόματη συμπλήρωση σε άλλες εφαρμογές</string>

    <!-- Description for the preference for autofilling logins from Fenix in other apps (e.g. autofilling the Twitter app) -->
    <string name="preferences_android_autofill_description">Συμπλήρωση στοιχείων σύνδεσης σε άλλες εφαρμογές της συσκευής σας.</string>

    <!-- Preference option for adding a login -->
    <string name="preferences_logins_add_login">Προσθήκη σύνδεσης</string>

    <!-- Preference for syncing saved logins in Fenix -->
    <string name="preferences_passwords_sync_logins">Συγχρονισμός συνδέσεων</string>
    <!-- Preference for syncing saved logins in Fenix, when not signed in-->
    <string name="preferences_passwords_sync_logins_across_devices">Συγχρονισμός συνδέσεων μεταξύ συσκευών</string>
    <!-- Preference to access list of saved logins -->
    <string name="preferences_passwords_saved_logins">Αποθηκευμένες συνδέσεις</string>
    <!-- Description of empty list of saved passwords. Placeholder is replaced with app name.  -->
    <string name="preferences_passwords_saved_logins_description_empty_text">Οι συνδέσεις που αποθηκεύετε ή συγχρονίζετε στο %s θα εμφανίζονται εδώ.</string>
    <!-- Preference to access list of saved logins -->
    <string name="preferences_passwords_saved_logins_description_empty_learn_more_link">Μάθετε περισσότερα σχετικά με το Sync.</string>
    <!-- Preference to access list of login exceptions that we never save logins for -->
    <string name="preferences_passwords_exceptions">Εξαιρέσεις</string>
    <!-- Empty description of list of login exceptions that we never save logins for -->
    <string name="preferences_passwords_exceptions_description_empty">Εδώ εμφανίζονται οι συνδέσεις και οι κωδικοί πρόσβασης που δεν αποθηκεύονται.</string>
    <!-- Description of list of login exceptions that we never save logins for -->
    <string name="preferences_passwords_exceptions_description">Δεν θα αποθηκεύονται στοιχεία σύνδεσης για τους εξής ιστοτόπους.</string>
    <!-- Text on button to remove all saved login exceptions -->
    <string name="preferences_passwords_exceptions_remove_all">Διαγραφή όλων των εξαιρέσεων</string>
    <!-- Hint for search box in logins list -->
    <string name="preferences_passwords_saved_logins_search">Αναζήτηση συνδέσεων</string>
    <!-- The header for the site that a login is for -->
    <string name="preferences_passwords_saved_logins_site">Ιστότοπος</string>
    <!-- The header for the username for a login -->
    <string name="preferences_passwords_saved_logins_username">Όνομα χρήστη</string>
    <!-- The header for the password for a login -->
    <string name="preferences_passwords_saved_logins_password">Κωδικός πρόσβασης</string>
    <!-- Shown in snackbar to tell user that the password has been copied -->
    <string name="logins_password_copied">Ο κωδικός πρόσβασης έχει αντιγραφεί στο πρόχειρο</string>
    <!-- Shown in snackbar to tell user that the username has been copied -->
    <string name="logins_username_copied">Το όνομα χρήστη αντιγράφτηκε στο πρόχειρο</string>
    <!-- Content Description (for screenreaders etc) read for the button to copy a password in logins-->
    <string name="saved_logins_copy_password">Αντιγραφή κωδικού πρόσβασης</string>
    <!-- Content Description (for screenreaders etc) read for the button to clear a password while editing a login-->
    <string name="saved_logins_clear_password">Εκκαθάριση κωδικού πρόσβασης</string>
    <!-- Content Description (for screenreaders etc) read for the button to copy a username in logins -->
    <string name="saved_login_copy_username">Αντιγραφή ονόματος χρήστη</string>
    <!-- Content Description (for screenreaders etc) read for the button to clear a username while editing a login -->
    <string name="saved_login_clear_username">Εκκαθάριση ονόματος χρήστη</string>
    <!-- Content Description (for screenreaders etc) read for the button to clear the hostname field while creating a login -->
    <string name="saved_login_clear_hostname">Απαλοιφή ονόματος κεντρικού υπολογιστή</string>
    <!-- Content Description (for screenreaders etc) read for the button to open a site in logins -->
    <string name="saved_login_open_site">Άνοιγμα σελίδας στο πρόγραμμα περιήγησης</string>
    <!-- Content Description (for screenreaders etc) read for the button to reveal a password in logins -->
    <string name="saved_login_reveal_password">Εμφάνιση κωδικού πρόσβασης</string>
    <!-- Content Description (for screenreaders etc) read for the button to hide a password in logins -->
    <string name="saved_login_hide_password">Απόκρυψη κωδικού πρόσβασης</string>
    <!-- Message displayed in biometric prompt displayed for authentication before allowing users to view their logins -->
    <string name="logins_biometric_prompt_message">Ξεκλειδώστε για να δείτε τις αποθηκευμένες συνδέσεις σας</string>
    <!-- Title of warning dialog if users have no device authentication set up -->
    <string name="logins_warning_dialog_title">Προστασία στοιχείων σύνδεσης</string>
    <!-- Message of warning dialog if users have no device authentication set up -->
    <string name="logins_warning_dialog_message">Ορίστε ένα μοτίβο κλειδώματος συσκευής, ένα ΡΙΝ ή έναν κωδικό πρόσβασης για προστασία των αποθηκευμένων στοιχείων σύνδεσης, σε περίπτωση που κάποιος τρίτος αποκτήσει πρόσβαση στη συσκευή σας.</string>
    <!-- Negative button to ignore warning dialog if users have no device authentication set up -->
    <string name="logins_warning_dialog_later">Αργότερα</string>
    <!-- Positive button to send users to set up a pin of warning dialog if users have no device authentication set up -->
    <string name="logins_warning_dialog_set_up_now">Ρύθμιση τώρα</string>
    <!-- Title of PIN verification dialog to direct users to re-enter their device credentials to access their logins -->
    <string name="logins_biometric_prompt_message_pin">Ξεκλειδώστε τη συσκευή σας</string>
    <!-- Title for Accessibility Force Enable Zoom Preference -->
    <string name="preference_accessibility_force_enable_zoom">Ζουμ σε όλους τους ιστοτόπους</string>
    <!-- Summary for Accessibility Force Enable Zoom Preference -->
    <string name="preference_accessibility_force_enable_zoom_summary">Ενεργοποιήστε το για χρήση χειρονομιών ζουμ, ακόμη και σε ιστοτόπους που δεν τις επιτρέπουν.</string>
    <!-- Saved logins sorting strategy menu item -by name- (if selected, it will sort saved logins alphabetically) -->
    <string name="saved_logins_sort_strategy_alphabetically">Όνομα (Α-Ω)</string>
    <!-- Saved logins sorting strategy menu item -by last used- (if selected, it will sort saved logins by last used) -->
    <string name="saved_logins_sort_strategy_last_used">Τελευταία χρήση</string>

    <!-- Content description (not visible, for screen readers etc.): Sort saved logins dropdown menu chevron icon -->
    <string name="saved_logins_menu_dropdown_chevron_icon_content_description">Ταξινόμηση μενού σύνδεσης</string>

    <!-- Autofill -->
    <!-- Preference and title for managing the autofill settings -->
    <string name="preferences_autofill">Αυτόματη συμπλήρωση</string>
    <!-- Preference and title for managing the settings for addresses -->
    <string name="preferences_addresses">Διευθύνσεις</string>
    <!-- Preference and title for managing the settings for credit cards -->
    <string name="preferences_credit_cards">Πιστωτικές κάρτες</string>
    <!-- Preference for saving and autofilling credit cards -->
    <string name="preferences_credit_cards_save_and_autofill_cards">Αποθήκευση και αυτόματη συμπλήρωση στοιχείων καρτών</string>
    <!-- Preference summary for saving and autofilling credit card data -->
    <string name="preferences_credit_cards_save_and_autofill_cards_summary">Τα δεδομένα κρυπτογραφούνται</string>
    <!-- Preference option for syncing credit cards across devices. This is displayed when the user is not signed into sync -->
    <string name="preferences_credit_cards_sync_cards_across_devices">Συγχρονισμός καρτών μεταξύ συσκευών</string>
    <!-- Preference option for syncing credit cards across devices. This is displayed when the user is signed into sync -->
    <string name="preferences_credit_cards_sync_cards">Συγχρονισμός καρτών</string>
    <!-- Preference option for adding a credit card -->
    <string name="preferences_credit_cards_add_credit_card">Προσθήκη πιστωτικής κάρτας</string>

    <!-- Preference option for managing saved credit cards -->
    <string name="preferences_credit_cards_manage_saved_cards">Διαχείριση αποθηκευμένων καρτών</string>
    <!-- Preference option for adding an address -->
    <string name="preferences_addresses_add_address">Προσθήκη διεύθυνσης</string>
    <!-- Preference option for managing saved addresses -->
    <string name="preferences_addresses_manage_addresses">Διαχείριση διευθύνσεων</string>
    <!-- Preference for saving and autofilling addresses -->
    <string name="preferences_addresses_save_and_autofill_addresses">Αποθήκευση και αυτόματη συμπλήρωση διευθύνσεων</string>

    <!-- Preference summary for saving and autofilling address data -->
    <string name="preferences_addresses_save_and_autofill_addresses_summary">Συμπεριλάβετε πληροφορίες, όπως αριθμούς, email και διευθύνσεις αποστολής</string>

    <!-- Title of the "Add card" screen -->
    <string name="credit_cards_add_card">Προσθήκη κάρτας</string>
    <!-- Title of the "Edit card" screen -->
    <string name="credit_cards_edit_card">Επεξεργασία κάρτας</string>
    <!-- The header for the card number of a credit card -->
    <string name="credit_cards_card_number">Αριθμός κάρτας</string>
    <!-- The header for the expiration date of a credit card -->
    <string name="credit_cards_expiration_date">Ημερομηνία λήξης</string>
    <!-- The label for the expiration date month of a credit card to be used by a11y services-->
    <string name="credit_cards_expiration_date_month">Μήνας ημερομηνίας λήξης</string>
    <!-- The label for the expiration date year of a credit card to be used by a11y services-->
    <string name="credit_cards_expiration_date_year">Έτος ημερομηνίας λήξης</string>
    <!-- The header for the name on the credit card -->
    <string name="credit_cards_name_on_card">Όνομα στην κάρτα</string>
    <!-- The text for the "Delete card" menu item for deleting a credit card -->
    <string name="credit_cards_menu_delete_card">Διαγραφή κάρτας</string>
    <!-- The text for the "Delete card" button for deleting a credit card -->
    <string name="credit_cards_delete_card_button">Διαγραφή κάρτας</string>
    <!-- The text for the confirmation message of "Delete card" dialog -->
    <string name="credit_cards_delete_dialog_confirmation">Θέλετε σίγουρα να διαγράψετε αυτήν την πιστωτική κάρτα;</string>
    <!-- The text for the positive button on "Delete card" dialog -->
    <string name="credit_cards_delete_dialog_button">Διαγραφή</string>
    <!-- The title for the "Save" menu item for saving a credit card -->
    <string name="credit_cards_menu_save">Αποθήκευση</string>
    <!-- The text for the "Save" button for saving a credit card -->
    <string name="credit_cards_save_button">Αποθήκευση</string>
    <!-- The text for the "Cancel" button for cancelling adding, updating or deleting a credit card -->
    <string name="credit_cards_cancel_button">Ακύρωση</string>

    <!-- Title of the "Saved cards" screen -->
    <string name="credit_cards_saved_cards">Αποθηκευμένες κάρτες</string>

    <!-- Error message for credit card number validation -->
    <string name="credit_cards_number_validation_error_message">Παρακαλώ εισαγάγετε έναν έγκυρο αριθμό πιστωτικής κάρτας</string>

    <!-- Error message for credit card name on card validation -->
    <string name="credit_cards_name_on_card_validation_error_message">Παρακαλώ συμπληρώστε αυτό το πεδίο</string>
    <!-- Message displayed in biometric prompt displayed for authentication before allowing users to view their saved credit cards -->
    <string name="credit_cards_biometric_prompt_message">Ξεκλειδώστε για να δείτε τις αποθηκευμένες κάρτες σας</string>
    <!-- Title of warning dialog if users have no device authentication set up -->
    <string name="credit_cards_warning_dialog_title">Ασφαλίστε τις πιστωτικές κάρτες σας</string>
    <!-- Message of warning dialog if users have no device authentication set up -->
    <string name="credit_cards_warning_dialog_message">Ορίστε ένα μοτίβο κλειδώματος συσκευής, ένα ΡΙΝ ή έναν κωδικό πρόσβασης για την προστασία των αποθηκευμένων πιστωτικών καρτών σας, σε περίπτωση που κάποιος τρίτος αποκτήσει πρόσβαση στη συσκευή σας.</string>
    <!-- Positive button to send users to set up a pin of warning dialog if users have no device authentication set up -->
    <string name="credit_cards_warning_dialog_set_up_now">Ρύθμιση τώρα</string>
    <!-- Negative button to ignore warning dialog if users have no device authentication set up -->
    <string name="credit_cards_warning_dialog_later">Αργότερα</string>

    <!-- Title of PIN verification dialog to direct users to re-enter their device credentials to access their credit cards -->
    <string name="credit_cards_biometric_prompt_message_pin">Ξεκλειδώστε τη συσκευή σας</string>
    <!-- Message displayed in biometric prompt for authentication, before allowing users to use their stored credit card information -->
    <string name="credit_cards_biometric_prompt_unlock_message">Ξεκλειδώστε για χρήση των στοιχείων πιστωτικής κάρτας</string>

    <!-- Title of the "Add address" screen -->
    <string name="addresses_add_address">Προσθήκη διεύθυνσης</string>
    <!-- Title of the "Edit address" screen -->
    <string name="addresses_edit_address">Επεξεργασία διεύθυνσης</string>
    <!-- Title of the "Manage addresses" screen -->
    <string name="addresses_manage_addresses">Διαχείριση διευθύνσεων</string>
    <!-- The header for the first name of an address -->
    <string name="addresses_first_name">Όνομα</string>
    <!-- The header for the middle name of an address -->
    <string name="addresses_middle_name">Μεσαίο όνομα</string>
    <!-- The header for the last name of an address -->
    <string name="addresses_last_name">Επώνυμο</string>
    <!-- The header for the street address of an address -->
    <string name="addresses_street_address">Διεύθυνση</string>
    <!-- The header for the city of an address -->
    <string name="addresses_city">Πόλη</string>
    <!-- The header for the subregion of an address when "state" should be used -->
    <string name="addresses_state">Νομός</string>
    <!-- The header for the subregion of an address when "province" should be used -->
    <string name="addresses_province">Νομός</string>
    <!-- The header for the zip code of an address -->
    <string name="addresses_zip">Ταχ. κώδικας</string>
    <!-- The header for the country or region of an address -->
    <string name="addresses_country">Χώρα ή περιοχή</string>
    <!-- The header for the phone number of an address -->
    <string name="addresses_phone">Τηλέφωνο</string>
    <!-- The header for the email of an address -->
    <string name="addresses_email">Email</string>
    <!-- The text for the "Save" button for saving an address -->
    <string name="addresses_save_button">Αποθήκευση</string>
    <!-- The text for the "Cancel" button for cancelling adding, updating or deleting an address -->
    <string name="addresses_cancel_button">Ακύρωση</string>
    <!-- The text for the "Delete address" button for deleting an address -->
    <string name="addressess_delete_address_button">Διαγραφή διεύθυνσης</string>

    <!-- The title for the "Delete address" confirmation dialog -->
    <string name="addressess_confirm_dialog_message">Θέλετε σίγουρα να διαγράψετε αυτήν τη διεύθυνση;</string>
    <!-- The text for the positive button on "Delete address" dialog -->
    <string name="addressess_confirm_dialog_ok_button">Διαγραφή</string>
    <!-- The text for the negative button on "Delete address" dialog -->
    <string name="addressess_confirm_dialog_cancel_button">Ακύρωση</string>
    <!-- The text for the "Save address" menu item for saving an address -->
    <string name="address_menu_save_address">Αποθήκευση διεύθυνσης</string>
    <!-- The text for the "Delete address" menu item for deleting an address -->
    <string name="address_menu_delete_address">Διαγραφή διεύθυνσης</string>

    <!-- Title of the Add search engine screen -->
    <string name="search_engine_add_custom_search_engine_title">Προσθήκη μηχανής αναζήτησης</string>
    <!-- Title of the Edit search engine screen -->
    <string name="search_engine_edit_custom_search_engine_title">Επεξεργασία μηχανής αναζήτησης</string>
    <!-- Content description (not visible, for screen readers etc.): Title for the button to add a search engine in the action bar -->
    <string name="search_engine_add_button_content_description">Προσθήκη</string>
    <!-- Content description (not visible, for screen readers etc.): Title for the button to save a search engine in the action bar -->
    <string name="search_engine_add_custom_search_engine_edit_button_content_description">Αποθήκευση</string>
    <!-- Text for the menu button to edit a search engine -->
    <string name="search_engine_edit">Επεξεργασία</string>
    <!-- Text for the menu button to delete a search engine -->
    <string name="search_engine_delete">Διαγραφή</string>

    <!-- Text for the button to create a custom search engine on the Add search engine screen -->
    <string name="search_add_custom_engine_label_other">Άλλη</string>
    <!-- Placeholder text shown in the Search Engine Name TextField before a user enters text -->
    <string name="search_add_custom_engine_name_hint">Όνομα</string>

    <!-- Placeholder text shown in the Search String TextField before a user enters text -->
    <string name="search_add_custom_engine_search_string_hint">Νήμα αναζήτησης προς χρήση</string>
    <!-- Description text for the Search String TextField. The %s is part of the string -->
    <string formatted="false" name="search_add_custom_engine_search_string_example">Αντικαταστήστε το ερώτημα με “%s”. Παράδειγμα:\nhttps://www.google.com/search?q=%s</string>

    <!-- Accessibility description for the form in which details about the custom search engine are entered -->
    <string name="search_add_custom_engine_form_description">Λεπτομέρειες προσαρμοσμένης μηχανής αναζήτησης</string>

    <!-- Text shown when a user leaves the name field empty -->
    <string name="search_add_custom_engine_error_empty_name">Εισάγετε όνομα μηχανής αναζήτησης</string>
    <!-- Text shown when a user leaves the search string field empty -->
    <string name="search_add_custom_engine_error_empty_search_string">Εισάγετε νήμα αναζήτησης</string>
    <!-- Text shown when a user leaves out the required template string -->
    <string name="search_add_custom_engine_error_missing_template">Βεβαιωθείτε ότι το νήμα αναζήτησης συμφωνεί με την μορφή του παραδείγματος</string>
    <!-- Text shown when we aren't able to validate the custom search query. The first parameter is the url of the custom search engine -->
    <string name="search_add_custom_engine_error_cannot_reach">Σφάλμα σύνδεσης στο “%s”</string>

    <!-- Text shown when a user creates a new search engine -->
    <string name="search_add_custom_engine_success_message">Δημιουργήθηκε to %s</string>

    <!-- Text shown when a user successfully edits a custom search engine -->
    <string name="search_edit_custom_engine_success_message">Το %s αποθηκεύτηκε</string>
    <!-- Text shown when a user successfully deletes a custom search engine -->
    <string name="search_delete_search_engine_success_message">Το %s διαγράφηκε</string>

    <!-- Heading for the instructions to allow a permission -->
    <string name="phone_feature_blocked_intro">Για να το επιτρέψετε:</string>
    <!-- First step for the allowing a permission -->
    <string name="phone_feature_blocked_step_settings">1. Μεταβείτε στις Ρυθμίσεις Android</string>
    <!-- Second step for the allowing a permission -->
    <string name="phone_feature_blocked_step_permissions"><![CDATA[2. Επιλέξτε <b>Άδειες</b>]]></string>
    <!-- Third step for the allowing a permission (Fore example: Camera) -->
    <string name="phone_feature_blocked_step_feature"><![CDATA[3. Ενεργοποιήστε το <b>%1$s</b>]]></string>

    <!-- Label that indicates a site is using a secure connection -->
    <string name="quick_settings_sheet_secure_connection_2">Η σύνδεση είναι ασφαλής</string>
    <!-- Label that indicates a site is using a insecure connection -->
    <string name="quick_settings_sheet_insecure_connection_2">Η σύνδεση δεν είναι ασφαλής</string>
    <!-- Label to clear site data -->
    <string name="clear_site_data">Απαλοιφή cookies και δεδομένων ιστοτόπων</string>
    <!-- Confirmation message for a dialog confirming if the user wants to delete all data for current site -->
    <string name="confirm_clear_site_data"><![CDATA[Θέλετε σίγουρα να διαγράψετε όλα τα cookies και τα δεδομένα για τον ιστότοπο <b>%s</b>;]]></string>
    <!-- Confirmation message for a dialog confirming if the user wants to delete all the permissions for all sites-->
    <string name="confirm_clear_permissions_on_all_sites">Θέλετε σίγουρα να διαγράψετε όλα τα δικαιώματα για όλους τους ιστοτόπους;</string>
    <!-- Confirmation message for a dialog confirming if the user wants to delete all the permissions for a site-->
    <string name="confirm_clear_permissions_site">Θέλετε σίγουρα να διαγράψετε όλα τα δικαιώματα για τον ιστότοπο;</string>
    <!-- Confirmation message for a dialog confirming if the user wants to set default value a permission for a site-->
    <string name="confirm_clear_permission_site">Θέλετε σίγουρα να διαγράψετε αυτό το δικαίωμα για τον ιστότοπο;</string>
    <!-- label shown when there are not site exceptions to show in the site exception settings -->
    <string name="no_site_exceptions">Καμία εξαίρεση ιστοτόπων</string>
    <!-- Bookmark deletion confirmation -->
    <string name="bookmark_deletion_confirmation">Θέλετε σίγουρα να διαγράψετε αυτό το σελιδοδείκτη;</string>
    <!-- Browser menu button that adds a shortcut to the home fragment -->
    <string name="browser_menu_add_to_shortcuts">Προσθήκη συντόμευσης</string>
    <!-- Browser menu button that removes a shortcut from the home fragment -->
    <string name="browser_menu_remove_from_shortcuts">Αφαίρεση συντόμευσης</string>
    <!-- text shown before the issuer name to indicate who its verified by, parameter is the name of
     the certificate authority that verified the ticket-->
    <string name="certificate_info_verified_by">Επαλήθευση από: %1$s</string>
    <!-- Login overflow menu delete button -->
    <string name="login_menu_delete_button">Διαγραφή</string>
    <!-- Login overflow menu edit button -->
    <string name="login_menu_edit_button">Επεξεργασία</string>
    <!-- Message in delete confirmation dialog for logins -->
    <string name="login_deletion_confirmation">Θέλετε σίγουρα να διαγράψετε αυτή τη σύνδεση;</string>
    <!-- Positive action of a dialog asking to delete  -->
    <string name="dialog_delete_positive">Διαγραφή</string>
    <!-- Negative action of a dialog asking to delete login -->
    <string name="dialog_delete_negative">Ακύρωση</string>
    <!--  The saved login options menu description. -->
    <string name="login_options_menu">Επιλογές σύνδεσης</string>
    <!--  The editable text field for a login's web address. -->
    <string name="saved_login_hostname_description">Το επεξεργάσιμο πεδίο κειμένου της διεύθυνσης ιστού της σύνδεσης.</string>
    <!--  The editable text field for a login's username. -->
    <string name="saved_login_username_description">Το επεξεργάσιμο πεδίο κειμένου για το όνομα χρήστη της σύνδεσης.</string>
    <!--  The editable text field for a login's password. -->
    <string name="saved_login_password_description">Το επεξεργάσιμο πεδίο κειμένου για τον κωδικό πρόσβασης της σύνδεσης.</string>
    <!--  The button description to save changes to an edited login. -->
    <string name="save_changes_to_login">Αποθήκευση αλλαγών στη σύνδεση.</string>
    <!--  The page title for editing a saved login. -->
    <string name="edit">Επεξεργασία</string>
    <!--  The page title for adding new login. -->
    <string name="add_login">Προσθήκη νέας σύνδεσης</string>
    <!--  The error message in add/edit login view when password field is blank. -->
    <string name="saved_login_password_required">Απαιτείται κωδικός πρόσβασης</string>
    <!--  The error message in add login view when username field is blank. -->
    <string name="saved_login_username_required">Απαιτείται όνομα χρήστη</string>
    <!--  The error message in add login view when hostname field is blank. -->
    <string name="saved_login_hostname_required" tools:ignore="UnusedResources">Απαιτείται όνομα κεντρικού υπολογιστή</string>
    <!-- Voice search button content description  -->
    <string name="voice_search_content_description">Φωνητική αναζήτηση</string>
    <!-- Voice search prompt description displayed after the user presses the voice search button -->
    <string name="voice_search_explainer">Μιλήστε τώρα</string>

    <!--  The error message in edit login view when a duplicate username exists. -->
    <string name="saved_login_duplicate">Υπάρχει ήδη σύνδεση με αυτό το όνομα χρήστη</string>

    <!-- This is the hint text that is shown inline on the hostname field of the create new login page. 'https://www.example.com' intentionally hardcoded here -->
    <string name="add_login_hostname_hint_text">https://www.example.com</string>
    <!-- This is an error message shown below the hostname field of the add login page when a hostname does not contain http or https. -->
    <string name="add_login_hostname_invalid_text_3">H διεύθυνση ιστού πρέπει να περιέχει «https://» ή «http://»</string>
    <!-- This is an error message shown below the hostname field of the add login page when a hostname is invalid. -->
    <string name="add_login_hostname_invalid_text_2">Απαιτείται έγκυρο όνομα κεντρικού υπολογιστή</string>

    <!-- Synced Tabs -->
    <!-- Text displayed to ask user to connect another device as no devices found with account -->
    <string name="synced_tabs_connect_another_device">Συνδέστε μια άλλη συσκευή.</string>
    <!-- Text displayed asking user to re-authenticate -->
    <string name="synced_tabs_reauth">Παρακαλούμε επαληθεύστε ξανά την ταυτότητά σας.</string>
    <!-- Text displayed when user has disabled tab syncing in Firefox Sync Account -->
    <string name="synced_tabs_enable_tab_syncing">Παρακαλούμε ενεργοποιήστε το συγχρονισμό καρτελών.</string>

    <!-- Text displayed when user has no tabs that have been synced -->
    <string name="synced_tabs_no_tabs">Δεν έχετε καμία άλλη καρτέλα ανοικτή στο Firefox σε άλλες σας συσκευές.</string>
    <!-- Text displayed in the synced tabs screen when a user is not signed in to Firefox Sync describing Synced Tabs -->
    <string name="synced_tabs_sign_in_message">Δείτε μια λίστα καρτελών από τις άλλες συσκευές σας.</string>
    <!-- Text displayed on a button in the synced tabs screen to link users to sign in when a user is not signed in to Firefox Sync -->
    <string name="synced_tabs_sign_in_button">Σύνδεση για συγχρονισμό</string>

    <!-- The text displayed when a synced device has no tabs to show in the list of Synced Tabs. -->
    <string name="synced_tabs_no_open_tabs">Καμία ανοικτή καρτέλα</string>

    <!-- Content description for expanding a group of synced tabs. -->
    <string name="synced_tabs_expand_group">Ανάπτυξη ομάδας συγχρονισμένων καρτελών</string>
    <!-- Content description for collapsing a group of synced tabs. -->
    <string name="synced_tabs_collapse_group">Σύμπτυξη ομάδας συγχρονισμένων καρτελών</string>

    <!-- Top Sites -->
    <!-- Title text displayed in the dialog when shortcuts limit is reached. -->
    <string name="shortcut_max_limit_title">Έχετε φτάσει το όριο συντομεύσεων</string>
    <!-- Content description text displayed in the dialog when shortcut limit is reached. -->
    <string name="shortcut_max_limit_content">Για να προσθέσετε μια νέα συντόμευση, αφαιρέστε μια υπάρχουσα. Πατήστε παρατεταμένα τον ιστότοπο και επιλέξτε «Αφαίρεση».</string>
    <!-- Confirmation dialog button text when top sites limit is reached. -->
    <string name="top_sites_max_limit_confirmation_button">OK, το κατάλαβα</string>

    <!-- Label for the preference to show the shortcuts for the most visited top sites on the homepage -->
    <string name="top_sites_toggle_top_recent_sites_4">Συντομεύσεις</string>
	<!-- Title text displayed in the rename top site dialog. -->
	<string name="top_sites_rename_dialog_title">Όνομα</string>
    <!-- Hint for renaming title of a shortcut -->
    <string name="shortcut_name_hint">Όνομα συντόμευσης</string>
	<!-- Button caption to confirm the renaming of the top site. -->
	<string name="top_sites_rename_dialog_ok">OK</string>
	<!-- Dialog button text for canceling the rename top site prompt. -->
	<string name="top_sites_rename_dialog_cancel">Ακύρωση</string>

    <!-- Text for the menu button to open the homepage settings. -->
    <string name="top_sites_menu_settings">Ρυθμίσεις</string>
    <!-- Text for the menu button to navigate to sponsors and privacy support articles. '&amp;' is replaced with the ampersand symbol: & -->
    <string name="top_sites_menu_sponsor_privacy">Οι χορηγοί μας &amp; το απόρρητό σας</string>
    <!-- Label text displayed for a sponsored top site. -->
    <string name="top_sites_sponsored_label">Χορηγία</string>

    <!-- Inactive tabs in the tabs tray -->
    <!-- Title text displayed in the tabs tray when a tab has been unused for 14 days. -->
    <string name="inactive_tabs_title">Ανενεργές καρτέλες</string>
    <!-- Content description for closing all inactive tabs -->
    <string name="inactive_tabs_delete_all">Κλείσιμο όλων των ανενεργών καρτελών</string>

    <!-- Content description for expanding the inactive tabs section. -->
    <string name="inactive_tabs_expand_content_description">Ανάπτυξη ανενεργών καρτελών</string>
    <!-- Content description for collapsing the inactive tabs section. -->
    <string name="inactive_tabs_collapse_content_description">Σύμπτυξη ανενεργών καρτελών</string>

    <!-- Inactive tabs auto-close message in the tabs tray -->
    <!-- The header text of the auto-close message when the user is asked if they want to turn on the auto-closing of inactive tabs. -->
    <string name="inactive_tabs_auto_close_message_header" tools:ignore="UnusedResources">Αυτόματο κλείσιμο μετά από έναν μήνα;</string>
    <!-- A description below the header to notify the user what the inactive tabs auto-close feature is. -->
    <string name="inactive_tabs_auto_close_message_description" tools:ignore="UnusedResources">Το Firefox μπορεί να κλείσει τις καρτέλες που δεν έχετε προβάλει τον περασμένο μήνα.</string>
    <!-- A call to action below the description to allow the user to turn on the auto closing of inactive tabs. -->
    <string name="inactive_tabs_auto_close_message_action" tools:ignore="UnusedResources">ΕΝΕΡΓΟΠΟΙΗΣΗ ΑΥΤΟΜΑΤΟΥ ΚΛΕΙΣΙΜΑΤΟΣ</string>

    <!-- Text for the snackbar to confirm auto-close is enabled for inactive tabs -->
    <string name="inactive_tabs_auto_close_message_snackbar">Το αυτόματο κλείσιμο ενεργοποιήθηκε</string>

    <!-- Default browser experiment -->
    <string name="default_browser_experiment_card_text">Αυτόματο άνοιγμα συνδέσμων από ιστοτόπους, email και μηνύματα στο Firefox.</string>

    <!-- Content description for close button in collection placeholder. -->
    <string name="remove_home_collection_placeholder_content_description">Αφαίρεση</string>

    <!-- Content description radio buttons with a link to more information -->
    <string name="radio_preference_info_content_description">Πατήστε για περισσότερες λεπτομέρειες</string>

    <!-- Content description for the action bar "up" button -->
    <string name="action_bar_up_description">Πλοήγηση προς τα πάνω</string>

    <!-- Content description for privacy content close button -->
    <string name="privacy_content_close_button_content_description">Κλείσιμο</string>

    <!-- Pocket recommended stories -->
    <!-- Header text for a section on the home screen. -->
    <string name="pocket_stories_header_1">Άρθρα που σας βάζουν σε σκέψεις</string>
    <!-- Header text for a section on the home screen. -->
    <string name="pocket_stories_categories_header">Άρθρα ανά θέμα</string>
    <!-- Text of a button allowing users to access an external url for more Pocket recommendations. -->
    <string name="pocket_stories_placeholder_text">Ανακαλύψτε περισσότερα</string>
    <!-- Title of an app feature. Smaller than a heading.-->
    <string moz:removedIn="108" name="pocket_stories_feature_title" tools:ignore="UnusedResources">Με την υποστήριξη του Pocket.</string>
    <!-- Title of an app feature. Smaller than a heading. The first parameter is product name Pocket -->
    <string name="pocket_stories_feature_title_2">Με την υποστήριξη του %1$s.</string>
    <!-- Caption for describing a certain feature. The placeholder is for a clickable text (eg: Learn more) which will load an url in a new tab when clicked.  -->
    <string name="pocket_stories_feature_caption">Μέρος της οικογένειας του Firefox. %s</string>
    <!-- Clickable text for opening an external link for more information about Pocket. -->
    <string name="pocket_stories_feature_learn_more">Μάθετε περισσότερα</string>

    <!-- Text indicating that the Pocket story that also displays this text is a sponsored story by other 3rd party entity. -->
    <string name="pocket_stories_sponsor_indication">Χορηγία</string>

    <!-- Snackbar message for enrolling in a Nimbus experiment from the secret settings when Studies preference is Off.-->
    <string name="experiments_snackbar">Ενεργοποιήστε την τηλεμετρία για την αποστολή δεδομένων.</string>
    <!-- Snackbar button text to navigate to telemetry settings.-->
    <string name="experiments_snackbar_button">Μετάβαση στις ρυθμίσεις</string>
    <string name="firefox_suggest_header">Προτάσεις Firefox</string>

    <!-- Accessibility services actions labels. These will be appended to accessibility actions like "Double tap to.." but not by or applications but by services like Talkback. -->
    <!-- Action label for elements that can be collapsed if interacting with them. Talkback will append this to say "Double tap to collapse". -->
    <string name="a11y_action_label_collapse">σύμπτυξη</string>
    <!-- Action label for elements that can be expanded if interacting with them. Talkback will append this to say "Double tap to expand". -->
    <string name="a11y_action_label_expand">ανάπτυξη</string>
    <!-- Action label for links to a website containing documentation about a wallpaper collection. Talkback will append this to say "Double tap to open link to learn more about this collection". -->
    <string name="a11y_action_label_wallpaper_collection_learn_more">άνοιγμα συνδέσμου για περισσότερες πληροφορίες σχετικά με αυτήν τη συλλογή</string>
    <!-- Action label for links that point to an article. Talkback will append this to say "Double tap to read the article". -->
    <string name="a11y_action_label_read_article">ανάγνωση του άρθρου</string>
</resources><|MERGE_RESOLUTION|>--- conflicted
+++ resolved
@@ -270,20 +270,10 @@
     <!-- Onboarding home screen popup dialog, shown on top of the Jump back in section. -->
     <string name="onboarding_home_screen_jump_back_contextual_hint_2">Γνωρίστε την εξατομικευμένη αρχική σας σελίδα. Οι πρόσφατες καρτέλες, οι σελιδοδείκτες και τα αποτελέσματα αναζήτησης θα εμφανίζονται εδώ.</string>
     <!-- Home onboarding dialog welcome screen title text. -->
-<<<<<<< HEAD
-    <string moz:RemovedIn="106" name="onboarding_home_welcome_title" tools:ignore="UnusedResources">Καλώς ορίσατε σε ένα ανεξάρτητο διαδίκτυο</string>
-    <!-- Home onboarding dialog welcome screen title text. -->
-=======
->>>>>>> 68970841
     <string name="onboarding_home_welcome_title_2">Καλώς ορίσατε σε ένα πιο προσωπικό διαδίκτυο</string>
     <!-- Home onboarding dialog welcome screen description text. -->
     <string name="onboarding_home_welcome_description">Περισσότερα χρώματα. Ενισχυμένο απόρρητο. Η ίδια δέσμευση να βάζουμε τον άνθρωπο πάνω από το κέρδος.</string>
     <!-- Home onboarding dialog sign into sync screen title text. -->
-<<<<<<< HEAD
-    <string moz:RemovedIn="106" name="onboarding_home_sync_title_2" tools:ignore="UnusedResources">Εναλλαγή από τηλέφωνο σε υπολογιστή και αντίστροφα</string>
-    <!-- Home onboarding dialog sign into sync screen title text. -->
-=======
->>>>>>> 68970841
     <string name="onboarding_home_sync_title_3">Η εναλλαγή οθονών είναι πιο εύκολη από ποτέ</string>
     <!-- Home onboarding dialog sign into sync screen description text. -->
     <string name="onboarding_home_sync_description">Συνεχίστε από εκεί που σταματήσατε, με καρτέλες από άλλες συσκευές στην αρχική σας σελίδα.</string>
@@ -494,31 +484,6 @@
     <string name="wallpaper_select_error_snackbar_message">Δεν ήταν δυνατή η αλλαγή ταπετσαρίας</string>
     <!-- Text displayed that links to website containing documentation about the "Limited Edition" wallpapers. -->
     <string name="wallpaper_learn_more">Μάθετε περισσότερα</string>
-<<<<<<< HEAD
-    <!-- Label for switch which toggles the "tap-to-switch" behavior on home screen logo -->
-    <string moz:removedIn="105" name="wallpaper_tap_to_change_switch_label_1" tools:ignore="UnusedResources">Αλλαγή ταπετσαρίας από το λογότυπο του Firefox στην αρχική σελίδα</string>
-
-    <!-- This is the accessibility content description for the wallpapers functionality. Users are
-    able to tap on the app logo in the home screen and can switch to different wallpapers by tapping. -->
-    <string moz:removedIn="105" name="wallpaper_logo_content_description" tools:ignore="UnusedResources">Λογότυπο Firefox - κουμπί αλλαγής ταπετσαρίας</string>
-=======
-
-    <!-- Text for classic wallpapers title. The first parameter is the Firefox name. -->
-    <string name="wallpaper_classic_title">Κλασικό %s</string>
-    <!-- Text for limited edition wallpapers title. -->
-    <string name="wallpaper_limited_edition_title">Περιορισμένη έκδοση</string>
-
-    <!-- Description text for the limited edition wallpapers with learn more link. The first parameter is the learn more string defined in wallpaper_learn_more-->
-    <string name="wallpaper_limited_edition_description_with_learn_more">Η νέα συλλογή «Ανεξάρτητες φωνές». %s</string>
-    <!-- Description text for the limited edition wallpapers. -->
-    <string name="wallpaper_limited_edition_description">Η νέα συλλογή «Ανεξάρτητες φωνές».</string>
-    <!-- Wallpaper onboarding dialog header text. -->
-    <string name="wallpapers_onboarding_dialog_title_text">Δοκιμάστε μια πινελιά χρώματος</string>
-    <!-- Wallpaper onboarding dialog body text. -->
-    <string name="wallpapers_onboarding_dialog_body_text">Επιλέξτε μια ταπετσαρία ιδανική για εσάς.</string>
-    <!-- Wallpaper onboarding dialog learn more button text. The button navigates to the wallpaper settings screen. -->
-    <string name="wallpapers_onboarding_dialog_explore_more_button_text">Εξερευνήστε περισσότερες ταπετσαρίες</string>
->>>>>>> 68970841
 
     <!-- Text for classic wallpapers title. The first parameter is the Firefox name. -->
     <string name="wallpaper_classic_title">Κλασικό %s</string>
@@ -1285,49 +1250,21 @@
     <string name="delete_history_group_snackbar">Η ομάδα διαγράφηκε</string>
 
     <!-- Onboarding -->
-<<<<<<< HEAD
-    <!-- Text for onboarding welcome message
-    The first parameter is the name of the app (e.g. Firefox Preview) -->
-    <string moz:RemovedIn="106" name="onboarding_header" tools:ignore="UnusedResources">Καλώς ορίσατε στο %s!</string>
-=======
->>>>>>> 68970841
     <!-- Text for onboarding welcome header. -->
     <string name="onboarding_header_2">Καλώς ήρθατε σε ένα καλύτερο διαδίκτυο</string>
     <!-- Text for the onboarding welcome message. -->
     <string name="onboarding_message">Ένα πρόγραμμα περιήγησης που δημιουργήθηκε για τους ανθρώπους, όχι το κέρδος.</string>
-<<<<<<< HEAD
-    <!-- text for the Firefox account onboarding sign in card header. The word "Firefox" should not be translated -->
-    <string moz:removedIn="106" name="onboarding_account_sign_in_header_1" tools:ignore="UnusedResources">Συγχρονισμός Firefox μεταξύ συσκευών</string>
-    <!-- Text for the Firefox account onboarding sign in card header. -->
-    <string name="onboarding_account_sign_in_header">Συνεχίστε από εκεί που σταματήσατε</string>
-    <!-- Text for the button to learn more about signing in to your Firefox account. The first parameter is the name of the application.-->
-    <string moz:removedIn="106" name="onboarding_manual_sign_in_description_2" tools:ignore="UnusedResources">Φέρτε σελιδοδείκτες, ιστορικό και κωδικούς πρόσβασης στο %1$s σε αυτήν τη συσκευή.</string>
-    <!-- Text for the button to learn more about signing in to your Firefox account. -->
-    <string name="onboarding_manual_sign_in_description">Συγχρονίστε καρτέλες και κωδικούς πρόσβασης με τις συσκευές σας για απρόσκοπτη εναλλαγή οθονών.</string>
-    <!-- text for the button to manually sign into Firefox account. -->
-    <string moz:removedIn="106" name="onboarding_firefox_account_sign_in_1" tools:ignore="UnusedResources">Εγγραφή</string>
-=======
     <!-- Text for the Firefox account onboarding sign in card header. -->
     <string name="onboarding_account_sign_in_header">Συνεχίστε από εκεί που σταματήσατε</string>
     <!-- Text for the button to learn more about signing in to your Firefox account. -->
     <string name="onboarding_manual_sign_in_description">Συγχρονίστε καρτέλες και κωδικούς πρόσβασης με τις συσκευές σας για απρόσκοπτη εναλλαγή οθονών.</string>
->>>>>>> 68970841
     <!-- Text for the button to manually sign into Firefox account. -->
     <string name="onboarding_firefox_account_sign_in">Σύνδεση</string>
     <!-- text to display in the snackbar once account is signed-in -->
     <string name="onboarding_firefox_account_sync_is_on">Το Sync είναι ενεργό</string>
 
-<<<<<<< HEAD
-    <!-- text for the tracking protection onboarding card header -->
-    <string moz:removedIn="106" name="onboarding_tracking_protection_header_3" tools:ignore="UnusedResources">Μόνιμη προστασία απορρήτου</string>
     <!-- Text for the tracking protection onboarding card header -->
     <string name="onboarding_tracking_protection_header">Προστασία απορρήτου από προεπιλογή</string>
-    <!-- text for the tracking protection card description. The first parameter is the name of the application.-->
-    <string moz:removedIn="106" name="onboarding_tracking_protection_description_4" tools:ignore="UnusedResources">Το %1$s εμποδίζει την καταγραφή της διαδικτυακής δραστηριότητάς σας από εταιρείες.</string>
-=======
-    <!-- Text for the tracking protection onboarding card header -->
-    <string name="onboarding_tracking_protection_header">Προστασία απορρήτου από προεπιλογή</string>
->>>>>>> 68970841
     <!-- Text for the tracking protection card description. -->
     <string name="onboarding_tracking_protection_description">Η Ολική προστασία cookie εμποδίζει τη χρήση των cookies από ιχνηλάτες που σας καταγράφουν μεταξύ ιστοτόπων.</string>
     <!-- text for tracking protection radio button option for standard level of blocking -->
@@ -1340,24 +1277,10 @@
     <string name="onboarding_tracking_protection_strict_button_description_3">Φραγή περισσότερων ιχνηλατών για ταχύτερη φόρτωση σελίδων. Ορισμένες λειτουργίες της σελίδας ενδέχεται να δυσλειτουργούν.</string>
     <!-- text for the toolbar position card header  -->
     <string name="onboarding_toolbar_placement_header_1">Επιλογή τοποθεσίας γραμμής εργαλείων</string>
-<<<<<<< HEAD
-    <!-- text for the toolbar position card description -->
-    <string moz:removedIn="106" name="onboarding_toolbar_placement_description_1" tools:ignore="UnusedResources">Τοποθετήστε τη γραμμή εργαλείων σε κοντινή απόσταση. Κρατήστε την στο κάτω μέρος ή μετακινήστε την στο πάνω μέρος.</string>
-    <!-- Text for the toolbar position card description -->
-    <string name="onboarding_toolbar_placement_description">Διατηρήστε τη στο κάτω μέρος ή μετακινήστε τη στο πάνω μέρος.</string>
-    <!-- text for the privacy notice onboarding card header -->
-    <string moz:removedIn="106" name="onboarding_privacy_notice_header" tools:ignore="UnusedResources">Το απόρρητό σας</string>
-    <!-- Text for the privacy notice onboarding card header -->
-    <string name="onboarding_privacy_notice_header_1">Εσείς ελέγχετε τα δεδομένα σας</string>
-    <!-- text for the privacy notice onboarding card description
-    The first parameter is the name of the app (e.g. Firefox Preview) Substitute %s for long browser name. -->
-    <string moz:removedIn="106" name="onboarding_privacy_notice_description2" tools:ignore="UnusedResources">Έχουμε σχεδιάσει το %s έτσι, ώστε να ελέγχετε τι κοινοποιείτε στο διαδίκτυο και σε εμάς.</string>
-=======
     <!-- Text for the toolbar position card description -->
     <string name="onboarding_toolbar_placement_description">Διατηρήστε τη στο κάτω μέρος ή μετακινήστε τη στο πάνω μέρος.</string>
     <!-- Text for the privacy notice onboarding card header -->
     <string name="onboarding_privacy_notice_header_1">Εσείς ελέγχετε τα δεδομένα σας</string>
->>>>>>> 68970841
     <!-- Text for the privacy notice onboarding card description. -->
     <string name="onboarding_privacy_notice_description">Το Firefox σάς επιτρέπει να ελέγχετε τι κοινοποιείτε στο διαδίκτυο και σε εμάς.</string>
     <!-- Text for the button to read the privacy notice -->
