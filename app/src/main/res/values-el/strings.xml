<?xml version="1.0" encoding="utf-8"?>
<resources>

    <!-- App name for private browsing mode. The first parameter is the name of the app defined in app_name (for example: Fenix)-->
    <string name="app_name_private_5">Ιδιωτικό %s</string>
    <!-- App name for private browsing mode. The first parameter is the name of the app defined in app_name (for example: Fenix)-->
    <string name="app_name_private_4">%s (Ιδιωτικό)</string>
    <!-- Home Fragment -->
    <!-- Content description (not visible, for screen readers etc.): "Three dot" menu button. -->
    <string name="content_description_menu">Περισσότερες επιλογές</string>
    <!-- Content description (not visible, for screen readers etc.): "Private Browsing" menu button. -->
    <string name="content_description_private_browsing_button">Ενεργοποίηση ιδιωτικής περιήγησης</string>
    <!-- Content description (not visible, for screen readers etc.): "Private Browsing" menu button. -->
    <string name="content_description_disable_private_browsing_button">Απενεργοποίηση ιδιωτικής περιήγησης</string>

    <!-- Placeholder text shown in the search bar before a user enters text -->
    <string name="search_hint">Αναζήτηση ή εισαγωγή διεύθυνσης</string>

    <!-- No Open Tabs Message Description -->
    <string name="no_open_tabs_description">Οι ανοικτές καρτέλες σας θα εμφανίζονται εδώ.</string>

    <!-- No Private Tabs Message Description -->
    <string name="no_private_tabs_description">Οι ιδιωτικές καρτέλες σας θα εμφανίζονται εδώ.</string>

    <!-- Message announced to the user when tab tray is selected with 1 tab -->
    <string name="open_tab_tray_single">1 ανοικτή καρτέλα. Πατήστε για εναλλαγή καρτελών.</string>
    <!-- Message announced to the user when tab tray is selected with 0 or 2+ tabs -->
    <string name="open_tab_tray_plural">%1$s ανοικτές καρτέλες. Πατήστε για εναλλαγή καρτελών.</string>

    <!-- Tab tray multi select title in app bar. The first parameter is the number of tabs selected -->
    <string name="tab_tray_multi_select_title">%1$d επιλογή(ές)</string>
    <!-- Label of button in create collection dialog for creating a new collection  -->
    <string name="tab_tray_add_new_collection">Προσθήκη νέας συλλογής</string>
    <!-- Label of editable text in create collection dialog for naming a new collection  -->
    <string name="tab_tray_add_new_collection_name">Όνομα</string>
    <!-- Label of button in save to collection dialog for selecting a current collection  -->
    <string name="tab_tray_select_collection">Επιλογή συλλογής</string>

    <!-- Content description for close button while in multiselect mode in tab tray -->
    <string name="tab_tray_close_multiselect_content_description">Τέλος λειτουργίας πολλαπλής επιλογής</string>
    <!-- Content description for save to collection button while in multiselect mode in tab tray -->
    <string name="tab_tray_collection_button_multiselect_content_description">Αποθήκευση επιλεγμένων καρτελών στη συλλογή</string>

    <!-- Content description for checkmark while tab is selected while in multiselect mode in tab tray. The first parameter is the title of the tab selected -->
    <string name="tab_tray_item_selected_multiselect_content_description">Επιλέχθηκε το &quot;%1$s&quot;</string>
    <!-- Content description when tab is unselected while in multiselect mode in tab tray. The first parameter is the title of the tab unselected -->
    <string name="tab_tray_item_unselected_multiselect_content_description">Αποεπιλέχθηκε το &quot;%1$s&quot;</string>
    <!-- Content description announcement when exiting multiselect mode in tab tray -->
    <string name="tab_tray_exit_multiselect_content_description">Τέλος λειτουργίας πολλαπλής επιλογής</string>

    <!-- Content description announcement when entering multiselect mode in tab tray -->
    <string name="tab_tray_enter_multiselect_content_description">Σε λειτουργία πολλαπλών επιλογών, επιλέξτε καρτέλες για αποθήκευση σε συλλογή</string>

    <!-- Content description on checkmark while tab is selected in multiselect mode in tab tray -->
    <string name="tab_tray_multiselect_selected_content_description">Επιλέχθηκε</string>

    <!-- About content. The first parameter is the name of the application. (For example: Fenix) -->
    <string name="about_content">Το %1$s αναπτύσσεται από τη Mozilla.</string>

    <!-- Private Browsing -->
    <!-- Title for private session option -->
    <string name="private_browsing_title">Είστε σε ιδιωτική συνεδρία</string>
    <!-- Explanation for private browsing displayed to users on home view when they first enable private mode
        The first parameter is the name of the app defined in app_name (for example: Fenix) -->
    <string name="private_browsing_placeholder_description_2">
        Το %1$s διαγράφει το ιστορικό αναζήτησης και περιήγησης των ιδιωτικών καρτελών όταν τις κλείνετε ή αποχωρείτε από την εφαρμογή. Αυτό δεν σας παρέχει ανωνυμία στις ιστοσελίδες ή τον πάροχο διαδικτύου σας, αλλά σας βοηθά να προστατέψετε το απόρρητό σας από τους άλλους χρήστες αυτής της συσκευής.</string>
    <string name="private_browsing_common_myths">Κοινοί μύθοι σχετικά με την ιδιωτική περιήγηση</string>
    <!-- Delete session button to erase your history in a private session -->
    <string name="private_browsing_delete_session">Διαγραφή συνεδρίας</string>

    <!-- Private mode shortcut "contextual feature recommendation" (CFR) -->
    <!-- Text for the main message -->
    <string name="cfr_message">Προσθέστε συντόμευση για άνοιγμα ιδιωτικών καρτελών από την αρχική οθόνη.</string>
    <!-- Text for the positive button -->
    <string name="cfr_pos_button_text">Προσθήκη συντόμευσης</string>
    <!-- Text for the negative button -->
    <string name="cfr_neg_button_text">Όχι, ευχαριστώ</string>

    <!-- Open in App "contextual feature recommendation" (CFR) -->
    <!-- Text for the info message. 'Firefox' intentionally hardcoded here.-->
    <string name="open_in_app_cfr_info_message">Μπορείτε να ρυθμίσετε το Firefox να ανοίγει αυτόματα συνδέσμους σε εφαρμογές.</string>
    <!-- Text for the positive action button -->
    <string name="open_in_app_cfr_positive_button_text">Μετάβαση στις ρυθμίσεις</string>
    <!-- Text for the negative action button -->
    <string name="open_in_app_cfr_negative_button_text">Απόρριψη</string>

    <!-- Text for the info dialog when camera permissions have been denied but user tries to access a camera feature. -->
    <string name="camera_permissions_needed_message">Απαιτείται πρόσβαση στην κάμερα. Μεταβείτε στις Ρυθμίσεις Android, πατήστε &quot;Δικαιώματα&quot; και πατήστε &quot;Να επιτρέπεται&quot;.</string>
    <!-- Text for the positive action button to go to Android Settings to grant permissions. -->
    <string name="camera_permissions_needed_positive_button_text">Μετάβαση στις ρυθμίσεις</string>
    <!-- Text for the negative action button to dismiss the dialog. -->
    <string name="camera_permissions_needed_negative_button_text">Απόρριψη</string>

    <!-- Text for the banner message to tell users about our auto close feature. -->
    <string name="tab_tray_close_tabs_banner_message">Ρυθμίστε τις ανοιχτές καρτέλες ώστε να κλείνουν αυτόματα αυτές που δεν έχουν προβληθεί την προηγούμενη ημέρα, εβδομάδα ή μήνα.</string>
    <!-- Text for the positive action button to go to Settings for auto close tabs. -->
    <string name="tab_tray_close_tabs_banner_positive_button_text">Εμφάνιση επιλογών</string>
    <!-- Text for the negative action button to dismiss the Close Tabs Banner. -->
    <string name="tab_tray_close_tabs_banner_negative_button_text">Απόρριψη</string>

    <!-- Text for the banner message to tell users about our grid view feature. -->
    <string name="tab_tray_grid_view_banner_message">Αλλάξτε τη διάταξη των ανοικτών καρτελών. Μεταβείτε στις ρυθμίσεις και επιλέξτε &quot;Πλέγμα&quot; στο μενού προβολής καρτελών.</string>
    <!-- Text for the positive action button to go to Settings for auto close tabs. -->
    <string name="tab_tray_grid_view_banner_positive_button_text">Μετάβαση στις ρυθμίσεις</string>
    <!-- Text for the negative action button to dismiss the Close Tabs Banner. -->
    <string name="tab_tray_grid_view_banner_negative_button_text">Απόρριψη</string>

    <!-- Home screen icons - Long press shortcuts -->
    <!-- Shortcut action to open new tab -->
    <string name="home_screen_shortcut_open_new_tab_2">Νέα καρτέλα</string>
    <!-- Shortcut action to open new private tab -->
    <string name="home_screen_shortcut_open_new_private_tab_2">Νέα ιδιωτική καρτέλα</string>

    <!-- Heading for the Top Sites block -->
    <string name="home_screen_top_sites_heading">Κορυφαίες σελίδες</string>

    <!-- Browser Fragment -->
    <!-- Content description (not visible, for screen readers etc.): Navigate to open tabs -->
    <string name="browser_tabs_button">Ανοικτές καρτέλες</string>
    <!-- Content description (not visible, for screen readers etc.): Navigate backward (browsing history) -->
    <string name="browser_menu_back">Πίσω</string>
    <!-- Content description (not visible, for screen readers etc.): Navigate forward (browsing history) -->
    <string name="browser_menu_forward">Εμπρός</string>
    <!-- Content description (not visible, for screen readers etc.): Refresh current website -->
    <string name="browser_menu_refresh">Ανανέωση</string>
    <!-- Content description (not visible, for screen readers etc.): Stop loading current website -->
    <string name="browser_menu_stop">Διακοπή</string>
    <!-- Content description (not visible, for screen readers etc.): Bookmark the current page -->
    <string name="browser_menu_bookmark">Αποθήκευση σελιδοδείκτη</string>
    <!-- Content description (not visible, for screen readers etc.): Un-bookmark the current page -->
    <string name="browser_menu_edit_bookmark">Επεξεργασία σελιδοδείκτη</string>
    <!-- Browser menu button that opens the addon manager -->
    <string name="browser_menu_add_ons">Πρόσθετα</string>
    <!-- Browser menu button that opens the addon extensions manager -->
    <string name="browser_menu_extensions">Επεκτάσεις</string>
    <!-- Text displayed when there are no add-ons to be shown -->
    <string name="no_add_ons">Δεν βρέθηκαν πρόσθετα</string>
    <!-- Browser menu button that sends a user to help articles -->
    <string name="browser_menu_help">Βοήθεια</string>
    <!-- Browser menu button that sends a to a the what's new article -->
    <string name="browser_menu_whats_new">Τι νέο υπάρχει</string>
    <!-- Browser menu button that opens the settings menu -->
    <string name="browser_menu_settings">Ρυθμίσεις</string>
    <!-- Browser menu button that opens a user's library -->
    <string name="browser_menu_library">Βιβλιοθήκη</string>
    <!-- Browser menu toggle that requests a desktop site -->
    <string name="browser_menu_desktop_site">Έκδοση υπολογιστή</string>
    <!-- Browser menu toggle that adds a shortcut to the site on the device home screen. -->
    <string name="browser_menu_add_to_homescreen">Προσθήκη στην αρχική οθόνη</string>
    <!-- Browser menu toggle that installs a Progressive Web App shortcut to the site on the device home screen. -->
    <string name="browser_menu_install_on_homescreen">Εγκατάσταση</string>
    <!-- Menu option on the toolbar that takes you to synced tabs page-->
    <string name="synced_tabs">Συγχρονισμένες καρτέλες</string>
    <!-- Content description (not visible, for screen readers etc.) for the Resync tabs button -->
    <string name="resync_button_content_description">Επανασυγχρονισμός</string>
    <!-- Browser menu button that opens the find in page menu -->
    <string name="browser_menu_find_in_page">Εύρεση στη σελίδα</string>
    <!-- Browser menu button that creates a private tab -->
    <string name="browser_menu_private_tab">Ιδιωτική καρτέλα</string>

    <!-- Browser menu button that saves the current tab to a collection -->
    <string name="browser_menu_save_to_collection_2">Αποθήκευση στη συλλογή</string>
    <!-- Browser menu button that open a share menu to share the current site -->
    <string name="browser_menu_share">Κοινή χρήση</string>
    <!-- Share menu title, displayed when a user is sharing their current site -->
    <string name="menu_share_with">Κοινή χρήση με…</string>
    <!-- Browser menu button shown in custom tabs that opens the current tab in Fenix
        The first parameter is the name of the app defined in app_name (for example: Fenix) -->
    <string name="browser_menu_open_in_fenix">Άνοιγμα σε %1$s</string>
    <!-- Browser menu text shown in custom tabs to indicate this is a Fenix tab
        The first parameter is the name of the app defined in app_name (for example: Fenix) -->
    <string name="browser_menu_powered_by">ΜΕ ΤΗΝ ΥΠΟΣΤΗΡΙΞΗ ΤΟΥ %1$s</string>
    <!-- Browser menu text shown in custom tabs to indicate this is a Fenix tab
        The first parameter is the name of the app defined in app_name (for example: Fenix) -->
    <string name="browser_menu_powered_by2">Με την υποστήριξη του %1$s</string>
    <!-- Browser menu button to put the current page in reader mode -->
    <string name="browser_menu_read">Προβολή ανάγνωσης</string>
    <!-- Browser menu button content description to close reader mode and return the user to the regular browser -->
    <string name="browser_menu_read_close">Κλείσιμο προβολής ανάγνωσης</string>
    <!-- Browser menu button to open the current page in an external app -->
    <string name="browser_menu_open_app_link">Άνοιγμα σε εφαρμογή</string>
    <!-- Browser menu button to configure reader mode appearance e.g. the used font type and size -->
    <string name="browser_menu_read_appearance">Εμφάνιση</string>

    <!-- Browser menu button to show reader view appearance controls e.g. the used font type and size -->
    <string name="browser_menu_customize_reader_view">Προσαρμογή προβολής ανάγνωσης</string>
    <!-- Browser menu label for adding a bookmark -->
    <string name="browser_menu_add">Προσθήκη</string>
    <!-- Browser menu label for editing a bookmark -->
    <string name="browser_menu_edit">Επεξεργασία</string>

    <!-- Error message to show when the user tries to access a scheme not
        handled by the app (Ex: blob, tel etc) -->
    <string name="unknown_scheme_error_message">Αδυναμία σύνδεσης. Μη αναγνωρίσιμο σχήμα URL.</string>

    <!-- Locale Settings Fragment -->
    <!-- Content description for tick mark on selected language -->
    <string name="a11y_selected_locale_content_description">Επιλεγμένη γλώσσα</string>
    <!-- Content description for search icon -->
    <string name="a11y_search_icon_content_description">Αναζήτηση</string>
    <!-- Text for default locale item -->
    <string name="default_locale_text">Χρήση γλώσσας συσκευής</string>

    <!-- Placeholder text shown in the search bar before a user enters text -->
    <string name="locale_search_hint">Αναζήτηση γλώσσας</string>

    <!-- Search Fragment -->
    <!-- Button in the search view that lets a user search by scanning a QR code -->
    <string name="search_scan_button">Σάρωση</string>
    <!-- Button in the search view that lets a user change their search engine -->
    <string name="search_engine_button">Μηχανή αναζήτησης</string>
    <!-- Button in the search view when shortcuts are displayed that takes a user to the search engine settings -->
    <string name="search_shortcuts_engine_settings">Ρυθμίσεις μηχανής αναζήτησης</string>
    <!-- Header displayed when selecting a shortcut search engine -->
    <string name="search_engines_search_with">Αυτή τη φορά, αναζήτηση με:</string>
    <!-- Button in the search view that lets a user navigate to the site in their clipboard -->
    <string name="awesomebar_clipboard_title">Συμπλήρωση συνδέσμου από το πρόχειρο</string>
    <!-- Button in the search suggestions onboarding that allows search suggestions in private sessions -->
    <string name="search_suggestions_onboarding_allow_button">Αποδοχή</string>
    <!-- Button in the search suggestions onboarding that does not allow search suggestions in private sessions -->
    <string name="search_suggestions_onboarding_do_not_allow_button">Απόρριψη</string>
    <!-- Search suggestion onboarding hint title text -->
    <string name="search_suggestions_onboarding_title">Αποδοχή εμφάνισης προτάσεων αναζήτησης σε ιδιωτικές συνεδρίες;</string>
    <!-- Search suggestion onboarding hint description text, first parameter is the name of the app defined in app_name (for example: Fenix)-->
    <string name="search_suggestions_onboarding_text">Το %s θα μοιραστεί ό,τι πληκτρολογείτε στη γραμμή διευθύνσεων με την προεπιλεγμένη μηχανή αναζήτησής σας.</string>
    <!-- Search suggestion onboarding hint Learn more link text -->
    <string name="search_suggestions_onboarding_learn_more_link">Μάθετε περισσότερα</string>

    <!-- Search engine suggestion title text. The first parameter is the name of teh suggested engine-->
    <string name="search_engine_suggestions_title">Αναζήτηση %s</string>
    <!-- Search engine suggestion description text -->
    <string name="search_engine_suggestions_description">Αναζήτηση απευθείας από τη γραμμή διευθύνσεων</string>

    <!-- Search Widget -->
    <!-- Content description for searching with a widget. Firefox is intentionally hardcoded.-->
    <string name="search_widget_content_description">Άνοιγμα νέας καρτέλας Firefox</string>
    <!-- Text preview for smaller sized widgets -->
    <string name="search_widget_text_short">Αναζήτηση</string>

    <!-- Text preview for larger sized widgets -->
    <string name="search_widget_text_long">Αναζήτηση στο διαδίκτυο</string>

    <!-- Content description (not visible, for screen readers etc.): Voice search -->
    <string name="search_widget_voice">Φωνητική αναζήτηση</string>

    <!-- Preferences -->
    <!-- Title for the settings page-->
    <string name="settings">Ρυθμίσεις</string>
    <!-- Preference category for basic settings -->
    <string name="preferences_category_basics">Βασικά</string>
    <!-- Preference category for general settings -->
    <string name="preferences_category_general">Γενικά</string>
    <!-- Preference category for all links about Fenix -->
    <string name="preferences_category_about">Πληροφορίες</string>
    <!-- Preference for settings related to changing the default search engine -->
    <string name="preferences_default_search_engine">Προεπιλεγμένη μηχανή αναζήτησης</string>
    <!-- Preference for settings related to Search -->
    <string name="preferences_search">Αναζήτηση</string>
    <!-- Preference for settings related to Search address bar -->
    <string name="preferences_search_address_bar">Γραμμή διευθύνσεων</string>
    <!-- Preference linking to help about Fenix -->
    <string name="preferences_help">Βοήθεια</string>
    <!-- Preference link to rating Fenix on the Play Store -->
    <string name="preferences_rate">Αξιολόγηση στο Google Play</string>
    <!-- Preference for giving feedback about Fenix -->
    <string name="preferences_feedback">Αποστολή σχολίων</string>
    <!-- Preference linking to about page for Fenix
        The first parameter is the name of the app defined in app_name (for example: Fenix) -->
    <string name="preferences_about">Σχετικά με το %1$s</string>
    <!-- Preference linking to the your rights SUMO page -->
    <string name="preferences_your_rights">Τα δικαιώματά σας</string>
    <!-- Preference for settings related to saved passwords -->
    <string name="preferences_passwords">Κωδικοί πρόσβασης</string>
    <!-- Preference for settings related to saved credit cards and addresses -->
    <string name="preferences_credit_cards_addresses">Πιστωτικές κάρτες και διευθύνσεις</string>
    <!-- Preference for settings related to changing the default browser -->
    <string name="preferences_set_as_default_browser">Ορισμός ως προεπιλεγμένο πρόγραμμα περιήγησης</string>
    <!-- Preference category for advanced settings -->
    <string name="preferences_category_advanced">Για προχωρημένους</string>
    <!-- Preference category for privacy settings -->
    <string name="preferences_category_privacy">Απόρρητο</string>
    <!-- Preference category for privacy and security settings -->
    <string name="preferences_category_privacy_security">Απόρρητο και ασφάλεια</string>
    <!-- Preference for advanced site permissions -->
    <string name="preferences_site_permissions">Δικαιώματα ιστοσελίδων</string>
    <!-- Preference for private browsing options -->
    <string name="preferences_private_browsing_options">Ιδιωτική περιήγηση</string>
    <!-- Preference for opening links in a private tab-->
    <string name="preferences_open_links_in_a_private_tab">Άνοιγμα συνδέσμων σε ιδιωτική καρτέλα</string>
    <!-- Preference for allowing screenshots to be taken while in a private tab-->
    <string name="preferences_allow_screenshots_in_private_mode">Να επιτρέπονται στιγμιότυπα στην ιδιωτική περιήγηση</string>
    <!-- Will inform the user of the risk of activating Allow screenshots in private browsing option -->
    <string name="preferences_screenshots_in_private_mode_disclaimer">Αν επιτρέπεται, οι ιδιωτικές καρτέλες θα είναι επίσης ορατές όταν είναι ανοιχτές πολλές εφαρμογές</string>
    <!-- Preference for adding private browsing shortcut -->
    <string name="preferences_add_private_browsing_shortcut">Προσθήκη συντόμευσης ιδιωτικής περιήγησης</string>
    <!-- Preference for accessibility -->
    <string name="preferences_accessibility">Προσβασιμότητα</string>
    <!-- Preference to override the Firefox Account server -->
    <string name="preferences_override_fxa_server">Προσαρμοσμένος διακομιστής λογαριασμού Firefox</string>
    <!-- Preference to override the Sync token server -->
    <string name="preferences_override_sync_tokenserver">Προσαρμοσμένος διακομιστής Sync</string>
    <!-- Toast shown after updating the FxA/Sync server override preferences -->
    <string name="toast_override_fxa_sync_server_done">Ο διακομιστής λογαριασμού Firefox/Sync τροποποιήθηκε. Τερματισμός εφαρμογής για εφαρμογή αλλαγών…</string>
    <!-- Preference category for account information -->
    <string name="preferences_category_account">Λογαριασμός</string>
    <!-- Preference shown on banner to sign into account -->
    <string name="preferences_sign_in">Σύνδεση</string>
    <!-- Preference for changing where the toolbar is positioned -->
    <string name="preferences_toolbar">Γραμμή εργαλείων</string>

    <!-- Preference for changing default theme to dark or light mode -->
    <string name="preferences_theme">Θέμα</string>
    <!-- Preference for customizing the home screen -->
    <string name="preferences_home">Αρχική σελίδα</string>
    <!-- Preference for gestures based actions -->
    <string name="preferences_gestures">Χειρονομίες</string>
    <!-- Preference for settings related to visual options -->
    <string name="preferences_customize">Προσαρμογή</string>
    <!-- Preference description for banner about signing in -->
    <string name="preferences_sign_in_description">Συγχρονισμός σελιδοδεικτών, ιστορικού και άλλων δεδομένων με ένα λογαριασμό Firefox</string>
    <!-- Preference shown instead of account display name while account profile information isn't available yet. -->
    <string name="preferences_account_default_name">Λογαριασμός Firefox</string>
    <!-- Preference text for account title when there was an error syncing FxA -->
    <string name="preferences_account_sync_error">Συνδεθείτε ξανά για συνέχεια συγχρονισμού</string>
    <!-- Preference for language -->
    <string name="preferences_language">Γλώσσα</string>
    <!-- Preference for data choices -->
    <string name="preferences_data_choices">Επιλογές δεδομένων</string>
    <!-- Preference for data collection -->
    <string name="preferences_data_collection">Συλλογή δεδομένων</string>
    <!-- Preference linking to the privacy notice -->
    <string name="preferences_privacy_link">Σημείωση απορρήτου</string>
    <!-- Preference category for developer tools -->
    <string name="developer_tools_category">Εργαλεία προγραμματιστή</string>
    <!-- Preference for developers -->
    <string name="preferences_remote_debugging">Απομακρυσμένος έλεγχος σφαλμάτων μέσω USB</string>
    <!-- Preference title for switch preference to show search engines -->
    <string name="preferences_show_search_engines">Εμφάνιση μηχανών αναζήτησης</string>
    <!-- Preference title for switch preference to show search suggestions -->
    <string name="preferences_show_search_suggestions">Εμφάνιση προτάσεων αναζήτησης</string>
    <!-- Preference title for switch preference to show voice search button -->
    <string name="preferences_show_voice_search">Εμφάνιση φωνητικής αναζήτησης</string>
    <!-- Preference title for switch preference to show search suggestions also in private mode -->
    <string name="preferences_show_search_suggestions_in_private">Εμφάνιση σε ιδιωτικές συνεδρίες</string>
    <!-- Preference title for switch preference to show a clipboard suggestion when searching -->
    <string name="preferences_show_clipboard_suggestions">Εμφάνιση προτάσεων προχείρου</string>
    <!-- Preference title for switch preference to suggest browsing history when searching -->
    <string name="preferences_search_browsing_history">Αναζήτηση ιστορικού περιήγησης</string>
    <!-- Preference title for switch preference to suggest bookmarks when searching -->
    <string name="preferences_search_bookmarks">Αναζήτηση σελιδοδεικτών</string>
    <!-- Preference title for switch preference to suggest synced tabs when searching -->
    <string name="preferences_search_synced_tabs">Αναζήτηση συγχρονισμένων καρτελών</string>
    <!-- Preference for account settings -->
    <string name="preferences_account_settings">Ρυθμίσεις λογαριασμού</string>
    <!-- Preference for enabling url autocomplete-->
    <string name="preferences_enable_autocomplete_urls">Αυτόματη συμπλήρωση URLs</string>
    <!-- Preference for open links in third party apps -->
    <string name="preferences_open_links_in_apps">Άνοιγμα συνδέσμων σε εφαρμογές</string>
    <!-- Preference for open download with an external download manager app -->
    <string name="preferences_external_download_manager">Εξωτερική διαχείριση λήψεων</string>
    <!-- Preference for add_ons -->
    <string name="preferences_addons">Πρόσθετα</string>

    <!-- Preference for notifications -->
    <string name="preferences_notifications">Ειδοποιήσεις</string>

    <!-- Add-on Preferences -->
    <!-- Preference to customize the configured AMO (addons.mozilla.org) collection -->
    <string name="preferences_customize_amo_collection">Προσαρμοσμένη συλλογή προσθέτων</string>
    <!-- Button caption to confirm the add-on collection configuration -->
    <string name="customize_addon_collection_ok">OK</string>
    <!-- Button caption to abort the add-on collection configuration -->
    <string name="customize_addon_collection_cancel">Ακύρωση</string>
    <!-- Hint displayed on input field for custom collection name -->
    <string name="customize_addon_collection_hint">Όνομα συλλογής</string>

    <!-- Hint displayed on input field for custom collection user ID-->
    <string name="customize_addon_collection_user_hint">Κάτοχος συλλογής (ID χρήστη)</string>
    <!-- Toast shown after confirming the custom add-on collection configuration -->
    <string name="toast_customize_addon_collection_done">Η συλλογή προσθέτων τροποποιήθηκε. Κλείσιμο εφαρμογής για εφαρμογή αλλαγών…</string>

    <!-- Add-on Installation from AMO-->
    <!-- Error displayed when user attempts to install an add-on from AMO (addons.mozilla.org) that is not supported -->
    <string name="addon_not_supported_error">Το πρόσθετο δεν υποστηρίζεται</string>
    <!-- Error displayed when user attempts to install an add-on from AMO (addons.mozilla.org) that is already installed -->
    <string name="addon_already_installed">Το πρόσθετο είναι ήδη εγκατεστημένο</string>

    <!-- Account Preferences -->
    <!-- Preference for triggering sync -->
    <string name="preferences_sync_now">Συγχρονισμός τώρα</string>
    <!-- Preference category for sync -->
    <string name="preferences_sync_category">Επιλέξτε τι θα συγχρονίζεται</string>
    <!-- Preference for syncing history -->
    <string name="preferences_sync_history">Ιστορικό</string>
    <!-- Preference for syncing bookmarks -->
    <string name="preferences_sync_bookmarks">Σελιδοδείκτες</string>
    <!-- Preference for syncing logins -->
    <string name="preferences_sync_logins">Συνδέσεις</string>
    <!-- Preference for syncing tabs -->
    <string name="preferences_sync_tabs_2">Ανοικτές καρτέλες</string>
    <!-- Preference for signing out -->
    <string name="preferences_sign_out">Αποσύνδεση</string>
    <!-- Preference displays and allows changing current FxA device name -->
    <string name="preferences_sync_device_name">Όνομα συσκευής</string>
    <!-- Text shown when user enters empty device name -->
    <string name="empty_device_name_error">Το όνομα συσκευής δεν μπορεί να είναι κενό.</string>
    <!-- Label indicating that sync is in progress -->
    <string name="sync_syncing_in_progress">Συγχρονισμός…</string>

    <!-- Label summary indicating that sync failed. The first parameter is the date stamp showing last time it succeeded -->
    <string name="sync_failed_summary">Αποτυχία συγχρονισμού. Τελευταία επιτυχία: %s</string>
    <!-- Label summary showing never synced -->
    <string name="sync_failed_never_synced_summary">Αποτυχία συγχρονισμού. Τελευταίος συγχρονισμός: ποτέ</string>
    <!-- Label summary the date we last synced. The first parameter is date stamp showing last time synced -->
    <string name="sync_last_synced_summary">Τελευταίος συγχρονισμός: %s</string>
    <!-- Label summary showing never synced -->
    <string name="sync_never_synced_summary">Τελευταίος συγχρονισμός: ποτέ</string>
    <!-- Text for displaying the default device name.
        The first parameter is the application name, the second is the device manufacturer name
        and the third is the device model. -->
    <string name="default_device_name_2">%1$s στο %2$s %3$s</string>

    <!-- Preference for syncing credit cards -->
    <string name="preferences_sync_credit_cards">Πιστωτικές κάρτες</string>
    <!-- Preference for syncing addresses -->
    <string name="preferences_sync_address">Διευθύνσεις</string>

    <!-- Send Tab -->
    <!-- Name of the "receive tabs" notification channel. Displayed in the "App notifications" system settings for the app -->
    <string name="fxa_received_tab_channel_name">Ληφθείσες καρτέλες</string>
    <!-- Description of the "receive tabs" notification channel. Displayed in the "App notifications" system settings for the app -->
    <string name="fxa_received_tab_channel_description">Ειδοποιήσεις για καρτέλες που λαμβάνονται από άλλες συσκευές Firefox.</string>
    <!--  The body for these is the URL of the tab received  -->
    <string name="fxa_tab_received_notification_name">Ελήφθη καρτέλα</string>
    <!-- When multiple tabs have been received -->
    <string name="fxa_tabs_received_notification_name">Ελήφθησαν καρτέλες</string>
    <!-- %s is the device name -->
    <string name="fxa_tab_received_from_notification_name">Καρτέλα από %s</string>

    <!-- Advanced Preferences -->
    <!-- Preference for tracking protection settings -->
    <string name="preferences_tracking_protection_settings">Προστασία από καταγραφή</string>
    <!-- Preference switch for tracking protection -->
    <string name="preferences_tracking_protection">Προστασία από καταγραφή</string>
    <!-- Preference switch description for tracking protection -->
    <string name="preferences_tracking_protection_description">Φραγή περιεχομένου και σεναρίων που σας παρακολουθούν στο διαδίκτυο</string>
    <!-- Preference for tracking protection exceptions -->
    <string name="preferences_tracking_protection_exceptions">Εξαιρέσεις</string>
    <!-- Preference description for tracking protection exceptions -->
    <string name="preferences_tracking_protection_exceptions_description">Η προστασία από καταγραφή είναι ανενεργή για αυτές τις ιστοσελίδες</string>
    <!-- Button in Exceptions Preference to turn on tracking protection for all sites (remove all exceptions) -->
    <string name="preferences_tracking_protection_exceptions_turn_on_for_all">Ενεργοποίηση για όλες τις σελίδες</string>
    <!-- Text displayed when there are no exceptions -->
    <string name="exceptions_empty_message_description">Οι εξαιρέσεις σας επιτρέπουν να απενεργοποιήσετε την προστασία από καταγραφή σε συγκεκριμένες σελίδες.</string>
    <!-- Text displayed when there are no exceptions, with learn more link that brings users to a tracking protection SUMO page -->
    <string name="exceptions_empty_message_learn_more_link">Μάθετε περισσότερα</string>

    <!-- Preference switch for Telemetry -->
    <string name="preferences_telemetry">Τηλεμετρία</string>

    <!-- Preference switch for usage and technical data collection -->
    <string name="preference_usage_data">Δεδομένα χρήσης και τεχνικά δεδομένα</string>
    <!-- Preference description for usage and technical data collection -->
    <string name="preferences_usage_data_description">Αποστέλλει πληροφορίες επιδόσεων, χρήσης, υλικού συσκευής και εξατομίκευσης του προγράμματος περιήγησης στη Mozilla για βελτίωση του %1$s</string>
    <!-- Preference switch for marketing data collection -->
    <string name="preferences_marketing_data">Δεδομένα μάρκετινγκ</string>
    <!-- Preference description for marketing data collection, parameter is the app name (e.g. Firefox) -->
    <string name="preferences_marketing_data_description">Αποστέλλει δεδομένα σχετικά με τις λειτουργίες που χρησιμοποιείτε στο %1$s με το Leanplum, την εταιρεία μάρκετινγκ για κινητές συσκευές.</string>
    <!-- Preference description for marketing data collection -->
    <string name="preferences_marketing_data_description2">Κοινή χρήση βασικών δεδομένων χρήσης με το Adjust, την υπηρεσία μας για μάρκετινγκ κινητών</string>
    <!-- Title for studies preferences -->
    <string name="preference_experiments_2">Μελέτες</string>
    <!-- Summary for studies preferences -->
    <string name="preference_experiments_summary_2">Επιτρέπει στο Mozilla την εγκατάσταση και εκτέλεση μελετών</string>
    <!-- Title for experiments preferences -->
    <string name="preference_experiments">Πειράματα</string>

    <!-- Summary for experiments preferences -->
    <string name="preference_experiments_summary">Επιτρέπει στη Mozilla την εγκατάσταση και συλλογή δεδομένων για πειραματικές λειτουργίες</string>
    <!-- Preference switch for crash reporter -->
    <string name="preferences_crash_reporter">Αναφορά καταρρεύσεων</string>
    <!-- Preference switch for Mozilla location service -->
    <string name="preferences_mozilla_location_service">Υπηρεσία τοποθεσίας Mozilla</string>
    <!-- Preference switch for app health report. The first parameter is the name of the application (For example: Fenix) -->
    <string name="preferences_fenix_health_report">Αναφορά υγείας %s</string>

    <!-- Turn On Sync Preferences -->
    <!-- Header of the Turn on Sync preference view -->
    <string name="preferences_sync">Ενεργοποίηση Sync</string>
    <!-- Preference for pairing -->
    <string name="preferences_sync_pair">Σάρωση κωδικού σύζευξης στο Firefox για υπολογιστή</string>
    <!-- Preference for account login -->
    <string name="preferences_sync_sign_in">Σύνδεση</string>

    <!-- Preference for reconnecting to FxA sync -->
    <string name="preferences_sync_sign_in_to_reconnect">Συνδεθείτε για επανασύνδεση</string>
    <!-- Preference for removing FxA account -->
    <string name="preferences_sync_remove_account">Αφαίρεση λογαριασμού</string>

    <!-- Pairing Feature strings -->
    <!-- Instructions on how to access pairing -->
    <string name="pair_instructions_2"><![CDATA[Σαρώστε τον κωδικό QR που εμφανίζεται στο <b>firefox.com/pair</b>]]></string>
    <!-- Button to open camera for pairing -->
    <string name="pair_open_camera">Άνοιγμα κάμερας</string>
    <!-- Button to cancel pairing -->
    <string name="pair_cancel">Ακύρωση</string>

    <!-- Toolbar Preferences -->
    <!-- Preference for using top toolbar -->
    <string name="preference_top_toolbar">Πάνω</string>
    <!-- Preference for using bottom toolbar -->
    <string name="preference_bottom_toolbar">Κάτω</string>

    <!-- Theme Preferences -->
    <!-- Preference for using light theme -->
    <string name="preference_light_theme">Φωτεινό</string>
    <!-- Preference for using dark theme -->
    <string name="preference_dark_theme">Σκοτεινό</string>
    <!-- Preference for using using dark or light theme automatically set by battery -->
    <string name="preference_auto_battery_theme">Ορισμός από εξοικονόμηση μπαταρίας</string>
    <!-- Preference for using following device theme -->
    <string name="preference_follow_device_theme">Χρήση θέματος συσκευής</string>

    <!-- Gestures Preferences-->
    <!-- Preferences for using pull to refresh in a webpage -->
    <string name="preference_gestures_website_pull_to_refresh">Τράβηγμα για ανανέωση</string>
    <!-- Preference for using the dynamic toolbar -->
    <string name="preference_gestures_dynamic_toolbar">Κύλιση για απόκρυψη γραμμής εργαλείων</string>
    <!-- Preference for switching tabs by swiping horizontally on the toolbar -->
    <string name="preference_gestures_swipe_toolbar_switch_tabs">Ολίσθηση γραμμής εργαλείων προς τα πλάγια για εναλλαγή καρτελών</string>
    <!-- Preference for showing the opened tabs by swiping up on the toolbar-->
    <string name="preference_gestures_swipe_toolbar_show_tabs">Ολίσθηση γραμμής εργαλείων προς τα πάνω για άνοιγμα καρτελών</string>

    <!-- Library -->
    <!-- Option in Library to open Sessions page -->
    <string name="library_sessions">Συνεδρίες</string>
    <!-- Option in Library to open Screenshots page -->
    <string name="library_screenshots">Στιγμιότυπα</string>
    <!-- Option in Library to open Downloads page -->
    <string name="library_downloads">Λήψεις</string>
    <!-- Option in library to open Bookmarks page -->
    <string name="library_bookmarks">Σελιδοδείκτες</string>
    <!-- Option in library to open Desktop Bookmarks root page -->
    <string name="library_desktop_bookmarks_root">Σελιδοδείκτες υπολογιστή</string>
    <!-- Option in library to open Desktop Bookmarks "menu" page -->
    <string name="library_desktop_bookmarks_menu">Μενού σελιδοδεικτών</string>
    <!-- Option in library to open Desktop Bookmarks "toolbar" page -->
    <string name="library_desktop_bookmarks_toolbar">Γραμμή σελιδοδεικτών</string>
    <!-- Option in library to open Desktop Bookmarks "unfiled" page -->
    <string name="library_desktop_bookmarks_unfiled">Άλλοι σελιδοδείκτες</string>
    <!-- Option in Library to open History page -->
    <string name="library_history">Ιστορικό</string>
    <!-- Option in Library to open a new tab -->
    <string name="library_new_tab">Νέα καρτέλα</string>
    <!-- Option in Library to find text in page -->
    <string name="library_find_in_page">Εύρεση στη σελίδα</string>
    <!-- Option in Library to open Synced Tabs page -->
    <string name="library_synced_tabs">Συγχρονισμένες καρτέλες</string>
    <!-- Option in Library to open Reading List -->
    <string name="library_reading_list">Λίστα ανάγνωσης</string>
    <!-- Menu Item Label for Search in Library -->
    <string name="library_search">Αναζήτηση</string>
    <!-- Settings Page Title -->
    <string name="settings_title">Ρυθμίσεις</string>
    <!-- Content description (not visible, for screen readers etc.): "Menu icon for items on a history item" -->
    <string name="content_description_history_menu">Μενού στοιχείων ιστορικού</string>
    <!-- Content description (not visible, for screen readers etc.): "Close button for library settings" -->
    <string name="content_description_close_button">Κλείσιμο</string>

    <!-- Option in library for Recently Closed Tabs -->
    <string name="library_recently_closed_tabs">Πρόσφατα κλεισμένες καρτέλες</string>
    <!-- Option in library to open Recently Closed Tabs page -->
    <string name="recently_closed_show_full_history">Εμφάνιση πλήρους ιστορικού</string>
    <!-- Text to show users they have multiple tabs saved in the Recently Closed Tabs section of history.
    %d is a placeholder for the number of tabs selected. -->
    <string name="recently_closed_tabs">%d καρτέλες</string>
    <!-- Text to show users they have one tab saved in the Recently Closed Tabs section of history.
    %d is a placeholder for the number of tabs selected. -->
    <string name="recently_closed_tab">%d καρτέλα</string>

    <!-- Recently closed tabs screen message when there are no recently closed tabs -->
    <string name="recently_closed_empty_message">Καμία πρόσφατα κλεισμένη καρτέλα</string>

    <!-- Tab Management -->
    <!-- Title of preference for tabs management -->
    <string name="preferences_tabs">Καρτέλες</string>
    <!-- Title of preference that allows a user to specify the tab view -->
    <string name="preferences_tab_view">Προβολή καρτελών</string>
    <!-- Option for a list tab view -->
    <string name="tab_view_list">Λίστα</string>
    <!-- Option for a grid tab view -->
    <string name="tab_view_grid">Πλέγμα</string>
    <!-- Title of preference that allows a user to auto close tabs after a specified amount of time -->
    <string name="preferences_close_tabs">Κλείσιμο καρτελών</string>
    <!-- Option for auto closing tabs that will never auto close tabs, always allows user to manually close tabs -->
    <string name="close_tabs_manually">Χειροκίνητα</string>

    <!-- Option for auto closing tabs that will auto close tabs after one day -->
    <string name="close_tabs_after_one_day">Μετά από μια μέρα</string>
    <!-- Option for auto closing tabs that will auto close tabs after one week -->
    <string name="close_tabs_after_one_week">Μετά από μια εβδομάδα</string>
    <!-- Option for auto closing tabs that will auto close tabs after one month -->
    <string name="close_tabs_after_one_month">Μετά από ένα μήνα</string>

    <!-- Summary for tabs preference when auto closing tabs setting is set to manual close-->
    <string name="close_tabs_manually_summary">Χειροκίνητο κλείσιμο</string>
    <!-- Summary for tabs preference when auto closing tabs setting is set to auto close tabs after one day-->
    <string name="close_tabs_after_one_day_summary">Κλείσιμο μετά από μία ημέρα</string>
    <!-- Summary for tabs preference when auto closing tabs setting is set to auto close tabs after one week-->
    <string name="close_tabs_after_one_week_summary">Κλείσιμο μετά από μία εβδομάδα</string>
    <!-- Summary for tabs preference when auto closing tabs setting is set to auto close tabs after one month-->
    <string name="close_tabs_after_one_month_summary">Κλείσιμο μετά από ένα μήνα</string>

    <!-- Sessions -->
    <!-- Title for the list of tabs -->
    <string name="tab_header_label">Ανοικτές καρτέλες</string>
    <!-- Title for the list of tabs in the current private session -->
    <string name="tabs_header_private_title">Ιδιωτική συνεδρία</string>
    <!-- Title for the list of tabs in the current private session -->
    <string name="tabs_header_private_tabs_title">Ιδιωτικές καρτέλες</string>
    <!-- Title for the list of tabs in the synced tabs -->
    <string name="tabs_header_synced_tabs_title">Συγχρονισμένες καρτέλες</string>
    <!-- Content description (not visible, for screen readers etc.): Add tab button. Adds a news tab when pressed -->
    <string name="add_tab">Προσθήκη καρτέλας</string>
    <!-- Content description (not visible, for screen readers etc.): Add tab button. Adds a news tab when pressed -->
    <string name="add_private_tab">Προσθήκη ιδιωτικής καρτέλας</string>
    <!-- Text for the new tab button to indicate adding a new private tab in the tab -->
    <string name="tab_drawer_fab_content">Ιδιωτική</string>
    <!-- Text for the new tab button to indicate syncing command on the synced tabs page -->
    <string name="tab_drawer_fab_sync">Συγχρονισμός</string>
    <!-- Text shown as the title of the open tab tray -->
    <string name="tab_tray_title">Ανοικτές καρτέλες</string>
    <!-- Text shown in the menu for saving tabs to a collection -->
    <string name="tab_tray_menu_item_save">Αποθήκευση στη συλλογή</string>
    <!-- Text shown in the menu for the collection selector -->
    <string name="tab_tray_menu_select">Επιλογή</string>
    <!-- Text shown in the menu for sharing all tabs -->
    <string name="tab_tray_menu_item_share">Κοινή χρήση όλων των καρτελών</string>
    <!-- Text shown in the menu to view recently closed tabs -->
    <string name="tab_tray_menu_recently_closed">Πρόσφατα κλεισμένες καρτέλες</string>
    <!-- Text shown in the menu to view account settings -->
    <string name="tab_tray_menu_account_settings">Ρυθμίσεις λογαριασμού</string>
    <!-- Text shown in the menu to view tab settings -->
    <string name="tab_tray_menu_tab_settings">Ρυθμίσεις καρτελών</string>
    <!-- Text shown in the menu for closing all tabs -->
    <string name="tab_tray_menu_item_close">Κλείσιμο όλων των καρτελών</string>
    <!-- Shortcut action to open new tab -->
    <string name="tab_tray_menu_open_new_tab">Νέα καρτέλα</string>
    <!-- Shortcut action to open the home screen -->
    <string name="tab_tray_menu_home">Μετάβαση στην αρχική</string>
    <!-- Shortcut action to toggle private mode -->
    <string name="tab_tray_menu_toggle">Εναλλαγή λειτουργίας καρτελών</string>
    <!-- Text shown in the multiselect menu for bookmarking selected tabs. -->
    <string name="tab_tray_multiselect_menu_item_bookmark">Αποθήκευση</string>
    <!-- Text shown in the multiselect menu for closing selected tabs. -->
    <string name="tab_tray_multiselect_menu_item_close">Κλείσιμο</string>
    <!-- Content description for tabs tray multiselect share button -->
    <string name="tab_tray_multiselect_share_content_description">Κοινή χρήση επιλεγμένων καρτελών</string>
    <!-- Content description for tabs tray multiselect menu -->
    <string name="tab_tray_multiselect_menu_content_description">Μενού επιλεγμένων καρτελών</string>
    <!-- Content description (not visible, for screen readers etc.): Removes tab from collection button. Removes the selected tab from collection when pressed -->
    <string name="remove_tab_from_collection">Αφαίρεση καρτέλας από τη συλλογή</string>
    <!-- Text for button to enter multiselect mode in tabs tray -->
    <string name="tabs_tray_select_tabs">Επιλογή καρτελών</string>
    <!-- Content description (not visible, for screen readers etc.): Close tab button. Closes the current session when pressed -->
    <string name="close_tab">Κλείσιμο καρτέλας</string>
    <!-- Content description (not visible, for screen readers etc.): Close tab <title> button. First parameter is tab title  -->
    <string name="close_tab_title">Κλείσιμο καρτέλας %s</string>
    <!-- Content description (not visible, for screen readers etc.): Opens the open tabs menu when pressed -->
    <string name="open_tabs_menu">Άνοιγμα μενού καρτελών</string>
    <!-- Open tabs menu item to close all tabs -->
    <string name="tabs_menu_close_all_tabs">Κλείσιμο όλων των καρτελών</string>
    <!-- Open tabs menu item to share all tabs -->
    <string name="tabs_menu_share_tabs">Κοινή χρήση καρτελών</string>
    <!-- Open tabs menu item to save tabs to collection -->
    <string name="tabs_menu_save_to_collection1">Αποθήκευση καρτελών στη συλλογή</string>
    <!-- Content description (not visible, for screen readers etc.): Opens the tab menu when pressed -->
    <string name="tab_menu">Μενού καρτελών</string>
    <!-- Tab menu item to share the tab -->
    <string name="tab_share">Κοινή χρήση καρτέλας</string>
    <!-- Button in the current session menu. Deletes the session when pressed -->
    <string name="current_session_delete">Διαγραφή</string>
    <!-- Button in the current session menu. Saves the session when pressed -->
    <string name="current_session_save">Αποθήκευση</string>
    <!-- Button in the current session menu. Opens the share menu when pressed -->
    <string name="current_session_share">Κοινή χρήση</string>
    <!-- Content description (not visible, for screen readers etc.): Title icon for current session menu -->
    <string name="current_session_image">Εικόνα τρέχουσας συνεδρίας</string>
    <!-- Button to save the current set of tabs into a collection -->
    <string name="save_to_collection">Αποθήκευση στη συλλογή</string>
    <!-- Text for the menu button to delete a collection -->
    <string name="collection_delete">Διαγραφή συλλογής</string>
    <!-- Text for the menu button to rename a collection -->
    <string name="collection_rename">Μετονομασία συλλογής</string>
    <!-- Text for the button to open tabs of the selected collection -->
    <string name="collection_open_tabs">Άνοιγμα καρτελών</string>
    <!-- Hint for adding name of a collection -->
    <string name="collection_name_hint">Όνομα συλλογής</string>
    <!-- Text for the menu button to rename a top site -->
	<string name="rename_top_site">Μετονομασία</string>
	<!-- Text for the menu button to remove a top site -->
	<string name="remove_top_site">Αφαίρεση</string>

    <!-- Text for the menu button to delete a top site from history -->
    <string name="delete_from_history">Διαγραφή από ιστορικό</string>
    <!-- Postfix for private WebApp titles, placeholder is replaced with app name -->
    <string name="pwa_site_controls_title_private">%1$s (Ιδιωτική λειτουργία)</string>

    <!-- Button in the current tab tray header in multiselect mode. Saved the selected tabs to a collection when pressed. -->
    <string name="tab_tray_save_to_collection">Αποθήκευση</string>

    <!-- History -->
    <!-- Text for the button to clear all history -->
    <string name="history_delete_all">Διαγραφή ιστορικού</string>
    <!-- Text for the dialog to confirm clearing all history -->
    <string name="history_delete_all_dialog">Θέλετε σίγουρα να διαγράψετε το ιστορικό σας;</string>
    <!-- Text for the snackbar to confirm that multiple browsing history items has been deleted -->
    <string name="history_delete_multiple_items_snackbar">Το ιστορικό διαγράφηκε</string>
    <!-- Text for the snackbar to confirm that a single browsing history item has been deleted. The first parameter is the shortened URL of the deleted history item. -->
    <string name="history_delete_single_item_snackbar">Το &quot;%1$s&quot; διαγράφηκε</string>
    <!-- Text for positive action to delete history in deleting history dialog -->
    <string name="history_clear_dialog">Απαλοιφή</string>
    <!-- History overflow menu copy button -->
    <string name="history_menu_copy_button">Αντιγραφή</string>
    <!-- History overflow menu share button -->
    <string name="history_menu_share_button">Κοινή χρήση</string>
    <!-- History overflow menu open in new tab button -->
    <string name="history_menu_open_in_new_tab_button">Άνοιγμα σε νέα καρτέλα</string>
    <!-- History overflow menu open in private tab button -->
    <string name="history_menu_open_in_private_tab_button">Άνοιγμα σε ιδιωτική καρτέλα</string>
    <!-- Text for the button to delete a single history item -->
    <string name="history_delete_item">Διαγραφή</string>
    <!-- History multi select title in app bar
    The first parameter is the number of bookmarks selected -->
    <string name="history_multi_select_title">%1$d επιλογή(ές)</string>
    <!-- Text for the button to clear selected history items. The first parameter
        is a digit showing the number of items you have selected -->
    <string name="history_delete_some">Διαγραφή %1$d στοιχείων</string>
    <!-- Text for the header that groups the history for today -->
    <string name="history_today">Σήμερα</string>
    <!-- Text for the header that groups the history for yesterday -->
    <string name="history_yesterday">Χθες</string>
    <!-- Text for the header that groups the history for last 24 hours -->
    <string name="history_24_hours">Τελευταίες 24 ώρες</string>
    <!-- Text for the header that groups the history the past 7 days -->
    <string name="history_7_days">Τελευταίες 7 ημέρες</string>
    <!-- Text for the header that groups the history the past 30 days -->
    <string name="history_30_days">Τελευταίες 30 ημέρες</string>
    <!-- Text for the header that groups the history older than the last month -->
    <string name="history_older">Παλαιότερα</string>

    <!-- Text shown when no history exists -->
    <string name="history_empty_message">Δεν υπάρχει ιστορικό</string>

    <!-- Downloads -->
    <!-- Text for the button to clear all downloads -->
    <string name="download_delete_all">Διαγραφή λήψεων</string>
    <!-- Text for the dialog to confirm clearing all downloads -->
    <string name="download_delete_all_dialog">Θέλετε σίγουρα να διαγράψετε τις λήψεις σας;</string>

    <!-- Text for the snackbar to confirm that multiple downloads items have been removed -->
    <string name="download_delete_multiple_items_snackbar_1">Οι λήψεις διαγράφηκαν</string>
    <!-- Text for the snackbar to confirm that a single download item has been removed. The first parameter is the name of the download item. -->
    <string name="download_delete_single_item_snackbar">Το %1$s αφαιρέθηκε</string>
    <!-- Text shown when no download exists -->
    <string name="download_empty_message_1">Κανένα ληφθέν αρχείο</string>
    <!-- History multi select title in app bar
    The first parameter is the number of downloads selected -->
    <string name="download_multi_select_title">%1$d επιλογή(ές)</string>

    <!-- History overflow menu open in new tab button -->
    <string name="download_menu_open">Άνοιγμα</string>


    <!-- Text for the button to remove a single download item -->
    <string name="download_delete_item_1">Αφαίρεση</string>


    <!-- Crashes -->
    <!-- Title text displayed on the tab crash page. This first parameter is the name of the application (For example: Fenix) -->
    <string name="tab_crash_title_2">Συγγνώμη. Το %1$s δεν μπορεί να φορτώσει αυτή τη σελίδα.</string>
    <!-- Description text displayed on the tab crash page -->
    <string name="tab_crash_description">Μπορείτε να προσπαθήσετε να επαναφέρετε ή να κλείσετε αυτή την καρτέλα παρακάτω.</string>
    <!-- Send crash report checkbox text on the tab crash page -->
    <string name="tab_crash_send_report">Αποστολή αναφοράς κατάρρευσης στη Mozilla</string>
    <!-- Close tab button text on the tab crash page -->
    <string name="tab_crash_close">Κλείσιμο καρτέλας</string>

    <!-- Restore tab button text on the tab crash page -->
    <string name="tab_crash_restore">Επαναφορά καρτελών</string>

    <!-- Content Description for session item menu button -->
    <string name="content_description_session_menu">Επιλογές συνεδρίας</string>

    <!-- Content Description for session item share button -->
    <string name="content_description_session_share">Κοινή χρήση συνεδρίας</string>

    <!-- Bookmarks -->
    <!-- Content description for bookmarks library menu -->
    <string name="bookmark_menu_content_description">Μενού σελιδοδεικτών</string>
    <!-- Screen title for editing bookmarks -->
    <string name="bookmark_edit">Επεξεργασία σελιδοδείκτη</string>
    <!-- Screen title for selecting a bookmarks folder -->
    <string name="bookmark_select_folder">Επιλογή φακέλου</string>
    <!-- Confirmation message for a dialog confirming if the user wants to delete the selected folder -->
    <string name="bookmark_delete_folder_confirmation_dialog">Θέλετε σίγουρα να διαγράψετε αυτό το φάκελο;</string>
    <!-- Confirmation message for a dialog confirming if the user wants to delete multiple items including folders. Parameter will be replaced by app name. -->
    <string name="bookmark_delete_multiple_folders_confirmation_dialog">Το %s θα διαγράψει τα επιλεγμένα στοιχεία.</string>
    <!-- Snackbar title shown after a folder has been deleted. This first parameter is the name of the deleted folder -->
    <string name="bookmark_delete_folder_snackbar">Ο φάκελος &quot;%1$s&quot; διαγράφηκε</string>
    <!-- Screen title for adding a bookmarks folder -->
    <string name="bookmark_add_folder">Προσθήκη φακέλου</string>
    <!-- Snackbar title shown after a bookmark has been created. -->
    <string name="bookmark_saved_snackbar">Ο σελιδοδείκτης αποθηκεύτηκε!</string>
    <!-- Snackbar edit button shown after a bookmark has been created. -->
    <string name="edit_bookmark_snackbar_action">ΕΠΕΞΕΡΓΑΣΙΑ</string>
    <!-- Bookmark overflow menu edit button -->
    <string name="bookmark_menu_edit_button">Επεξεργασία</string>
    <!-- Bookmark overflow menu select button -->
    <string name="bookmark_menu_select_button">Επιλογή</string>
    <!-- Bookmark overflow menu copy button -->
    <string name="bookmark_menu_copy_button">Αντιγραφή</string>
    <!-- Bookmark overflow menu share button -->
    <string name="bookmark_menu_share_button">Κοινή χρήση</string>
    <!-- Bookmark overflow menu open in new tab button -->
    <string name="bookmark_menu_open_in_new_tab_button">Άνοιγμα σε νέα καρτέλα</string>
    <!-- Bookmark overflow menu open in private tab button -->
    <string name="bookmark_menu_open_in_private_tab_button">Άνοιγμα σε ιδιωτική καρτέλα</string>
    <!-- Bookmark overflow menu delete button -->
    <string name="bookmark_menu_delete_button">Διαγραφή</string>
    <!--Bookmark overflow menu save button -->
    <string name="bookmark_menu_save_button">Αποθήκευση</string>
    <!-- Bookmark multi select title in app bar
     The first parameter is the number of bookmarks selected -->
    <string name="bookmarks_multi_select_title">%1$d επιλογή(ές)</string>
    <!-- Bookmark editing screen title -->
    <string name="edit_bookmark_fragment_title">Επεξεργασία σελιδοδείκτη</string>
    <!-- Bookmark folder editing screen title -->
    <string name="edit_bookmark_folder_fragment_title">Επεξεργασία φακέλου</string>
    <!-- Bookmark sign in button message -->
    <string name="bookmark_sign_in_button">Συνδεθείτε για προβολή συγχρονισμένων σελιδοδεικτών</string>
    <!-- Bookmark URL editing field label -->
    <string name="bookmark_url_label">URL</string>
    <!-- Bookmark FOLDER editing field label -->
    <string name="bookmark_folder_label">ΦΑΚΕΛΟΣ</string>
    <!-- Bookmark NAME editing field label -->
    <string name="bookmark_name_label">ΟΝΟΜΑ</string>
    <!-- Bookmark add folder screen title -->
    <string name="bookmark_add_folder_fragment_label">Προσθήκη φακέλου</string>
    <!-- Bookmark select folder screen title -->
    <string name="bookmark_select_folder_fragment_label">Επιλογή φακέλου</string>
    <!-- Bookmark editing error missing title -->
    <string name="bookmark_empty_title_error">Πρέπει να έχει τίτλο</string>
    <!-- Bookmark editing error missing or improper URL -->
    <string name="bookmark_invalid_url_error">Άκυρο URL</string>
    <!-- Bookmark screen message for empty bookmarks folder -->
    <string name="bookmarks_empty_message">Κανένας σελιδοδείκτης εδώ</string>
    <!-- Bookmark snackbar message on deletion
     The first parameter is the host part of the URL of the bookmark deleted, if any -->
    <string name="bookmark_deletion_snackbar_message">Το %1$s διαγράφηκε</string>
    <!-- Bookmark snackbar message on deleting multiple bookmarks not including folders-->
    <string name="bookmark_deletion_multiple_snackbar_message_2">Οι σελιδοδείκτες διαγράφηκαν</string>
    <!-- Bookmark snackbar message on deleting multiple bookmarks including folders-->
    <string name="bookmark_deletion_multiple_snackbar_message_3">Διαγραφή επιλεγμένων φακέλων</string>
    <!-- Bookmark undo button for deletion snackbar action -->
    <string name="bookmark_undo_deletion">ΑΝΑΙΡΕΣΗ</string>

    <!-- Site Permissions -->
    <!-- Site permissions preferences header -->
    <string name="permissions_header">Δικαιώματα</string>
    <!-- Button label that take the user to the Android App setting -->
    <string name="phone_feature_go_to_settings">Μεταβείτε στις ρυθμίσεις</string>
    <!-- Content description (not visible, for screen readers etc.): Quick settings sheet
        to give users access to site specific information / settings. For example:
        Secure settings status and a button to modify site permissions -->
    <string name="quick_settings_sheet">Σελίδα γρήγορων ρυθμίσεων</string>
    <!-- Label that indicates that this option it the recommended one -->
    <string name="phone_feature_recommended">Προτείνεται</string>
    <!-- button that allows editing site permissions settings -->
    <string name="quick_settings_sheet_manage_site_permissions">Διαχείριση δικαιωμάτων ιστοσελίδας</string>
    <!-- Button label for clearing all the information of site permissions-->
    <string name="clear_permissions">Απαλοιφή δικαιωμάτων</string>
    <!-- Button label for clearing a site permission-->
    <string name="clear_permission">Απαλοιφή δικαιώματος</string>
    <!-- Button label for clearing all the information on all sites-->
    <string name="clear_permissions_on_all_sites">Απαλοιφή δικαιωμάτων σε όλες τις ιστοσελίδες</string>
    <!-- Preference for altering video and audio autoplay for all websites -->
    <string name="preference_browser_feature_autoplay">Αυτόματη αναπαραγωγή</string>
    <!-- Preference for altering the camera access for all websites -->
    <string name="preference_phone_feature_camera">Κάμερα</string>
    <!-- Preference for altering the microphone access for all websites -->
    <string name="preference_phone_feature_microphone">Μικρόφωνο</string>
    <!-- Preference for altering the location access for all websites -->
    <string name="preference_phone_feature_location">Τοποθεσία</string>
    <!-- Preference for altering the notification access for all websites -->
    <string name="preference_phone_feature_notification">Ειδοποιήσεις</string>
    <!-- Preference for altering the persistent storage access for all websites -->
    <string name="preference_phone_feature_persistent_storage">Μόνιμη αποθήκευση</string>
    <!-- Preference for altering the EME access for all websites -->
    <string name="preference_phone_feature_media_key_system_access">Περιεχόμενο με έλεγχο DRM</string>
    <!-- Label that indicates that a permission must be asked always -->
    <string name="preference_option_phone_feature_ask_to_allow">Ερώτηση για αποδοχή</string>
    <!-- Label that indicates that a permission must be blocked -->
    <string name="preference_option_phone_feature_blocked">Φραγή</string>
    <!-- Label that indicates that a permission must be allowed -->
    <string name="preference_option_phone_feature_allowed">Επιτρέπεται</string>
    <!--Label that indicates a permission is by the Android OS-->
    <string name="phone_feature_blocked_by_android">Αποκλείστηκε από Android</string>
    <!-- Preference for showing a list of websites that the default configurations won't apply to them -->
    <string name="preference_exceptions">Εξαιρέσεις</string>
    <!-- Summary of tracking protection preference if tracking protection is set to on -->
    <string name="tracking_protection_on">Ενεργό</string>
    <!-- Summary of tracking protection preference if tracking protection is set to off -->
    <string name="tracking_protection_off">Ανενεργό</string>
    <!-- Label for global setting that indicates that all video and audio autoplay is allowed -->
    <string name="preference_option_autoplay_allowed2">Αποδοχή ήχου και βίντεο</string>
    <!-- Label for site specific setting that indicates that all video and audio autoplay is allowed -->
    <string name="quick_setting_option_autoplay_allowed">Αποδοχή ήχου και βίντεο</string>
    <!-- Label that indicates that video and audio autoplay is only allowed over Wi-Fi -->
    <string name="preference_option_autoplay_allowed_wifi_only2">Φραγή ήχου και βίντεο μόνο σε σύνδεση δεδομένων κινητής</string>
    <!-- Subtext that explains 'autoplay on Wi-Fi only' option -->
    <string name="preference_option_autoplay_allowed_wifi_subtext">Η αναπαραγωγή ήχων/βίντεο θα γίνεται σε Wi-Fi</string>
    <!-- Label for global setting that indicates that video autoplay is allowed, but audio autoplay is blocked -->
    <string name="preference_option_autoplay_block_audio2">Φραγή ήχου μόνο</string>
    <!-- Label for site specific setting that indicates that video autoplay is allowed, but audio autoplay is blocked -->
    <string name="quick_setting_option_autoplay_block_audio">Φραγή ήχου μόνο</string>
    <!-- Label for global setting that indicates that all video and audio autoplay is blocked -->
    <string name="preference_option_autoplay_blocked3">Φραγή ήχου και βίντεο</string>
    <!-- Label for site specific setting that indicates that all video and audio autoplay is blocked -->
    <string name="quick_setting_option_autoplay_blocked">Φραγή ήχου και βίντεο</string>
    <!-- Summary of delete browsing data on quit preference if it is set to on -->
    <string name="delete_browsing_data_quit_on">Ενεργό</string>
    <!-- Summary of delete browsing data on quit preference if it is set to off -->
    <string name="delete_browsing_data_quit_off">Ανενεργό</string>

    <!-- Collections -->
    <!-- Collections header on home fragment -->
    <string name="collections_header">Συλλογές</string>
    <!-- Content description (not visible, for screen readers etc.): Opens the collection menu when pressed -->
    <string name="collection_menu_button_content_description">Μενού συλλογής</string>
    <!-- Label to describe what collections are to a new user without any collections -->
    <string name="no_collections_description2">Συλλέξτε αυτά που σας ενδιαφέρουν.\nΟμαδοποιήστε παρόμοιες αναζητήσεις, σελίδες και καρτέλες για γρήγορη πρόσβαση αργότερα.</string>
    <!-- Title for the "select tabs" step of the collection creator -->
    <string name="create_collection_select_tabs">Επιλογή καρτελών</string>
    <!-- Title for the "select collection" step of the collection creator -->
    <string name="create_collection_select_collection">Επιλογή συλλογής</string>
    <!-- Title for the "name collection" step of the collection creator -->
    <string name="create_collection_name_collection">Ονομασία συλλογής</string>
    <!-- Button to add new collection for the "select collection" step of the collection creator -->
    <string name="create_collection_add_new_collection">Προσθήκη νέας συλλογής</string>
    <!-- Button to select all tabs in the "select tabs" step of the collection creator -->
    <string name="create_collection_select_all">Επιλογή όλων</string>
    <!-- Button to deselect all tabs in the "select tabs" step of the collection creator -->
    <string name="create_collection_deselect_all">Από-επιλογή όλων</string>
    <!-- Text to prompt users to select the tabs to save in the "select tabs" step of the collection creator -->
    <string name="create_collection_save_to_collection_empty">Επιλέξτε καρτέλες για αποθήκευση</string>
    <!-- Text to show users how many tabs they have selected in the "select tabs" step of the collection creator.
     %d is a placeholder for the number of tabs selected. -->
    <string name="create_collection_save_to_collection_tabs_selected">Επιλέχθηκαν %d καρτέλες</string>
    <!-- Text to show users they have one tab selected in the "select tabs" step of the collection creator.
    %d is a placeholder for the number of tabs selected. -->
    <string name="create_collection_save_to_collection_tab_selected">Επιλέχθηκε %d καρτέλα</string>
    <!-- Text shown in snackbar when multiple tabs have been saved in a collection -->
    <string name="create_collection_tabs_saved">Οι καρτέλες αποθηκεύτηκαν!</string>
    <!-- Text shown in snackbar when one or multiple tabs have been saved in a new collection -->
    <string name="create_collection_tabs_saved_new_collection">Η συλλογή αποθηκεύτηκε!</string>
    <!-- Text shown in snackbar when one tab has been saved in a collection -->
    <string name="create_collection_tab_saved">Η καρτέλα αποθηκεύτηκε!</string>
    <!-- Content description (not visible, for screen readers etc.): button to close the collection creator -->
    <string name="create_collection_close">Κλείσιμο</string>
    <!-- Button to save currently selected tabs in the "select tabs" step of the collection creator-->
    <string name="create_collection_save">Αποθήκευση</string>

    <!-- Snackbar action to view the collection the user just created or updated -->
    <string name="create_collection_view">Προβολή</string>

    <!-- Default name for a new collection in "name new collection" step of the collection creator. %d is a placeholder for the number of collections-->
    <string name="create_collection_default_name">Συλλογή %d</string>

    <!-- Share -->
    <!-- Share screen header -->
    <string name="share_header">Αποστολή και κοινή χρήση</string>
    <!-- Share screen header -->
    <string name="share_header_2">Κοινή χρήση</string>
    <!-- Content description (not visible, for screen readers etc.):
        "Share" button. Opens the share menu when pressed. -->
    <string name="share_button_content_description">Κοινή χρήση</string>
    <!-- Sub-header in the dialog to share a link to another app -->
    <string name="share_link_subheader">Κοινή χρήση συνδέσμου</string>
    <!-- Sub-header in the dialog to share a link to another sync device -->
    <string name="share_device_subheader">Αποστολή σε συσκευή</string>
    <!-- Sub-header in the dialog to share a link to an app from the full list -->
    <string name="share_link_all_apps_subheader">Όλες οι ενέργειες</string>
    <!-- Sub-header in the dialog to share a link to an app from the most-recent sorted list -->
    <string name="share_link_recent_apps_subheader">Πρόσφατη χρήση</string>
<<<<<<< HEAD
    <!-- An string shown when an account is signed in where %1$s is a placeholder for the email-->
    <string name="sync_signed_as">Έγινε σύνδεση ως %1$s</string>
=======
>>>>>>> edea181c
    <!-- An option from the three dot menu to into sync -->
    <string name="sync_menu_sign_in">Σύνδεση για συγχρονισμό</string>
    <!-- An option from the share dialog to sign into sync -->
    <string name="sync_sign_in">Σύνδεση στο Sync</string>
    <!-- An option from the share dialog to send link to all other sync devices -->
    <string name="sync_send_to_all">Αποστολή σε όλες τις συσκευές</string>
    <!-- An option from the share dialog to reconnect to sync -->
    <string name="sync_reconnect">Εκ νέου σύνδεση στο Sync</string>
    <!-- Text displayed when sync is offline and cannot be accessed -->
    <string name="sync_offline">Εκτός σύνδεσης</string>
    <!-- An option to connect additional devices -->
    <string name="sync_connect_device">Σύνδεση άλλης συσκευής</string>
    <!-- The dialog text shown when additional devices are not available -->
    <string name="sync_connect_device_dialog">Για να στείλετε μια καρτέλα, συνδεθείτε στο Firefox σε άλλη μία τουλάχιστον συσκευή.</string>
    <!-- Confirmation dialog button -->
    <string name="sync_confirmation_button">Το κατάλαβα</string>
    <!-- Share error message -->
    <string name="share_error_snackbar">Αδυναμία κοινοποίησης σε αυτή την εφαρμογή</string>
    <!-- Add new device screen title -->
    <string name="sync_add_new_device_title">Αποστολή σε συσκευή</string>

    <!-- Text for the warning message on the Add new device screen -->
    <string name="sync_add_new_device_message">Καμία συνδεδεμένη συσκευή</string>
    <!-- Text for the button to learn about sending tabs -->
    <string name="sync_add_new_device_learn_button">Μάθετε για την αποστολή καρτελών…</string>
    <!-- Text for the button to connect another device -->
    <string name="sync_add_new_device_connect_button">Σύνδεση άλλης συσκευής…</string>

    <!-- Notifications -->
    <!-- The user visible name of the "notification channel" (Android 8+ feature) for the ongoing notification shown while a browsing session is active. -->
    <string name="notification_pbm_channel_name">Συνεδρία ιδιωτικής περιήγησης</string>
    <!-- Text shown in the notification that pops up to remind the user that a private browsing session is active. -->
    <string name="notification_pbm_delete_text">Διαγραφή ιδιωτικών καρτελών</string>
    <!-- Text shown in the notification that pops up to remind the user that a private browsing session is active. -->
    <string name="notification_pbm_delete_text_2">Κλείσιμο ιδιωτικών καρτελών</string>
    <!-- Notification action to open Fenix and resume the current browsing session. -->
    <string name="notification_pbm_action_open">Άνοιγμα</string>
    <!-- Notification action to delete all current private browsing sessions AND switch to Fenix (bring it to the foreground) -->
    <string name="notification_pbm_action_delete_and_open">Διαγραφή και άνοιγμα</string>

    <!-- Name of the "Powered by Fenix" notification channel. Displayed in the "App notifications" system settings for the app -->
    <string name="notification_powered_by_channel_name">Με την υποστήριξη του</string>
    <!-- Text shown in snackbar when user deletes a collection -->
    <string name="snackbar_collection_deleted">Η συλλογή διαγράφηκε</string>
    <!-- Text shown in snackbar when user renames a collection -->
    <string name="snackbar_collection_renamed">Η συλλογή μετονομάστηκε</string>
    <!-- Text shown in snackbar when user deletes a tab -->
    <string name="snackbar_tab_deleted">Η καρτέλα διαγράφηκε</string>
    <!-- Text shown in snackbar when user deletes all tabs -->
    <string name="snackbar_tabs_deleted">Οι καρτέλες διαγράφηκαν</string>
    <!-- Text shown in snackbar when user closes a tab -->
    <string name="snackbar_tab_closed">Η καρτέλα έκλεισε</string>
    <!-- Text shown in snackbar when user closes all tabs -->
    <string name="snackbar_tabs_closed">Οι καρτέλες έκλεισαν</string>
    <!-- Text shown in snackbar when user closes tabs -->
    <string name="snackbar_message_tabs_closed">Οι καρτέλες έκλεισαν!</string>
    <!-- Text shown in snackbar when user bookmarks a list of tabs -->
    <string name="snackbar_message_bookmarks_saved">Οι σελιδοδείκτες αποθηκεύτηκαν!</string>
    <!-- Text shown in snackbar action for viewing bookmarks -->
    <string name="snackbar_message_bookmarks_view">Προβολή</string>
    <!-- Text shown in snackbar when user adds a site to top sites -->
    <string name="snackbar_added_to_top_sites">Προστέθηκε στις κορυφαίες σελίδες!</string>
    <!-- Text shown in snackbar when user closes a private tab -->
    <string name="snackbar_private_tab_closed">Η ιδιωτική καρτέλα έκλεισε</string>
    <!-- Text shown in snackbar when user closes all private tabs -->
    <string name="snackbar_private_tabs_closed">Οι ιδιωτικές καρτέλες έκλεισαν</string>
    <!-- Text shown in snackbar when user deletes all private tabs -->
    <string name="snackbar_private_tabs_deleted">Οι ιδιωτικές καρτέλες διαγράφηκαν</string>
    <!-- Text shown in snackbar to undo deleting a tab, top site or collection -->
    <string name="snackbar_deleted_undo">ΑΝΑΙΡΕΣΗ</string>
    <!-- Text shown in snackbar when user removes a top site -->
    <string name="snackbar_top_site_removed">Η ιστοσελίδα αφαιρέθηκε</string>
    <!-- Text for action to undo deleting a tab or collection shown in a11y dialog -->
    <string name="a11y_dialog_deleted_undo">Αναίρεση</string>
    <!-- Text for action to confirm deleting a tab or collection shown in a11y dialog -->
    <string name="a11y_dialog_deleted_confirm">Επιβεβαίωση</string>
    <!-- QR code scanner prompt which appears after scanning a code, but before navigating to it
        First parameter is the name of the app, second parameter is the URL or text scanned-->
    <string name="qr_scanner_confirmation_dialog_message">Να επιτρέπεται στο %1$s το άνοιγμα του %2$s</string>
    <!-- QR code scanner prompt dialog positive option to allow navigation to scanned link -->
    <string name="qr_scanner_dialog_positive">ΑΠΟΔΟΧΗ</string>
    <!-- QR code scanner prompt dialog positive option to deny navigation to scanned link -->
    <string name="qr_scanner_dialog_negative">ΑΡΝΗΣΗ</string>
    <!-- Tab collection deletion prompt dialog message. Placeholder will be replaced with the collection name -->
    <string name="tab_collection_dialog_message">Θέλετε σίγουρα να διαγράψετε το %1$s;</string>
    <!-- Collection and tab deletion prompt dialog message. This will show when the last tab from a collection is deleted -->
    <string name="delete_tab_and_collection_dialog_message">Η αφαίρεση της καρτέλας θα διαγράψει ολόκληρη τη συλλογή. Μπορείτε να δημιουργήσετε νέες συλλογές ανά πάσα στιγμή.</string>
    <!-- Collection and tab deletion prompt dialog title. Placeholder will be replaced with the collection name. This will show when the last tab from a collection is deleted -->
    <string name="delete_tab_and_collection_dialog_title">Διαγραφή του %1$s;</string>
    <!-- Tab collection deletion prompt dialog option to delete the collection -->
    <string name="tab_collection_dialog_positive">Διαγραφή</string>
    <!-- Tab collection deletion prompt dialog option to cancel deleting the collection -->
    <string name="tab_collection_dialog_negative">Ακύρωση</string>

    <!-- Text displayed in a notification when the user enters full screen mode -->
    <string name="full_screen_notification">Είσοδος σε λειτουργία πλήρους οθόνης</string>
    <!-- Message for copying the URL via long press on the toolbar -->
    <string name="url_copied">Το URL αντιγράφτηκε</string>
    <!-- Sample text for accessibility font size -->
    <string name="accessibility_text_size_sample_text_1">Δοκιμαστικό κείμενο. Σας δείχνει πώς εμφανίζεται το κείμενο για κάθε αυξομείωση μεγέθους που κάνετε με αυτή τη ρύθμιση.</string>
    <!-- Summary for Accessibility Text Size Scaling Preference -->
    <string name="preference_accessibility_text_size_summary">Αύξηση ή μείωση μεγέθους κειμένου των ιστοσελίδων</string>
    <!-- Title for Accessibility Text Size Scaling Preference -->
    <string name="preference_accessibility_font_size_title">Μέγεθος γραμματοσειράς</string>

    <!-- Title for Accessibility Text Automatic Size Scaling Preference -->
    <string name="preference_accessibility_auto_size_2">Αυτόματο μέγεθος γραμματοσειράς</string>

    <!-- Summary for Accessibility Text Automatic Size Scaling Preference -->
    <string name="preference_accessibility_auto_size_summary">Θα χρησιμοποιούνται οι ρυθμίσεις γραμματοσειράς Android σας. Κάντε απενεργοποίηση για διαχείριση μεγέθους από εδώ.</string>

    <!-- Title for the Delete browsing data preference -->
    <string name="preferences_delete_browsing_data">Διαγραφή δεδομένων περιήγησης</string>
    <!-- Title for the tabs item in Delete browsing data -->
    <string name="preferences_delete_browsing_data_tabs_title_2">Ανοικτές καρτέλες</string>
    <!-- Subtitle for the tabs item in Delete browsing data, parameter will be replaced with the number of open tabs -->
    <string name="preferences_delete_browsing_data_tabs_subtitle">%d καρτέλες</string>
    <!-- Title for the data and history items in Delete browsing data -->
    <string name="preferences_delete_browsing_data_browsing_data_title">Ιστορικό περιήγησης και δεδομένα ιστοσελίδων</string>
    <!-- Subtitle for the data and history items in delete browsing data, parameter will be replaced with the
        number of history items the user has -->
    <string name="preferences_delete_browsing_data_browsing_data_subtitle">%d διευθύνσεις</string>
    <!-- Title for history items in Delete browsing data -->
    <string name="preferences_delete_browsing_data_browsing_history_title">Ιστορικό</string>
    <!-- Subtitle for the history items in delete browsing data, parameter will be replaced with the
        number of history pages the user has -->
    <string name="preferences_delete_browsing_data_browsing_history_subtitle">%d σελίδες</string>
    <!-- Title for the cookies item in Delete browsing data -->
    <string name="preferences_delete_browsing_data_cookies">Cookies</string>
    <!-- Subtitle for the cookies item in Delete browsing data -->
    <string name="preferences_delete_browsing_data_cookies_subtitle">Θα αποσυνδεθείτε από τις περισσότερες ιστοσελίδες</string>
    <!-- Title for the cached images and files item in Delete browsing data -->
    <string name="preferences_delete_browsing_data_cached_files">Προσωρινές εικόνες και αρχεία</string>
    <!-- Subtitle for the cached images and files item in Delete browsing data -->
    <string name="preferences_delete_browsing_data_cached_files_subtitle">Απελευθερώνει χώρο αποθήκευσης</string>
    <!-- Title for the site permissions item in Delete browsing data -->
    <string name="preferences_delete_browsing_data_site_permissions">Δικαιώματα ιστοσελίδων</string>
    <!-- Title for the downloads item in Delete browsing data -->
    <string name="preferences_delete_browsing_data_downloads">Λήψεις</string>
    <!-- Text for the button to delete browsing data -->
    <string name="preferences_delete_browsing_data_button">Διαγραφή δεδομένων περιήγησης</string>
    <!-- Title for the Delete browsing data on quit preference -->
    <string name="preferences_delete_browsing_data_on_quit">Διαγραφή δεδομένων περιήγησης στην έξοδο</string>
    <!-- Summary for the Delete browsing data on quit preference. "Quit" translation should match delete_browsing_data_on_quit_action translation. -->
    <string name="preference_summary_delete_browsing_data_on_quit">Αυτόματη διαγραφή δεδομένων περιήγησης όταν επιλέγετε &quot;Έξοδος&quot; από το κύριο μενού</string>
    <!-- Summary for the Delete browsing data on quit preference. "Quit" translation should match delete_browsing_data_on_quit_action translation. -->
    <string name="preference_summary_delete_browsing_data_on_quit_2">Αυτόματη διαγραφή δεδομένων περιήγησης όταν επιλέγετε \&quot;Έξοδος\&quot; από το κύριο μενού</string>
    <!-- Action item in menu for the Delete browsing data on quit feature -->
    <string name="delete_browsing_data_on_quit_action">Έξοδος</string>

    <!-- Dialog message to the user asking to delete browsing data. -->
    <string name="delete_browsing_data_prompt_message">Αυτό θα διαγράψει όλα τα δεδομένα περιήγησής σας.</string>
    <!-- Dialog message to the user asking to delete browsing data. Parameter will be replaced by app name. -->
    <string name="delete_browsing_data_prompt_message_3">Το %s θα διαγράψει τα επιλεγμένα δεδομένα περιήγησης.</string>
    <!-- Text for the cancel button for the data deletion dialog -->
    <string name="delete_browsing_data_prompt_cancel">Ακύρωση</string>
    <!-- Text for the allow button for the data deletion dialog -->
    <string name="delete_browsing_data_prompt_allow">Διαγραφή</string>

    <!-- Text for the snackbar confirmation that the data was deleted -->
    <string name="preferences_delete_browsing_data_snackbar">Τα δεδομένα περιήγησης διαγράφηκαν</string>
    <!-- Text for the snackbar to show the user that the deletion of browsing data is in progress -->
    <string name="deleting_browsing_data_in_progress">Διαγραφή δεδομένων περιήγησης…</string>

    <!-- Tips -->
    <!-- text for firefox preview moving tip header "Firefox Preview" and "Firefox Nightly" are intentionally hardcoded -->
    <string name="tip_firefox_preview_moved_header">Το Firefox Preview είναι πλέον το Firefox Nightly</string>

    <!-- text for firefox preview moving tip description -->
    <string name="tip_firefox_preview_moved_description">
        Το Firefox Nightly ενημερώνεται κάθε βράδυ και διαθέτει νέες, πειραματικές λειτουργίες.
        Ωστόσο, ενδέχεται να είναι λιγότερο σταθερό. Κάντε λήψη του beta προγράμματος περιήγησής μας για μια πιο σταθερή εμπειρία.</string>
    <!-- text for firefox preview moving tip button. "Firefox for Android Beta" is intentionally hardcoded -->
    <string name="tip_firefox_preview_moved_button_2">Λήψη του Firefox για Android Beta</string>

    <!-- text for firefox preview moving tip header. "Firefox Nightly" is intentionally hardcoded -->
    <string name="tip_firefox_preview_moved_header_preview_installed">Το Firefox Nightly έχει μετακινηθεί</string>
    <!-- text for firefox preview moving tip description -->
    <string name="tip_firefox_preview_moved_description_preview_installed">
        Αυτή η εφαρμογή δεν θα λαμβάνει πλέον ενημερώσεις ασφαλείας. Σταματήστε τη χρήση αυτής της εφαρμογής και μεταβείτε στο νέο Nightly.
        \n\nΓια να μεταφέρετε τους σελιδοδείκτες, τις συνδέσεις και το ιστορικό σας σε άλλη εφαρμογή, δημιουργήστε ένα λογαριασμό Firefox.</string>
    <!-- text for firefox preview moving tip button  -->
    <string name="tip_firefox_preview_moved_button_preview_installed">Εναλλαγή στο νέο Nightly</string>

    <!-- text for firefox preview moving tip header. "Firefox Nightly" is intentionally hardcoded -->
    <string name="tip_firefox_preview_moved_header_preview_not_installed">Το Firefox Nightly έχει μετακινηθεί</string>

    <!-- text for firefox preview moving tip description -->
    <string name="tip_firefox_preview_moved_description_preview_not_installed">
        Αυτή η εφαρμογή δεν θα λαμβάνει πλέον ενημερώσεις ασφαλείας. Αποκτήστε το νέο Nightly και σταματήστε τη χρήση αυτής της εφαρμογής.
        \n\nΓια να μεταφέρετε τους σελιδοδείκτες, τις συνδέσεις και το ιστορικό σας σε άλλη εφαρμογή, δημιουργήστε ένα λογαριασμό Firefox.</string>
    <!-- text for firefox preview moving tip button  -->
    <string name="tip_firefox_preview_moved_button_preview_not_installed">Αποκτήστε το νέο Nightly</string>

    <!-- Onboarding -->
    <!-- Text for onboarding welcome message
    The first parameter is the name of the app (e.g. Firefox Preview) -->
    <string name="onboarding_header">Καλώς ορίσατε στο %s!</string>
    <!-- text for the Firefox Accounts section header -->
    <string name="onboarding_fxa_section_header">Έχετε ήδη λογαριασμό;</string>
    <!-- text for the "What's New" onboarding card header -->
    <string name="onboarding_whats_new_header1">Δείτε τι νέο υπάρχει</string>
    <!-- text for the "what's new" onboarding card description
    The first parameter is the short name of the app (e.g. Firefox) -->
    <string name="onboarding_whats_new_description">Έχετε ερωτήσεις σχετικά με το επανασχεδιασμένο %s; Θέλετε να μάθετε τι έχει αλλάξει;</string>
    <!-- text for underlined clickable link that is part of "what's new" onboarding card description that links to an FAQ -->
    <string name="onboarding_whats_new_description_linktext">Λάβετε απαντήσεις εδώ</string>
    <!-- text for the Firefox account onboarding sign in card header. The word "Firefox" should not be translated -->
    <string name="onboarding_account_sign_in_header_1">Συγχρονισμός Firefox μεταξύ συσκευών</string>
    <!-- Text for the button to learn more about signing in to your Firefox account -->
    <string name="onboarding_manual_sign_in_description">Μεταφέρετε σελιδοδείκτες, ιστορικό και κωδικούς πρόσβασης στο Firefox αυτής της συσκευής.</string>
    <!-- text for the firefox account onboarding card header when we detect you're already signed in to
        another Firefox browser. (The word `Firefox` should not be translated)
        The first parameter is the email of the detected user's account -->
    <string name="onboarding_firefox_account_auto_signin_header_3">Έχετε συνδεθεί ως %s από άλλο πρόγραμμα περιήγησης Firefox σε αυτή τη συσκευή. Θέλετε να συνδεθείτε με αυτό το λογαριασμό;</string>
    <!-- text for the button to confirm automatic sign-in -->
    <string name="onboarding_firefox_account_auto_signin_confirm">Ναι, σύνδεση</string>
    <!-- text for the automatic sign-in button while signing in is in process -->
    <string name="onboarding_firefox_account_signing_in">Σύνδεση…</string>
    <!-- text for the button to manually sign into Firefox account. -->
    <string name="onboarding_firefox_account_sign_in_1">Εγγραφή</string>
    <!-- text for the button to stay signed out when presented with an option to automatically sign-in. -->
    <string name="onboarding_firefox_account_stay_signed_out">Παραμονή εκτός σύνδεσης</string>
    <!-- text to display in the snackbar once account is signed-in -->
    <string name="onboarding_firefox_account_sync_is_on">Το Sync είναι ενεργό</string>
    <!-- text to display in the snackbar if automatic sign-in fails. user may try again -->
    <string name="onboarding_firefox_account_automatic_signin_failed">Αποτυχία σύνδεσης</string>

    <!-- text for the tracking protection onboarding card header -->
    <string name="onboarding_tracking_protection_header_3">Μόνιμη προστασία απορρήτου</string>
    <!-- text for the tracking protection card description. 'Firefox' intentionally hardcoded here -->
    <string name="onboarding_tracking_protection_description_3">Το Firefox εμποδίζει την καταγραφή της διαδικτυακής δραστηριότητάς σας από εταιρείες.</string>
    <!-- text for tracking protection radio button option for standard level of blocking -->
    <string name="onboarding_tracking_protection_standard_button_2">Τυπική (προεπιλογή)</string>
    <!-- text for standard blocking option button description -->
    <string name="onboarding_tracking_protection_standard_button_description_3">Ισορροπία μεταξύ ιδιωτικότητας και επιδόσεων. Οι σελίδες φορτώνονται κανονικά.</string>
    <!-- text for tracking protection radio button option for strict level of blocking -->
    <string name="onboarding_tracking_protection_strict_button">Αυστηρή (προτείνεται)</string>
    <!-- text for tracking protection radio button option for strict level of blocking -->
    <string name="onboarding_tracking_protection_strict_option">Αυστηρή</string>
    <!-- text for strict blocking option button description -->
    <string name="onboarding_tracking_protection_strict_button_description_3">Φραγή περισσότερων ιχνηλατών για ταχύτερη φόρτωση σελίδων. Ορισμένες λειτουργίες της σελίδας ενδέχεται να δυσλειτουργούν.</string>
    <!-- text for the toolbar position card header  -->
    <string name="onboarding_toolbar_placement_header_1">Επιλέξτε την τοποθεσία της γραμμής εργαλείων σας</string>
    <!-- text for the toolbar position card description -->
    <string name="onboarding_toolbar_placement_description_1">Τοποθετήστε τη γραμμή εργαλείων σε κοντινή απόσταση. Κρατήστε την στο κάτω μέρος, ή μετακινήστε την στο πάνω μέρος.</string>
    <!-- text for the private browsing onboarding card header -->
    <string name="onboarding_private_browsing_header">Ιδιωτική περιήγηση</string>
    <!-- text for the private browsing onboarding card description
    The first parameter is an icon that represents private browsing -->
    <string name="onboarding_private_browsing_description1">Άνοιγμα ιδιωτικής καρτέλας μία φορά: Αγγίξτε το εικονίδιο %s.</string>
    <!-- text for the private browsing onboarding card description, explaining how to always using private browsing -->
    <string name="onboarding_private_browsing_always_description">Άνοιγμα ιδιωτικών καρτελών κάθε φορά: Ενημερώστε τις ρυθμίσεις ιδιωτικής περιήγησης.</string>
    <!-- text for the private browsing onbording card button, that launches settings -->
    <string name="onboarding_private_browsing_button">Άνοιγμα ρυθμίσεων</string>
    <!-- text for the privacy notice onboarding card header -->
    <string name="onboarding_privacy_notice_header">Το απόρρητό σας</string>
    <!-- text for the privacy notice onboarding card description
    The first parameter is the name of the app (e.g. Firefox Preview) Substitute %s for long browser name. -->
    <string name="onboarding_privacy_notice_description2">Έχουμε σχεδιάσει το %s έτσι, ώστε να ελέγχετε τι κοινοποιείτε στο διαδίκτυο και σε εμάς.</string>
    <!-- Text for the button to read the privacy notice -->
    <string name="onboarding_privacy_notice_read_button">Διαβάστε τη σημείωση απορρήτου μας</string>
    <!-- Content description (not visible, for screen readers etc.): Close onboarding screen -->
    <string name="onboarding_close">Κλείσιμο</string>

    <!-- text for the button to finish onboarding -->
    <string name="onboarding_finish">Έναρξη περιήγησης</string>

    <!-- Onboarding theme -->
    <!-- text for the theme picker onboarding card header -->
    <string name="onboarding_theme_picker_header">Επιλογή θέματος</string>
    <!-- text for the theme picker onboarding card description -->
    <string name="onboarding_theme_picker_description_2">Εξοικονομήστε μπαταρία και προστατέψτε τα μάτια σας με τη σκοτεινή λειτουργία.</string>
    <!-- Automatic theme setting (will follow device setting) -->
    <string name="onboarding_theme_automatic_title">Αυτόματο</string>
    <!-- Summary of automatic theme setting (will follow device setting) -->
    <string name="onboarding_theme_automatic_summary">Προσαρμόζεται στις ρυθμίσεις της συσκευής σας</string>
    <!-- Theme setting for dark mode -->
    <string name="onboarding_theme_dark_title">Σκούρο θέμα</string>
    <!-- Theme setting for light mode -->
    <string name="onboarding_theme_light_title">Φωτεινό θέμα</string>

    <!-- Text shown in snackbar when multiple tabs have been sent to device -->
    <string name="sync_sent_tabs_snackbar">Οι καρτέλες απεστάλησαν!</string>
    <!-- Text shown in snackbar when one tab has been sent to device  -->
    <string name="sync_sent_tab_snackbar">Η καρτέλα απεστάλη!</string>
    <!-- Text shown in snackbar when sharing tabs failed  -->
    <string name="sync_sent_tab_error_snackbar">Δεν ήταν δυνατή η αποστολή</string>
    <!-- Text shown in snackbar for the "retry" action that the user has after sharing tabs failed -->
    <string name="sync_sent_tab_error_snackbar_action">ΕΠΑΝΑΛΗΨΗ</string>
    <!-- Title of QR Pairing Fragment -->
    <string name="sync_scan_code">Σάρωση κωδικού</string>
    <!-- Instructions on how to access pairing -->
    <string name="sign_in_instructions"><![CDATA[Στον υπολογιστή σας, ανοίξτε το Firefox και μεταβείτε στο <b>https://firefox.com/pair</b>]]></string>
    <!-- Text shown for sign in pairing when ready -->
    <string name="sign_in_ready_for_scan">Σάρωση</string>
    <!-- Text shown for settings option for sign with pairing -->
    <string name="sign_in_with_camera">Σύνδεση με την κάμερά σας</string>

    <!-- Text shown for settings option for sign with email -->
    <string name="sign_in_with_email">Χρήση email</string>
    <!-- Text shown for settings option for create new account text.'Firefox' intentionally hardcoded here.-->
    <string name="sign_in_create_account_text"><![CDATA[Δεν έχετε λογαριασμό; <u>Δημιουργήστε έναν</u> για συγχρονισμό του Firefox μεταξύ συσκευών.]]></string>
    <!-- Text shown in confirmation dialog to sign out of account -->
    <string name="sign_out_confirmation_message">Το Firefox θα σταματήσει να συγχρονίζεται με το λογαριασμό σας, αλλά δεν θα διαγράψει τα δεδομένα περιήγησης από αυτή τη συσκευή.</string>
    <!-- Text shown in confirmation dialog to sign out of account. The first parameter is the name of the app (e.g. Firefox Preview) -->
    <string name="sign_out_confirmation_message_2">Το %s θα σταματήσει να συγχρονίζεται με το λογαριασμό σας, αλλά δεν θα διαγράψει τα δεδομένα περιήγησης από αυτή τη συσκευή.</string>
    <!-- Option to continue signing out of account shown in confirmation dialog to sign out of account -->
    <string name="sign_out_disconnect">Αποσύνδεση</string>
    <!-- Option to cancel signing out shown in confirmation dialog to sign out of account -->
    <string name="sign_out_cancel">Ακύρωση</string>

    <!-- Error message snackbar shown after the user tried to select a default folder which cannot be altered -->
    <string name="bookmark_cannot_edit_root">Δεν είναι δυνατή η επεξεργασία προεπιλεγμένων φακέλων</string>

    <!-- Enhanced Tracking Protection -->
    <!-- Link displayed in enhanced tracking protection panel to access tracking protection settings -->
    <string name="etp_settings">Ρυθμίσεις προστασίας</string>
    <!-- Preference title for enhanced tracking protection settings -->
    <string name="preference_enhanced_tracking_protection">Ενισχυμένη προστασία από καταγραφή</string>
    <!-- Title for the description of enhanced tracking protection -->
    <string name="preference_enhanced_tracking_protection_explanation_title">Περιήγηση χωρίς παρακολούθηση</string>
    <!-- Description of enhanced tracking protection. The first parameter is the name of the application (For example: Fenix) -->
    <string name="preference_enhanced_tracking_protection_explanation">Κρατήστε τα δεδομένα σας για τον εαυτό σας. Το %s σας προστατεύει από πολλούς από τους πιο συνηθισμένους ιχνηλάτες που ακολουθούν ό,τι κάνετε στο διαδίκτυο.</string>
    <!-- Text displayed that links to website about enhanced tracking protection -->
    <string name="preference_enhanced_tracking_protection_explanation_learn_more">Μάθετε περισσότερα</string>
    <!-- Preference for enhanced tracking protection for the standard protection settings -->
    <string name="preference_enhanced_tracking_protection_standard_default_1">Τυπική (προεπιλογή)</string>
    <!-- Preference description for enhanced tracking protection for the standard protection settings -->
    <string name="preference_enhanced_tracking_protection_standard_description_4">Ισορροπία μεταξύ ιδιωτικότητας και επιδόσεων. Οι σελίδες φορτώνονται κανονικά.</string>
    <!--  Accessibility text for the Standard protection information icon  -->
    <string name="preference_enhanced_tracking_protection_standard_info_button">Τι αποκλείει η τυπική προστασία από καταγραφή</string>
    <!-- Preference for enhanced tracking protection for the strict protection settings -->
    <string name="preference_enhanced_tracking_protection_strict">Αυστηρή</string>
    <!-- Preference description for enhanced tracking protection for the strict protection settings -->
    <string name="preference_enhanced_tracking_protection_strict_description_3">Φραγή περισσότερων ιχνηλατών για ταχύτερη φόρτωση σελίδων. Ορισμένες λειτουργίες της σελίδας ενδέχεται να δυσλειτουργούν.</string>
    <!--  Accessibility text for the Strict protection information icon  -->
    <string name="preference_enhanced_tracking_protection_strict_info_button">Τι αποκλείει η αυστηρή προστασία από καταγραφή</string>
    <!-- Preference for enhanced tracking protection for the custom protection settings -->
    <string name="preference_enhanced_tracking_protection_custom">Προσαρμοσμένη</string>
    <!-- Preference description for enhanced tracking protection for the strict protection settings -->
    <string name="preference_enhanced_tracking_protection_custom_description_2">Επιλέξτε ιχνηλάτες και σενάρια για αποκλεισμό.</string>
    <!--  Accessibility text for the Strict protection information icon  -->
    <string name="preference_enhanced_tracking_protection_custom_info_button">Τι αποκλείει η προσαρμοσμένη προστασία από καταγραφή</string>
    <!-- Header for categories that are being blocked by current Enhanced Tracking Protection settings -->
    <!-- Preference for enhanced tracking protection for the custom protection settings for cookies-->
    <string name="preference_enhanced_tracking_protection_custom_cookies">Cookies</string>
    <!-- Option for enhanced tracking protection for the custom protection settings for cookies-->
    <string name="preference_enhanced_tracking_protection_custom_cookies_1">Ιχνηλάτες μεταξύ ιστοσελίδων και κοινωνικών μέσων</string>
    <!-- Option for enhanced tracking protection for the custom protection settings for cookies-->
    <string name="preference_enhanced_tracking_protection_custom_cookies_2">Cookies από ιστοσελίδες που δεν έχετε επισκεφθεί</string>
    <!-- Option for enhanced tracking protection for the custom protection settings for cookies-->
    <string name="preference_enhanced_tracking_protection_custom_cookies_3">Όλα τα cookies τρίτων (ενδέχεται να προκαλέσει δυσλειτουργία σε ιστοσελίδες)</string>
    <!-- Option for enhanced tracking protection for the custom protection settings for cookies-->
    <string name="preference_enhanced_tracking_protection_custom_cookies_4">Όλα τα cookies (θα προκαλέσει δυσλειτουργία σε ιστοσελίδες)</string>
    <!-- Preference for enhanced tracking protection for the custom protection settings for tracking content -->
    <string name="preference_enhanced_tracking_protection_custom_tracking_content">Περιεχόμενο καταγραφής</string>
    <!-- Option for enhanced tracking protection for the custom protection settings for tracking content-->
    <string name="preference_enhanced_tracking_protection_custom_tracking_content_1">Σε όλες τις καρτέλες</string>
    <!-- Option for enhanced tracking protection for the custom protection settings for tracking content-->
    <string name="preference_enhanced_tracking_protection_custom_tracking_content_2">Μόνο σε ιδιωτικές καρτέλες</string>
    <!-- Option for enhanced tracking protection for the custom protection settings for tracking content-->
    <string name="preference_enhanced_tracking_protection_custom_tracking_content_3">Μόνο σε προσαρμοσμένες καρτέλες</string>
    <!-- Preference for enhanced tracking protection for the custom protection settings -->
    <string name="preference_enhanced_tracking_protection_custom_cryptominers">Cryptominers</string>
    <!-- Preference for enhanced tracking protection for the custom protection settings -->
    <string name="preference_enhanced_tracking_protection_custom_fingerprinters">Fingerprinters</string>
    <string name="enhanced_tracking_protection_blocked">Αποκλείονται</string>
    <!-- Header for categories that are being not being blocked by current Enhanced Tracking Protection settings -->
    <string name="enhanced_tracking_protection_allowed">Επιτρέπεται</string>
    <!-- Category of trackers (social media trackers) that can be blocked by Enhanced Tracking Protection -->
    <string name="etp_social_media_trackers_title">Ιχνηλάτες κοινωνικών δικτύων</string>
    <!-- Description of social media trackers that can be blocked by Enhanced Tracking Protection -->
    <string name="etp_social_media_trackers_description">Περιορίζει την ικανότητα των κοινωνικών δικτύων να παρακολουθούν τη δραστηριότητά σας στο διαδίκτυο.</string>
    <!-- Category of trackers (cross-site tracking cookies) that can be blocked by Enhanced Tracking Protection -->
    <string name="etp_cookies_title">Cookies ιχνηλάτησης μεταξύ ιστοσελίδων</string>
    <!-- Description of cross-site tracking cookies that can be blocked by Enhanced Tracking Protection -->
    <string name="etp_cookies_description">Αποκλείει τα cookies που χρησιμοποιούν τα δίκτυα διαφημίσεων και οι εταιρείες ανάλυσης δεδομένων για τη συλλογή δεδομένων περιήγησής σας από πολλαπλές ιστοσελίδες.</string>
    <!-- Category of trackers (cryptominers) that can be blocked by Enhanced Tracking Protection -->
    <string name="etp_cryptominers_title">Cryptominers</string>
    <!-- Description of cryptominers that can be blocked by Enhanced Tracking Protection -->
    <string name="etp_cryptominers_description">Εμποδίζει τα κακόβουλα σενάρια από το να προσπελάσουν τη συσκευή σας για εξόρυξη ψηφιακού νομίσματος.</string>
    <!-- Category of trackers (fingerprinters) that can be blocked by Enhanced Tracking Protection -->
    <string name="etp_fingerprinters_title">Fingerprinters</string>
    <!-- Description of fingerprinters that can be blocked by Enhanced Tracking Protection -->
    <string name="etp_fingerprinters_description">Διακόπτει τη συλλογή μοναδικών, αναγνωριστικών δεδομένων της συσκευής σας που μπορούν να χρησιμοποιηθούν για σκοπούς καταγραφής.</string>
    <!-- Category of trackers (tracking content) that can be blocked by Enhanced Tracking Protection -->
    <string name="etp_tracking_content_title">Περιεχόμενο καταγραφής</string>
    <!-- Description of tracking content that can be blocked by Enhanced Tracking Protection -->
    <string name="etp_tracking_content_description">Διακόπτει τη φόρτωση εξωτερικών διαφημίσεων, βίντεο και άλλου περιεχομένου που περιέχει κώδικα καταγραφής. Ίσως επηρεάσει τη λειτουργικότητα μερικών ιστοσελίδων.</string>
    <!-- Enhanced Tracking Protection Onboarding Message shown in a dialog above the toolbar. The first parameter is the name of the application (For example: Fenix) -->
    <string name="etp_onboarding_cfr_message">Κάθε φορά που η ασπίδα είναι μωβ, το %s έχει αποκλείσει ιχνηλάτες σε μια σελίδα. Πατήστε για περισσότερες πληροφορίες.</string>
    <!-- Enhanced Tracking Protection message that protection is currently on for this site -->
    <string name="etp_panel_on">Η προστασία είναι ΕΝΕΡΓΗ για αυτή τη σελίδα</string>
    <!-- Enhanced Tracking Protection message that protection is currently off for this site -->
    <string name="etp_panel_off">Η προστασία είναι ΑΝΕΝΕΡΓΗ για αυτή τη σελίδα</string>
    <!-- Header for exceptions list for which sites enhanced tracking protection is always off -->
    <string name="enhanced_tracking_protection_exceptions">Η ενισχυμένη προστασία από καταγραφή είναι ανενεργή για αυτή τη σελίδα</string>
    <!-- Content description (not visible, for screen readers etc.): Navigate
    back from ETP details (Ex: Tracking content) -->
    <string name="etp_back_button_content_description">Πλοήγηση προς τα πίσω</string>
    <!-- About page Your rights link text -->
    <string name="about_your_rights">Τα δικαιώματά σας</string>

    <!-- About page link text to open open source licenses screen -->
    <string name="about_open_source_licenses">Βιβλιοθήκες ανοιχτού κώδικα που χρησιμοποιούμε</string>
    <!-- About page link text to open what's new link -->
    <string name="about_whats_new">Τι νέο υπάρχει στο %s</string>
    <!-- Open source licenses page title
    The first parameter is the app name -->
    <string name="open_source_licenses_title">%s | Βιβλιοθήκες OSS</string>

    <!-- Category of trackers (redirect trackers) that can be blocked by Enhanced Tracking Protection -->
    <string name="etp_redirect_trackers_title">Ανακατεύθυνση ιχνηλατών</string>

    <!-- Description of redirect tracker cookies that can be blocked by Enhanced Tracking Protection -->
    <string name="etp_redirect_trackers_description">Διαγράφει τα cookies που τοποθετούνται από ανακατευθύνσεις σε γνωστές ιστοσελίδες καταγραφής.</string>

    <!-- About page link text to open support link -->
    <string name="about_support">Υποστήριξη</string>
    <!-- About page link text to list of past crashes (like about:crashes on desktop) -->
    <string name="about_crashes">Καταρρεύσεις</string>
    <!-- About page link text to open privacy notice link -->
    <string name="about_privacy_notice">Πολιτική απορρήτου</string>

    <!-- About page link text to open know your rights link -->
    <string name="about_know_your_rights">Μάθετε τα δικαιώματά σας</string>
    <!-- About page link text to open licensing information link -->
    <string name="about_licensing_information">Πληροφορίες άδειας</string>
    <!-- About page link text to open a screen with libraries that are used -->
    <string name="about_other_open_source_libraries">Βιβλιοθήκες που χρησιμοποιούμε</string>

    <!-- Toast shown to the user when they are activating the secret dev menu
        The first parameter is number of long clicks left to enable the menu -->
    <string name="about_debug_menu_toast_progress">Μενού εντοπισμού σφαλμάτων: απομένουν %1$d κλικ για ενεργοποίηση</string>
    <string name="about_debug_menu_toast_done">Το μενού εντοπισμού σφαλμάτων ενεργοποιήθηκε</string>

    <!-- Content description of the tab counter toolbar button when one tab is open -->
    <string name="tab_counter_content_description_one_tab">1 καρτέλα</string>
    <!-- Content description of the tab counter toolbar button when multiple tabs are open. First parameter will be replaced with the number of tabs (always more than one) -->
    <string name="tab_counter_content_description_multi_tab">%d καρτέλες</string>

    <!-- Browser long press popup menu -->
    <!-- Copy the current url -->
    <string name="browser_toolbar_long_press_popup_copy">Αντιγραφή</string>
    <!-- Paste & go the text in the clipboard. '&amp;' is replaced with the ampersand symbol: & -->
    <string name="browser_toolbar_long_press_popup_paste_and_go">Επικόλληση &amp; μετάβαση</string>
    <!-- Paste the text in the clipboard -->
    <string name="browser_toolbar_long_press_popup_paste">Επικόλληση</string>

    <!-- Snackbar message shown after an URL has been copied to clipboard. -->
    <string name="browser_toolbar_url_copied_to_clipboard_snackbar">Το URL αντιγράφτηκε στο πρόχειρο</string>

    <!-- Title text for the Add To Homescreen dialog -->
    <string name="add_to_homescreen_title">Προσθήκη στην αρχική οθόνη</string>
    <!-- Cancel button text for the Add to Homescreen dialog -->
    <string name="add_to_homescreen_cancel">Ακύρωση</string>
    <!-- Add button text for the Add to Homescreen dialog -->
    <string name="add_to_homescreen_add">Προσθήκη</string>
    <!-- Continue to website button text for the first-time Add to Homescreen dialog -->
    <string name="add_to_homescreen_continue">Συνέχεια στην ιστοσελίδα</string>

    <!-- Placeholder text for the TextView in the Add to Homescreen dialog -->
    <string name="add_to_homescreen_text_placeholder">Όνομα συντόμευσης</string>

    <!-- Describes the add to homescreen functionality -->
    <string name="add_to_homescreen_description_2">Μπορείτε εύκολα να προσθέσετε αυτή την ιστοσελίδα στην αρχική οθόνη για άμεση πρόσβαση και ταχύτερη περιήγηση, σαν να ήταν εφαρμογή.</string>

    <!-- Preference for managing the settings for logins and passwords in Fenix -->
    <string name="preferences_passwords_logins_and_passwords">Συνδέσεις και κωδικοί πρόσβασης</string>
    <!-- Preference for managing the saving of logins and passwords in Fenix -->
    <string name="preferences_passwords_save_logins">Αποθήκευση συνδέσεων και κωδικών πρόσβασης</string>
    <!-- Preference option for asking to save passwords in Fenix -->
    <string name="preferences_passwords_save_logins_ask_to_save">Ερώτηση για αποθήκευση</string>
    <!-- Preference option for never saving passwords in Fenix -->
    <string name="preferences_passwords_save_logins_never_save">Ποτέ αποθήκευση</string>
    <!-- Preference for autofilling saved logins in Fenix -->
    <string name="preferences_passwords_autofill">Αυτόματη συμπλήρωση</string>
    <!-- Preference for syncing saved logins in Fenix -->
    <string name="preferences_passwords_sync_logins">Συγχρονισμός συνδέσεων</string>
    <!-- Preference for syncing saved logins in Fenix, when not signed in-->
    <string name="preferences_passwords_sync_logins_across_devices">Συγχρονισμός συνδέσεων με άλλες συσκευές</string>
    <!-- Syncing saved logins in Fenix needs reconnect to sync -->
    <string name="preferences_passwords_sync_logins_reconnect">Επανασύνδεση</string>
    <!-- Syncing saved logins in Fenix needs login -->
    <string name="preferences_passwords_sync_logins_sign_in">Σύνδεση στο Sync</string>
    <!-- Preference to access list of saved logins -->
    <string name="preferences_passwords_saved_logins">Αποθηκευμένες συνδέσεις</string>
    <!-- Description of empty list of saved passwords. Placeholder is replaced with app name.  -->
    <string name="preferences_passwords_saved_logins_description_empty_text">Οι συνδέσεις που αποθηκεύετε ή συγχρονίζετε στο %s θα εμφανίζονται εδώ.</string>
    <!-- Preference to access list of saved logins -->
    <string name="preferences_passwords_saved_logins_description_empty_learn_more_link">Μάθετε περισσότερα σχετικά με το Sync.</string>
    <!-- Preference to access list of login exceptions that we never save logins for -->
    <string name="preferences_passwords_exceptions">Εξαιρέσεις</string>
    <!-- Empty description of list of login exceptions that we never save logins for -->
    <string name="preferences_passwords_exceptions_description_empty">Εδώ εμφανίζονται οι συνδέσεις και οι κωδικοί πρόσβασης που δεν αποθηκεύονται.</string>
    <!-- Description of list of login exceptions that we never save logins for -->
    <string name="preferences_passwords_exceptions_description">Οι συνδέσεις και οι κωδικοί πρόσβασης δεν θα αποθηκευτούν για αυτές τις ιστοσελίδες.</string>
    <!-- Text on button to remove all saved login exceptions -->
    <string name="preferences_passwords_exceptions_remove_all">Διαγραφή όλων των εξαιρέσεων</string>
    <!-- Hint for search box in logins list -->
    <string name="preferences_passwords_saved_logins_search">Αναζήτηση συνδέσεων</string>
    <!-- Option to sort logins list A-Z, alphabetically -->
    <string name="preferences_passwords_saved_logins_alphabetically">Αλφαβητικά</string>
    <!-- Option to sort logins list by most recently used -->
    <string name="preferences_passwords_saved_logins_recently_used">Πρόσφατη χρήση</string>
    <!-- The header for the site that a login is for -->
    <string name="preferences_passwords_saved_logins_site">Ιστοσελίδα</string>
    <!-- The header for the username for a login -->
    <string name="preferences_passwords_saved_logins_username">Όνομα χρήστη</string>
    <!-- The header for the password for a login -->
    <string name="preferences_passwords_saved_logins_password">Κωδικός πρόσβασης</string>
    <!-- Message displayed in security prompt to reenter a secret pin to access saved logins -->
    <string name="preferences_passwords_saved_logins_enter_pin">Εισάγετε ξανά το PIN σας</string>
    <!-- Message displayed in security prompt to access saved logins -->
    <string name="preferences_passwords_saved_logins_enter_pin_description">Ξεκλειδώστε για να δείτε τις αποθηκευμένες συνδέσεις σας</string>
    <!-- Message displayed when a connection is insecure and we detect the user is entering a password -->
    <string name="logins_insecure_connection_warning">Αυτή η σύνδεση δεν είναι ασφαλής. Οι λογαριασμοί που εισάγονται εδώ ενδέχεται να παραβιαστούν.</string>
    <!-- Learn more link that will link to a page with more information displayed when a connection is insecure and we detect the user is entering a password -->
    <string name="logins_insecure_connection_warning_learn_more">Μάθετε περισσότερα</string>
    <!-- Prompt message displayed when Fenix detects a user has entered a password and user decides if Fenix should save it. The first parameter is the name of the application (For example: Fenix)  -->
    <string name="logins_doorhanger_save">Θέλετε το %s να αποθηκεύσει αυτή τη σύνδεση;</string>
    <!-- Positive confirmation that Fenix should save the new or updated login -->
    <string name="logins_doorhanger_save_confirmation">Αποθήκευση</string>
    <!-- Negative confirmation that Fenix should not save the new or updated login -->
    <string name="logins_doorhanger_save_dont_save">Χωρίς αποθήκευση</string>
    <!-- Shown in snackbar to tell user that the password has been copied -->
    <string name="logins_password_copied">Ο κωδικός πρόσβασης έχει αντιγραφεί στο πρόχειρο</string>
    <!-- Shown in snackbar to tell user that the username has been copied -->
    <string name="logins_username_copied">Το όνομα χρήστη αντιγράφτηκε στο πρόχειρο</string>
    <!-- Shown in snackbar to tell user that the site has been copied -->
    <string name="logins_site_copied">Η ιστοσελίδα αντιγράφτηκε στο πρόχειρο</string>
    <!-- Content Description (for screenreaders etc) read for the button to copy a password in logins-->
    <string name="saved_logins_copy_password">Αντιγραφή κωδικού πρόσβασης</string>
    <!-- Content Description (for screenreaders etc) read for the button to clear a password while editing a login-->
    <string name="saved_logins_clear_password">Εκκαθάριση κωδικού πρόσβασης</string>
    <!-- Content Description (for screenreaders etc) read for the button to copy a username in logins -->
    <string name="saved_login_copy_username">Αντιγραφή ονόματος χρήστη</string>
    <!-- Content Description (for screenreaders etc) read for the button to clear a username while editing a login -->
    <string name="saved_login_clear_username">Εκκαθάριση ονόματος χρήστη</string>
    <!-- Content Description (for screenreaders etc) read for the button to copy a site in logins -->
    <string name="saved_login_copy_site">Αντιγραφή ιστοσελίδας</string>
    <!-- Content Description (for screenreaders etc) read for the button to open a site in logins -->
    <string name="saved_login_open_site">Άνοιγμα σελίδας στο πρόγραμμα περιήγησης</string>
    <!-- Content Description (for screenreaders etc) read for the button to reveal a password in logins -->
    <string name="saved_login_reveal_password">Εμφάνιση κωδικού πρόσβασης</string>
    <!-- Content Description (for screenreaders etc) read for the button to hide a password in logins -->
    <string name="saved_login_hide_password">Απόκρυψη κωδικού πρόσβασης</string>
    <!-- Message displayed in biometric prompt displayed for authentication before allowing users to view their logins -->
    <string name="logins_biometric_prompt_message">Ξεκλειδώστε για να δείτε τις αποθηκευμένες συνδέσεις σας</string>
    <!-- Title of warning dialog if users have no device authentication set up -->
    <string name="logins_warning_dialog_title">Προστασία στοιχείων σύνδεσης</string>
    <!-- Message of warning dialog if users have no device authentication set up -->
    <string name="logins_warning_dialog_message">Ορίστε ένα μοτίβο κλειδώματος συσκευής, ένα ΡΙΝ ή έναν κωδικό πρόσβασης για προστασία των αποθηκευμένων στοιχείων σύνδεσης, σε περίπτωση που κάποιος τρίτος αποκτήσει πρόσβαση στη συσκευή σας.</string>
    <!-- Negative button to ignore warning dialog if users have no device authentication set up -->
    <string name="logins_warning_dialog_later">Αργότερα</string>
    <!-- Positive button to send users to set up a pin of warning dialog if users have no device authentication set up -->
    <string name="logins_warning_dialog_set_up_now">Ρύθμιση τώρα</string>
    <!-- Title of PIN verification dialog to direct users to re-enter their device credentials to access their logins -->
    <string name="logins_biometric_prompt_message_pin">Ξεκλειδώστε τη συσκευή σας</string>
    <!-- Title for Accessibility Force Enable Zoom Preference -->
    <string name="preference_accessibility_force_enable_zoom">Ζουμ σε όλες τις ιστοσελίδες</string>
    <!-- Summary for Accessibility Force Enable Zoom Preference -->
    <string name="preference_accessibility_force_enable_zoom_summary">Ενεργοποιήστε το για χρήση χειρονομιών ζουμ, ακόμη και σε ιστοσελίδες που δεν τις επιτρέπουν.</string>
    <!-- Saved logins sorting strategy menu item -by name- (if selected, it will sort saved logins alphabetically) -->
    <string name="saved_logins_sort_strategy_alphabetically">Όνομα (Α-Ω)</string>
    <!-- Saved logins sorting strategy menu item -by last used- (if selected, it will sort saved logins by last used) -->
    <string name="saved_logins_sort_strategy_last_used">Τελευταία χρήση</string>

    <!-- Content description (not visible, for screen readers etc.): Sort saved logins dropdown menu chevron icon -->
    <string name="saved_logins_menu_dropdown_chevron_icon_content_description">Ταξινόμηση μενού σύνδεσης</string>

    <!-- Credit Cards Autofill -->
    <!-- Preference and title for managing the settings for credit cards -->
    <string name="preferences_credit_cards">Πιστωτικές κάρτες</string>
    <!-- Preference for saving and autofilling credit cards -->
    <string name="preferences_credit_cards_save_and_autofill_cards">Αποθήκευση και αυτόματη συμπλήρωση στοιχείων καρτών</string>
    <!-- Preference summary for saving and autofilling credit card data -->
    <string name="preferences_credit_cards_save_and_autofill_cards_summary">Τα δεδομένα είναι κρυπτογραφημένα</string>
    <!-- Preference option for syncing credit cards across devices. This is displayed when the user is not signed into sync -->
    <string name="preferences_credit_cards_sync_cards_across_devices">Συγχρονισμός καρτών μεταξύ των συσκευών</string>
<<<<<<< HEAD
=======
    <!-- Preference option for syncing credit cards across devices. This is displayed when the user is signed into sync -->
    <string name="preferences_credit_cards_sync_cards">Συγχρονισμός καρτών</string>
>>>>>>> edea181c
    <!-- Preference option for adding a credit card -->
    <string name="preferences_credit_cards_add_credit_card">Προσθήκη πιστωτικής κάρτας</string>

    <!-- Preference option for managing saved credit cards -->
    <string name="preferences_credit_cards_manage_saved_cards">Διαχείριση αποθηκευμένων καρτών</string>
    <!-- Title of the "Add card" screen -->
    <string name="credit_cards_add_card">Προσθήκη κάρτας</string>
<<<<<<< HEAD
=======
    <!-- Title of the "Edit card" screen -->
    <string name="credit_cards_edit_card">Επεξεργασία κάρτας</string>
>>>>>>> edea181c
    <!-- The header for the card number of a credit card -->
    <string name="credit_cards_card_number">Αριθμός κάρτας</string>
    <!-- The header for the expiration date of a credit card -->
    <string name="credit_cards_expiration_date">Ημερομηνία λήξης</string>
    <!-- The header for the name on the credit card -->
    <string name="credit_cards_name_on_card">Όνομα στην κάρτα</string>
    <!-- The header for the nickname for a credit card -->
    <string name="credit_cards_card_nickname">Ψευδώνυμο κάρτας</string>
<<<<<<< HEAD
=======
    <!-- The text for the "Delete card" menu item for deleting a credit card -->
    <string name="credit_cards_menu_delete_card">Διαγραφή κάρτας</string>
>>>>>>> edea181c
    <!-- The text for the "Delete card" button for deleting a credit card -->
    <string name="credit_cards_delete_card_button">Διαγραφή κάρτας</string>
    <!-- The title for the "Save" menu item for saving a credit card -->
    <string name="credit_cards_menu_save">Αποθήκευση</string>
    <!-- The text for the "Save" button for saving a credit card -->
    <string name="credit_cards_save_button">Αποθήκευση</string>
    <!-- The text for the "Cancel" button for cancelling adding or updating a credit card -->
    <string name="credit_cards_cancel_button">Ακύρωση</string>

    <!-- Title of the "Saved cards" screen -->
    <string name="credit_cards_saved_cards">Αποθηκευμένες κάρτες</string>

<<<<<<< HEAD
=======
    <!-- Error message for credit card number validation -->
    <string name="credit_cards_number_validation_error_message">Παρακαλώ εισαγάγετε έναν έγκυρο αριθμό πιστωτικής κάρτας</string>

>>>>>>> edea181c
    <!-- Title of the Add search engine screen -->
    <string name="search_engine_add_custom_search_engine_title">Προσθήκη μηχανής αναζήτησης</string>
    <!-- Title of the Edit search engine screen -->
    <string name="search_engine_edit_custom_search_engine_title">Επεξεργασία μηχανής αναζήτησης</string>
    <!-- Content description (not visible, for screen readers etc.): Title for the button to add a search engine in the action bar -->
    <string name="search_engine_add_button_content_description">Προσθήκη</string>
    <!-- Content description (not visible, for screen readers etc.): Title for the button to save a search engine in the action bar -->
    <string name="search_engine_add_custom_search_engine_edit_button_content_description">Αποθήκευση</string>
    <!-- Text for the menu button to edit a search engine -->
    <string name="search_engine_edit">Επεξεργασία</string>
    <!-- Text for the menu button to delete a search engine -->
    <string name="search_engine_delete">Διαγραφή</string>

    <!-- Text for the button to create a custom search engine on the Add search engine screen -->
    <string name="search_add_custom_engine_label_other">Άλλο</string>
    <!-- Placeholder text shown in the Search Engine Name TextField before a user enters text -->
    <string name="search_add_custom_engine_name_hint">Όνομα</string>

    <!-- Placeholder text shown in the Search String TextField before a user enters text -->
    <string name="search_add_custom_engine_search_string_hint">Νήμα αναζήτησης προς χρήση</string>
    <!-- Description text for the Search String TextField. The %s is part of the string -->
    <string name="search_add_custom_engine_search_string_example">Αντικαταστήστε το ερώτημα με “%s”. Παράδειγμα:\nhttps://www.google.com/search?q=%s</string>
    <!-- Text for the button to learn more about adding a custom search engine -->
    <string name="search_add_custom_engine_learn_more_label">Μάθετε περισσότερα</string>

    <!-- Accessibility description for the form in which details about the custom search engine are entered -->
    <string name="search_add_custom_engine_form_description">Λεπτομέρειες προσαρμοσμένης μηχανής αναζήτησης</string>
    <!-- Accessibility description for the 'Learn more' link -->
    <string name="search_add_custom_engine_learn_more_description">Σύνδεσμος &quot;Μάθετε περισσότερα&quot;</string>

    <!-- Text shown when a user leaves the name field empty -->
    <string name="search_add_custom_engine_error_empty_name">Εισάγετε όνομα μηχανής αναζήτησης</string>
    <!-- Text shown when a user tries to add a search engine that already exists -->
    <string name="search_add_custom_engine_error_existing_name">Η μηχανή αναζήτησης με το όνομα “%s” υπάρχει ήδη.</string>
    <!-- Text shown when a user leaves the search string field empty -->
    <string name="search_add_custom_engine_error_empty_search_string">Εισάγετε νήμα αναζήτησης</string>
    <!-- Text shown when a user leaves out the required template string -->
    <string name="search_add_custom_engine_error_missing_template">Βεβαιωθείτε ότι το νήμα αναζήτησης συμφωνεί με την μορφή του παραδείγματος</string>
    <!-- Text shown when we aren't able to validate the custom search query. The first parameter is the url of the custom search engine -->
    <string name="search_add_custom_engine_error_cannot_reach">Σφάλμα σύνδεσης στο “%s”</string>

    <!-- Text shown when a user creates a new search engine -->
    <string name="search_add_custom_engine_success_message">Δημιουργήθηκε to %s</string>

    <!-- Text shown when a user successfully edits a custom search engine -->
    <string name="search_edit_custom_engine_success_message">Το %s αποθηκεύτηκε</string>
    <!-- Text shown when a user successfully deletes a custom search engine -->
    <string name="search_delete_search_engine_success_message">Το %s διαγράφηκε</string>

    <!-- Title text shown for the migration screen to the new browser. Placeholder replaced with app name -->
    <string name="migration_title">Καλώς ορίσατε στο νέο %s</string>
    <!-- Description text followed by a list of things migrating (e.g. Bookmarks, History). Placeholder replaced with app name-->
    <string name="migration_description">Σας περιμένει ένα πλήρως ανασχεδιασμένο πρόγραμμα περιήγησης, με βελτιωμένη απόδοση και λειτουργίες που θα σας βοηθήσουν να κάνετε περισσότερα στο διαδίκτυο.\n\nΠαρακαλούμε περιμένετε ενώ ενημερώνουμε το %s με το</string>
    <!-- Text on the disabled button while in progress. Placeholder replaced with app name -->
    <string name="migration_updating_app_button_text">Ενημέρωση του %s…</string>
    <!-- Text on the enabled button. Placeholder replaced with app name-->
    <string name="migration_update_app_button">Έναρξη του %s</string>
    <!-- Accessibility description text for a completed migration item -->
    <string name="migration_icon_description">Η μεταφορά ολοκληρώθηκε</string>
    <!--Text on list of migrated items (e.g. Settings, History, etc.)-->
    <string name="migration_text_passwords">Κωδικοί πρόσβασης</string>

    <!-- Heading for the instructions to allow a permission -->
    <string name="phone_feature_blocked_intro">Για να το επιτρέψετε:</string>
    <!-- First step for the allowing a permission -->
    <string name="phone_feature_blocked_step_settings">1. Μεταβείτε στις Ρυθμίσεις Android</string>
    <!-- Second step for the allowing a permission -->
    <string name="phone_feature_blocked_step_permissions"><![CDATA[2. Πατήστε το <b>Δικαιώματα</b>]]></string>
    <!-- Third step for the allowing a permission (Fore example: Camera) -->
    <string name="phone_feature_blocked_step_feature"><![CDATA[3. Ενεργοποιήστε το <b>%1$s</b>]]></string>

    <!-- Label that indicates a site is using a secure connection -->
    <string name="quick_settings_sheet_secure_connection">Ασφαλής σύνδεση</string>
    <!-- Label that indicates a site is using a insecure connection -->
    <string name="quick_settings_sheet_insecure_connection">Μη ασφαλής σύνδεση</string>
    <!-- Confirmation message for a dialog confirming if the user wants to delete all the permissions for all sites-->
    <string name="confirm_clear_permissions_on_all_sites">Θέλετε σίγουρα να διαγράψετε όλα τα δικαιώματα σε όλες τις ιστοσελίδες;</string>
    <!-- Confirmation message for a dialog confirming if the user wants to delete all the permissions for a site-->
    <string name="confirm_clear_permissions_site">Θέλετε σίγουρα να διαγράψετε όλα τα δικαιώματα για αυτή την ιστοσελίδα;</string>
    <!-- Confirmation message for a dialog confirming if the user wants to set default value a permission for a site-->
    <string name="confirm_clear_permission_site">Θέλετε σίγουρα να διαγράψετε αυτό το δικαίωμα για αυτή την ιστοσελίδα;</string>
    <!-- label shown when there are not site exceptions to show in the site exception settings -->
    <string name="no_site_exceptions">Καμία εξαίρεση ιστοσελίδων</string>
    <!-- Label for the Pocket default top site -->
    <string name="pocket_top_articles">Κορυφαία άρθρα</string>
    <!-- Bookmark deletion confirmation -->
    <string name="bookmark_deletion_confirmation">Θέλετε σίγουρα να διαγράψετε αυτό το σελιδοδείκτη;</string>
    <!-- Browser menu button that adds a top site to the home fragment -->
    <string name="browser_menu_add_to_top_sites">Προσθήκη στις κορυφαίες σελίδες</string>
    <!-- text shown before the issuer name to indicate who its verified by, parameter is the name of
     the certificate authority that verified the ticket-->
    <string name="certificate_info_verified_by">Επαλήθευση από: %1$s</string>
    <!-- Login overflow menu delete button -->
    <string name="login_menu_delete_button">Διαγραφή</string>
    <!-- Login overflow menu edit button -->
    <string name="login_menu_edit_button">Επεξεργασία</string>
    <!-- Message in delete confirmation dialog for logins -->
    <string name="login_deletion_confirmation">Θέλετε σίγουρα να διαγράψετε αυτή τη σύνδεση;</string>
    <!-- Positive action of a dialog asking to delete  -->
    <string name="dialog_delete_positive">Διαγραφή</string>
    <!--  The saved login options menu description. -->
    <string name="login_options_menu">Επιλογές σύνδεσης</string>
    <!--  The editable text field for a login's web address. -->
    <string name="saved_login_hostname_description">Το επεξεργάσιμο πεδίο κειμένου της διεύθυνσης ιστού της σύνδεσης.</string>
    <!--  The editable text field for a login's username. -->
    <string name="saved_login_username_description">Το επεξεργάσιμο πεδίο κειμένου για το όνομα χρήστη της σύνδεσης.</string>
    <!--  The editable text field for a login's password. -->
    <string name="saved_login_password_description">Το επεξεργάσιμο πεδίο κειμένου για τον κωδικό πρόσβασης της σύνδεσης.</string>
    <!--  The button description to save changes to an edited login. -->
    <string name="save_changes_to_login">Αποθήκευση αλλαγών στη σύνδεση.</string>
    <!--  The button description to discard changes to an edited login. -->
    <string name="discard_changes">Απόρριψη αλλαγών</string>
    <!--  The page title for editing a saved login. -->
    <string name="edit">Επεξεργασία</string>
    <!--  The error message in edit login view when password field is blank. -->
    <string name="saved_login_password_required">Απαιτείται κωδικός πρόσβασης</string>
    <!-- Voice search button content description  -->
    <string name="voice_search_content_description">Φωνητική αναζήτηση</string>
    <!-- Voice search prompt description displayed after the user presses the voice search button -->
    <string name="voice_search_explainer">Μιλήστε τώρα</string>

    <!--  The error message in edit login view when a duplicate username exists. -->
    <string name="saved_login_duplicate">Υπάρχει ήδη σύνδεση με αυτό το όνομα χρήστη</string>

    <!-- Synced Tabs -->
    <!-- Text displayed to ask user to connect another device as no devices found with account -->
    <string name="synced_tabs_connect_another_device">Συνδέστε μια άλλη συσκευή.</string>
    <!-- Text displayed asking user to re-authenticate -->
    <string name="synced_tabs_reauth">Παρακαλούμε επαληθεύστε ξανά την ταυτότητά σας.</string>
    <!-- Text displayed when user has disabled tab syncing in Firefox Sync Account -->
    <string name="synced_tabs_enable_tab_syncing">Παρακαλούμε ενεργοποιήστε το συγχρονισμό καρτελών.</string>

    <!-- Text displayed when user has no tabs that have been synced -->
    <string name="synced_tabs_no_tabs">Δεν έχετε καμία άλλη καρτέλα ανοικτή στο Firefox σε άλλες σας συσκευές.</string>
    <!-- Text displayed in the synced tabs screen when a user is not signed in to Firefox Sync describing Synced Tabs -->
    <string name="synced_tabs_sign_in_message">Δείτε μια λίστα καρτελών από τις άλλες συσκευές σας.</string>
    <!-- Text displayed on a button in the synced tabs screen to link users to sign in when a user is not signed in to Firefox Sync -->
    <string name="synced_tabs_sign_in_button">Σύνδεση στο Sync</string>

    <!-- The text displayed when a synced device has no tabs to show in the list of Synced Tabs. -->
    <string name="synced_tabs_no_open_tabs">Καμία ανοικτή καρτέλα</string>

    <!-- Top Sites -->
    <!-- Title text displayed in the dialog when top sites limit is reached. -->
    <string name="top_sites_max_limit_title">Έχετε φτάσει το ανώτατο όριο κορυφαίων ιστοσελίδων</string>
    <!-- Content description text displayed in the dialog when top sites limit is reached. -->
    <string name="top_sites_max_limit_content_2">Για να προσθέσετε μια νέα κορυφαία σελίδα, αφαιρέστε μια υπάρχουσα. Πατήστε παρατεταμένα τη σελίδα και επιλέξτε &quot;Αφαίρεση&quot;.</string>
    <!-- Confirmation dialog button text when top sites limit is reached. -->
    <string name="top_sites_max_limit_confirmation_button">OK, το κατάλαβα</string>

    <!-- Label for the show most visited sites preference -->
    <string name="top_sites_toggle_top_frecent_sites">Εμφάνιση ιστοσελίδων με τις περισσότερες επισκέψεις</string>

    <!-- Title text displayed in the rename top site dialog. -->
	<string name="top_sites_rename_dialog_title">Όνομα</string>
	<!-- Hint for renaming title of a top site -->
	<string name="top_site_name_hint">Όνομα κορυφαίας σελίδας</string>
	<!-- Button caption to confirm the renaming of the top site. -->
	<string name="top_sites_rename_dialog_ok">OK</string>
	<!-- Dialog button text for canceling the rename top site prompt. -->
	<string name="top_sites_rename_dialog_cancel">Ακύρωση</string>

    <!-- Default browser experiment -->
    <string name="default_browser_experiment_card_text">Ρύθμιση συνδέσμων ιστοσελίδων, emails και μηνυμάτων ώστε να ανοίγουν στο Firefox.</string>

    <!-- Content description for close button in collection placeholder. -->
    <string name="remove_home_collection_placeholder_content_description">Αφαίρεση</string>

    <!-- Content description radio buttons with a link to more information -->
    <string name="radio_preference_info_content_description">Πατήστε για περισσότερες λεπτομέρειες</string>

<<<<<<< HEAD
    <!-- Deprecated: No Open Tabs Message Header -->
    <string name="no_collections_header1">Συλλέξτε όλα όσα έχουν σημασία για εσάς</string>
    <!-- Deprecated: Label to describe what collections are to a new user without any collections -->
    <string name="no_collections_description1">Ομαδοποιήστε παρόμοιες αναζητήσεις, σελίδες και καρτέλες για γρήγορη πρόσβαση αργότερα.</string>
    <!-- Deprecated: text for the firefox account onboarding card header when we detect you're already signed in to -->
    <string name="onboarding_firefox_account_auto_signin_header_2">Έχετε συνδεθεί ως %s σε άλλο πρόγραμμα περιήγησης Firefox σε αυτό το τηλέφωνο. Θέλετε να συνδεθείτε με αυτό τον λογαριασμό;</string>
    <!-- Deprecated: Describes the add to homescreen functionality -->
    <string name="add_to_homescreen_description">Μπορείτε εύκολα να προσθέσετε αυτή την ιστοσελίδα στην αρχική οθόνη για άμεση πρόσβαση και ταχύτερη περιήγηση, σαν να ήταν εφαρμογή.</string>
=======
    <!-- Content description for the action bar "up" button -->
    <string name="action_bar_up_description">Πλοήγηση προς τα πάνω</string>

    <!-- Content description for privacy content close button -->
    <string name="privacy_content_close_button_content_description">Κλείσιμο</string>
>>>>>>> edea181c

</resources><|MERGE_RESOLUTION|>--- conflicted
+++ resolved
@@ -993,11 +993,6 @@
     <string name="share_link_all_apps_subheader">Όλες οι ενέργειες</string>
     <!-- Sub-header in the dialog to share a link to an app from the most-recent sorted list -->
     <string name="share_link_recent_apps_subheader">Πρόσφατη χρήση</string>
-<<<<<<< HEAD
-    <!-- An string shown when an account is signed in where %1$s is a placeholder for the email-->
-    <string name="sync_signed_as">Έγινε σύνδεση ως %1$s</string>
-=======
->>>>>>> edea181c
     <!-- An option from the three dot menu to into sync -->
     <string name="sync_menu_sign_in">Σύνδεση για συγχρονισμό</string>
     <!-- An option from the share dialog to sign into sync -->
@@ -1579,11 +1574,8 @@
     <string name="preferences_credit_cards_save_and_autofill_cards_summary">Τα δεδομένα είναι κρυπτογραφημένα</string>
     <!-- Preference option for syncing credit cards across devices. This is displayed when the user is not signed into sync -->
     <string name="preferences_credit_cards_sync_cards_across_devices">Συγχρονισμός καρτών μεταξύ των συσκευών</string>
-<<<<<<< HEAD
-=======
     <!-- Preference option for syncing credit cards across devices. This is displayed when the user is signed into sync -->
     <string name="preferences_credit_cards_sync_cards">Συγχρονισμός καρτών</string>
->>>>>>> edea181c
     <!-- Preference option for adding a credit card -->
     <string name="preferences_credit_cards_add_credit_card">Προσθήκη πιστωτικής κάρτας</string>
 
@@ -1591,11 +1583,8 @@
     <string name="preferences_credit_cards_manage_saved_cards">Διαχείριση αποθηκευμένων καρτών</string>
     <!-- Title of the "Add card" screen -->
     <string name="credit_cards_add_card">Προσθήκη κάρτας</string>
-<<<<<<< HEAD
-=======
     <!-- Title of the "Edit card" screen -->
     <string name="credit_cards_edit_card">Επεξεργασία κάρτας</string>
->>>>>>> edea181c
     <!-- The header for the card number of a credit card -->
     <string name="credit_cards_card_number">Αριθμός κάρτας</string>
     <!-- The header for the expiration date of a credit card -->
@@ -1604,11 +1593,8 @@
     <string name="credit_cards_name_on_card">Όνομα στην κάρτα</string>
     <!-- The header for the nickname for a credit card -->
     <string name="credit_cards_card_nickname">Ψευδώνυμο κάρτας</string>
-<<<<<<< HEAD
-=======
     <!-- The text for the "Delete card" menu item for deleting a credit card -->
     <string name="credit_cards_menu_delete_card">Διαγραφή κάρτας</string>
->>>>>>> edea181c
     <!-- The text for the "Delete card" button for deleting a credit card -->
     <string name="credit_cards_delete_card_button">Διαγραφή κάρτας</string>
     <!-- The title for the "Save" menu item for saving a credit card -->
@@ -1621,12 +1607,9 @@
     <!-- Title of the "Saved cards" screen -->
     <string name="credit_cards_saved_cards">Αποθηκευμένες κάρτες</string>
 
-<<<<<<< HEAD
-=======
     <!-- Error message for credit card number validation -->
     <string name="credit_cards_number_validation_error_message">Παρακαλώ εισαγάγετε έναν έγκυρο αριθμό πιστωτικής κάρτας</string>
 
->>>>>>> edea181c
     <!-- Title of the Add search engine screen -->
     <string name="search_engine_add_custom_search_engine_title">Προσθήκη μηχανής αναζήτησης</string>
     <!-- Title of the Edit search engine screen -->
@@ -1798,21 +1781,10 @@
     <!-- Content description radio buttons with a link to more information -->
     <string name="radio_preference_info_content_description">Πατήστε για περισσότερες λεπτομέρειες</string>
 
-<<<<<<< HEAD
-    <!-- Deprecated: No Open Tabs Message Header -->
-    <string name="no_collections_header1">Συλλέξτε όλα όσα έχουν σημασία για εσάς</string>
-    <!-- Deprecated: Label to describe what collections are to a new user without any collections -->
-    <string name="no_collections_description1">Ομαδοποιήστε παρόμοιες αναζητήσεις, σελίδες και καρτέλες για γρήγορη πρόσβαση αργότερα.</string>
-    <!-- Deprecated: text for the firefox account onboarding card header when we detect you're already signed in to -->
-    <string name="onboarding_firefox_account_auto_signin_header_2">Έχετε συνδεθεί ως %s σε άλλο πρόγραμμα περιήγησης Firefox σε αυτό το τηλέφωνο. Θέλετε να συνδεθείτε με αυτό τον λογαριασμό;</string>
-    <!-- Deprecated: Describes the add to homescreen functionality -->
-    <string name="add_to_homescreen_description">Μπορείτε εύκολα να προσθέσετε αυτή την ιστοσελίδα στην αρχική οθόνη για άμεση πρόσβαση και ταχύτερη περιήγηση, σαν να ήταν εφαρμογή.</string>
-=======
     <!-- Content description for the action bar "up" button -->
     <string name="action_bar_up_description">Πλοήγηση προς τα πάνω</string>
 
     <!-- Content description for privacy content close button -->
     <string name="privacy_content_close_button_content_description">Κλείσιμο</string>
->>>>>>> edea181c
 
 </resources>