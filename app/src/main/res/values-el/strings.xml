--- conflicted
+++ resolved
@@ -80,13 +80,9 @@
         The first parameter is the name of the app defined in app_name (for example: Fenix) -->
     <string name="private_browsing_placeholder_description_2">
         Το %1$s διαγράφει το ιστορικό αναζητήσεων και περιήγησης των ιδιωτικών καρτελών όταν κλείνετε αυτές ή την εφαρμογή. Αυτό δεν σας παρέχει ανωνυμία σε ιστοτόπους ή στον πάροχο υπηρεσιών διαδικτύου σας, αλλά σας βοηθά να προστατέψετε το απόρρητό σας από τους άλλους χρήστες αυτής της συσκευής.</string>
-<<<<<<< HEAD
-    <string name="private_browsing_common_myths">Κοινοί μύθοι σχετικά με την ιδιωτική περιήγηση</string>
-=======
     <string name="private_browsing_common_myths">
        Συνήθεις παρανοήσεις σχετικά με την ιδιωτική περιήγηση
     </string>
->>>>>>> cb5708f8
     <!-- Delete session button to erase your history in a private session -->
     <string name="private_browsing_delete_session">Διαγραφή συνεδρίας</string>
 
@@ -141,11 +137,7 @@
     <string name="home_screen_shortcut_open_new_private_tab_2">Νέα ιδιωτική καρτέλα</string>
 
     <!-- Heading for the Top Sites block -->
-<<<<<<< HEAD
-    <string name="home_screen_top_sites_heading">Κορυφαίοι ιστότοποι</string>
-=======
     <string moz:removedIn="95" name="home_screen_top_sites_heading" tools:ignore="UnusedResources">Κορυφαίοι ιστότοποι</string>
->>>>>>> cb5708f8
 
     <!-- Recent Tabs -->
     <!-- Header text for jumping back into the recent tab in the home screen -->
@@ -153,12 +145,6 @@
     <!-- Button text for showing all the tabs in the tabs tray -->
     <string name="recent_tabs_show_all">Εμφάνιση όλων</string>
 
-<<<<<<< HEAD
-    <!-- History Metadata -->
-    <!-- Header text for a section on the home screen that displays grouped highlights from the
-         user's browsing history, such as topics they have researched or explored on the web -->
-    <string name="history_metadata_header">Προηγούμενες εξερευνήσεις</string>
-=======
     <!-- Content description for the button which navigates the user to show all recent tabs in the tabs tray. -->
     <string name="recent_tabs_show_all_content_description">Κουμπί «Εμφάνιση όλων των πρόσφατων καρτελών»</string>
     <!-- Title for showing a group item in the 'Jump back in' section of the new tab
@@ -185,7 +171,6 @@
 
     <!-- Content description for the button which navigates the user to show all of their history. -->
     <string name="past_explorations_show_all_content_description">Κουμπί «Εμφάνιση όλων των προηγούμενων εξερευνήσεων»</string>
->>>>>>> cb5708f8
 
     <!-- Browser Fragment -->
     <!-- Content description (not visible, for screen readers etc.): Navigate to open tabs -->
@@ -788,22 +773,6 @@
     <!-- Toast shown after turning on/off studies preferences -->
     <string name="studies_toast_quit_application" tools:ignore="UnusedResources">Κλείσιμο εφαρμογής για την εφαρμογή αλλαγών…</string>
 
-    <!-- Studies -->
-    <!-- Title of the remove studies button -->
-    <string name="studies_remove">Αφαίρεση</string>
-    <!-- Title of the active section on the studies list -->
-    <string name="studies_active">Ενεργό</string>
-    <!-- Learn more link for studies, links to an article for more information about studies. -->
-    <string name="studies_learn_more">Μάθετε περισσότερα</string>
-
-    <!-- Dialog button to confirm the removing a study. -->
-    <string name="studies_restart_dialog_ok">OK</string>
-    <!-- Dialog button text for canceling removing a study. -->
-    <string name="studies_restart_dialog_cancel">Ακύρωση</string>
-
-    <!-- Toast shown after turning on/off studies preferences -->
-    <string name="studies_toast_quit_application" tools:ignore="UnusedResources">Κλείσιμο εφαρμογής για την εφαρμογή αλλαγών…</string>
-
     <!-- Sessions -->
     <!-- Title for the list of tabs -->
     <string name="tab_header_label">Ανοικτές καρτέλες</string>
@@ -832,11 +801,7 @@
     <!-- Text shown in the menu to view recently closed tabs -->
     <string name="tab_tray_menu_recently_closed">Πρόσφατα κλεισμένες καρτέλες</string>
     <!-- Text shown in the tabs tray inactive tabs section -->
-<<<<<<< HEAD
-    <string name="tab_tray_inactive_recently_closed">Έκλεισαν πρόσφατα</string>
-=======
     <string name="tab_tray_inactive_recently_closed" tools:ignore="UnusedResources">Έκλεισαν πρόσφατα</string>
->>>>>>> cb5708f8
     <!-- Text shown in the menu to view account settings -->
     <string name="tab_tray_menu_account_settings">Ρυθμίσεις λογαριασμού</string>
     <!-- Text shown in the menu to view tab settings -->
@@ -1134,17 +1099,10 @@
     <string name="delete_browsing_data_quit_off">Ανενεργό</string>
 
     <!-- Summary of studies preference if it is set to on -->
-<<<<<<< HEAD
-    <string name="studies_on">Ενεργό</string>
-
-    <!-- Summary of studies data on quit preference if it is set to off -->
-    <string name="studies_off">Ανενεργό</string>
-=======
     <string name="studies_on">Ενεργές</string>
 
     <!-- Summary of studies data on quit preference if it is set to off -->
     <string name="studies_off">Ανενεργές</string>
->>>>>>> cb5708f8
 
     <!-- Collections -->
     <!-- Collections header on home fragment -->
@@ -1566,19 +1524,11 @@
     <!-- Option for enhanced tracking protection for the custom protection settings for cookies-->
     <string name="preference_enhanced_tracking_protection_custom_cookies_1">Ιχνηλάτες μεταξύ ιστοτόπων και κοινωνικών δικτύων</string>
     <!-- Option for enhanced tracking protection for the custom protection settings for cookies-->
-<<<<<<< HEAD
-    <string name="preference_enhanced_tracking_protection_custom_cookies_2">Cookie από ιστοτόπους που δεν έχετε επισκεφθεί</string>
-    <!-- Option for enhanced tracking protection for the custom protection settings for cookies-->
-    <string name="preference_enhanced_tracking_protection_custom_cookies_3">Όλα τα cookie τρίτων (πιθανή δυσλειτουργία ιστοτόπων)</string>
-    <!-- Option for enhanced tracking protection for the custom protection settings for cookies-->
-    <string name="preference_enhanced_tracking_protection_custom_cookies_4">Όλα τα cookie (προκαλεί δυσλειτουργία ιστοτόπων)</string>
-=======
     <string name="preference_enhanced_tracking_protection_custom_cookies_2">Cookies από ιστοτόπους που δεν έχετε επισκεφθεί</string>
     <!-- Option for enhanced tracking protection for the custom protection settings for cookies-->
     <string name="preference_enhanced_tracking_protection_custom_cookies_3">Όλα τα cookies τρίτων (πιθανή δυσλειτουργία ιστοτόπων)</string>
     <!-- Option for enhanced tracking protection for the custom protection settings for cookies-->
     <string name="preference_enhanced_tracking_protection_custom_cookies_4">Όλα τα cookies (προκαλεί δυσλειτουργία ιστοτόπων)</string>
->>>>>>> cb5708f8
     <!-- Preference for enhanced tracking protection for the custom protection settings for tracking content -->
     <string name="preference_enhanced_tracking_protection_custom_tracking_content">Περιεχόμενο καταγραφής</string>
     <!-- Option for enhanced tracking protection for the custom protection settings for tracking content-->
@@ -1602,15 +1552,9 @@
     <!-- Description of social media trackers that can be blocked by Enhanced Tracking Protection -->
     <string name="etp_social_media_trackers_description">Περιορίζει την ικανότητα των κοινωνικών δικτύων να παρακολουθούν τη δραστηριότητά σας στο διαδίκτυο.</string>
     <!-- Category of trackers (cross-site tracking cookies) that can be blocked by Enhanced Tracking Protection -->
-<<<<<<< HEAD
-    <string name="etp_cookies_title">Cookie καταγραφής μεταξύ ιστοτόπων</string>
-    <!-- Description of cross-site tracking cookies that can be blocked by Enhanced Tracking Protection -->
-    <string name="etp_cookies_description">Αποκλείει τα cookie που χρησιμοποιούν οι εταιρείες διαφημίσεων και ανάλυσης για τη συλλογή δεδομένων περιήγησης σε πολλαπλούς ιστοτόπους.</string>
-=======
     <string name="etp_cookies_title">Cookies καταγραφής μεταξύ ιστοτόπων</string>
     <!-- Description of cross-site tracking cookies that can be blocked by Enhanced Tracking Protection -->
     <string name="etp_cookies_description">Αποκλείει τα cookies που χρησιμοποιούν οι εταιρείες διαφημίσεων και ανάλυσης για τη συλλογή δεδομένων περιήγησης σε πολλαπλούς ιστοτόπους.</string>
->>>>>>> cb5708f8
     <!-- Category of trackers (cryptominers) that can be blocked by Enhanced Tracking Protection -->
     <string name="etp_cryptominers_title">Cryptominer</string>
     <!-- Description of cryptominers that can be blocked by Enhanced Tracking Protection -->
@@ -1649,9 +1593,6 @@
     <string name="etp_redirect_trackers_title">Ανακατεύθυνση ιχνηλατών</string>
 
     <!-- Description of redirect tracker cookies that can be blocked by Enhanced Tracking Protection -->
-<<<<<<< HEAD
-    <string name="etp_redirect_trackers_description">Διαγράφει τα cookie από ανακατευθύνσεις σε γνωστούς ιστοτόπους καταγραφής.</string>
-=======
     <string name="etp_redirect_trackers_description">Διαγράφει τα cookies από ανακατευθύνσεις σε γνωστούς ιστοτόπους καταγραφής.</string>
 
     <!-- Description of the SmartBlock Enhanced Tracking Protection feature. The * symbol is intentionally hardcoded here,
@@ -1659,7 +1600,6 @@
     <string name="preference_etp_smartblock_description">Ορισμένοι ιχνηλάτες παρακάτω έχουν επιτραπεί μερικώς στη σελίδα επειδή αλληλεπιδράσατε μαζί τους *.</string>
     <!-- Text displayed that links to website about enhanced tracking protection SmartBlock -->
     <string name="preference_etp_smartblock_learn_more">Μάθετε περισσότερα</string>
->>>>>>> cb5708f8
 
     <!-- About page link text to open support link -->
     <string name="about_support">Υποστήριξη</string>
@@ -1723,11 +1663,6 @@
     <string moz:removedIn="93" name="preferences_passwords_autofill" tools:ignore="UnusedResources">Αυτόματη συμπλήρωση</string>
     <!-- Preference for autofilling saved logins in Firefox (in web content), %1$s will be replaced with the app name -->
     <string name="preferences_passwords_autofill2">Αυτόματη συμπλήρωση στο %1$s</string>
-<<<<<<< HEAD
-    <!-- Preference for autofilling logins from Fenix in other apps (e.g. autofilling the Twitter app) -->
-    <string name="preferences_android_autofill">Αυτόματη συμπλήρωση σε άλλες εφαρμογές</string>
-
-=======
     <!-- Description for the preference for autofilling saved logins in Firefox (in web content), %1$s will be replaced with the app name -->
     <string name="preferences_passwords_autofill_description">Συμπλήρωση και αποθήκευση στοιχείων σύνδεσης σε ιστοτόπους κατά τη χρήση του %1$s.</string>
     <!-- Preference for autofilling logins from Fenix in other apps (e.g. autofilling the Twitter app) -->
@@ -1739,7 +1674,6 @@
     <!-- Preference option for adding a login -->
     <string name="preferences_logins_add_login">Προσθήκη σύνδεσης</string>
 
->>>>>>> cb5708f8
     <!-- Preference for syncing saved logins in Fenix -->
     <string name="preferences_passwords_sync_logins">Συγχρονισμός συνδέσεων</string>
     <!-- Preference for syncing saved logins in Fenix, when not signed in-->
@@ -1995,11 +1929,7 @@
     <!-- Bookmark deletion confirmation -->
     <string name="bookmark_deletion_confirmation">Θέλετε σίγουρα να διαγράψετε αυτό το σελιδοδείκτη;</string>
     <!-- Browser menu button that adds a top site to the home fragment -->
-<<<<<<< HEAD
-    <string name="browser_menu_add_to_top_sites">Προσθήκη σε κορυφαίους ιστοτόπους</string>
-=======
     <string name="browser_menu_add_to_top_sites">Προσθήκη κορυφαίου ιστοτόπου</string>
->>>>>>> cb5708f8
     <!-- text shown before the issuer name to indicate who its verified by, parameter is the name of
      the certificate authority that verified the ticket-->
     <string name="certificate_info_verified_by">Επαλήθευση από: %1$s</string>
@@ -2081,11 +2011,7 @@
     <!-- Label for the show most visited top sites preference -->
     <string moz:removedIn="94" name="top_sites_toggle_top_frecent_sites_2" tools:ignore="UnusedResources">Εμφάνιση πιο συχνών κορυφαίων ιστοτόπων</string>
     <!-- Label for the show most visited sites preference -->
-<<<<<<< HEAD
-    <string name="top_sites_toggle_top_frecent_sites">Εμφάνιση πιο συχνών ιστοτόπων</string>
-=======
     <string moz:removedIn="93" name="top_sites_toggle_top_frecent_sites" tools:ignore="UnusedResources">Εμφάνιση πιο συχνών ιστοτόπων</string>
->>>>>>> cb5708f8
 
     <!-- Title text displayed in the rename top site dialog. -->
 	<string name="top_sites_rename_dialog_title">Όνομα</string>
@@ -2096,15 +2022,6 @@
 	<!-- Dialog button text for canceling the rename top site prompt. -->
 	<string name="top_sites_rename_dialog_cancel">Ακύρωση</string>
 
-<<<<<<< HEAD
-    <!-- In-activate tabs in the tabs tray -->
-    <!-- Title text displayed in the tabs tray when a tab has been unused for 4 days. -->
-    <string name="inactive_tabs_title">Ανενεργές καρτέλες</string>
-    <!-- The amount of time until a tab in the "inactive" section of the tabs tray will be closed. See string inactive_tabs_description as well -->
-    <string name="inactive_tabs_30_days">30 ημέρες</string>
-    <!-- The amount of time until a tab in the "inactive" section of the tabs tray will be closed. See string inactive_tabs_description as well -->
-    <string name="inactive_tabs_7_days">1 εβδομάδα</string>
-=======
     <!-- Inactive tabs in the tabs tray -->
     <!-- Title text displayed in the tabs tray when a tab has been unused for 14 days. -->
     <string name="inactive_tabs_title">Ανενεργές καρτέλες</string>
@@ -2140,7 +2057,6 @@
     <string name="inactive_tabs_survey_send_button" tools:ignore="UnusedResources">Αποστολή</string>
     <!-- Content description for inactive tabs survey close button -->
     <string name="inactive_tabs_survey_close_button_content_description" tools:ignore="UnusedResources">Κλείσιμο</string>
->>>>>>> cb5708f8
 
     <!-- Default browser experiment -->
     <string name="default_browser_experiment_card_text">Αυτόματο άνοιγμα συνδέσμων από ιστοτόπους, email και μηνύματα στο Firefox.</string>
