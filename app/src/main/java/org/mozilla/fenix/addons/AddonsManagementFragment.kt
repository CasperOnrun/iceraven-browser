--- conflicted
+++ resolved
@@ -13,12 +13,9 @@
 import android.view.View
 import android.view.ViewGroup
 import android.view.accessibility.AccessibilityEvent
-<<<<<<< HEAD
 import android.view.inputmethod.EditorInfo
 import androidx.appcompat.widget.SearchView
-=======
 import androidx.annotation.VisibleForTesting
->>>>>>> 064f42b6
 import androidx.core.content.res.ResourcesCompat
 import androidx.core.view.isVisible
 import androidx.fragment.app.Fragment
@@ -66,7 +63,6 @@
      * Whether or not an add-on installation is in progress.
      */
     private var isInstallationInProgress = false
-<<<<<<< HEAD
     private var adapter: PagedAddonsManagerAdapter? = null
     private var addons: List<Addon>? = null
 
@@ -78,7 +74,6 @@
         setHasOptionsMenu(true)
         return super.onCreateView(inflater, container, savedInstanceState)
     }
-=======
 
     private var installExternalAddonComplete: Boolean
         set(value) {
@@ -88,8 +83,6 @@
             return arguments?.getBoolean(BUNDLE_KEY_INSTALL_EXTERNAL_ADDON_COMPLETE, false) ?: false
         }
 
-    private var adapter: AddonsManagerAdapter? = null
->>>>>>> 064f42b6
 
     override fun onViewCreated(view: View, savedInstanceState: Bundle?) {
         super.onViewCreated(view, savedInstanceState)
@@ -183,11 +176,7 @@
         val allowCache = args.installAddonId == null || installExternalAddonComplete
         lifecycleScope.launch(IO) {
             try {
-<<<<<<< HEAD
-                addons = requireContext().components.addonManager.getAddons()
-=======
-                val addons = requireContext().components.addonManager.getAddons(allowCache = allowCache)
->>>>>>> 064f42b6
+                addons = requireContext().components.addonManager.getAddons(allowCache = allowCache)
                 lifecycleScope.launch(Dispatchers.Main) {
                     runIfFragmentIsAttached {
                         if (!shouldRefresh) {
@@ -230,10 +219,6 @@
         }
     }
 
-<<<<<<< HEAD
-    private fun createAddonStyle(context: Context): PagedAddonsManagerAdapter.Style {
-        return PagedAddonsManagerAdapter.Style(
-=======
     @VisibleForTesting
     internal fun installExternalAddon(supportedAddons: List<Addon>, installAddonId: String) {
         val addonToInstall = supportedAddons.find { it.downloadId == installAddonId }
@@ -258,9 +243,8 @@
         }
     }
 
-    private fun createAddonStyle(context: Context): AddonsManagerAdapter.Style {
+    private fun createAddonStyle(context: Context): PagedAddonsManagerAdapter.Style {
         return AddonsManagerAdapter.Style(
->>>>>>> 064f42b6
             sectionsTextColor = ThemeManager.resolveAttribute(R.attr.primaryText, context),
             addonNameTextColor = ThemeManager.resolveAttribute(R.attr.primaryText, context),
             addonSummaryTextColor = ThemeManager.resolveAttribute(R.attr.secondaryText, context),
