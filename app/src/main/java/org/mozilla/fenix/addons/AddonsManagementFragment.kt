/* This Source Code Form is subject to the terms of the Mozilla Public
 * License, v. 2.0. If a copy of the MPL was not distributed with this
 * file, You can obtain one at http://mozilla.org/MPL/2.0/. */

package org.mozilla.fenix.addons

import android.content.Context
import android.graphics.Typeface
import android.graphics.fonts.FontStyle.FONT_WEIGHT_MEDIUM
import android.os.Build
import android.os.Bundle
import android.view.Menu
import android.view.MenuInflater
import android.view.MenuItem
import android.view.View
<<<<<<< HEAD
import android.view.inputmethod.EditorInfo
=======
import android.view.accessibility.AccessibilityEvent
>>>>>>> b668769e
import androidx.annotation.VisibleForTesting
import androidx.appcompat.widget.SearchView
import androidx.core.view.MenuHost
import androidx.core.view.MenuProvider
import androidx.core.view.isVisible
import androidx.fragment.app.Fragment
import androidx.lifecycle.Lifecycle
import androidx.lifecycle.lifecycleScope
import androidx.navigation.fragment.findNavController
import androidx.navigation.fragment.navArgs
import androidx.recyclerview.widget.LinearLayoutManager
import io.github.forkmaintainers.iceraven.components.PagedAddonInstallationDialogFragment
import io.github.forkmaintainers.iceraven.components.PagedAddonsManagerAdapter
import kotlinx.coroutines.Dispatchers
import kotlinx.coroutines.Dispatchers.IO
import kotlinx.coroutines.launch
import mozilla.components.concept.engine.webextension.WebExtensionInstallException
import mozilla.components.feature.addons.Addon
import mozilla.components.feature.addons.AddonManager
import mozilla.components.feature.addons.AddonManagerException
import mozilla.components.feature.addons.ui.translateName
import mozilla.components.support.base.feature.ViewBoundFeatureWrapper
import mozilla.components.support.base.log.logger.Logger
import mozilla.components.support.ktx.android.view.hideKeyboard
import org.mozilla.fenix.BuildConfig
import org.mozilla.fenix.Config
import org.mozilla.fenix.R
import org.mozilla.fenix.components.FenixSnackbar
import org.mozilla.fenix.databinding.FragmentAddOnsManagementBinding
import org.mozilla.fenix.ext.components
import org.mozilla.fenix.ext.getRootView
import org.mozilla.fenix.ext.requireComponents
import org.mozilla.fenix.ext.runIfFragmentIsAttached
import org.mozilla.fenix.ext.settings
import org.mozilla.fenix.ext.showToolbar
import org.mozilla.fenix.extension.WebExtensionPromptFeature
import org.mozilla.fenix.theme.ThemeManager
import java.util.concurrent.CancellationException
import java.util.Locale

/**
 * Fragment use for managing add-ons.
 */
@Suppress("TooManyFunctions", "LargeClass")
class AddonsManagementFragment : Fragment(R.layout.fragment_add_ons_management) {

    private val logger = Logger("AddonsManagementFragment")

    private val args by navArgs<AddonsManagementFragmentArgs>()

    private var binding: FragmentAddOnsManagementBinding? = null

    private val webExtensionPromptFeature = ViewBoundFeatureWrapper<WebExtensionPromptFeature>()

    /**
     * Whether or not an add-on installation is in progress.
     */
    private var isInstallationInProgress = false

    private var installExternalAddonComplete: Boolean
        set(value) {
            arguments?.putBoolean(BUNDLE_KEY_INSTALL_EXTERNAL_ADDON_COMPLETE, value)
        }
        get() {
            return arguments?.getBoolean(BUNDLE_KEY_INSTALL_EXTERNAL_ADDON_COMPLETE, false) ?: false
        }

    private var adapter: PagedAddonsManagerAdapter? = null

    // We must save the add-on list in the class, or we won't have it
    // downloaded for the non-suspending search function
    private var addons: List<Addon>? = null

    override fun onViewCreated(view: View, savedInstanceState: Bundle?) {
        logger.info("View created for AddonsManagementFragment")
        super.onViewCreated(view, savedInstanceState)
        binding = FragmentAddOnsManagementBinding.bind(view)
        bindRecyclerView()
        setupMenu()
        webExtensionPromptFeature.set(
            feature = WebExtensionPromptFeature(
                store = requireComponents.core.store,
                provideAddons = { addons!! },
                context = requireContext(),
                fragmentManager = parentFragmentManager,
                snackBarParentView = view,
                onAddonChanged = {
                    runIfFragmentIsAttached {
                        adapter?.updateAddon(it)
                    }
                },
            ),
            owner = this,
            view = view,
        )
    }


    private fun setupMenu() {
        val menuHost = requireActivity() as MenuHost

        menuHost.addMenuProvider(
            object : MenuProvider {
                override fun onCreateMenu(menu: Menu, inflater: MenuInflater) {
                    inflater.inflate(R.menu.addons_menu, menu)
                    val searchItem = menu.findItem(R.id.search)
                    val searchView: SearchView = searchItem.actionView as SearchView
                    searchView.imeOptions = EditorInfo.IME_ACTION_DONE
                    searchView.queryHint = getString(R.string.addons_search_hint)

                    searchView.setOnQueryTextListener(
                        object : SearchView.OnQueryTextListener {
                            override fun onQueryTextSubmit(query: String): Boolean {
                                searchAddons(query.trim())
                                return false
                            }

                            override fun onQueryTextChange(newText: String): Boolean {
                                searchAddons(newText.trim())
                                return false
                            }
                        },
                    )
                }

                override fun onMenuItemSelected(menuItem: MenuItem): Boolean {
                    // Handle the menu selection
                    return true
                }
            },
            viewLifecycleOwner, Lifecycle.State.RESUMED,
        )
    }

    private fun searchAddons(addonSearchText: String): Boolean {
        if (adapter == null) {
            return false
        }

        val searchedAddons = arrayListOf<Addon>()
        addons?.forEach { addon ->
            val names = addon.translatableName
            val language = Locale.getDefault().language
            names[language]?.let { name ->
                if (name.lowercase().contains(addonSearchText.lowercase())) {
                    searchedAddons.add(addon)
                }
            }
            val description = addon.translatableDescription
            description[language]?.let { desc ->
                if (desc.lowercase().contains(addonSearchText.lowercase())) {
                    if (!searchedAddons.contains(addon)) {
                        searchedAddons.add(addon)
                    }
                }
            }
        }
        updateUI(searchedAddons)

        return true
    }

    private fun updateUI(searchedAddons: List<Addon>) {
        adapter?.updateAddons(searchedAddons)

        if (searchedAddons.isEmpty()) {
            binding?.addOnsEmptyMessage?.visibility = View.VISIBLE
            binding?.addOnsList?.visibility = View.GONE
        } else {
            binding?.addOnsEmptyMessage?.visibility = View.GONE
            binding?.addOnsList?.visibility = View.VISIBLE
        }
    }


    override fun onResume() {
        logger.info("Resumed AddonsManagementFragment")

        super.onResume()
        showToolbar(getString(R.string.preferences_addons))
        view?.hideKeyboard()
    }

    override fun onDestroyView() {
        logger.info("Destroyed view for AddonsManagementFragment")

        super.onDestroyView()
        // letting go of the resources to avoid memory leak.
        adapter = null
        binding = null
    }

    private fun bindRecyclerView() {
        logger.info("Binding recycler view for AddonsManagementFragment")

        val managementView = AddonsManagementView(
            navController = findNavController(),
            onInstallButtonClicked = ::installAddon,
        )

        val recyclerView = binding?.addOnsList
        recyclerView?.layoutManager = LinearLayoutManager(requireContext())
        val shouldRefresh = adapter != null

        logger.info("AddonsManagementFragment should refresh? $shouldRefresh")

        // If the fragment was launched to install an "external" add-on from AMO, we deactivate
        // the cache to get the most up-to-date list of add-ons to match against.
        val allowCache = args.installAddonId == null || installExternalAddonComplete
        lifecycleScope.launch(IO) {
            try {
                logger.info("AddonsManagementFragment asking for addons")

                addons = requireContext().components.addonManager.getAddons(allowCache = allowCache)
                lifecycleScope.launch(Dispatchers.Main) {
                    runIfFragmentIsAttached {
                        if (!shouldRefresh) {
<<<<<<< HEAD
                            adapter = PagedAddonsManagerAdapter(
                                requireContext().components.addonCollectionProvider,
=======
                            adapter = AddonsManagerAdapter(
                                requireContext().components.addonsProvider,
>>>>>>> b668769e
                                managementView,
                                addons!!,
                                style = createAddonStyle(requireContext()),
                            )
                        }
                        isInstallationInProgress = false
                        binding?.addOnsProgressBar?.isVisible = false
                        binding?.addOnsEmptyMessage?.isVisible = false

                        recyclerView?.adapter = adapter
                        if (shouldRefresh) {
                            adapter?.updateAddons(addons!!)
                        }

                        args.installAddonId?.let { addonIn ->
                            if (!installExternalAddonComplete) {
                                installExternalAddon(addons!!, addonIn)
                            }
                        }
                    }
                }
            } catch (e: AddonManagerException) {
                lifecycleScope.launch(Dispatchers.Main) {
                    runIfFragmentIsAttached {
                        binding?.let {
                            showSnackBar(
                                it.root,
                                getString(R.string.mozac_feature_addons_failed_to_query_add_ons),
                            )
                        }
                        isInstallationInProgress = false
                        binding?.addOnsProgressBar?.isVisible = false
                        binding?.addOnsEmptyMessage?.isVisible = true
                    }
                }
            }
        }
    }

    @VisibleForTesting
    internal fun installExternalAddon(supportedAddons: List<Addon>, installAddonId: String) {
        val addonToInstall = supportedAddons.find { it.downloadId == installAddonId }
        if (addonToInstall == null) {
            showErrorSnackBar(getString(R.string.addon_not_supported_error))
        } else {
            if (addonToInstall.isInstalled()) {
                showErrorSnackBar(getString(R.string.addon_already_installed))
            } else {
                installAddon(addonToInstall)
            }
        }
        installExternalAddonComplete = true
    }

    @VisibleForTesting
    internal fun showErrorSnackBar(text: String, anchorView: View? = this.view) {
        runIfFragmentIsAttached {
            anchorView?.let {
                showSnackBar(it, text, FenixSnackbar.LENGTH_LONG)
            }
        }
    }

    private fun createAddonStyle(context: Context): PagedAddonsManagerAdapter.Style {
        val sectionsTypeFace = if (Build.VERSION.SDK_INT >= Build.VERSION_CODES.Q) {
            Typeface.create(Typeface.DEFAULT, FONT_WEIGHT_MEDIUM, false)
        } else {
            Typeface.create(Typeface.DEFAULT, Typeface.BOLD)
        }

        return PagedAddonsManagerAdapter.Style(
            sectionsTextColor = ThemeManager.resolveAttribute(R.attr.textPrimary, context),
            addonNameTextColor = ThemeManager.resolveAttribute(R.attr.textPrimary, context),
            addonSummaryTextColor = ThemeManager.resolveAttribute(R.attr.textSecondary, context),
            sectionsTypeFace = sectionsTypeFace,
            addonAllowPrivateBrowsingLabelDrawableRes = R.drawable.ic_add_on_private_browsing_label,
        )
    }

    @VisibleForTesting
    internal fun provideAddonManger(): AddonManager {
        return requireContext().components.addonManager
    }

    internal fun provideAccessibilityServicesEnabled(): Boolean {
        return requireContext().settings().accessibilityServicesEnabled
    }

    internal fun installAddon(addon: Addon) {
        binding?.addonProgressOverlay?.overlayCardView?.visibility = View.VISIBLE
        if (provideAccessibilityServicesEnabled()) {
            binding?.let { announceForAccessibility(it.addonProgressOverlay.addOnsOverlayText.text) }
        }
        val installOperation = provideAddonManger().installAddon(
            addon,
            onSuccess = {
                runIfFragmentIsAttached {
                    isInstallationInProgress = false
                    adapter?.updateAddon(it)
                    binding?.addonProgressOverlay?.overlayCardView?.visibility = View.GONE
                }
            },
            onError = { _, e ->
                this@AddonsManagementFragment.view?.let { view ->
                    // No need to display an error message if installation was cancelled by the user.
                    if (e !is CancellationException && e !is WebExtensionInstallException.UserCancelled) {
                        val rootView = activity?.getRootView() ?: view
                        var messageId = R.string.mozac_feature_addons_failed_to_install
                        if (e is WebExtensionInstallException.Blocklisted) {
                            messageId = R.string.mozac_feature_addons_blocklisted
                        }
                        context?.let {
                            showErrorSnackBar(
                                text = getString(messageId, addon.translateName(it)),
                                anchorView = rootView,
                            )
                        }
                    }
                    binding?.addonProgressOverlay?.overlayCardView?.visibility = View.GONE
                    isInstallationInProgress = false
                }
            },
        )
        binding?.addonProgressOverlay?.cancelButton?.setOnClickListener {
            lifecycleScope.launch(Dispatchers.Main) {
                val safeBinding = binding
                // Hide the installation progress overlay once cancellation is successful.
                if (installOperation.cancel().await()) {
                    safeBinding?.addonProgressOverlay?.overlayCardView?.visibility = View.GONE
                }
            }
        }
    }

    private fun announceForAccessibility(announcementText: CharSequence) {
        val event = if (Build.VERSION.SDK_INT >= Build.VERSION_CODES.R) {
            AccessibilityEvent(AccessibilityEvent.TYPE_ANNOUNCEMENT)
        } else {
            @Suppress("DEPRECATION")
            AccessibilityEvent.obtain(AccessibilityEvent.TYPE_ANNOUNCEMENT)
        }

        binding?.addonProgressOverlay?.overlayCardView?.onInitializeAccessibilityEvent(event)
        event.text.add(announcementText)
        event.contentDescription = null
        binding?.addonProgressOverlay?.overlayCardView?.let {
            it.parent?.requestSendAccessibilityEvent(
                it,
                event,
            )
        }
    }

    companion object {
        private const val BUNDLE_KEY_INSTALL_EXTERNAL_ADDON_COMPLETE = "INSTALL_EXTERNAL_ADDON_COMPLETE"
    }
}<|MERGE_RESOLUTION|>--- conflicted
+++ resolved
@@ -13,11 +13,8 @@
 import android.view.MenuInflater
 import android.view.MenuItem
 import android.view.View
-<<<<<<< HEAD
 import android.view.inputmethod.EditorInfo
-=======
 import android.view.accessibility.AccessibilityEvent
->>>>>>> b668769e
 import androidx.annotation.VisibleForTesting
 import androidx.appcompat.widget.SearchView
 import androidx.core.view.MenuHost
@@ -235,13 +232,8 @@
                 lifecycleScope.launch(Dispatchers.Main) {
                     runIfFragmentIsAttached {
                         if (!shouldRefresh) {
-<<<<<<< HEAD
                             adapter = PagedAddonsManagerAdapter(
                                 requireContext().components.addonCollectionProvider,
-=======
-                            adapter = AddonsManagerAdapter(
-                                requireContext().components.addonsProvider,
->>>>>>> b668769e
                                 managementView,
                                 addons!!,
                                 style = createAddonStyle(requireContext()),
