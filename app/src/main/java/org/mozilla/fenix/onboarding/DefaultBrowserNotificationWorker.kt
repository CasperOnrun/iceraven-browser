--- conflicted
+++ resolved
@@ -33,11 +33,6 @@
 ) : Worker(context, workerParameters) {
 
     override fun doWork(): Result {
-<<<<<<< HEAD
-        val channelId = ensureChannelExists()
-        NotificationManagerCompat.from(applicationContext)
-            .notify(NOTIFICATION_TAG, NOTIFICATION_ID, buildNotification(channelId))
-=======
         val channelId = ensureMarketingChannelExists(applicationContext)
 
         NotificationManagerCompat.from(applicationContext)
@@ -47,7 +42,6 @@
                 buildNotification(channelId),
             )
 
->>>>>>> 8f4899e3
         Events.defaultBrowserNotifShown.record(NoExtras())
 
         // default browser notification should only happen once
@@ -90,45 +84,6 @@
         }
     }
 
-<<<<<<< HEAD
-    /**
-     * Make sure a notification channel for default browser notification exists.
-     *
-     * Returns the channel id to be used for notifications.
-     */
-    private fun ensureChannelExists(): String {
-        var channelEnabled = true
-        if (Build.VERSION.SDK_INT >= Build.VERSION_CODES.O) {
-            val notificationManager: NotificationManager =
-                applicationContext.getSystemService(Context.NOTIFICATION_SERVICE) as NotificationManager
-
-            val channel = NotificationChannel(
-                NOTIFICATION_CHANNEL_ID,
-                applicationContext.getString(R.string.notification_marketing_channel_name),
-                NotificationManager.IMPORTANCE_DEFAULT,
-            )
-
-            notificationManager.createNotificationChannel(channel)
-
-            val existingChannel = notificationManager.getNotificationChannel(NOTIFICATION_CHANNEL_ID)
-            channelEnabled =
-                existingChannel != null && existingChannel.importance != NotificationManager.IMPORTANCE_NONE
-        }
-
-        @Suppress("TooGenericExceptionCaught")
-        val notificationsEnabled = try {
-            NotificationManagerCompat.from(applicationContext).areNotificationsEnabled()
-        } catch (e: Exception) {
-            false
-        }
-
-        marketingNotificationAllowed.set(notificationsEnabled && channelEnabled)
-
-        return NOTIFICATION_CHANNEL_ID
-    }
-
-=======
->>>>>>> 8f4899e3
     companion object {
         private const val NOTIFICATION_PENDING_INTENT_TAG = "org.mozilla.fenix.default.browser"
         private const val INTENT_DEFAULT_BROWSER_NOTIFICATION = "org.mozilla.fenix.default.browser.intent"
