--- conflicted
+++ resolved
@@ -168,10 +168,8 @@
 
         if (newConfig.orientation != currentOrientation) {
             tabTrayView.dismissMenu()
-<<<<<<< HEAD
             tabTrayView.expand()
             tabTrayView.updateTabsTrayLayout()
-=======
             tabTrayView.updateBottomSheetBehavior()
 
             if (requireContext().settings().gridTabView) {
@@ -179,7 +177,6 @@
                 // orientation changes.
                 tabTrayView.updateTabsTrayLayout()
             }
->>>>>>> dc3f8958
             currentOrientation = newConfig.orientation
         }
     }
