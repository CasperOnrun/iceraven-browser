/* This Source Code Form is subject to the terms of the Mozilla Public
 * License, v. 2.0. If a copy of the MPL was not distributed with this
 * file, You can obtain one at http://mozilla.org/MPL/2.0/. */

package org.mozilla.fenix.tabtray

import android.content.Context
import android.view.LayoutInflater
import android.view.View
import androidx.core.view.isVisible
import kotlinx.android.synthetic.main.checkbox_item.view.*
import kotlinx.android.synthetic.main.tab_tray_item.view.*
import mozilla.components.browser.tabstray.TabViewHolder
import mozilla.components.browser.tabstray.TabsAdapter
import mozilla.components.concept.tabstray.Tab
import mozilla.components.concept.tabstray.Tabs
import mozilla.components.concept.base.images.ImageLoader
import org.mozilla.fenix.R
import org.mozilla.fenix.components.metrics.Event
import org.mozilla.fenix.ext.components
import org.mozilla.fenix.ext.metrics
import org.mozilla.fenix.ext.settings

class FenixTabsAdapter(
    private val context: Context,
    imageLoader: ImageLoader
) : TabsAdapter(
    viewHolderProvider = { parentView ->
        TabTrayViewHolder(
            LayoutInflater.from(context).inflate(
<<<<<<< HEAD
                if (context.settings().enableCompactTabs) R.layout.tab_tray_item_compact else R.layout.tab_tray_item,
=======
                if (context.settings().gridTabView) R.layout.tab_tray_grid_item else R.layout.tab_tray_item,
>>>>>>> 4c84587d
                parentView,
                false
            ),
            imageLoader
        )
    }
) {
    var tabTrayInteractor: TabTrayInteractor? = null

    private val mode: TabTrayDialogFragmentState.Mode?
        get() = tabTrayInteractor?.onModeRequested()

    val selectedItems get() = mode?.selectedItems ?: setOf()

    var onTabsUpdated: (() -> Unit)? = null
    var tabCount = 0

    override fun updateTabs(tabs: Tabs) {
        super.updateTabs(tabs)
        onTabsUpdated?.invoke()
        tabCount = tabs.list.size
    }

    override fun onBindViewHolder(
        holder: TabViewHolder,
        position: Int,
        payloads: MutableList<Any>
    ) {
        if (payloads.isNullOrEmpty()) {
            onBindViewHolder(holder, position)
            return
        }

        holder.tab?.let { showCheckedIfSelected(it, holder.itemView) }
    }

    override fun onBindViewHolder(holder: TabViewHolder, position: Int) {
        super.onBindViewHolder(holder, position)
        val newIndex = tabCount - position - 1
        (holder as TabTrayViewHolder).updateAccessibilityRowInfo(
            holder.itemView,
            newIndex,
            selectedItems.contains(holder.tab)
        )

        holder.tab?.let { tab ->
            showCheckedIfSelected(tab, holder.itemView)

            val tabIsPrivate =
                context.components.core.sessionManager.findSessionById(tab.id)?.private == true
            if (!tabIsPrivate) {
                holder.itemView.setOnLongClickListener {
                    if (mode is TabTrayDialogFragmentState.Mode.Normal) {
                        context.metrics.track(Event.CollectionTabLongPressed)
                        tabTrayInteractor?.onAddSelectedTab(
                            tab
                        )
                    }
                    true
                }
            } else {
                holder.itemView.setOnLongClickListener(null)
            }

            holder.itemView.setOnClickListener {
                if (mode is TabTrayDialogFragmentState.Mode.MultiSelect) {
                    if (mode?.selectedItems?.contains(tab) == true) {
                        tabTrayInteractor?.onRemoveSelectedTab(tab = tab)
                    } else {
                        tabTrayInteractor?.onAddSelectedTab(tab = tab)
                    }
                } else {
                    tabTrayInteractor?.onOpenTab(tab = tab)
                }
            }
        }
    }

    private fun showCheckedIfSelected(tab: Tab, view: View) {
        val shouldBeChecked =
            mode is TabTrayDialogFragmentState.Mode.MultiSelect && selectedItems.contains(tab)
        view.selected_mask.isVisible = shouldBeChecked
        view.mozac_browser_tabstray_close.isVisible = mode is TabTrayDialogFragmentState.Mode.Normal
    }
}<|MERGE_RESOLUTION|>--- conflicted
+++ resolved
@@ -28,11 +28,7 @@
     viewHolderProvider = { parentView ->
         TabTrayViewHolder(
             LayoutInflater.from(context).inflate(
-<<<<<<< HEAD
                 if (context.settings().enableCompactTabs) R.layout.tab_tray_item_compact else R.layout.tab_tray_item,
-=======
-                if (context.settings().gridTabView) R.layout.tab_tray_grid_item else R.layout.tab_tray_item,
->>>>>>> 4c84587d
                 parentView,
                 false
             ),
