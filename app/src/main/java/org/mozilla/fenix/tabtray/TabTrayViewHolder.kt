--- conflicted
+++ resolved
@@ -51,13 +51,8 @@
     private val metrics: MetricController = itemView.context.components.analytics.metrics
 ) : TabViewHolder(itemView) {
 
-<<<<<<< HEAD
     private val iconCard: CardView = itemView.findViewById(R.id.mozac_browser_tabstray_icon_card)
     private val iconView: ImageView = itemView.findViewById(R.id.mozac_browser_tabstray_icon)
-=======
-    private val faviconView: ImageView? =
-        itemView.findViewById(R.id.mozac_browser_tabstray_favicon_icon)
->>>>>>> 4c84587d
     private val titleView: TextView = itemView.findViewById(R.id.mozac_browser_tabstray_title)
     private val closeView: AppCompatImageButton =
         itemView.findViewById(R.id.mozac_browser_tabstray_close)
@@ -83,11 +78,7 @@
 
         updateTitle(tab)
         updateUrl(tab)
-<<<<<<< HEAD
         updateIcon(tab)
-=======
-        updateFavicon(tab)
->>>>>>> 4c84587d
         updateCloseButtonDescription(tab.title)
         updateBackgroundColor(isSelected)
 
@@ -147,15 +138,6 @@
 
         closeView.setOnClickListener {
             observable.notifyObservers { onTabClosed(tab) }
-        }
-    }
-
-    private fun updateFavicon(tab: Tab) {
-        if (tab.icon != null) {
-            faviconView?.visibility = View.VISIBLE
-            faviconView?.setImageBitmap(tab.icon)
-        } else {
-            faviconView?.visibility = View.GONE
         }
     }
 
@@ -197,11 +179,6 @@
 
     @VisibleForTesting
     internal fun updateBackgroundColor(isSelected: Boolean) {
-        if (itemView.context.settings().gridTabView) {
-            // No need to set a background color in the item view for grid tabs.
-            return
-        }
-
         val color = if (isSelected) {
             R.color.tab_tray_item_selected_background_normal_theme
         } else {
@@ -221,17 +198,10 @@
     }
 
     private fun loadIntoThumbnailView(thumbnailView: ImageView, id: String) {
-        val thumbnailSize = if (itemView.context.settings().gridTabView) {
-            max(
-                itemView.resources.getDimensionPixelSize(R.dimen.tab_tray_grid_item_thumbnail_height),
-                itemView.resources.getDimensionPixelSize(R.dimen.tab_tray_grid_item_thumbnail_width)
-            )
-        } else {
-            max(
-                itemView.resources.getDimensionPixelSize(R.dimen.tab_tray_list_item_thumbnail_height),
-                itemView.resources.getDimensionPixelSize(R.dimen.tab_tray_list_item_thumbnail_width)
-            )
-        }
+        val thumbnailSize = max(
+            itemView.resources.getDimensionPixelSize(R.dimen.tab_tray_thumbnail_height),
+            itemView.resources.getDimensionPixelSize(R.dimen.tab_tray_thumbnail_width)
+        )
         imageLoader.loadIntoView(thumbnailView, ImageLoadRequest(id, thumbnailSize))
     }
 
