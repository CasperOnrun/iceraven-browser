--- conflicted
+++ resolved
@@ -173,14 +173,15 @@
         }
     }
 
-<<<<<<< HEAD
     private fun updateIcon(tab: Tab) {
         if (tab.icon != null) {
             iconCard.visibility = View.VISIBLE
             iconView.setImageBitmap(tab.icon)
         } else {
             iconCard.visibility = View.GONE
-=======
+        }
+    }
+    
     @VisibleForTesting
     internal fun updateSelectedTabIndicator(isSelected: Boolean) {
         if (itemView.context.settings().gridTabView) {
@@ -190,7 +191,6 @@
                 null
             }
             return
->>>>>>> dc3f8958
         }
     }
 
