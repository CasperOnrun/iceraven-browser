--- conflicted
+++ resolved
@@ -568,7 +568,6 @@
         )
 
         view.handle.updateLayoutParams<ViewGroup.MarginLayoutParams> {
-<<<<<<< HEAD
             height = view.resources.getDimensionPixelSize(
                 if (multiselect) {
                     R.dimen.tab_tray_multiselect_handle_height
@@ -576,28 +575,23 @@
                     R.dimen.tab_tray_normal_handle_height
                 }
             )
-            topMargin = view.resources.getDimensionPixelSize(
-                if (multiselect) {
-                    R.dimen.tab_tray_multiselect_handle_top_margin
-                } else {
-                    R.dimen.tab_tray_normal_handle_top_margin
-                }
-            )
-=======
-            height =
-                if (multiselect) MULTISELECT_HANDLE_HEIGHT.dpToPx(displayMetrics) else NORMAL_HANDLE_HEIGHT.dpToPx(
-                    displayMetrics
-                )
             if (useTopTabsTray) {
-                bottomMargin = if (multiselect) 0.dpToPx(displayMetrics) else NORMAL_BOTTOM_MARGIN.dpToPx(
-                    displayMetrics
+                bottomMargin = view.resources.getDimensionPixelSize(
+                    if (multiselect) {
+                        R.dimen.tab_tray_multiselect_handle_bottom_margin
+                    } else {
+                        R.dimen.tab_tray_normal_handle_bottom_margin
+                    }
                 )
             } else {
-                topMargin = if (multiselect) 0.dpToPx(displayMetrics) else NORMAL_TOP_MARGIN.dpToPx(
-                    displayMetrics
+                topMargin = view.resources.getDimensionPixelSize(
+                    if (multiselect) {
+                        R.dimen.tab_tray_multiselect_handle_top_margin
+                    } else {
+                        R.dimen.tab_tray_normal_handle_top_margin
+                    }
                 )
             }
->>>>>>> 8418ecc1
         }
 
         view.tab_wrapper.setChildWPercent(
@@ -682,20 +676,12 @@
     }
 
     fun setTopOffset(landscape: Boolean) {
-<<<<<<< HEAD
-        val topOffset = if (landscape) {
-            0
-        } else {
-            view.resources.getDimensionPixelSize(R.dimen.tab_tray_top_offset)
-        }
-=======
         if (!isTabsTrayFullScreenMode) {
             val topOffset = if (landscape) {
                 0
             } else {
-                view.context.resources.getDimension(R.dimen.tab_tray_top_offset).toInt()
-            }
->>>>>>> 8418ecc1
+                view.context.resources.getDimensionPixelSize(R.dimen.tab_tray_top_offset)
+            }
 
             if (!useTopTabsTray) {
                 (behavior as BottomSheetBehavior).setExpandedOffset(topOffset)
@@ -756,13 +742,6 @@
         private const val EXPAND_AT_SIZE = 3
         private const val SLIDE_OFFSET = 0
         private const val SELECTION_DELAY = 500
-<<<<<<< HEAD
-=======
-        private const val MULTISELECT_HANDLE_HEIGHT = 11
-        private const val NORMAL_HANDLE_HEIGHT = 3
-        private const val NORMAL_TOP_MARGIN = 8
-        private const val NORMAL_BOTTOM_MARGIN = 8
->>>>>>> 8418ecc1
         private const val NORMAL_HANDLE_PERCENT_WIDTH = 0.1F
         private const val COLUMN_WIDTH_DP = 190
     }
