--- conflicted
+++ resolved
@@ -393,6 +393,8 @@
         } else {
             setupRegularTabsTrayLayout()
         }
+        // We will need to learn call setupGridTabView(), Mozilla's new
+        // official grid layout, by preference.
     }
 
     private fun setupCompactTabsTrayLayout() {
@@ -478,16 +480,6 @@
     var mode: Mode = Mode.Normal
         private set
 
-<<<<<<< HEAD
-=======
-    fun updateTabsTrayLayout() {
-        if (container.context.settings().gridTabView) {
-            setupGridTabView()
-        } else {
-            setupListTabView()
-        }
-    }
-
     private fun setupGridTabView() {
         view.tabsTray.apply {
             val gridLayoutManager =
@@ -508,7 +500,6 @@
         }
     }
 
->>>>>>> 74d6ecef
     /**
      * Returns the number of columns that will fit in the grid layout for the current screen.
      */
@@ -790,7 +781,6 @@
             val selectedBrowserTabIndex = tabs
                 .indexOfFirst { it.id == sessionId }
 
-<<<<<<< HEAD
             val recyclerViewIndex = if (reverseTabOrderInTabsTray) {
                 // For reverse tab order and non-compact tabs, we add the items in collections button
                 // adapter and synced tabs adapter, and offset by 1 to show the tab above the
@@ -802,13 +792,6 @@
                 // is the first.
                 max(0, selectedBrowserTabIndex - 1)
             }
-=======
-            // We offset the tab index by the number of items in the other adapters.
-            // We add the offset, because the layoutManager is initialized with `reverseLayout`.
-            val recyclerViewIndex = selectedBrowserTabIndex +
-                collectionsButtonAdapter.itemCount +
-                syncedTabsController.adapter.itemCount
->>>>>>> 74d6ecef
 
             layoutManager?.scrollToPosition(recyclerViewIndex)
             smoothScrollBy(
