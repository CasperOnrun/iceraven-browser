/* This Source Code Form is subject to the terms of the Mozilla Public
 * License, v. 2.0. If a copy of the MPL was not distributed with this
 * file, You can obtain one at http://mozilla.org/MPL/2.0/. */

package org.mozilla.fenix.tabtray

import android.content.Context
import android.view.LayoutInflater
import android.view.View
import android.view.ViewGroup
import android.view.accessibility.AccessibilityEvent
import androidx.annotation.IdRes
import androidx.cardview.widget.CardView
import androidx.constraintlayout.widget.ConstraintLayout
import androidx.constraintlayout.widget.ConstraintSet
import androidx.core.content.ContextCompat
import androidx.core.view.isVisible
import androidx.core.view.updateLayoutParams
import androidx.core.view.updatePadding
import androidx.lifecycle.LifecycleOwner
import androidx.lifecycle.lifecycleScope
import androidx.recyclerview.widget.ConcatAdapter
import androidx.recyclerview.widget.GridLayoutManager
import androidx.recyclerview.widget.LinearLayoutManager
import com.google.android.material.bottomsheet.BottomSheetBehavior
import com.google.android.material.tabs.TabLayout
import kotlinx.android.extensions.LayoutContainer
<<<<<<< HEAD
import kotlinx.android.synthetic.main.component_tabs_screen_top.view.exit_tabs_screen
import kotlinx.android.synthetic.main.component_tabstray_bottom.view.collect_multi_select
import kotlinx.android.synthetic.main.component_tabstray_bottom.view.exit_multi_select
import kotlinx.android.synthetic.main.component_tabstray_bottom.view.handle
import kotlinx.android.synthetic.main.component_tabstray_bottom.view.infoBanner
import kotlinx.android.synthetic.main.component_tabstray_bottom.view.multiselect_title
import kotlinx.android.synthetic.main.component_tabstray_bottom.view.tab_layout
import kotlinx.android.synthetic.main.component_tabstray_bottom.view.tab_tray_empty_view
import kotlinx.android.synthetic.main.component_tabstray_bottom.view.tab_tray_new_tab
import kotlinx.android.synthetic.main.component_tabstray_bottom.view.tab_tray_overflow
import kotlinx.android.synthetic.main.component_tabstray_bottom.view.tab_wrapper
import kotlinx.android.synthetic.main.component_tabstray_bottom.view.tabsTray
import kotlinx.android.synthetic.main.component_tabstray_bottom.view.topBar
import kotlinx.android.synthetic.main.component_tabstray_fab_bottom.view.new_tab_button
import kotlinx.android.synthetic.main.tabs_tray_tab_counter.counter_text
=======
import kotlinx.android.synthetic.main.component_tabstray.view.*
import kotlinx.android.synthetic.main.component_tabstray_fab.view.*
import kotlinx.android.synthetic.main.tabs_tray_tab_counter.*
import kotlinx.android.synthetic.main.tabstray_multiselect_items.view.*
>>>>>>> dc3f8958
import kotlinx.coroutines.Dispatchers.Main
import kotlinx.coroutines.delay
import kotlinx.coroutines.launch
import mozilla.components.browser.menu.BrowserMenu
import mozilla.components.browser.state.selector.getNormalOrPrivateTabs
import mozilla.components.browser.state.selector.normalTabs
import mozilla.components.browser.state.selector.privateTabs
import mozilla.components.browser.state.state.BrowserState
import mozilla.components.browser.state.state.TabSessionState
import mozilla.components.browser.tabstray.TabViewHolder
import mozilla.components.feature.syncedtabs.SyncedTabsFeature
import mozilla.components.support.base.feature.ViewBoundFeatureWrapper
import mozilla.components.support.ktx.android.util.dpToPx
import org.mozilla.fenix.R
import org.mozilla.fenix.browser.InfoBanner
import org.mozilla.fenix.components.metrics.Event
import org.mozilla.fenix.components.toolbar.TabCounter.Companion.INFINITE_CHAR_PADDING_BOTTOM
import org.mozilla.fenix.components.toolbar.TabCounter.Companion.MAX_VISIBLE_TABS
import org.mozilla.fenix.components.toolbar.TabCounter.Companion.SO_MANY_TABS_OPEN
import org.mozilla.fenix.components.topsheet.TopSheetBehavior
import org.mozilla.fenix.ext.components
import org.mozilla.fenix.ext.settings
import org.mozilla.fenix.ext.updateAccessibilityCollectionInfo
import org.mozilla.fenix.tabtray.SaveToCollectionsButtonAdapter.MultiselectModeChange
import org.mozilla.fenix.tabtray.TabTrayDialogFragmentState.Mode
import java.text.NumberFormat
import kotlin.math.max
<<<<<<< HEAD
import kotlin.math.min
=======
import kotlin.math.roundToInt
>>>>>>> dc3f8958
import mozilla.components.browser.storage.sync.Tab as SyncTab

/**
 * View that contains and configures the BrowserAwesomeBar
 */
@Suppress("LongParameterList", "TooManyFunctions", "LargeClass")
class TabTrayView(
    private val container: ViewGroup,
    private val tabsAdapter: FenixTabsAdapter,
    private val interactor: TabTrayInteractor,
    store: TabTrayDialogFragmentStore,
    isPrivate: Boolean,
    private val isInLandscape: () -> Boolean,
    lifecycleOwner: LifecycleOwner,
    private val filterTabs: (Boolean) -> Unit
) : LayoutContainer, TabLayout.OnTabSelectedListener {
    val lifecycleScope = lifecycleOwner.lifecycleScope

    private val useFab = container.context.settings().useNewTabFloatingActionButton
    val fabView: View = when (container.context.settings().placeNewTabFloatingActionButtonAtTop) {
        true -> LayoutInflater.from(container.context).inflate(R.layout.component_tabstray_fab_top, container, true)
        false -> LayoutInflater.from(container.context).inflate(R.layout.component_tabstray_fab_bottom, container, true)
    }

    private val enableCompactTabs = container.context.settings().enableCompactTabs
    private val reverseTabOrderInTabsTray = container.context.settings().reverseTabOrderInTabsTray
    private val isTabsTrayFullScreenMode = container.context.settings().useFullScreenTabScreen
    private val hasAccessibilityEnabled = container.context.settings().accessibilityServicesEnabled
    private val useTopTabsTray = container.context.settings().useTopTabsTray

    val view: View = if (isTabsTrayFullScreenMode) {
        when (useTopTabsTray) {
            true -> LayoutInflater.from(container.context)
                .inflate(R.layout.component_tabs_screen_bottom, container, true)
            false -> LayoutInflater.from(container.context)
                .inflate(R.layout.component_tabs_screen_top, container, true)
        }
    } else {
        when (useTopTabsTray) {
            true -> LayoutInflater.from(container.context)
                .inflate(R.layout.component_tabstray_top, container, true)
            false -> LayoutInflater.from(container.context)
                .inflate(R.layout.component_tabstray_bottom, container, true)
        }
    }

    private val isPrivateModeSelected: Boolean get() = view.tab_layout.selectedTabPosition == PRIVATE_TAB_ID

    private val behavior = if (isTabsTrayFullScreenMode) null else {
        when (useTopTabsTray) {
            true -> TopSheetBehavior.from(view.tab_wrapper)
            false -> BottomSheetBehavior.from(view.tab_wrapper)
        }
    }

    private val concatAdapter = ConcatAdapter(tabsAdapter)
    private val tabTrayItemMenu: TabTrayItemMenu
    private var menu: BrowserMenu? = null

    private val multiselectSelectionMenu: MultiselectSelectionMenu
    private var multiselectMenu: BrowserMenu? = null

    private var tabsTouchHelper: TabsTouchHelper
    private val collectionsButtonAdapter = SaveToCollectionsButtonAdapter(interactor, isPrivate)

    private val syncedTabsController =
        SyncedTabsController(lifecycleOwner, view, store, concatAdapter)
    private val syncedTabsFeature = ViewBoundFeatureWrapper<SyncedTabsFeature>()

    private var hasLoaded = false

    override val containerView: View?
        get() = container

    private val components = container.context.components

    private val checkOpenTabs = {
        if (isPrivateModeSelected) {
            view.context.components.core.store.state.privateTabs.isNotEmpty()
        } else {
            view.context.components.core.store.state.normalTabs.isNotEmpty()
        }
    }

    init {
        components.analytics.metrics.track(Event.TabsTrayOpened)

        toggleFabText(isPrivate)

<<<<<<< HEAD
        if (!isTabsTrayFullScreenMode) {
            if (useTopTabsTray) {
                (behavior as TopSheetBehavior).setTopSheetCallback(object :
                    TopSheetBehavior.TopSheetCallback {
                    override fun onSlide(topSheet: View, slideOffset: Float, isOpening: Boolean?) {
                        if (interactor.onModeRequested() is Mode.Normal && useFab) {
                            if (slideOffset >= SLIDE_OFFSET) {
                                fabView.new_tab_button.show()
                            } else {
                                fabView.new_tab_button.hide()
                            }
                        }
=======
        view.topBar.setOnClickListener {
            // no-op, consume the touch event to prevent it advancing the tray to the next state.
        }
        behavior.addBottomSheetCallback(object : BottomSheetBehavior.BottomSheetCallback() {
            override fun onSlide(bottomSheet: View, slideOffset: Float) {
                if (interactor.onModeRequested() is Mode.Normal && !hasAccessibilityEnabled) {
                    if (slideOffset >= SLIDE_OFFSET) {
                        fabView.new_tab_button.show()
                    } else {
                        fabView.new_tab_button.hide()
>>>>>>> dc3f8958
                    }

                    override fun onStateChanged(topSheet: View, newState: Int) {
                        if (newState == TopSheetBehavior.STATE_HIDDEN) {
                            components.analytics.metrics.track(Event.TabsTrayClosed)
                            interactor.onTabTrayDismissed()
                        }
                    }
                })
            } else {
                (behavior as BottomSheetBehavior).addBottomSheetCallback(object :
                    BottomSheetBehavior.BottomSheetCallback() {
                    override fun onSlide(bottomSheet: View, slideOffset: Float) {
                        if (interactor.onModeRequested() is Mode.Normal && useFab) {
                            if (slideOffset >= SLIDE_OFFSET) {
                                fabView.new_tab_button.show()
                            } else {
                                fabView.new_tab_button.hide()
                            }
                        }
                    }

                    override fun onStateChanged(bottomSheet: View, newState: Int) {
                        if (newState == BottomSheetBehavior.STATE_HIDDEN) {
                            components.analytics.metrics.track(Event.TabsTrayClosed)
                            interactor.onTabTrayDismissed()
                        }
                    }
                })
            }
        }

<<<<<<< HEAD
        if (isTabsTrayFullScreenMode) {
            view.exit_tabs_screen.setOnClickListener {
                interactor.onTabTrayDismissed()
=======
            override fun onStateChanged(bottomSheet: View, newState: Int) {
                if (newState == BottomSheetBehavior.STATE_HIDDEN) {
                    components.analytics.metrics.track(Event.TabsTrayClosed)
                    interactor.onTabTrayDismissed()
                }
                // We only support expanded and collapsed states. Don't allow STATE_HALF_EXPANDED.
                else if (newState == BottomSheetBehavior.STATE_HALF_EXPANDED) {
                    behavior.state = BottomSheetBehavior.STATE_HIDDEN
                }
>>>>>>> dc3f8958
            }
        }

        val selectedTabIndex = if (!isPrivate) {
            DEFAULT_TAB_ID
        } else {
            PRIVATE_TAB_ID
        }

        view.tab_layout.getTabAt(selectedTabIndex)?.also {
            view.tab_layout.selectTab(it, true)
        }

        view.tab_layout.addOnTabSelectedListener(this)

        val tabs = getTabs(isPrivate)

        updateBottomSheetBehavior()

        setTopOffset(isInLandscape())

        if (view.context.settings().syncedTabsInTabsTray) {
            syncedTabsFeature.set(
                feature = SyncedTabsFeature(
                    context = container.context,
                    storage = components.backgroundServices.syncedTabsStorage,
                    accountManager = components.backgroundServices.accountManager,
                    view = syncedTabsController,
                    lifecycleOwner = lifecycleOwner,
                    onTabClicked = ::handleTabClicked
                ),
                owner = lifecycleOwner,
                view = view
            )
        }

        updateTabsTrayLayout()

        view.tabsTray.apply {
            adapter = concatAdapter

            tabsTouchHelper = TabsTouchHelper(
                observable = tabsAdapter,
                onViewHolderTouched = { it is TabViewHolder }
            )

            tabsTouchHelper.attachToRecyclerView(this)

            tabsAdapter.tabTrayInteractor = interactor
            tabsAdapter.onTabsUpdated = {
<<<<<<< HEAD
                // Put the 'Add to collections' button after the tabs have loaded.
                // And, put the Synced Tabs adapter at the end.
                if (reverseTabOrderInTabsTray) {
                    // Put these at the start when reverse tab order is enabled. Also, we disallow
                    // reverse tab order for compact tabs in settings.
                    concatAdapter.addAdapter(0, collectionsButtonAdapter)
                    concatAdapter.addAdapter(0, syncedTabsController.adapter)
                } else {
                    concatAdapter.addAdapter(collectionsButtonAdapter)
                    concatAdapter.addAdapter(syncedTabsController.adapter)
                }
=======
                concatAdapter.addAdapter(collectionsButtonAdapter)
                concatAdapter.addAdapter(syncedTabsController.adapter)
>>>>>>> dc3f8958

                if (hasAccessibilityEnabled) {
                    tabsAdapter.notifyItemRangeChanged(0, tabs.size)
                }

                if (!hasLoaded) {
                    hasLoaded = true
<<<<<<< HEAD
                    scrollToTab(view.context.components.core.store.state.selectedTabId)
                    if (hasAccessibilityEnabled) {
=======
                    scrollToSelectedBrowserTab()
                    if (view.context.settings().accessibilityServicesEnabled) {
>>>>>>> dc3f8958
                        lifecycleScope.launch {
                            delay(SELECTION_DELAY.toLong())
                            lifecycleScope.launch(Main) {
                                layoutManager?.findViewByPosition(getSelectedBrowserTabViewIndex())
                                    ?.requestFocus()
                                layoutManager?.findViewByPosition(getSelectedBrowserTabViewIndex())
                                    ?.sendAccessibilityEvent(
                                        AccessibilityEvent.TYPE_VIEW_FOCUSED
                                    )
                            }
                        }
                    }
                }
            }
        }

        tabTrayItemMenu =
            TabTrayItemMenu(
                context = view.context,
                shouldShowShareAllTabs = { checkOpenTabs.invoke() && view.tab_layout.selectedTabPosition == 0 },
                shouldShowSelectTabs = { checkOpenTabs.invoke() && view.tab_layout.selectedTabPosition == 0 },
                hasOpenTabs = checkOpenTabs
            ) {
                when (it) {
                    is TabTrayItemMenu.Item.ShareAllTabs -> interactor.onShareTabsOfTypeClicked(
                        isPrivateModeSelected
                    )
                    is TabTrayItemMenu.Item.OpenTabSettings -> interactor.onTabSettingsClicked()
                    is TabTrayItemMenu.Item.SelectTabs -> interactor.onEnterMultiselect()
                    is TabTrayItemMenu.Item.CloseAllTabs -> interactor.onCloseAllTabsClicked(
                        isPrivateModeSelected
                    )
                    is TabTrayItemMenu.Item.OpenRecentlyClosed -> interactor.onOpenRecentlyClosedClicked()
                }
            }

        multiselectSelectionMenu = MultiselectSelectionMenu(
            context = view.context
        ) {
            when (it) {
                is MultiselectSelectionMenu.Item.BookmarkTabs -> interactor.onBookmarkSelectedTabs(
                    mode.selectedItems
                )
                is MultiselectSelectionMenu.Item.DeleteTabs -> interactor.onDeleteSelectedTabs(
                    mode.selectedItems
                )
            }
        }

        view.tab_tray_overflow.setOnClickListener {
            components.analytics.metrics.track(Event.TabsTrayMenuOpened)
            menu = tabTrayItemMenu.menuBuilder.build(container.context)
            menu?.show(it)?.also { popupMenu ->
                (popupMenu.contentView as? CardView)?.setCardBackgroundColor(
                    ContextCompat.getColor(
                        view.context,
                        R.color.foundation_normal_theme
                    )
                )
            }
        }

        adjustNewTabButtonsForNormalMode()

        @Suppress("ComplexCondition")
        if (
<<<<<<< HEAD
                view.context.settings().shouldShowAutoCloseTabsBanner &&
                view.context.settings().canShowCfr &&
                tabs.size >= TAB_COUNT_SHOW_CFR
=======
            view.context.settings().shouldShowGridViewBanner &&
            view.context.settings().canShowCfr &&
            tabs.size >= TAB_COUNT_SHOW_CFR
        ) {
            InfoBanner(
                context = view.context,
                message = view.context.getString(R.string.tab_tray_grid_view_banner_message),
                dismissText = view.context.getString(R.string.tab_tray_grid_view_banner_negative_button_text),
                actionText = view.context.getString(R.string.tab_tray_grid_view_banner_positive_button_text),
                container = view.infoBanner,
                dismissByHiding = true,
                dismissAction = { view.context.settings().shouldShowGridViewBanner = false }
            ) {
                interactor.onGoToTabsSettings()
                view.context.settings().shouldShowGridViewBanner = false
            }.apply {
                view.infoBanner.visibility = View.VISIBLE
                showBanner()
            }
        } else if (
            view.context.settings().shouldShowAutoCloseTabsBanner &&
            view.context.settings().canShowCfr &&
            tabs.size >= TAB_COUNT_SHOW_CFR
>>>>>>> dc3f8958
        ) {
            InfoBanner(
                    context = view.context,
                    message = view.context.getString(R.string.tab_tray_close_tabs_banner_message),
                    dismissText = view.context.getString(R.string.tab_tray_close_tabs_banner_negative_button_text),
                    actionText = view.context.getString(R.string.tab_tray_close_tabs_banner_positive_button_text),
                    container = view.infoBanner,
                    dismissByHiding = true,
                    dismissAction = { view.context.settings().shouldShowAutoCloseTabsBanner = false }
            ) {
                interactor.onGoToTabsSettings()
                view.context.settings().shouldShowAutoCloseTabsBanner = false
            }.apply {
                view.infoBanner.visibility = View.VISIBLE
                showBanner()
            }
        }
    }

    private fun getTabs(isPrivate: Boolean): List<TabSessionState> = if (isPrivate) {
        view.context.components.core.store.state.privateTabs
    } else {
        view.context.components.core.store.state.normalTabs
    }

    private fun getTabsNumberInAnyMode(): Int {
        return max(
            view.context.components.core.store.state.normalTabs.size,
            view.context.components.core.store.state.privateTabs.size
        )
    }

    private fun getTabsNumberForExpandingTray(): Int {
        return if (container.context.settings().gridTabView) {
            EXPAND_AT_GRID_SIZE
        } else {
            EXPAND_AT_LIST_SIZE
        }
    }

    private fun handleTabClicked(tab: SyncTab) {
        interactor.onSyncedTabClicked(tab)
    }

    private fun adjustNewTabButtonsForNormalMode() {
        view.tab_tray_new_tab.apply {
            isVisible = !useFab
            setOnClickListener {
                sendNewTabEvent(isPrivateModeSelected)
                interactor.onNewTabTapped(isPrivateModeSelected)
            }
        }

        fabView.new_tab_button.apply {
            isVisible = useFab
            setOnClickListener {
                sendNewTabEvent(isPrivateModeSelected)
                interactor.onNewTabTapped(isPrivateModeSelected)
            }
        }
    }

    private fun sendNewTabEvent(isPrivateModeSelected: Boolean) {
        val eventToSend = if (isPrivateModeSelected) {
            Event.NewPrivateTabTapped
        } else {
            Event.NewTabTapped
        }

        components.analytics.metrics.track(eventToSend)
    }

<<<<<<< HEAD
    fun updateTabsTrayLayout() {
        if (enableCompactTabs) {
            setupCompactTabsTrayLayout()
        } else {
            setupRegularTabsTrayLayout()
        }
        // We will need to learn call setupGridTabView(), Mozilla's new
        // official grid layout, by preference.
    }

    private fun setupCompactTabsTrayLayout() {
        view.tabsTray.apply {
            val gridLayoutManager = GridLayoutManager(container.context, getNumberOfGridColumns(container.context))
            if (useTopTabsTray) {
                gridLayoutManager.reverseLayout = true
            }
            gridLayoutManager.spanSizeLookup = object : GridLayoutManager.SpanSizeLookup() {
                override fun getSpanSize(position: Int): Int {
                    val numTabs = tabsAdapter.itemCount
                    return if (position < numTabs) {
                        1
                    } else {
                        getNumberOfGridColumns(container.context)
                    }
                }
            }

            layoutManager = gridLayoutManager
        }
    }

    private fun setupRegularTabsTrayLayout() {
        view.tabsTray.apply {
            val linearLayoutManager = LinearLayoutManager(container.context)
            if (useTopTabsTray) {
                if (!reverseTabOrderInTabsTray) {
                    linearLayoutManager.reverseLayout = true
                } else {
                    linearLayoutManager.stackFromEnd = true
                }
            } else {
                if (reverseTabOrderInTabsTray) {
                    linearLayoutManager.reverseLayout = true
                    linearLayoutManager.stackFromEnd = true
                }
            }

            layoutManager = linearLayoutManager
        }
    }

    fun expand() {
        if (!isTabsTrayFullScreenMode) {
            if (useTopTabsTray) {
                (behavior as TopSheetBehavior).state = TopSheetBehavior.STATE_EXPANDED
            } else {
                (behavior as BottomSheetBehavior).state = BottomSheetBehavior.STATE_EXPANDED
            }
=======
    /**
     * Updates the bottom sheet height based on the number tabs or screen orientation.
     * Show the bottom sheet fully expanded if it is in landscape mode or the number of
     * tabs are greater or equal to the expand size limit.
     */
    fun updateBottomSheetBehavior() {
        if (isInLandscape() || getTabsNumberInAnyMode() >= getTabsNumberForExpandingTray()) {
            behavior.state = BottomSheetBehavior.STATE_EXPANDED
        } else {
            behavior.state = BottomSheetBehavior.STATE_COLLAPSED
>>>>>>> dc3f8958
        }
    }

    enum class TabChange {
        PRIVATE, NORMAL
    }

    private fun toggleSaveToCollectionButton(isPrivate: Boolean) {
        collectionsButtonAdapter.notifyItemChanged(
            0,
            if (isPrivate) TabChange.PRIVATE else TabChange.NORMAL
        )
    }

    override fun onTabSelected(tab: TabLayout.Tab?) {
        toggleFabText(isPrivateModeSelected)
        filterTabs.invoke(isPrivateModeSelected)
        toggleSaveToCollectionButton(isPrivateModeSelected)

        updateUINormalMode(view.context.components.core.store.state)
        scrollToSelectedBrowserTab()

        if (isPrivateModeSelected) {
            components.analytics.metrics.track(Event.TabsTrayPrivateModeTapped)
        } else {
            components.analytics.metrics.track(Event.TabsTrayNormalModeTapped)
        }
    }

    override fun onTabReselected(tab: TabLayout.Tab?) = Unit
    override fun onTabUnselected(tab: TabLayout.Tab?) = Unit

    var mode: Mode = Mode.Normal
        private set

    private fun setupGridTabView() {
        view.tabsTray.apply {
            val gridLayoutManager =
                GridLayoutManager(container.context, getNumberOfGridColumns(container.context))

            gridLayoutManager.spanSizeLookup = object : GridLayoutManager.SpanSizeLookup() {
                override fun getSpanSize(position: Int): Int {
                    val numTabs = tabsAdapter.itemCount
                    return if (position < numTabs) {
                        1
                    } else {
                        getNumberOfGridColumns(container.context)
                    }
                }
            }

            layoutManager = gridLayoutManager

            // Ensure items have the same all around padding - 16 dp. Avoid the double spacing issue.
            // A 8dp padding is already set in xml, pad the parent with the remaining needed 8dp.
            updateLayoutParams<ConstraintLayout.LayoutParams> {
                val padding = GRID_ITEM_PARENT_PADDING.dpToPx(resources.displayMetrics)
                // Account for the already set bottom padding needed to accommodate the fab.
                val bottomPadding = paddingBottom + padding
                setPadding(padding, padding, padding, bottomPadding)
            }
        }
    }

    /**
     * Returns the number of columns that will fit in the grid layout for the current screen.
     */
    private fun getNumberOfGridColumns(context: Context): Int {
        val displayMetrics = context.resources.displayMetrics
        val screenWidthDp = displayMetrics.widthPixels / displayMetrics.density
        val columnCount = (screenWidthDp / COLUMN_WIDTH_DP).toInt()
        return if (columnCount >= 2) columnCount else 2
    }

<<<<<<< HEAD
=======
    private fun setupListTabView() {
        view.tabsTray.apply {
            layoutManager = LinearLayoutManager(container.context)
        }
    }

>>>>>>> dc3f8958
    fun updateState(state: TabTrayDialogFragmentState) {
        val oldMode = mode

        if (oldMode::class != state.mode::class) {
            updateTabsForMultiselectModeChanged(state.mode is Mode.MultiSelect)
            if (hasAccessibilityEnabled) {
                view.announceForAccessibility(
                    if (state.mode == Mode.Normal) view.context.getString(
                        R.string.tab_tray_exit_multiselect_content_description
                    ) else view.context.getString(R.string.tab_tray_enter_multiselect_content_description)
                )
            }
        }

        mode = state.mode
        when (state.mode) {
            Mode.Normal -> {
                view.tabsTray.apply {
                    tabsTouchHelper.attachToRecyclerView(this)
                }

                toggleUIMultiselect(multiselect = false)

                updateUINormalMode(state.browserState)
            }
            is Mode.MultiSelect -> {
                // Disable swipe to delete while in multiselect
                tabsTouchHelper.attachToRecyclerView(null)

                toggleUIMultiselect(multiselect = true)

                fabView.new_tab_button.isVisible = false
                view.tab_tray_new_tab.isVisible = false
                view.collect_multi_select.isVisible = state.mode.selectedItems.isNotEmpty()
                view.share_multi_select.isVisible = state.mode.selectedItems.isNotEmpty()
                view.menu_multi_select.isVisible = state.mode.selectedItems.isNotEmpty()

                view.multiselect_title.text = view.context.getString(
                    R.string.tab_tray_multi_select_title,
                    state.mode.selectedItems.size
                )
                view.collect_multi_select.setOnClickListener {
                    interactor.onSaveToCollectionClicked(state.mode.selectedItems)
                }
                view.share_multi_select.setOnClickListener {
                    interactor.onShareSelectedTabsClicked(state.mode.selectedItems)
                }
                view.menu_multi_select.setOnClickListener {
                    multiselectMenu = multiselectSelectionMenu.menuBuilder.build(container.context)
                    multiselectMenu?.show(it)?.also { popupMenu ->
                        (popupMenu.contentView as? CardView)?.setCardBackgroundColor(
                            ContextCompat.getColor(
                                view.context,
                                R.color.foundation_normal_theme
                            )
                        )
                    }
                }
                view.exit_multi_select.setOnClickListener {
                    interactor.onBackPressed()
                }
            }
        }

        if (oldMode.selectedItems != state.mode.selectedItems) {
            val unselectedItems = oldMode.selectedItems - state.mode.selectedItems

            state.mode.selectedItems.union(unselectedItems).forEach { item ->
                if (hasAccessibilityEnabled) {
                    view.announceForAccessibility(
                        if (unselectedItems.contains(item)) view.context.getString(
                            R.string.tab_tray_item_unselected_multiselect_content_description,
                            item.title
                        ) else view.context.getString(
                            R.string.tab_tray_item_selected_multiselect_content_description,
                            item.title
                        )
                    )
                }
                updateTabsForSelectionChanged(item.id)
            }
        }
    }

    private fun ConstraintLayout.setChildWPercent(percentage: Float, @IdRes childId: Int) {
        this.findViewById<View>(childId)?.let {
            val constraintSet = ConstraintSet()
            constraintSet.clone(this)
            constraintSet.constrainPercentWidth(it.id, percentage)
            constraintSet.applyTo(this)
            it.requestLayout()
        }
    }

    private fun updateUINormalMode(browserState: BrowserState) {
        val hasNoTabs = if (isPrivateModeSelected) {
            browserState.privateTabs.isEmpty()
        } else {
            browserState.normalTabs.isEmpty()
        }

        view.tab_tray_empty_view.isVisible = hasNoTabs
        if (hasNoTabs) {
            view.tab_tray_empty_view.text = if (isPrivateModeSelected) {
                view.context.getString(R.string.no_private_tabs_description)
            } else {
                view.context?.getString(R.string.no_open_tabs_description)
            }
        }

        view.tabsTray.visibility = if (hasNoTabs) {
            View.INVISIBLE
        } else {
            View.VISIBLE
        }

        counter_text.text = updateTabCounter(browserState.normalTabs.size)
        updateTabTrayViewAccessibility(browserState.normalTabs.size)

        adjustNewTabButtonsForNormalMode()
    }

    private fun toggleUIMultiselect(multiselect: Boolean) {
        view.multiselect_title.isVisible = multiselect
        view.collect_multi_select.isVisible = multiselect
        view.share_multi_select.isVisible = multiselect
        view.menu_multi_select.isVisible = multiselect
        view.exit_multi_select.isVisible = multiselect

        view.topBar.setBackgroundColor(
            ContextCompat.getColor(
                view.context,
                if (multiselect) R.color.accent_normal_theme else R.color.foundation_normal_theme
            )
        )

        view.handle.updateLayoutParams<ViewGroup.MarginLayoutParams> {
            height = view.resources.getDimensionPixelSize(
                if (multiselect) {
                    R.dimen.tab_tray_multiselect_handle_height
                } else {
                    R.dimen.bottom_sheet_handle_height
                }
            )
            if (useTopTabsTray) {
                bottomMargin = view.resources.getDimensionPixelSize(
                    if (multiselect) {
                        R.dimen.tab_tray_multiselect_handle_bottom_margin
                    } else {
                        R.dimen.top_sheet_handle_bottom_margin
                    }
                )
            } else {
                topMargin = view.resources.getDimensionPixelSize(
                    if (multiselect) {
                        R.dimen.tab_tray_multiselect_handle_top_margin
                    } else {
                        R.dimen.bottom_sheet_handle_top_margin
                    }
                )
            }
        }

        view.tab_wrapper.setChildWPercent(
            if (multiselect) 1F else NORMAL_HANDLE_PERCENT_WIDTH,
            view.handle.id
        )

        view.handle.setBackgroundColor(
            ContextCompat.getColor(
                view.context,
                if (multiselect) R.color.accent_normal_theme else R.color.secondary_text_normal_theme
            )
        )

        if (isTabsTrayFullScreenMode) {
            view.exit_tabs_screen.isVisible = !multiselect
        }
        view.tab_layout.isVisible = !multiselect
        view.tab_tray_empty_view.isVisible = !multiselect
        view.tab_tray_overflow.isVisible = !multiselect
    }

    private fun updateTabsForMultiselectModeChanged(inMultiselectMode: Boolean) {
        view.tabsTray.apply {
            val tabs = view.context.components.core.store.state.getNormalOrPrivateTabs(
                isPrivateModeSelected
            )

            collectionsButtonAdapter.notifyItemChanged(
                0,
                if (inMultiselectMode) MultiselectModeChange.MULTISELECT else MultiselectModeChange.NORMAL
            )

            tabsAdapter.notifyItemRangeChanged(0, tabs.size, true)
        }
    }

    private fun updateTabsForSelectionChanged(itemId: String) {
        view.tabsTray.apply {
            val tabs = view.context.components.core.store.state.getNormalOrPrivateTabs(
                isPrivateModeSelected
            )

            val selectedBrowserTabIndex = tabs.indexOfFirst { it.id == itemId }

            tabsAdapter.notifyItemChanged(
                selectedBrowserTabIndex, true
            )
        }
    }

    private fun updateTabTrayViewAccessibility(count: Int) {
        view.tab_layout.getTabAt(0)?.contentDescription = if (count == 1) {
            view.context?.getString(R.string.open_tab_tray_single)
        } else {
            String.format(view.context.getString(R.string.open_tab_tray_plural), count.toString())
        }

        val isListTabView = view.context.settings().listTabView
        val columnCount = if (isListTabView) 1 else getNumberOfGridColumns(view.context)
        val rowCount = count.toDouble().div(columnCount).roundToInt()

        view.tabsTray.updateAccessibilityCollectionInfo(rowCount, columnCount)
    }

    private fun updateTabCounter(count: Int): String {
        if (count > MAX_VISIBLE_TABS) {
            counter_text.updatePadding(bottom = INFINITE_CHAR_PADDING_BOTTOM)
            return SO_MANY_TABS_OPEN
        }
        return NumberFormat.getInstance().format(count.toLong())
    }

    fun setTopOffset(landscape: Boolean) {
        if (!isTabsTrayFullScreenMode) {
            val topOffset = if (landscape) {
                0
            } else {
                view.context.resources.getDimensionPixelSize(R.dimen.tab_tray_top_offset)
            }

            if (!useTopTabsTray) {
                (behavior as BottomSheetBehavior).setExpandedOffset(topOffset)
            }
        }
    }

    fun dismissMenu() {
        menu?.dismiss()
    }

    private fun toggleFabText(private: Boolean) {
        if (private) {
            fabView.new_tab_button.extend()
            fabView.new_tab_button.contentDescription =
                view.context.getString(R.string.add_private_tab)
        } else {
            fabView.new_tab_button.shrink()
            fabView.new_tab_button.contentDescription =
                view.context.getString(R.string.add_tab)
        }
    }

    fun onBackPressed(): Boolean {
        return interactor.onBackPressed()
    }

    fun scrollToSelectedBrowserTab(selectedTabId: String? = null) {
        view.tabsTray.apply {
<<<<<<< HEAD
            val tabs = if (isPrivateModeSelected) {
                view.context.components.core.store.state.privateTabs
            } else {
                view.context.components.core.store.state.normalTabs
            }

            val selectedBrowserTabIndex = tabs
                .indexOfFirst { it.id == sessionId }

            val recyclerViewIndex = if (reverseTabOrderInTabsTray) {
                // For reverse tab order and non-compact tabs, we add the items in collections button
                // adapter and synced tabs adapter, and offset by 1 to show the tab above the
                // current tab, unless current tab is first in reverse order.
                min(selectedBrowserTabIndex + 1, tabsAdapter.itemCount - 1) +
                        collectionsButtonAdapter.itemCount + syncedTabsController.adapter.itemCount
            } else {
                // We offset index by -1 to show the tab above the current tab, unless current tab
                // is the first.
                max(0, selectedBrowserTabIndex - 1)
            }
=======
            val recyclerViewIndex = getSelectedBrowserTabViewIndex(selectedTabId)
>>>>>>> dc3f8958

            layoutManager?.scrollToPosition(recyclerViewIndex)
            smoothScrollBy(
                0,
                -resources.getDimensionPixelSize(R.dimen.tab_tray_tab_item_height) / 2
            )
        }
    }

    private fun getSelectedBrowserTabViewIndex(sessionId: String? = null): Int {
        val tabs = if (isPrivateModeSelected) {
            view.context.components.core.store.state.privateTabs
        } else {
            view.context.components.core.store.state.normalTabs
        }

        return if (sessionId != null) {
            tabs.indexOfFirst { it.id == sessionId }
        } else {
            tabs.indexOfFirst { it.id == view.context.components.core.store.state.selectedTabId }
        }
    }

    companion object {
        private const val TAB_COUNT_SHOW_CFR = 6
        private const val DEFAULT_TAB_ID = 0
        private const val PRIVATE_TAB_ID = 1

        // Minimum number of list items for which to show the tabs tray as expanded.
        private const val EXPAND_AT_LIST_SIZE = 4

        // Minimum number of grid items for which to show the tabs tray as expanded.
        private const val EXPAND_AT_GRID_SIZE = 3
        private const val SLIDE_OFFSET = 0
        private const val SELECTION_DELAY = 500
        private const val NORMAL_HANDLE_PERCENT_WIDTH = 0.1F
<<<<<<< HEAD
        private const val COLUMN_WIDTH_DP = 190
    }
}

class TabTrayItemMenu(
    private val context: Context,
    private val shouldShowSaveToCollection: () -> Boolean,
    private val hasOpenTabs: () -> Boolean,
    private val onItemTapped: (Item) -> Unit = {}
) {

    sealed class Item {
        object ShareAllTabs : Item()
        object OpenTabSettings : Item()
        object SaveToCollection : Item()
        object CloseAllTabs : Item()
        object OpenRecentlyClosed : Item()
    }

    val menuBuilder by lazy { BrowserMenuBuilder(menuItems) }
=======
        private const val COLUMN_WIDTH_DP = 180
>>>>>>> dc3f8958

        // The remaining padding offset needed to provide a 16dp column spacing between the grid items.
        const val GRID_ITEM_PARENT_PADDING = 8
    }
}<|MERGE_RESOLUTION|>--- conflicted
+++ resolved
@@ -25,28 +25,10 @@
 import com.google.android.material.bottomsheet.BottomSheetBehavior
 import com.google.android.material.tabs.TabLayout
 import kotlinx.android.extensions.LayoutContainer
-<<<<<<< HEAD
-import kotlinx.android.synthetic.main.component_tabs_screen_top.view.exit_tabs_screen
-import kotlinx.android.synthetic.main.component_tabstray_bottom.view.collect_multi_select
-import kotlinx.android.synthetic.main.component_tabstray_bottom.view.exit_multi_select
-import kotlinx.android.synthetic.main.component_tabstray_bottom.view.handle
-import kotlinx.android.synthetic.main.component_tabstray_bottom.view.infoBanner
-import kotlinx.android.synthetic.main.component_tabstray_bottom.view.multiselect_title
-import kotlinx.android.synthetic.main.component_tabstray_bottom.view.tab_layout
-import kotlinx.android.synthetic.main.component_tabstray_bottom.view.tab_tray_empty_view
-import kotlinx.android.synthetic.main.component_tabstray_bottom.view.tab_tray_new_tab
-import kotlinx.android.synthetic.main.component_tabstray_bottom.view.tab_tray_overflow
-import kotlinx.android.synthetic.main.component_tabstray_bottom.view.tab_wrapper
-import kotlinx.android.synthetic.main.component_tabstray_bottom.view.tabsTray
-import kotlinx.android.synthetic.main.component_tabstray_bottom.view.topBar
-import kotlinx.android.synthetic.main.component_tabstray_fab_bottom.view.new_tab_button
-import kotlinx.android.synthetic.main.tabs_tray_tab_counter.counter_text
-=======
 import kotlinx.android.synthetic.main.component_tabstray.view.*
 import kotlinx.android.synthetic.main.component_tabstray_fab.view.*
 import kotlinx.android.synthetic.main.tabs_tray_tab_counter.*
 import kotlinx.android.synthetic.main.tabstray_multiselect_items.view.*
->>>>>>> dc3f8958
 import kotlinx.coroutines.Dispatchers.Main
 import kotlinx.coroutines.delay
 import kotlinx.coroutines.launch
@@ -74,11 +56,8 @@
 import org.mozilla.fenix.tabtray.TabTrayDialogFragmentState.Mode
 import java.text.NumberFormat
 import kotlin.math.max
-<<<<<<< HEAD
 import kotlin.math.min
-=======
 import kotlin.math.roundToInt
->>>>>>> dc3f8958
 import mozilla.components.browser.storage.sync.Tab as SyncTab
 
 /**
@@ -167,8 +146,11 @@
         components.analytics.metrics.track(Event.TabsTrayOpened)
 
         toggleFabText(isPrivate)
-
-<<<<<<< HEAD
+        
+        view.topBar.setOnClickListener {
+            // no-op, consume the touch event to prevent it advancing the tray to the next state.
+        }
+        
         if (!isTabsTrayFullScreenMode) {
             if (useTopTabsTray) {
                 (behavior as TopSheetBehavior).setTopSheetCallback(object :
@@ -181,18 +163,6 @@
                                 fabView.new_tab_button.hide()
                             }
                         }
-=======
-        view.topBar.setOnClickListener {
-            // no-op, consume the touch event to prevent it advancing the tray to the next state.
-        }
-        behavior.addBottomSheetCallback(object : BottomSheetBehavior.BottomSheetCallback() {
-            override fun onSlide(bottomSheet: View, slideOffset: Float) {
-                if (interactor.onModeRequested() is Mode.Normal && !hasAccessibilityEnabled) {
-                    if (slideOffset >= SLIDE_OFFSET) {
-                        fabView.new_tab_button.show()
-                    } else {
-                        fabView.new_tab_button.hide()
->>>>>>> dc3f8958
                     }
 
                     override fun onStateChanged(topSheet: View, newState: Int) {
@@ -220,26 +190,18 @@
                             components.analytics.metrics.track(Event.TabsTrayClosed)
                             interactor.onTabTrayDismissed()
                         }
+                        // We only support expanded and collapsed states. Don't allow STATE_HALF_EXPANDED.
+                        else if (newState == BottomSheetBehavior.STATE_HALF_EXPANDED) {
+                            behavior.state = BottomSheetBehavior.STATE_HIDDEN
+                        }
                     }
                 })
             }
         }
 
-<<<<<<< HEAD
         if (isTabsTrayFullScreenMode) {
             view.exit_tabs_screen.setOnClickListener {
                 interactor.onTabTrayDismissed()
-=======
-            override fun onStateChanged(bottomSheet: View, newState: Int) {
-                if (newState == BottomSheetBehavior.STATE_HIDDEN) {
-                    components.analytics.metrics.track(Event.TabsTrayClosed)
-                    interactor.onTabTrayDismissed()
-                }
-                // We only support expanded and collapsed states. Don't allow STATE_HALF_EXPANDED.
-                else if (newState == BottomSheetBehavior.STATE_HALF_EXPANDED) {
-                    behavior.state = BottomSheetBehavior.STATE_HIDDEN
-                }
->>>>>>> dc3f8958
             }
         }
 
@@ -290,7 +252,6 @@
 
             tabsAdapter.tabTrayInteractor = interactor
             tabsAdapter.onTabsUpdated = {
-<<<<<<< HEAD
                 // Put the 'Add to collections' button after the tabs have loaded.
                 // And, put the Synced Tabs adapter at the end.
                 if (reverseTabOrderInTabsTray) {
@@ -302,10 +263,6 @@
                     concatAdapter.addAdapter(collectionsButtonAdapter)
                     concatAdapter.addAdapter(syncedTabsController.adapter)
                 }
-=======
-                concatAdapter.addAdapter(collectionsButtonAdapter)
-                concatAdapter.addAdapter(syncedTabsController.adapter)
->>>>>>> dc3f8958
 
                 if (hasAccessibilityEnabled) {
                     tabsAdapter.notifyItemRangeChanged(0, tabs.size)
@@ -313,13 +270,8 @@
 
                 if (!hasLoaded) {
                     hasLoaded = true
-<<<<<<< HEAD
-                    scrollToTab(view.context.components.core.store.state.selectedTabId)
+                    scrollToSelectedBrowserTab()
                     if (hasAccessibilityEnabled) {
-=======
-                    scrollToSelectedBrowserTab()
-                    if (view.context.settings().accessibilityServicesEnabled) {
->>>>>>> dc3f8958
                         lifecycleScope.launch {
                             delay(SELECTION_DELAY.toLong())
                             lifecycleScope.launch(Main) {
@@ -386,11 +338,6 @@
 
         @Suppress("ComplexCondition")
         if (
-<<<<<<< HEAD
-                view.context.settings().shouldShowAutoCloseTabsBanner &&
-                view.context.settings().canShowCfr &&
-                tabs.size >= TAB_COUNT_SHOW_CFR
-=======
             view.context.settings().shouldShowGridViewBanner &&
             view.context.settings().canShowCfr &&
             tabs.size >= TAB_COUNT_SHOW_CFR
@@ -414,7 +361,6 @@
             view.context.settings().shouldShowAutoCloseTabsBanner &&
             view.context.settings().canShowCfr &&
             tabs.size >= TAB_COUNT_SHOW_CFR
->>>>>>> dc3f8958
         ) {
             InfoBanner(
                     context = view.context,
@@ -487,7 +433,6 @@
         components.analytics.metrics.track(eventToSend)
     }
 
-<<<<<<< HEAD
     fun updateTabsTrayLayout() {
         if (enableCompactTabs) {
             setupCompactTabsTrayLayout()
@@ -546,7 +491,6 @@
             } else {
                 (behavior as BottomSheetBehavior).state = BottomSheetBehavior.STATE_EXPANDED
             }
-=======
     /**
      * Updates the bottom sheet height based on the number tabs or screen orientation.
      * Show the bottom sheet fully expanded if it is in landscape mode or the number of
@@ -557,7 +501,6 @@
             behavior.state = BottomSheetBehavior.STATE_EXPANDED
         } else {
             behavior.state = BottomSheetBehavior.STATE_COLLAPSED
->>>>>>> dc3f8958
         }
     }
 
@@ -632,15 +575,12 @@
         return if (columnCount >= 2) columnCount else 2
     }
 
-<<<<<<< HEAD
-=======
     private fun setupListTabView() {
         view.tabsTray.apply {
             layoutManager = LinearLayoutManager(container.context)
         }
     }
 
->>>>>>> dc3f8958
     fun updateState(state: TabTrayDialogFragmentState) {
         val oldMode = mode
 
@@ -911,15 +851,13 @@
 
     fun scrollToSelectedBrowserTab(selectedTabId: String? = null) {
         view.tabsTray.apply {
-<<<<<<< HEAD
             val tabs = if (isPrivateModeSelected) {
                 view.context.components.core.store.state.privateTabs
             } else {
                 view.context.components.core.store.state.normalTabs
             }
 
-            val selectedBrowserTabIndex = tabs
-                .indexOfFirst { it.id == sessionId }
+            val selectedBrowserTabIndex = getSelectedBrowserTabViewIndex(selectedTabId)
 
             val recyclerViewIndex = if (reverseTabOrderInTabsTray) {
                 // For reverse tab order and non-compact tabs, we add the items in collections button
@@ -932,9 +870,6 @@
                 // is the first.
                 max(0, selectedBrowserTabIndex - 1)
             }
-=======
-            val recyclerViewIndex = getSelectedBrowserTabViewIndex(selectedTabId)
->>>>>>> dc3f8958
 
             layoutManager?.scrollToPosition(recyclerViewIndex)
             smoothScrollBy(
@@ -971,8 +906,10 @@
         private const val SLIDE_OFFSET = 0
         private const val SELECTION_DELAY = 500
         private const val NORMAL_HANDLE_PERCENT_WIDTH = 0.1F
-<<<<<<< HEAD
         private const val COLUMN_WIDTH_DP = 190
+
+        // The remaining padding offset needed to provide a 16dp column spacing between the grid items.
+        const val GRID_ITEM_PARENT_PADDING = 8
     }
 }
 
@@ -990,13 +927,4 @@
         object CloseAllTabs : Item()
         object OpenRecentlyClosed : Item()
     }
-
-    val menuBuilder by lazy { BrowserMenuBuilder(menuItems) }
-=======
-        private const val COLUMN_WIDTH_DP = 180
->>>>>>> dc3f8958
-
-        // The remaining padding offset needed to provide a 16dp column spacing between the grid items.
-        const val GRID_ITEM_PARENT_PADDING = 8
-    }
 }