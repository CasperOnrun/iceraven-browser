/* This Source Code Form is subject to the terms of the Mozilla Public
 * License, v. 2.0. If a copy of the MPL was not distributed with this
 * file, You can obtain one at http://mozilla.org/MPL/2.0/. */

package org.mozilla.fenix

import android.content.Context
import mozilla.components.support.locale.LocaleManager
import mozilla.components.support.locale.LocaleManager.getSystemDefault

/**
 * A single source for setting feature flags that are mostly based on build type.
 */
object FeatureFlags {

    /**
     * Enables custom extension collection feature,
     * This feature does not only depend on this flag. It requires the AMO collection override to
     * be enabled which is behind the Secret Settings.
     * */
    val customExtensionCollectionFeature = Config.channel.isNightlyOrDebug || Config.channel.isBeta

    /**
     * Pull-to-refresh allows you to pull the web content down far enough to have the page to
     * reload.
     */
    const val pullToRefreshEnabled = true

    /**
     * Enables the Sync Addresses feature.
     */
    const val syncAddressesFeature = true

    /**
     * Enables the onboarding sync CFR on the home screen.
     */
    const val showSynCFR = true

    /**
     * Enables the onboarding jump back in CFR on the home screen.
     */
    const val showJumpBackInCFR = true

    /**
     * Enables the first run onboarding updates.
     */
    const val showFirstRunOnboardingUpdates = false

    /**
     * Enables the "recent" tabs feature in the home screen.
     */
    const val showRecentTabsFeature = true

    /**
     * Enables UI features based on history metadata.
     */
    const val historyMetadataUIFeature = true

    /**
     * Enables the recently saved bookmarks feature in the home screen.
     */
    const val recentBookmarksFeature = true

    /**
     * Identifies and separates the tabs list with a secondary section containing least used tabs.
     */
    const val inactiveTabs = true

    /**
     * Show Pocket recommended stories on home.
     */
    fun isPocketRecommendationsFeatureEnabled(context: Context): Boolean {
        val langTag = LocaleManager.getCurrentLocale(context)
            ?.toLanguageTag() ?: getSystemDefault().toLanguageTag()
        return listOf("en-US", "en-CA").contains(langTag)
    }

    /**
     * Show Pocket sponsored stories in between Pocket recommended stories on home.
     */
    fun isPocketSponsoredStoriesFeatureEnabled(context: Context): Boolean {
        return isPocketRecommendationsFeatureEnabled(context) && Config.channel.isDebug
    }

    /**
     * Enables showing the homescreen onboarding card.
     */
    const val showHomeOnboarding = true
<<<<<<< HEAD

    /**
     * Enables history improvement features.
     */
    const val historyImprovementFeatures = true
=======
>>>>>>> 68970841

    /**
     * Enables the Task Continuity enhancements.
     */
    const val taskContinuityFeature = true

    /**
     * Enables the Unified Search feature.
     */
    val unifiedSearchFeature = Config.channel.isNightlyOrDebug

    /**
     * Enables receiving from the messaging framework.
     */
    const val messagingFeature = true

    /**
     * Enables compose on the tabs tray items.
     */
    val composeTabsTray = Config.channel.isDebug

    /**
     * Enables the wallpaper onboarding.
     */
    const val wallpaperOnboardingEnabled = true

    /**
     * Enables the wallpaper v2 enhancements.
     */
    const val wallpaperV2Enabled = true
<<<<<<< HEAD
=======

    /**
     * Enables the save to PDF feature.
     */
    const val saveToPDF = true

    /**
     * Enables storage maintenance feature.
     *
     * Feature flag tracking: https://github.com/mozilla-mobile/fenix/issues/27759
     * */
    val storageMaintenanceFeature = Config.channel.isNightlyOrDebug
>>>>>>> 68970841
}<|MERGE_RESOLUTION|>--- conflicted
+++ resolved
@@ -86,14 +86,6 @@
      * Enables showing the homescreen onboarding card.
      */
     const val showHomeOnboarding = true
-<<<<<<< HEAD
-
-    /**
-     * Enables history improvement features.
-     */
-    const val historyImprovementFeatures = true
-=======
->>>>>>> 68970841
 
     /**
      * Enables the Task Continuity enhancements.
@@ -124,8 +116,6 @@
      * Enables the wallpaper v2 enhancements.
      */
     const val wallpaperV2Enabled = true
-<<<<<<< HEAD
-=======
 
     /**
      * Enables the save to PDF feature.
@@ -138,5 +128,4 @@
      * Feature flag tracking: https://github.com/mozilla-mobile/fenix/issues/27759
      * */
     val storageMaintenanceFeature = Config.channel.isNightlyOrDebug
->>>>>>> 68970841
 }