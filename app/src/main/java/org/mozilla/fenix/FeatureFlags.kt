/* This Source Code Form is subject to the terms of the Mozilla Public
 * License, v. 2.0. If a copy of the MPL was not distributed with this
 * file, You can obtain one at http://mozilla.org/MPL/2.0/. */

package org.mozilla.fenix

import android.content.Context
import mozilla.components.support.locale.LocaleManager
import mozilla.components.support.locale.LocaleManager.getSystemDefault

/**
 * A single source for setting feature flags that are mostly based on build type.
 */
object FeatureFlags {

    /**
     * Enables custom extension collection feature,
     * This feature does not only depend on this flag. It requires the AMO collection override to
     * be enabled which is behind the Secret Settings.
     * */
    val customExtensionCollectionFeature = Config.channel.isNightlyOrDebug || Config.channel.isBeta

    /**
     * Pull-to-refresh allows you to pull the web content down far enough to have the page to
     * reload.
     */
    const val pullToRefreshEnabled = true

    /**
     * Enables the Sync Addresses feature.
     */
    const val syncAddressesFeature = true

    /**
     * Show Pocket recommended stories on home.
     */
    fun isPocketRecommendationsFeatureEnabled(context: Context): Boolean {
        val langTag = LocaleManager.getCurrentLocale(context)
            ?.toLanguageTag() ?: getSystemDefault().toLanguageTag()
        return listOf("en-US", "en-CA").contains(langTag)
    }

    /**
     * Show Pocket sponsored stories in between Pocket recommended stories on home.
     */
    fun isPocketSponsoredStoriesFeatureEnabled(context: Context): Boolean {
        return isPocketRecommendationsFeatureEnabled(context)
    }

    /**
     * Enables compose on the tabs tray items.
     */
    const val composeTabsTray = false

    /**
     * Enables compose on the top sites.
     */
    const val composeTopSites = false

    /**
     * Enables new search settings UI with two extra fragments, for managing the default engine
     * and managing search shortcuts in the quick search menu.
     */
    const val unifiedSearchSettings = true

    /**
     * Enables printing from the share and primary menu.
     */
<<<<<<< HEAD
    const val notificationPrePermissionPromptEnabled = true

    /**
     * Enables new search settings UI with two extra fragments, for managing the default engine
     * and managing search shortcuts in the quick search menu.
     */
    const val unifiedSearchSettings = true
=======
    val print = Config.channel.isNightlyOrDebug
>>>>>>> ae224354
}<|MERGE_RESOLUTION|>--- conflicted
+++ resolved
@@ -66,15 +66,5 @@
     /**
      * Enables printing from the share and primary menu.
      */
-<<<<<<< HEAD
-    const val notificationPrePermissionPromptEnabled = true
-
-    /**
-     * Enables new search settings UI with two extra fragments, for managing the default engine
-     * and managing search shortcuts in the quick search menu.
-     */
-    const val unifiedSearchSettings = true
-=======
     val print = Config.channel.isNightlyOrDebug
->>>>>>> ae224354
 }