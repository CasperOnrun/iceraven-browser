--- conflicted
+++ resolved
@@ -39,32 +39,20 @@
     /**
      * Enables wait til first contentful paint
      */
-    val waitUntilPaintToDraw = Config.channel.isNightlyOrDebug
+    val waitUntilPaintToDraw = true // Just enables the setting in Secret Settings
 
     /**
      * Enables downloads with external download managers.
      */
-<<<<<<< HEAD
-    val newSearchExperience = true // Just enables the setting in Secret Settings
-=======
-    val externalDownloadManager = Config.channel.isNightlyOrDebug
->>>>>>> dc377dd7
+    val externalDownloadManager = true // Just enables the setting in Secret Settings
 
     /**
      * Enables viewing downloads in browser.
      */
-<<<<<<< HEAD
-    val waitUntilPaintToDraw = true // Just enables the setting in secret settings
-=======
     val viewDownloads = Config.channel.isNightlyOrDebug
->>>>>>> dc377dd7
 
     /**
      * Enables selecting from multiple logins.
      */
-<<<<<<< HEAD
-    val externalDownloadManager = true
-=======
     val loginSelect = Config.channel.isNightlyOrDebug
->>>>>>> dc377dd7
 }