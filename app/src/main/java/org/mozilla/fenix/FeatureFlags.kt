/* This Source Code Form is subject to the terms of the Mozilla Public
 * License, v. 2.0. If a copy of the MPL was not distributed with this
 * file, You can obtain one at http://mozilla.org/MPL/2.0/. */

package org.mozilla.fenix

/**
 * A single source for setting feature flags that are mostly based on build type.
 */
object FeatureFlags {
    /**
     * Pull-to-refresh allows you to pull the web content down far enough to have the page to
     * reload.
     */
    const val pullToRefreshEnabled = true

    /**
     * Enables the Nimbus experiments library.
     */
    val nimbusExperiments = Config.channel.isNightlyOrDebug

    /**
     * Enables WebAuthn support.
     */
<<<<<<< HEAD
    // IMPORTANT: Only turn this back on once the following issues are resolved:
    // - https://github.com/mozilla-mobile/fenix/issues/17086: Calls to
    // getExperimentBranch seem to block on updateExperiments causing a
    // large performance regression loading the home screen.
    // - https://github.com/mozilla-mobile/fenix/issues/17143: Despite
    // having wrapped getExperimentBranch/withExperiments in a catch-all
    // users are still experiencing crashes.
    const val nimbusExperiments = false

    /**
     * Enables the new MediaSession API.
     */
    @Suppress("MayBeConst")
    val newMediaSessionApi = true
=======
    val webAuthFeature = Config.channel.isNightlyOrDebug
>>>>>>> 9d91b8ee

    /**
     * Shows new three-dot toolbar menu design.
     */
    val toolbarMenuFeature = Config.channel.isDebug
}<|MERGE_RESOLUTION|>--- conflicted
+++ resolved
@@ -22,24 +22,7 @@
     /**
      * Enables WebAuthn support.
      */
-<<<<<<< HEAD
-    // IMPORTANT: Only turn this back on once the following issues are resolved:
-    // - https://github.com/mozilla-mobile/fenix/issues/17086: Calls to
-    // getExperimentBranch seem to block on updateExperiments causing a
-    // large performance regression loading the home screen.
-    // - https://github.com/mozilla-mobile/fenix/issues/17143: Despite
-    // having wrapped getExperimentBranch/withExperiments in a catch-all
-    // users are still experiencing crashes.
-    const val nimbusExperiments = false
-
-    /**
-     * Enables the new MediaSession API.
-     */
-    @Suppress("MayBeConst")
-    val newMediaSessionApi = true
-=======
     val webAuthFeature = Config.channel.isNightlyOrDebug
->>>>>>> 9d91b8ee
 
     /**
      * Shows new three-dot toolbar menu design.
