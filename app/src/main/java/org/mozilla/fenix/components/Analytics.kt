--- conflicted
+++ resolved
@@ -17,12 +17,14 @@
 import mozilla.components.service.nimbus.NimbusDisabled
 import org.mozilla.fenix.BuildConfig
 import org.mozilla.fenix.Config
+import org.mozilla.fenix.FeatureFlags
 import org.mozilla.fenix.HomeActivity
 import org.mozilla.fenix.R
 import org.mozilla.fenix.ReleaseChannel
 import org.mozilla.fenix.components.metrics.AdjustMetricsService
 import org.mozilla.fenix.components.metrics.GleanMetricsService
 import org.mozilla.fenix.components.metrics.MetricController
+import org.mozilla.fenix.experiments.createNimbus
 import org.mozilla.fenix.ext.components
 import org.mozilla.fenix.ext.settings
 import org.mozilla.fenix.perf.lazyMonitored
@@ -90,11 +92,7 @@
     val metrics: MetricController by lazyMonitored {
         MetricController.create(
             listOf(
-<<<<<<< HEAD
-                GleanMetricsService(context, lazy { context.components.core.store }),
-=======
                 GleanMetricsService(context),
->>>>>>> 3dc8ef80
                 AdjustMetricsService(context as Application)
             ),
             isDataTelemetryEnabled = { context.settings().isTelemetryEnabled },
@@ -104,8 +102,11 @@
     }
 
     val experiments: NimbusApi by lazyMonitored {
-        // No experiments for Iceraven
-        NimbusDisabled()
+        if (FeatureFlags.nimbusExperiments) {
+            createNimbus(context, BuildConfig.NIMBUS_ENDPOINT)
+        } else {
+            NimbusDisabled()
+        }
     }
 }
 
