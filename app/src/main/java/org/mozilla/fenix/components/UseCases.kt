--- conflicted
+++ resolved
@@ -24,10 +24,7 @@
 import mozilla.components.feature.top.sites.TopSitesStorage
 import mozilla.components.feature.top.sites.TopSitesUseCases
 import mozilla.components.support.locale.LocaleUseCases
-<<<<<<< HEAD
-=======
 import org.mozilla.fenix.components.bookmarks.BookmarksUseCase
->>>>>>> edea181c
 import org.mozilla.fenix.perf.lazyMonitored
 import org.mozilla.fenix.utils.Mockable
 
@@ -100,12 +97,9 @@
      * Use cases that handle locale management.
      */
     val localeUseCases by lazyMonitored { LocaleUseCases(store) }
-<<<<<<< HEAD
-=======
 
     /**
      * Use cases that provide bookmark management.
      */
     val bookmarksUseCases by lazyMonitored { BookmarksUseCase(bookmarksStorage) }
->>>>>>> edea181c
 }