/* This Source Code Form is subject to the terms of the Mozilla Public
 * License, v. 2.0. If a copy of the MPL was not distributed with this
 * file, You can obtain one at http://mozilla.org/MPL/2.0/. */

package org.mozilla.fenix.components

import android.content.Context
import android.os.Build
import androidx.annotation.VisibleForTesting
import androidx.annotation.VisibleForTesting.PRIVATE
import kotlinx.coroutines.MainScope
import kotlinx.coroutines.launch
import mozilla.components.browser.storage.sync.PlacesBookmarksStorage
import mozilla.components.browser.storage.sync.PlacesHistoryStorage
import mozilla.components.browser.storage.sync.RemoteTabsStorage
import mozilla.components.concept.sync.AccountObserver
import mozilla.components.concept.sync.AuthType
import mozilla.components.concept.sync.DeviceCapability
import mozilla.components.concept.sync.DeviceConfig
import mozilla.components.concept.sync.DeviceType
import mozilla.components.concept.sync.OAuthAccount
import mozilla.components.feature.accounts.push.FxaPushSupportFeature
import mozilla.components.feature.accounts.push.SendTabFeature
import mozilla.components.feature.syncedtabs.storage.SyncedTabsStorage
import mozilla.components.lib.crash.CrashReporter
import mozilla.components.service.fxa.PeriodicSyncConfig
import mozilla.components.service.fxa.ServerConfig
import mozilla.components.service.fxa.SyncConfig
import mozilla.components.service.fxa.SyncEngine
import mozilla.components.service.fxa.manager.FxaAccountManager
import mozilla.components.service.fxa.manager.SCOPE_SESSION
import mozilla.components.service.fxa.manager.SCOPE_SYNC
import mozilla.components.service.fxa.manager.SyncEnginesStorage
import mozilla.components.service.fxa.sync.GlobalSyncableStoreProvider
import mozilla.components.service.sync.autofill.AutofillCreditCardsAddressesStorage
import mozilla.components.service.sync.logins.SyncableLoginsStorage
import mozilla.components.support.utils.RunWhenReadyQueue
import org.mozilla.fenix.Config
import org.mozilla.fenix.FeatureFlags
import org.mozilla.fenix.R
import org.mozilla.fenix.perf.StrictModeManager
import org.mozilla.fenix.components.metrics.Event
import org.mozilla.fenix.components.metrics.MetricController
import org.mozilla.fenix.ext.components
import org.mozilla.fenix.ext.settings
import org.mozilla.fenix.perf.lazyMonitored
import org.mozilla.fenix.sync.SyncedTabsIntegration
import org.mozilla.fenix.utils.Mockable
import org.mozilla.fenix.utils.Settings

/**
 * Component group for background services. These are the components that need to be accessed from within a
 * background worker.
 */
@Mockable
@Suppress("LongParameterList")
class BackgroundServices(
    private val context: Context,
    private val push: Push,
    crashReporter: CrashReporter,
    historyStorage: Lazy<PlacesHistoryStorage>,
    bookmarkStorage: Lazy<PlacesBookmarksStorage>,
    passwordsStorage: Lazy<SyncableLoginsStorage>,
    remoteTabsStorage: Lazy<RemoteTabsStorage>,
    creditCardsStorage: Lazy<AutofillCreditCardsAddressesStorage>,
    strictMode: StrictModeManager
) {
    // Allows executing tasks which depend on the account manager, but do not need to eagerly initialize it.
    val accountManagerAvailableQueue = RunWhenReadyQueue()

    fun defaultDeviceName(context: Context): String =
        context.getString(
            R.string.default_device_name_2,
            context.getString(R.string.app_name),
            Build.MANUFACTURER,
            Build.MODEL
        )

    val serverConfig = FxaServer.config(context)
    private val deviceConfig = DeviceConfig(
        name = defaultDeviceName(context),
        type = DeviceType.MOBILE,

        // NB: flipping this flag back and worth is currently not well supported and may need hand-holding.
        // Consult with the android-components peers before changing.
        // See https://github.com/mozilla/application-services/issues/1308
        capabilities = setOf(DeviceCapability.SEND_TAB),

        // Enable encryption for account state on supported API levels (23+).
        // Just on Nightly and local builds for now.
        // Enabling this for all channels is tracked in https://github.com/mozilla-mobile/fenix/issues/6704
        secureStateAtRest = Config.channel.isNightlyOrDebug
    )

    @VisibleForTesting
    val supportedEngines =
        setOfNotNull(
            SyncEngine.History,
            SyncEngine.Bookmarks,
            SyncEngine.Passwords,
            SyncEngine.Tabs,
            SyncEngine.CreditCards,
            if (FeatureFlags.addressesFeature) SyncEngine.Addresses else null
        )
    private val syncConfig =
        SyncConfig(supportedEngines, PeriodicSyncConfig(periodMinutes = 240)) // four hours

    private val creditCardKeyProvider by lazyMonitored { creditCardsStorage.value.crypto }

    init {
        // Make the "history", "bookmark", "passwords", "tabs", "credit cards" stores
        // accessible to workers spawned by the sync manager.
        GlobalSyncableStoreProvider.configureStore(SyncEngine.History to historyStorage)
        GlobalSyncableStoreProvider.configureStore(SyncEngine.Bookmarks to bookmarkStorage)
        GlobalSyncableStoreProvider.configureStore(SyncEngine.Passwords to passwordsStorage)
        GlobalSyncableStoreProvider.configureStore(SyncEngine.Tabs to remoteTabsStorage)
        GlobalSyncableStoreProvider.configureStore(
            storePair = SyncEngine.CreditCards to creditCardsStorage,
            keyProvider = lazy { creditCardKeyProvider }
        )
        if (FeatureFlags.addressesFeature) {
            GlobalSyncableStoreProvider.configureStore(SyncEngine.Addresses to creditCardsStorage)
        }
    }

    private val telemetryAccountObserver = TelemetryAccountObserver(
        context.settings(),
        context.components.analytics.metrics
    )

    val accountAbnormalities = AccountAbnormalities(context, crashReporter, strictMode)

    val accountManager by lazyMonitored {
        makeAccountManager(context, serverConfig, deviceConfig, syncConfig, crashReporter)
    }

    val syncedTabsStorage by lazyMonitored {
        SyncedTabsStorage(accountManager, context.components.core.store, remoteTabsStorage.value)
    }

    @VisibleForTesting(otherwise = PRIVATE)
    fun makeAccountManager(
        context: Context,
        serverConfig: ServerConfig,
        deviceConfig: DeviceConfig,
        syncConfig: SyncConfig?,
        crashReporter: CrashReporter?
    ) = FxaAccountManager(
        context,
        serverConfig,
        deviceConfig,
        syncConfig,
        setOf(
            // We don't need to specify sync scope explicitly, but `syncConfig` may be disabled due to
            // an 'experiments' flag. In that case, sync scope necessary for syncing won't be acquired
            // during authentication unless we explicitly specify it below.
            // This is a good example of an information leak at the API level.
            // See https://github.com/mozilla-mobile/android-components/issues/3732
            SCOPE_SYNC,
            // Necessary to enable "Manage Account" functionality and ability to generate OAuth
            // codes for certain scopes.
            SCOPE_SESSION
        ),
        crashReporter
    ).also { accountManager ->
        // TODO this needs to change once we have a SyncManager
        context.settings().fxaHasSyncedItems = accountManager.authenticatedAccount()?.let {
            SyncEnginesStorage(context).getStatus().any { it.value }
        } ?: false

        // Register a telemetry account observer to keep track of FxA auth metrics.
        accountManager.register(telemetryAccountObserver)

        // Register an "abnormal fxa behaviour" middleware to keep track of events such as
        // unexpected logouts.
        accountManager.register(accountAbnormalities)

        // Enable push if it's configured.
        push.feature?.let { autoPushFeature ->
            FxaPushSupportFeature(context, accountManager, autoPushFeature, crashReporter)
        }

        SendTabFeature(accountManager) { device, tabs ->
            notificationManager.showReceivedTabs(context, device, tabs)
        }

        SyncedTabsIntegration(context, accountManager).launch()

        MainScope().launch {
            accountManager.start()
            accountAbnormalities.accountManagerStarted(accountManager)
        }
    }.also {
        accountManagerAvailableQueue.ready()
    }

    /**
     * Provides notification functionality, manages notification channels.
     */
    private val notificationManager by lazyMonitored {
        NotificationManager(context)
    }
}

@VisibleForTesting(otherwise = PRIVATE)
internal class TelemetryAccountObserver(
    private val settings: Settings,
    private val metricController: MetricController
) : AccountObserver {
    override fun onAuthenticated(account: OAuthAccount, authType: AuthType) {
        settings.signedInFxaAccount = true
        when (authType) {
            // User signed-in into an existing FxA account.
            AuthType.Signin -> Event.SyncAuthSignIn

            // User created a new FxA account.
            AuthType.Signup -> Event.SyncAuthSignUp

            // User paired to an existing account via QR code scanning.
            AuthType.Pairing -> Event.SyncAuthPaired

            // User signed-in into an FxA account shared from another locally installed app using the reuse flow.
            AuthType.MigratedReuse -> Event.SyncAuthFromSharedReuse

            // User signed-in into an FxA account shared from another locally installed app using the copy flow.
            AuthType.MigratedCopy -> Event.SyncAuthFromSharedCopy

            // Account Manager recovered a broken FxA auth state, without direct user involvement.
            AuthType.Recovered -> Event.SyncAuthRecovered

            // User signed-in into an FxA account via unknown means.
            // Exact mechanism identified by the 'action' param.
            is AuthType.OtherExternal -> Event.SyncAuthOtherExternal

            // Account restored from a hydrated state on disk (e.g. during startup).
            AuthType.Existing -> null
        }?.let {
            metricController.track(it)
        }
    }

    override fun onLoggedOut() {
        metricController.track(Event.SyncAuthSignOut)
<<<<<<< HEAD
=======
        settings.signedInFxaAccount = false
>>>>>>> 3dc8ef80
    }
}<|MERGE_RESOLUTION|>--- conflicted
+++ resolved
@@ -241,9 +241,6 @@
 
     override fun onLoggedOut() {
         metricController.track(Event.SyncAuthSignOut)
-<<<<<<< HEAD
-=======
         settings.signedInFxaAccount = false
->>>>>>> 3dc8ef80
     }
 }