--- conflicted
+++ resolved
@@ -111,7 +111,6 @@
         AddonManager(core.store, core.engine, addonCollectionProvider, addonUpdater)
     }
 
-<<<<<<< HEAD
     fun updateAddonManager() {
         addonCollectionProvider.deleteCacheFile(context)
 
@@ -121,10 +120,7 @@
         addonCollectionProvider.setCollectionName(addonsCollection)
     }
 
-    val analytics by lazy { Analytics(context, strictMode) }
-=======
     val analytics by lazy { Analytics(context) }
->>>>>>> ec3595d4
     val publicSuffixList by lazy { PublicSuffixList(context) }
     val clipboardHandler by lazy { ClipboardHandler(context) }
     val migrationStore by lazy { MigrationStore() }
