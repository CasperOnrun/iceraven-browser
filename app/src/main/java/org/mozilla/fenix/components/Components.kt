/* This Source Code Form is subject to the terms of the Mozilla Public
 * License, v. 2.0. If a copy of the MPL was not distributed with this
 * file, You can obtain one at http://mozilla.org/MPL/2.0/. */

package org.mozilla.fenix.components

import android.app.Application
import android.content.Context
import android.content.Intent
import androidx.core.net.toUri
import mozilla.components.feature.addons.AddonManager
import mozilla.components.feature.addons.migration.DefaultSupportedAddonsChecker
import mozilla.components.feature.addons.migration.SupportedAddonsChecker
import mozilla.components.feature.addons.update.AddonUpdater
import mozilla.components.feature.addons.update.DefaultAddonUpdater
import mozilla.components.feature.sitepermissions.SitePermissionsStorage
import mozilla.components.lib.publicsuffixlist.PublicSuffixList
import mozilla.components.support.migration.state.MigrationStore
import io.github.forkmaintainers.iceraven.components.PagedAddonCollectionProvider
import org.mozilla.fenix.BuildConfig
import org.mozilla.fenix.Config
import org.mozilla.fenix.HomeActivity
import org.mozilla.fenix.perf.StrictModeManager
import org.mozilla.fenix.components.metrics.AppStartupTelemetry
import org.mozilla.fenix.ext.components
import org.mozilla.fenix.ext.settings
import org.mozilla.fenix.perf.lazyMonitored
import org.mozilla.fenix.utils.ClipboardHandler
import org.mozilla.fenix.utils.Mockable
import org.mozilla.fenix.utils.Settings
import org.mozilla.fenix.wifi.WifiConnectionMonitor
import java.util.concurrent.TimeUnit

private const val AMO_COLLECTION_MAX_CACHE_AGE = 2 * 24 * 60L // Two days in minutes

/**
 * Provides access to all components. This class is an implementation of the Service Locator
 * pattern, which helps us manage the dependencies in our app.
 *
 * Note: these aren't just "components" from "android-components": they're any "component" that
 * can be considered a building block of our app.
 */
@Mockable
class Components(private val context: Context) {
    val backgroundServices by lazyMonitored {
        BackgroundServices(
            context,
            push,
            analytics.crashReporter,
            core.lazyHistoryStorage,
            core.lazyBookmarksStorage,
            core.lazyPasswordsStorage,
            core.lazyRemoteTabsStorage,
            strictMode
        )
    }
    val services by lazyMonitored { Services(context, backgroundServices.accountManager) }
    val core by lazyMonitored { Core(context, analytics.crashReporter, strictMode) }
    @Suppress("Deprecation")
    val useCases by lazyMonitored {
        UseCases(
            context,
            core.engine,
            core.sessionManager,
            core.store,
            core.webAppShortcutManager,
            core.topSitesStorage
        )
    }
    @Suppress("Deprecation")
    val intentProcessors by lazyMonitored {
        IntentProcessors(
            context,
            core.sessionManager,
            core.store,
            useCases.sessionUseCases,
            useCases.tabsUseCases,
            useCases.customTabsUseCases,
            useCases.searchUseCases,
            core.relationChecker,
            core.customTabsStore,
            migrationStore,
            core.webAppManifestStorage
        )
    }

    val addonCollectionProvider by lazyMonitored {
        // Check if we have a customized (overridden) AMO collection (only supported in Nightly)
        if (Config.channel.isNightlyOrDebug && context.settings().amoCollectionOverrideConfigured()) {
            PagedAddonCollectionProvider(
                context,
                core.client,
                collectionAccount = context.settings().overrideAmoUser,
                collectionName = context.settings().overrideAmoCollection
            )
        }
        // Use Iceraven settings config otherwise
        else {
            PagedAddonCollectionProvider(
                context,
                core.client,
                serverURL = BuildConfig.AMO_SERVER_URL,
<<<<<<< HEAD
                collectionAccount = context.settings().customAddonsAccount,
                collectionName = context.settings().customAddonsCollection,
                maxCacheAgeInMinutes = AMO_COLLECTION_MAX_CACHE_AGE
            )
        }
=======
                collectionUser = BuildConfig.AMO_COLLECTION_USER,
                collectionName = BuildConfig.AMO_COLLECTION_NAME,
                maxCacheAgeInMinutes = AMO_COLLECTION_MAX_CACHE_AGE
            )
        }
        // Fall back to defaults
        else {
            AddonCollectionProvider(context, core.client, maxCacheAgeInMinutes = AMO_COLLECTION_MAX_CACHE_AGE)
        }
>>>>>>> 9d91b8ee
    }

    val appStartupTelemetry by lazyMonitored { AppStartupTelemetry(analytics.metrics) }

    @Suppress("MagicNumber")
    val addonUpdater by lazyMonitored {
        DefaultAddonUpdater(context, AddonUpdater.Frequency(12, TimeUnit.HOURS))
    }

    @Suppress("MagicNumber")
    val supportedAddonsChecker by lazyMonitored {
        DefaultSupportedAddonsChecker(context, SupportedAddonsChecker.Frequency(12, TimeUnit.HOURS),
            onNotificationClickIntent = Intent(context, HomeActivity::class.java).apply {
                action = Intent.ACTION_VIEW
                flags = Intent.FLAG_ACTIVITY_NEW_TASK or Intent.FLAG_ACTIVITY_CLEAR_TASK
                data = "${BuildConfig.DEEP_LINK_SCHEME}://settings_addon_manager".toUri()
            }
        )
    }

    val addonManager by lazyMonitored {
        AddonManager(core.store, core.engine, addonCollectionProvider, addonUpdater)
    }

    fun updateAddonManager() {
        addonCollectionProvider.deleteCacheFile(context)

        val addonsAccount = context.settings().customAddonsAccount
        val addonsCollection = context.settings().customAddonsCollection
        addonCollectionProvider.setCollectionAccount(addonsAccount)
        addonCollectionProvider.setCollectionName(addonsCollection)
    }

    val sitePermissionsStorage by lazyMonitored {
        SitePermissionsStorage(context, context.components.core.engine)
    }

    val analytics by lazyMonitored { Analytics(context) }
    val publicSuffixList by lazyMonitored { PublicSuffixList(context) }
    val clipboardHandler by lazyMonitored { ClipboardHandler(context) }
    val migrationStore by lazyMonitored { MigrationStore() }
    val performance by lazyMonitored { PerformanceComponent() }
    val push by lazyMonitored { Push(context, analytics.crashReporter) }
    val wifiConnectionMonitor by lazyMonitored { WifiConnectionMonitor(context as Application) }
    val strictMode by lazyMonitored { StrictModeManager(Config, this) }

    val settings by lazyMonitored { Settings(context) }

    val reviewPromptController by lazyMonitored {
        ReviewPromptController(
            context,
            FenixReviewSettings(settings)
        )
    }
}<|MERGE_RESOLUTION|>--- conflicted
+++ resolved
@@ -100,23 +100,11 @@
                 context,
                 core.client,
                 serverURL = BuildConfig.AMO_SERVER_URL,
-<<<<<<< HEAD
                 collectionAccount = context.settings().customAddonsAccount,
                 collectionName = context.settings().customAddonsCollection,
                 maxCacheAgeInMinutes = AMO_COLLECTION_MAX_CACHE_AGE
             )
         }
-=======
-                collectionUser = BuildConfig.AMO_COLLECTION_USER,
-                collectionName = BuildConfig.AMO_COLLECTION_NAME,
-                maxCacheAgeInMinutes = AMO_COLLECTION_MAX_CACHE_AGE
-            )
-        }
-        // Fall back to defaults
-        else {
-            AddonCollectionProvider(context, core.client, maxCacheAgeInMinutes = AMO_COLLECTION_MAX_CACHE_AGE)
-        }
->>>>>>> 9d91b8ee
     }
 
     val appStartupTelemetry by lazyMonitored { AppStartupTelemetry(analytics.metrics) }
