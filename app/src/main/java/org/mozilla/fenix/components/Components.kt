/* This Source Code Form is subject to the terms of the Mozilla Public
 * License, v. 2.0. If a copy of the MPL was not distributed with this
 * file, You can obtain one at http://mozilla.org/MPL/2.0/. */

package org.mozilla.fenix.components

import android.app.Application
import android.content.Context
import android.content.Intent
import androidx.core.net.toUri
import mozilla.components.feature.addons.AddonManager
import mozilla.components.feature.addons.migration.DefaultSupportedAddonsChecker
import mozilla.components.feature.addons.migration.SupportedAddonsChecker
import mozilla.components.feature.addons.update.AddonUpdater
import mozilla.components.feature.addons.update.DefaultAddonUpdater
import mozilla.components.lib.publicsuffixlist.PublicSuffixList
import mozilla.components.support.migration.state.MigrationStore
import io.github.forkmaintainers.iceraven.components.PagedAddonCollectionProvider
import org.mozilla.fenix.Config
import org.mozilla.fenix.HomeActivity
import org.mozilla.fenix.perf.StrictModeManager
import org.mozilla.fenix.components.metrics.AppStartupTelemetry
import org.mozilla.fenix.ext.settings
import org.mozilla.fenix.perf.lazyMonitored
import org.mozilla.fenix.utils.ClipboardHandler
import org.mozilla.fenix.utils.Mockable
import org.mozilla.fenix.utils.Settings
import org.mozilla.fenix.wifi.WifiConnectionMonitor
import java.util.concurrent.TimeUnit

private const val DAY_IN_MINUTES = 24 * 60L

/**
 * Provides access to all components. This class is an implementation of the Service Locator
 * pattern, which helps us manage the dependencies in our app.
 *
 * Note: these aren't just "components" from "android-components": they're any "component" that
 * can be considered a building block of our app.
 */
@Mockable
class Components(private val context: Context) {
    val backgroundServices by lazyMonitored {
        BackgroundServices(
            context,
            push,
            analytics.crashReporter,
            core.lazyHistoryStorage,
            core.lazyBookmarksStorage,
            core.lazyPasswordsStorage,
            core.lazyRemoteTabsStorage,
            strictMode
        )
    }
    val services by lazyMonitored { Services(context, backgroundServices.accountManager) }
    val core by lazyMonitored { Core(context, analytics.crashReporter, strictMode) }
    val search by lazyMonitored { Search(context) }
    val useCases by lazyMonitored {
        UseCases(
            context,
            core.engine,
            core.sessionManager,
            core.store,
            search.searchEngineManager,
            core.webAppShortcutManager,
            core.topSitesStorage
        )
    }
    val intentProcessors by lazyMonitored {
        IntentProcessors(
            context,
            core.sessionManager,
            useCases.sessionUseCases,
            useCases.searchUseCases,
            core.relationChecker,
            core.customTabsStore,
            migrationStore,
            core.webAppManifestStorage
        )
    }

<<<<<<< HEAD
    val addonCollectionProvider by lazy {
        val addonsAccount = context.settings().customAddonsAccount
        val addonsCollection = context.settings().customAddonsCollection
        PagedAddonCollectionProvider(
            context,
            core.client,
            collectionAccount = addonsAccount,
            collectionName = addonsCollection,
            maxCacheAgeInMinutes = DAY_IN_MINUTES
        )
=======
    val addonCollectionProvider by lazyMonitored {
        // Check if we have a customized (overridden) AMO collection (only supported in Nightly)
        if (Config.channel.isNightlyOrDebug && context.settings().amoCollectionOverrideConfigured()) {
            AddonCollectionProvider(
                context,
                core.client,
                collectionUser = context.settings().overrideAmoUser,
                collectionName = context.settings().overrideAmoCollection
            )
        }
        // Use build config otherwise
        else if (!BuildConfig.AMO_COLLECTION.isNullOrEmpty()) {
            AddonCollectionProvider(
                context,
                core.client,
                collectionName = BuildConfig.AMO_COLLECTION,
                maxCacheAgeInMinutes = DAY_IN_MINUTES
            )
        }
        // Fall back to defaults
        else {
            AddonCollectionProvider(context, core.client, maxCacheAgeInMinutes = DAY_IN_MINUTES)
        }
>>>>>>> dc3f8958
    }

    val appStartupTelemetry by lazyMonitored { AppStartupTelemetry(analytics.metrics) }

    @Suppress("MagicNumber")
    val addonUpdater by lazyMonitored {
        DefaultAddonUpdater(context, AddonUpdater.Frequency(12, TimeUnit.HOURS))
    }

    @Suppress("MagicNumber")
    val supportedAddonsChecker by lazyMonitored {
        DefaultSupportedAddonsChecker(context, SupportedAddonsChecker.Frequency(12, TimeUnit.HOURS),
            onNotificationClickIntent = Intent(context, HomeActivity::class.java).apply {
                action = Intent.ACTION_VIEW
                flags = Intent.FLAG_ACTIVITY_NEW_TASK or Intent.FLAG_ACTIVITY_CLEAR_TASK
                data = "fenix://settings_addon_manager".toUri()
            }
        )
    }

    val addonManager by lazyMonitored {
        AddonManager(core.store, core.engine, addonCollectionProvider, addonUpdater)
    }

<<<<<<< HEAD
    fun updateAddonManager() {
        addonCollectionProvider.deleteCacheFile(context)

        val addonsAccount = context.settings().customAddonsAccount
        val addonsCollection = context.settings().customAddonsCollection
        addonCollectionProvider.setCollectionAccount(addonsAccount)
        addonCollectionProvider.setCollectionName(addonsCollection)
    }

    val analytics by lazy { Analytics(context) }
    val publicSuffixList by lazy { PublicSuffixList(context) }
    val clipboardHandler by lazy { ClipboardHandler(context) }
    val migrationStore by lazy { MigrationStore() }
    val performance by lazy { PerformanceComponent() }
    val push by lazy { Push(context, analytics.crashReporter) }
    val wifiConnectionMonitor by lazy { WifiConnectionMonitor(context as Application) }
    val strictMode by lazy { StrictModeManager(Config, this) }
=======
    val analytics by lazyMonitored { Analytics(context) }
    val publicSuffixList by lazyMonitored { PublicSuffixList(context) }
    val clipboardHandler by lazyMonitored { ClipboardHandler(context) }
    val migrationStore by lazyMonitored { MigrationStore() }
    val performance by lazyMonitored { PerformanceComponent() }
    val push by lazyMonitored { Push(context, analytics.crashReporter) }
    val wifiConnectionMonitor by lazyMonitored { WifiConnectionMonitor(context as Application) }
    val strictMode by lazyMonitored { StrictModeManager(Config, this) }
>>>>>>> dc3f8958

    val settings by lazyMonitored { Settings(context) }

    val reviewPromptController by lazyMonitored {
        ReviewPromptController(
            context,
            FenixReviewSettings(settings)
        )
    }
}<|MERGE_RESOLUTION|>--- conflicted
+++ resolved
@@ -78,42 +78,26 @@
         )
     }
 
-<<<<<<< HEAD
-    val addonCollectionProvider by lazy {
-        val addonsAccount = context.settings().customAddonsAccount
-        val addonsCollection = context.settings().customAddonsCollection
-        PagedAddonCollectionProvider(
-            context,
-            core.client,
-            collectionAccount = addonsAccount,
-            collectionName = addonsCollection,
-            maxCacheAgeInMinutes = DAY_IN_MINUTES
-        )
-=======
     val addonCollectionProvider by lazyMonitored {
         // Check if we have a customized (overridden) AMO collection (only supported in Nightly)
         if (Config.channel.isNightlyOrDebug && context.settings().amoCollectionOverrideConfigured()) {
-            AddonCollectionProvider(
+            PagedAddonCollectionProvider(
                 context,
                 core.client,
                 collectionUser = context.settings().overrideAmoUser,
                 collectionName = context.settings().overrideAmoCollection
             )
         }
-        // Use build config otherwise
-        else if (!BuildConfig.AMO_COLLECTION.isNullOrEmpty()) {
-            AddonCollectionProvider(
+        // Use Iceraven settings config otherwise
+        else {
+            PagedAddonCollectionProvider(
                 context,
                 core.client,
-                collectionName = BuildConfig.AMO_COLLECTION,
+                collectionAccount = context.settings().customAddonsAccount,
+                collectionName = context.settings().customAddonsCollection,
                 maxCacheAgeInMinutes = DAY_IN_MINUTES
             )
         }
-        // Fall back to defaults
-        else {
-            AddonCollectionProvider(context, core.client, maxCacheAgeInMinutes = DAY_IN_MINUTES)
-        }
->>>>>>> dc3f8958
     }
 
     val appStartupTelemetry by lazyMonitored { AppStartupTelemetry(analytics.metrics) }
@@ -138,7 +122,6 @@
         AddonManager(core.store, core.engine, addonCollectionProvider, addonUpdater)
     }
 
-<<<<<<< HEAD
     fun updateAddonManager() {
         addonCollectionProvider.deleteCacheFile(context)
 
@@ -148,15 +131,6 @@
         addonCollectionProvider.setCollectionName(addonsCollection)
     }
 
-    val analytics by lazy { Analytics(context) }
-    val publicSuffixList by lazy { PublicSuffixList(context) }
-    val clipboardHandler by lazy { ClipboardHandler(context) }
-    val migrationStore by lazy { MigrationStore() }
-    val performance by lazy { PerformanceComponent() }
-    val push by lazy { Push(context, analytics.crashReporter) }
-    val wifiConnectionMonitor by lazy { WifiConnectionMonitor(context as Application) }
-    val strictMode by lazy { StrictModeManager(Config, this) }
-=======
     val analytics by lazyMonitored { Analytics(context) }
     val publicSuffixList by lazyMonitored { PublicSuffixList(context) }
     val clipboardHandler by lazyMonitored { ClipboardHandler(context) }
@@ -165,7 +139,6 @@
     val push by lazyMonitored { Push(context, analytics.crashReporter) }
     val wifiConnectionMonitor by lazyMonitored { WifiConnectionMonitor(context as Application) }
     val strictMode by lazyMonitored { StrictModeManager(Config, this) }
->>>>>>> dc3f8958
 
     val settings by lazyMonitored { Settings(context) }
 
