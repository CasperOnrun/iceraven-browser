--- conflicted
+++ resolved
@@ -91,36 +91,17 @@
                 collectionName = context.settings().overrideAmoCollection
             )
         }
-<<<<<<< HEAD
         // Use Iceraven settings config otherwise
         else {
             PagedAddonCollectionProvider(
                 context,
                 core.client,
+                serverURL = BuildConfig.AMO_SERVER_URL,
                 collectionAccount = context.settings().customAddonsAccount,
                 collectionName = context.settings().customAddonsCollection,
-                maxCacheAgeInMinutes = DAY_IN_MINUTES
-            )
-        }
-=======
-        // Use build config otherwise
-        else if (!BuildConfig.AMO_COLLECTION_USER.isNullOrEmpty() &&
-            !BuildConfig.AMO_COLLECTION_NAME.isNullOrEmpty()
-        ) {
-            AddonCollectionProvider(
-                context,
-                core.client,
-                serverURL = BuildConfig.AMO_SERVER_URL,
-                collectionUser = BuildConfig.AMO_COLLECTION_USER,
-                collectionName = BuildConfig.AMO_COLLECTION_NAME,
                 maxCacheAgeInMinutes = AMO_COLLECTION_MAX_CACHE_AGE
             )
         }
-        // Fall back to defaults
-        else {
-            AddonCollectionProvider(context, core.client, maxCacheAgeInMinutes = AMO_COLLECTION_MAX_CACHE_AGE)
-        }
->>>>>>> 565a86ae
     }
 
     val appStartupTelemetry by lazyMonitored { AppStartupTelemetry(analytics.metrics) }
@@ -145,7 +126,6 @@
         AddonManager(core.store, core.engine, addonCollectionProvider, addonUpdater)
     }
 
-<<<<<<< HEAD
     fun updateAddonManager() {
         addonCollectionProvider.deleteCacheFile(context)
 
@@ -153,10 +133,10 @@
         val addonsCollection = context.settings().customAddonsCollection
         addonCollectionProvider.setCollectionAccount(addonsAccount)
         addonCollectionProvider.setCollectionName(addonsCollection)
-=======
+    }
+
     val sitePermissionsStorage by lazyMonitored {
         SitePermissionsStorage(context, context.components.core.engine)
->>>>>>> 565a86ae
     }
 
     val analytics by lazyMonitored { Analytics(context) }
