--- conflicted
+++ resolved
@@ -65,11 +65,7 @@
     /**
      * Checks local state to see whether the [event] should be sent.
      */
-<<<<<<< HEAD
-    @Suppress("ComplexMethod", "CyclomaticComplexMethod")
-=======
     @Suppress("CyclomaticComplexMethod")
->>>>>>> 8788eeb1
     override suspend fun shouldTrack(event: Event): Boolean =
         withContext(dispatcher) {
             // The side-effect of storing days of use always needs to happen.
