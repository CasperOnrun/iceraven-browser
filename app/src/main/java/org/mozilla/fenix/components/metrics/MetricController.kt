/* This Source Code Form is subject to the terms of the Mozilla Public
 * License, v. 2.0. If a copy of the MPL was not distributed with this
 * file, You can obtain one at http://mozilla.org/MPL/2.0/. */

package org.mozilla.fenix.components.metrics

import androidx.annotation.VisibleForTesting
import mozilla.components.browser.awesomebar.facts.BrowserAwesomeBarFacts
import mozilla.components.browser.menu.facts.BrowserMenuFacts
import mozilla.components.browser.toolbar.facts.ToolbarFacts
import mozilla.components.concept.awesomebar.AwesomeBar
import mozilla.components.feature.awesomebar.facts.AwesomeBarFacts
import mozilla.components.feature.awesomebar.provider.BookmarksStorageSuggestionProvider
import mozilla.components.feature.awesomebar.provider.ClipboardSuggestionProvider
import mozilla.components.feature.awesomebar.provider.HistoryStorageSuggestionProvider
import mozilla.components.feature.awesomebar.provider.SearchSuggestionProvider
import mozilla.components.feature.awesomebar.provider.SessionSuggestionProvider
import mozilla.components.feature.contextmenu.facts.ContextMenuFacts
import mozilla.components.feature.customtabs.CustomTabsFacts
import mozilla.components.feature.downloads.facts.DownloadsFacts
import mozilla.components.feature.findinpage.facts.FindInPageFacts
import mozilla.components.feature.media.facts.MediaFacts
import mozilla.components.feature.prompts.facts.LoginDialogFacts
import mozilla.components.feature.prompts.facts.CreditCardAutofillDialogFacts
import mozilla.components.feature.pwa.ProgressiveWebAppFacts
import mozilla.components.feature.syncedtabs.facts.SyncedTabsFacts
import mozilla.components.feature.top.sites.facts.TopSitesFacts
import mozilla.components.lib.dataprotect.SecurePrefsReliabilityExperiment
import mozilla.components.support.base.Component
import mozilla.components.support.base.facts.Action
import mozilla.components.support.base.facts.Fact
import mozilla.components.support.base.facts.FactProcessor
import mozilla.components.support.base.facts.Facts
import mozilla.components.support.base.log.logger.Logger
import mozilla.components.support.webextensions.facts.WebExtensionFacts
import org.mozilla.fenix.BuildConfig
import org.mozilla.fenix.GleanMetrics.PerfAwesomebar
import org.mozilla.fenix.search.awesomebar.ShortcutsSuggestionProvider
import org.mozilla.fenix.utils.Settings

interface MetricController {
    fun start(type: MetricServiceType)
    fun stop(type: MetricServiceType)
    fun track(event: Event)

    companion object {
        fun create(
            services: List<MetricsService>,
            isDataTelemetryEnabled: () -> Boolean,
            isMarketingDataTelemetryEnabled: () -> Boolean,
            settings: Settings
        ): MetricController {
            return if (BuildConfig.TELEMETRY) {
                ReleaseMetricController(
                    services,
                    isDataTelemetryEnabled,
                    isMarketingDataTelemetryEnabled,
                    settings
                )
            } else DebugMetricController()
        }
    }
}

@VisibleForTesting
internal class DebugMetricController(
    private val logger: Logger = Logger()
) : MetricController {

    override fun start(type: MetricServiceType) {
        logger.debug("DebugMetricController: start")
    }

    override fun stop(type: MetricServiceType) {
        logger.debug("DebugMetricController: stop")
    }

    override fun track(event: Event) {
        logger.debug("DebugMetricController: track event: $event")
    }
}

@VisibleForTesting
@Suppress("LargeClass")
internal class ReleaseMetricController(
    private val services: List<MetricsService>,
    private val isDataTelemetryEnabled: () -> Boolean,
    private val isMarketingDataTelemetryEnabled: () -> Boolean,
    private val settings: Settings
) : MetricController {
    private var initialized = mutableSetOf<MetricServiceType>()

    init {
        Facts.registerProcessor(object : FactProcessor {
            override fun process(fact: Fact) {
                fact.toEvent()?.also {
                    track(it)
                }
            }
        })
    }

    override fun start(type: MetricServiceType) {
        val isEnabled = isTelemetryEnabled(type)
        val isInitialized = isInitialized(type)
        if (!isEnabled || isInitialized) {
            return
        }

        services
            .filter { it.type == type }
            .forEach { it.start() }

        initialized.add(type)
    }

    override fun stop(type: MetricServiceType) {
        val isEnabled = isTelemetryEnabled(type)
        val isInitialized = isInitialized(type)
        if (isEnabled || !isInitialized) {
            return
        }

        services
            .filter { it.type == type }
            .forEach { it.stop() }

        initialized.remove(type)
    }

    override fun track(event: Event) {
        services
            .filter { it.shouldTrack(event) }
            .forEach {
                val isEnabled = isTelemetryEnabled(it.type)
                val isInitialized = isInitialized(it.type)
                if (!isEnabled || !isInitialized) {
                    return@forEach
                }

                it.track(event)
            }
    }

    @VisibleForTesting
    internal fun factToEvent(
        fact: Fact
    ): Event? {
        return fact.toEvent()
    }

    private fun isInitialized(type: MetricServiceType): Boolean = initialized.contains(type)

    private fun isTelemetryEnabled(type: MetricServiceType): Boolean = when (type) {
        MetricServiceType.Data -> isDataTelemetryEnabled()
        MetricServiceType.Marketing -> isMarketingDataTelemetryEnabled()
    }

    @Suppress("LongMethod")
    private fun Fact.toEvent(): Event? = when (Pair(component, item)) {
        Component.FEATURE_PROMPTS to LoginDialogFacts.Items.DISPLAY -> Event.LoginDialogPromptDisplayed
        Component.FEATURE_PROMPTS to LoginDialogFacts.Items.CANCEL -> Event.LoginDialogPromptCancelled
        Component.FEATURE_PROMPTS to LoginDialogFacts.Items.NEVER_SAVE -> Event.LoginDialogPromptNeverSave
        Component.FEATURE_PROMPTS to LoginDialogFacts.Items.SAVE -> Event.LoginDialogPromptSave
        Component.FEATURE_PROMPTS to CreditCardAutofillDialogFacts.Items.AUTOFILL_CREDIT_CARD_SUCCESS -> {
            settings.creditCardsAutofilledCount += 1
            null
        }

        Component.FEATURE_FINDINPAGE to FindInPageFacts.Items.CLOSE -> Event.FindInPageClosed
        Component.FEATURE_FINDINPAGE to FindInPageFacts.Items.INPUT -> Event.FindInPageSearchCommitted
        Component.FEATURE_CONTEXTMENU to ContextMenuFacts.Items.ITEM -> {
            metadata?.get("item")?.let { Event.ContextMenuItemTapped.create(it.toString()) }
        }
        Component.FEATURE_CONTEXTMENU to ContextMenuFacts.Items.TEXT_SELECTION_OPTION -> {
            when (metadata?.get("textSelectionOption")?.toString()) {
                CONTEXT_MENU_COPY -> Event.ContextMenuCopyTapped
                CONTEXT_MENU_SEARCH, CONTEXT_MENU_SEARCH_PRIVATELY -> Event.ContextMenuSearchTapped
                CONTEXT_MENU_SELECT_ALL -> Event.ContextMenuSelectAllTapped
                CONTEXT_MENU_SHARE -> Event.ContextMenuShareTapped
                else -> null
            }
        }

        Component.BROWSER_TOOLBAR to ToolbarFacts.Items.MENU -> {
            metadata?.get("customTab")?.let { Event.CustomTabsMenuOpened } ?: Event.ToolbarMenuShown
        }
        Component.BROWSER_MENU to BrowserMenuFacts.Items.WEB_EXTENSION_MENU_ITEM -> {
            metadata?.get("id")?.let { Event.AddonsOpenInToolbarMenu(it.toString()) }
        }
        Component.FEATURE_CUSTOMTABS to CustomTabsFacts.Items.CLOSE -> Event.CustomTabsClosed
        Component.FEATURE_CUSTOMTABS to CustomTabsFacts.Items.ACTION_BUTTON -> Event.CustomTabsActionTapped

        Component.FEATURE_DOWNLOADS to DownloadsFacts.Items.NOTIFICATION -> {
            when (action) {
                Action.CANCEL -> Event.NotificationDownloadCancel
                Action.OPEN -> Event.NotificationDownloadOpen
                Action.PAUSE -> Event.NotificationDownloadPause
                Action.RESUME -> Event.NotificationDownloadResume
                Action.TRY_AGAIN -> Event.NotificationDownloadTryAgain
                else -> null
            }
        }

        Component.FEATURE_MEDIA to MediaFacts.Items.NOTIFICATION -> {
            when (action) {
                Action.PLAY -> Event.NotificationMediaPlay
                Action.PAUSE -> Event.NotificationMediaPause
                else -> null
            }
        }
        Component.FEATURE_MEDIA to MediaFacts.Items.STATE -> {
            when (action) {
                Action.PLAY -> Event.MediaPlayState
                Action.PAUSE -> Event.MediaPauseState
                Action.STOP -> Event.MediaStopState
                else -> null
            }
        }
        Component.SUPPORT_WEBEXTENSIONS to WebExtensionFacts.Items.WEB_EXTENSIONS_INITIALIZED -> {
            metadata?.get("installed")?.let { installedAddons ->
                if (installedAddons is List<*>) {
                    settings.installedAddonsCount = installedAddons.size
                    settings.installedAddonsList = installedAddons.joinToString(",")
                }
            }

            metadata?.get("enabled")?.let { enabledAddons ->
                if (enabledAddons is List<*>) {
                    settings.enabledAddonsCount = enabledAddons.size
<<<<<<< HEAD
                    settings.enabledAddonsList = enabledAddons.joinToString()
=======
                    settings.enabledAddonsList = enabledAddons.joinToString(",")
>>>>>>> 3dc8ef80
                }
            }

            null
        }
        Component.BROWSER_AWESOMEBAR to BrowserAwesomeBarFacts.Items.PROVIDER_DURATION -> {
            metadata?.get(BrowserAwesomeBarFacts.MetadataKeys.DURATION_PAIR)?.let { providerTiming ->
                require(providerTiming is Pair<*, *>) { "Expected providerTiming to be a Pair" }
                when (val provider = providerTiming.first as AwesomeBar.SuggestionProvider) {
                    is HistoryStorageSuggestionProvider -> PerfAwesomebar.historySuggestions
                    is BookmarksStorageSuggestionProvider -> PerfAwesomebar.bookmarkSuggestions
                    is SessionSuggestionProvider -> PerfAwesomebar.sessionSuggestions
                    is SearchSuggestionProvider -> PerfAwesomebar.searchEngineSuggestions
                    is ClipboardSuggestionProvider -> PerfAwesomebar.clipboardSuggestions
                    is ShortcutsSuggestionProvider -> PerfAwesomebar.shortcutsSuggestions
                    // NB: add PerfAwesomebar.syncedTabsSuggestions once we're using SyncedTabsSuggestionProvider
                    else -> {
                        Logger("Metrics").error("Unknown suggestion provider: $provider")
                        null
                    }
                }?.accumulateSamples(longArrayOf(providerTiming.second as Long))
            }
            null
        }
        Component.FEATURE_PWA to ProgressiveWebAppFacts.Items.HOMESCREEN_ICON_TAP -> {
            Event.ProgressiveWebAppOpenFromHomescreenTap
        }
        Component.FEATURE_PWA to ProgressiveWebAppFacts.Items.INSTALL_SHORTCUT -> {
            Event.ProgressiveWebAppInstallAsShortcut
        }
        Component.FEATURE_TOP_SITES to TopSitesFacts.Items.COUNT -> {
            value?.let {
                var count = 0
                try {
                    count = it.toInt()
                } catch (e: NumberFormatException) {
                    // Do nothing
                }

                settings.topSitesSize = count
            }
            null
        }
        Component.FEATURE_SYNCEDTABS to SyncedTabsFacts.Items.SYNCED_TABS_SUGGESTION_CLICKED -> {
            Event.SyncedTabSuggestionClicked
        }
        Component.FEATURE_AWESOMEBAR to AwesomeBarFacts.Items.BOOKMARK_SUGGESTION_CLICKED -> {
            Event.BookmarkSuggestionClicked
        }
        Component.FEATURE_AWESOMEBAR to AwesomeBarFacts.Items.CLIPBOARD_SUGGESTION_CLICKED -> {
            Event.ClipboardSuggestionClicked
        }
        Component.FEATURE_AWESOMEBAR to AwesomeBarFacts.Items.HISTORY_SUGGESTION_CLICKED -> {
            Event.HistorySuggestionClicked
        }
        Component.FEATURE_AWESOMEBAR to AwesomeBarFacts.Items.SEARCH_ACTION_CLICKED -> {
            Event.SearchActionClicked
        }
        Component.FEATURE_AWESOMEBAR to AwesomeBarFacts.Items.SEARCH_SUGGESTION_CLICKED -> {
            Event.SearchSuggestionClicked
        }
        Component.FEATURE_AWESOMEBAR to AwesomeBarFacts.Items.OPENED_TAB_SUGGESTION_CLICKED -> {
            Event.OpenedTabSuggestionClicked
        }

        Component.LIB_DATAPROTECT to SecurePrefsReliabilityExperiment.Companion.Actions.EXPERIMENT -> {
            Event.SecurePrefsExperimentFailure(metadata?.get("javaClass") as String? ?: "null")
        }
        Component.LIB_DATAPROTECT to SecurePrefsReliabilityExperiment.Companion.Actions.GET -> {
            if (SecurePrefsReliabilityExperiment.Companion.Values.FAIL.v == value?.toInt()) {
                Event.SecurePrefsGetFailure(metadata?.get("javaClass") as String? ?: "null")
            } else {
                Event.SecurePrefsGetSuccess(value ?: "")
            }
        }
        Component.LIB_DATAPROTECT to SecurePrefsReliabilityExperiment.Companion.Actions.WRITE -> {
            if (SecurePrefsReliabilityExperiment.Companion.Values.FAIL.v == value?.toInt()) {
                Event.SecurePrefsWriteFailure(metadata?.get("javaClass") as String? ?: "null")
            } else {
                Event.SecurePrefsWriteSuccess
            }
        }
        Component.LIB_DATAPROTECT to SecurePrefsReliabilityExperiment.Companion.Actions.RESET -> {
            Event.SecurePrefsReset
        }

        else -> null
    }

    companion object {
        /**
         * Text selection long press context items to be tracked.
         */
        const val CONTEXT_MENU_COPY = "org.mozilla.geckoview.COPY"
        const val CONTEXT_MENU_SEARCH = "CUSTOM_CONTEXT_MENU_SEARCH"
        const val CONTEXT_MENU_SEARCH_PRIVATELY = "CUSTOM_CONTEXT_MENU_SEARCH_PRIVATELY"
        const val CONTEXT_MENU_SELECT_ALL = "org.mozilla.geckoview.SELECT_ALL"
        const val CONTEXT_MENU_SHARE = "CUSTOM_CONTEXT_MENU_SHARE"
    }
}<|MERGE_RESOLUTION|>--- conflicted
+++ resolved
@@ -228,11 +228,7 @@
             metadata?.get("enabled")?.let { enabledAddons ->
                 if (enabledAddons is List<*>) {
                     settings.enabledAddonsCount = enabledAddons.size
-<<<<<<< HEAD
-                    settings.enabledAddonsList = enabledAddons.joinToString()
-=======
                     settings.enabledAddonsList = enabledAddons.joinToString(",")
->>>>>>> 3dc8ef80
                 }
             }
 
