/* This Source Code Form is subject to the terms of the Mozilla Public
 * License, v. 2.0. If a copy of the MPL was not distributed with this
 * file, You can obtain one at http://mozilla.org/MPL/2.0/. */

package org.mozilla.fenix.components.metrics

import androidx.annotation.VisibleForTesting
import mozilla.components.browser.menu.facts.BrowserMenuFacts
import mozilla.components.browser.toolbar.facts.ToolbarFacts
import mozilla.components.compose.browser.awesomebar.AwesomeBarFacts as ComposeAwesomeBarFacts
import mozilla.components.concept.awesomebar.AwesomeBar
import mozilla.components.feature.autofill.facts.AutofillFacts
import mozilla.components.feature.awesomebar.facts.AwesomeBarFacts
import mozilla.components.feature.awesomebar.provider.BookmarksStorageSuggestionProvider
import mozilla.components.feature.awesomebar.provider.ClipboardSuggestionProvider
import mozilla.components.feature.awesomebar.provider.HistoryStorageSuggestionProvider
import mozilla.components.feature.awesomebar.provider.SearchSuggestionProvider
import mozilla.components.feature.awesomebar.provider.SessionSuggestionProvider
import mozilla.components.feature.contextmenu.facts.ContextMenuFacts
import mozilla.components.feature.customtabs.CustomTabsFacts
import mozilla.components.feature.media.facts.MediaFacts
import mozilla.components.feature.prompts.dialog.LoginDialogFacts
import mozilla.components.feature.prompts.facts.CreditCardAutofillDialogFacts
import mozilla.components.feature.pwa.ProgressiveWebAppFacts
import mozilla.components.feature.search.telemetry.ads.AdsTelemetry
import mozilla.components.feature.search.telemetry.incontent.InContentTelemetry
import mozilla.components.feature.syncedtabs.facts.SyncedTabsFacts
import mozilla.components.feature.top.sites.facts.TopSitesFacts
import mozilla.components.lib.dataprotect.SecurePrefsReliabilityExperiment
import mozilla.components.support.base.Component
import mozilla.components.support.base.facts.Action
import mozilla.components.support.base.facts.Fact
import mozilla.components.support.base.facts.FactProcessor
import mozilla.components.support.base.facts.Facts
import mozilla.components.support.base.log.logger.Logger
import mozilla.components.support.webextensions.facts.WebExtensionFacts
import org.mozilla.fenix.BuildConfig
import org.mozilla.fenix.GleanMetrics.PerfAwesomebar
import org.mozilla.fenix.search.awesomebar.ShortcutsSuggestionProvider
import org.mozilla.fenix.utils.Settings

interface MetricController {
    fun start(type: MetricServiceType)
    fun stop(type: MetricServiceType)
    fun track(event: Event)

    companion object {
        fun create(
            services: List<MetricsService>,
            isDataTelemetryEnabled: () -> Boolean,
            isMarketingDataTelemetryEnabled: () -> Boolean,
            settings: Settings
        ): MetricController {
            return if (BuildConfig.TELEMETRY) {
                ReleaseMetricController(
                    services,
                    isDataTelemetryEnabled,
                    isMarketingDataTelemetryEnabled,
                    settings
                )
            } else DebugMetricController()
        }
    }
}

@VisibleForTesting
internal class DebugMetricController(
    private val logger: Logger = Logger()
) : MetricController {

    override fun start(type: MetricServiceType) {
        logger.debug("DebugMetricController: start")
    }

    override fun stop(type: MetricServiceType) {
        logger.debug("DebugMetricController: stop")
    }

    override fun track(event: Event) {
        logger.debug("DebugMetricController: track event: $event")
    }
}

@VisibleForTesting
@Suppress("LargeClass")
internal class ReleaseMetricController(
    private val services: List<MetricsService>,
    private val isDataTelemetryEnabled: () -> Boolean,
    private val isMarketingDataTelemetryEnabled: () -> Boolean,
    private val settings: Settings
) : MetricController {
    private var initialized = mutableSetOf<MetricServiceType>()

    init {
        Facts.registerProcessor(object : FactProcessor {
            override fun process(fact: Fact) {
                fact.toEvent()?.also {
                    track(it)
                }
            }
        })
    }

    override fun start(type: MetricServiceType) {
        val isEnabled = isTelemetryEnabled(type)
        val isInitialized = isInitialized(type)
        if (!isEnabled || isInitialized) {
            return
        }

        services
            .filter { it.type == type }
            .forEach { it.start() }

        initialized.add(type)
    }

    override fun stop(type: MetricServiceType) {
        val isEnabled = isTelemetryEnabled(type)
        val isInitialized = isInitialized(type)
        if (isEnabled || !isInitialized) {
            return
        }

        services
            .filter { it.type == type }
            .forEach { it.stop() }

        initialized.remove(type)
    }

    override fun track(event: Event) {
        services
            .filter { it.shouldTrack(event) }
            .forEach {
                val isEnabled = isTelemetryEnabled(it.type)
                val isInitialized = isInitialized(it.type)
                if (!isEnabled || !isInitialized) {
                    return@forEach
                }

                it.track(event)
            }
    }

    @VisibleForTesting
    internal fun factToEvent(
        fact: Fact
    ): Event? {
        return fact.toEvent()
    }

    private fun isInitialized(type: MetricServiceType): Boolean = initialized.contains(type)

    private fun isTelemetryEnabled(type: MetricServiceType): Boolean = when (type) {
        MetricServiceType.Data -> isDataTelemetryEnabled()
        MetricServiceType.Marketing -> isMarketingDataTelemetryEnabled()
    }

<<<<<<< HEAD
    @Suppress("LongMethod")
    private fun Fact.toEvent(): Event? = when (Pair(component, item)) {
        Component.FEATURE_PROMPTS to LoginDialogFacts.Items.DISPLAY -> Event.LoginDialogPromptDisplayed
        Component.FEATURE_PROMPTS to LoginDialogFacts.Items.CANCEL -> Event.LoginDialogPromptCancelled
        Component.FEATURE_PROMPTS to LoginDialogFacts.Items.NEVER_SAVE -> Event.LoginDialogPromptNeverSave
        Component.FEATURE_PROMPTS to LoginDialogFacts.Items.SAVE -> Event.LoginDialogPromptSave

        Component.FEATURE_CONTEXTMENU to ContextMenuFacts.Items.ITEM -> {
=======
    @Suppress("LongMethod", "MaxLineLength")
    private fun Fact.toEvent(): Event? = when {
        Component.FEATURE_PROMPTS == component && LoginDialogFacts.Items.DISPLAY == item -> Event.LoginDialogPromptDisplayed
        Component.FEATURE_PROMPTS == component && LoginDialogFacts.Items.CANCEL == item -> Event.LoginDialogPromptCancelled
        Component.FEATURE_PROMPTS == component && LoginDialogFacts.Items.NEVER_SAVE == item -> Event.LoginDialogPromptNeverSave
        Component.FEATURE_PROMPTS == component && LoginDialogFacts.Items.SAVE == item -> Event.LoginDialogPromptSave
        Component.FEATURE_PROMPTS == component && CreditCardAutofillDialogFacts.Items.AUTOFILL_CREDIT_CARD_FORM_DETECTED == item ->
            Event.CreditCardFormDetected
        Component.FEATURE_PROMPTS == component && CreditCardAutofillDialogFacts.Items.AUTOFILL_CREDIT_CARD_SUCCESS == item ->
            Event.CreditCardAutofilled
        Component.FEATURE_PROMPTS == component && CreditCardAutofillDialogFacts.Items.AUTOFILL_CREDIT_CARD_PROMPT_SHOWN == item ->
            Event.CreditCardAutofillPromptShown
        Component.FEATURE_PROMPTS == component && CreditCardAutofillDialogFacts.Items.AUTOFILL_CREDIT_CARD_PROMPT_EXPANDED == item ->
            Event.CreditCardAutofillPromptExpanded
        Component.FEATURE_PROMPTS == component && CreditCardAutofillDialogFacts.Items.AUTOFILL_CREDIT_CARD_PROMPT_DISMISSED == item ->
            Event.CreditCardAutofillPromptDismissed

        Component.FEATURE_CONTEXTMENU == component && ContextMenuFacts.Items.ITEM == item -> {
>>>>>>> cb5708f8
            metadata?.get("item")?.let { Event.ContextMenuItemTapped.create(it.toString()) }
        }
        Component.FEATURE_CONTEXTMENU == component && ContextMenuFacts.Items.TEXT_SELECTION_OPTION == item -> {
            when (metadata?.get("textSelectionOption")?.toString()) {
                CONTEXT_MENU_COPY -> Event.ContextMenuCopyTapped
                CONTEXT_MENU_SEARCH, CONTEXT_MENU_SEARCH_PRIVATELY -> Event.ContextMenuSearchTapped
                CONTEXT_MENU_SELECT_ALL -> Event.ContextMenuSelectAllTapped
                CONTEXT_MENU_SHARE -> Event.ContextMenuShareTapped
                else -> null
            }
        }

        Component.BROWSER_TOOLBAR == component && ToolbarFacts.Items.MENU == item -> {
            metadata?.get("customTab")?.let { Event.CustomTabsMenuOpened } ?: Event.ToolbarMenuShown
        }
        Component.BROWSER_MENU == component && BrowserMenuFacts.Items.WEB_EXTENSION_MENU_ITEM == item -> {
            metadata?.get("id")?.let { Event.AddonsOpenInToolbarMenu(it.toString()) }
        }
<<<<<<< HEAD
        Component.FEATURE_CUSTOMTABS to CustomTabsFacts.Items.CLOSE -> Event.CustomTabsClosed
        Component.FEATURE_CUSTOMTABS to CustomTabsFacts.Items.ACTION_BUTTON -> Event.CustomTabsActionTapped

        Component.FEATURE_MEDIA to MediaFacts.Items.NOTIFICATION -> {
=======
        Component.FEATURE_CUSTOMTABS == component && CustomTabsFacts.Items.CLOSE == item -> Event.CustomTabsClosed
        Component.FEATURE_CUSTOMTABS == component && CustomTabsFacts.Items.ACTION_BUTTON == item -> Event.CustomTabsActionTapped

        Component.FEATURE_MEDIA == component && MediaFacts.Items.NOTIFICATION == item -> {
>>>>>>> cb5708f8
            when (action) {
                Action.PLAY -> Event.NotificationMediaPlay
                Action.PAUSE -> Event.NotificationMediaPause
                else -> null
            }
        }
        Component.FEATURE_MEDIA == component && MediaFacts.Items.STATE == item -> {
            when (action) {
                Action.PLAY -> Event.MediaPlayState
                Action.PAUSE -> Event.MediaPauseState
                Action.STOP -> Event.MediaStopState
                else -> null
            }
        }
        Component.SUPPORT_WEBEXTENSIONS == component && WebExtensionFacts.Items.WEB_EXTENSIONS_INITIALIZED == item -> {
            metadata?.get("installed")?.let { installedAddons ->
                if (installedAddons is List<*>) {
                    settings.installedAddonsCount = installedAddons.size
                    settings.installedAddonsList = installedAddons.joinToString(",")
                }
            }

            metadata?.get("enabled")?.let { enabledAddons ->
                if (enabledAddons is List<*>) {
                    settings.enabledAddonsCount = enabledAddons.size
                    settings.enabledAddonsList = enabledAddons.joinToString(",")
                }
            }

            null
        }
        Component.BROWSER_AWESOMEBAR == component && ComposeAwesomeBarFacts.Items.PROVIDER_DURATION == item -> {
            metadata?.get(ComposeAwesomeBarFacts.MetadataKeys.DURATION_PAIR)?.let { providerTiming ->
                require(providerTiming is Pair<*, *>) { "Expected providerTiming to be a Pair" }
                when (val provider = providerTiming.first as AwesomeBar.SuggestionProvider) {
                    is HistoryStorageSuggestionProvider -> PerfAwesomebar.historySuggestions
                    is BookmarksStorageSuggestionProvider -> PerfAwesomebar.bookmarkSuggestions
                    is SessionSuggestionProvider -> PerfAwesomebar.sessionSuggestions
                    is SearchSuggestionProvider -> PerfAwesomebar.searchEngineSuggestions
                    is ClipboardSuggestionProvider -> PerfAwesomebar.clipboardSuggestions
                    is ShortcutsSuggestionProvider -> PerfAwesomebar.shortcutsSuggestions
                    // NB: add PerfAwesomebar.syncedTabsSuggestions once we're using SyncedTabsSuggestionProvider
                    else -> {
                        Logger("Metrics").error("Unknown suggestion provider: $provider")
                        null
                    }
                }?.accumulateSamples(longArrayOf(providerTiming.second as Long))
            }
            null
        }
        Component.FEATURE_PWA == component && ProgressiveWebAppFacts.Items.HOMESCREEN_ICON_TAP == item -> {
            Event.ProgressiveWebAppOpenFromHomescreenTap
        }
        Component.FEATURE_PWA == component && ProgressiveWebAppFacts.Items.INSTALL_SHORTCUT == item -> {
            Event.ProgressiveWebAppInstallAsShortcut
        }
        Component.FEATURE_TOP_SITES == component && TopSitesFacts.Items.COUNT == item -> {
            value?.let {
                var count = 0
                try {
                    count = it.toInt()
                } catch (e: NumberFormatException) {
                    // Do nothing
                }

                settings.topSitesSize = count
            }
            null
        }
        Component.FEATURE_SYNCEDTABS == component && SyncedTabsFacts.Items.SYNCED_TABS_SUGGESTION_CLICKED == item -> {
            Event.SyncedTabSuggestionClicked
        }
        Component.FEATURE_AWESOMEBAR == component && AwesomeBarFacts.Items.BOOKMARK_SUGGESTION_CLICKED == item -> {
            Event.BookmarkSuggestionClicked
        }
        Component.FEATURE_AWESOMEBAR == component && AwesomeBarFacts.Items.CLIPBOARD_SUGGESTION_CLICKED == item -> {
            Event.ClipboardSuggestionClicked
        }
        Component.FEATURE_AWESOMEBAR == component && AwesomeBarFacts.Items.HISTORY_SUGGESTION_CLICKED == item -> {
            Event.HistorySuggestionClicked
        }
        Component.FEATURE_AWESOMEBAR == component && AwesomeBarFacts.Items.SEARCH_ACTION_CLICKED == item -> {
            Event.SearchActionClicked
        }
        Component.FEATURE_AWESOMEBAR == component && AwesomeBarFacts.Items.SEARCH_SUGGESTION_CLICKED == item -> {
            Event.SearchSuggestionClicked
        }
        Component.FEATURE_AWESOMEBAR == component && AwesomeBarFacts.Items.OPENED_TAB_SUGGESTION_CLICKED == item -> {
            Event.OpenedTabSuggestionClicked
        }

        Component.LIB_DATAPROTECT == component && SecurePrefsReliabilityExperiment.Companion.Actions.EXPERIMENT == item -> {
            Event.SecurePrefsExperimentFailure(metadata?.get("javaClass") as String? ?: "null")
        }
        Component.LIB_DATAPROTECT == component && SecurePrefsReliabilityExperiment.Companion.Actions.GET == item -> {
            if (SecurePrefsReliabilityExperiment.Companion.Values.FAIL.v == value?.toInt()) {
                Event.SecurePrefsGetFailure(metadata?.get("javaClass") as String? ?: "null")
            } else {
                Event.SecurePrefsGetSuccess(value ?: "")
            }
        }
        Component.LIB_DATAPROTECT == component && SecurePrefsReliabilityExperiment.Companion.Actions.WRITE == item -> {
            if (SecurePrefsReliabilityExperiment.Companion.Values.FAIL.v == value?.toInt()) {
                Event.SecurePrefsWriteFailure(metadata?.get("javaClass") as String? ?: "null")
            } else {
                Event.SecurePrefsWriteSuccess
            }
        }
        Component.LIB_DATAPROTECT == component && SecurePrefsReliabilityExperiment.Companion.Actions.RESET == item -> {
            Event.SecurePrefsReset
        }

        Component.FEATURE_SEARCH == component && AdsTelemetry.SERP_ADD_CLICKED == item -> {
            Event.SearchAdClicked(value!!)
        }
        Component.FEATURE_SEARCH == component && AdsTelemetry.SERP_SHOWN_WITH_ADDS == item -> {
            Event.SearchWithAds(value!!)
        }
        Component.FEATURE_SEARCH == component && InContentTelemetry.IN_CONTENT_SEARCH == item -> {
            Event.SearchInContent(value!!)
        }
        Component.FEATURE_AUTOFILL == component && AutofillFacts.Items.AUTOFILL_REQUEST == item -> {
            val hasMatchingLogins = metadata?.get(AutofillFacts.Metadata.HAS_MATCHING_LOGINS) as Boolean?
            if (hasMatchingLogins == true) {
                Event.AndroidAutofillRequestWithLogins
            } else {
                Event.AndroidAutofillRequestWithoutLogins
            }
        }
        Component.FEATURE_AUTOFILL == component && AutofillFacts.Items.AUTOFILL_SEARCH == item -> {
            if (action == Action.SELECT) {
                Event.AndroidAutofillSearchItemSelected
            } else {
                Event.AndroidAutofillSearchDisplayed
            }
        }
        Component.FEATURE_AUTOFILL == component && AutofillFacts.Items.AUTOFILL_LOCK == item -> {
            if (action == Action.CONFIRM) {
                Event.AndroidAutofillUnlockSuccessful
            } else {
                Event.AndroidAutofillUnlockCanceled
            }
        }
        Component.FEATURE_AUTOFILL == component && AutofillFacts.Items.AUTOFILL_CONFIRMATION == item -> {
            if (action == Action.CONFIRM) {
                Event.AndroidAutofillConfirmationSuccessful
            } else {
                Event.AndroidAutofillConfirmationCanceled
            }
        }
        else -> null
    }

    companion object {
        /**
         * Text selection long press context items to be tracked.
         */
        const val CONTEXT_MENU_COPY = "org.mozilla.geckoview.COPY"
        const val CONTEXT_MENU_SEARCH = "CUSTOM_CONTEXT_MENU_SEARCH"
        const val CONTEXT_MENU_SEARCH_PRIVATELY = "CUSTOM_CONTEXT_MENU_SEARCH_PRIVATELY"
        const val CONTEXT_MENU_SELECT_ALL = "org.mozilla.geckoview.SELECT_ALL"
        const val CONTEXT_MENU_SHARE = "CUSTOM_CONTEXT_MENU_SHARE"
    }
}<|MERGE_RESOLUTION|>--- conflicted
+++ resolved
@@ -157,16 +157,6 @@
         MetricServiceType.Marketing -> isMarketingDataTelemetryEnabled()
     }
 
-<<<<<<< HEAD
-    @Suppress("LongMethod")
-    private fun Fact.toEvent(): Event? = when (Pair(component, item)) {
-        Component.FEATURE_PROMPTS to LoginDialogFacts.Items.DISPLAY -> Event.LoginDialogPromptDisplayed
-        Component.FEATURE_PROMPTS to LoginDialogFacts.Items.CANCEL -> Event.LoginDialogPromptCancelled
-        Component.FEATURE_PROMPTS to LoginDialogFacts.Items.NEVER_SAVE -> Event.LoginDialogPromptNeverSave
-        Component.FEATURE_PROMPTS to LoginDialogFacts.Items.SAVE -> Event.LoginDialogPromptSave
-
-        Component.FEATURE_CONTEXTMENU to ContextMenuFacts.Items.ITEM -> {
-=======
     @Suppress("LongMethod", "MaxLineLength")
     private fun Fact.toEvent(): Event? = when {
         Component.FEATURE_PROMPTS == component && LoginDialogFacts.Items.DISPLAY == item -> Event.LoginDialogPromptDisplayed
@@ -185,7 +175,6 @@
             Event.CreditCardAutofillPromptDismissed
 
         Component.FEATURE_CONTEXTMENU == component && ContextMenuFacts.Items.ITEM == item -> {
->>>>>>> cb5708f8
             metadata?.get("item")?.let { Event.ContextMenuItemTapped.create(it.toString()) }
         }
         Component.FEATURE_CONTEXTMENU == component && ContextMenuFacts.Items.TEXT_SELECTION_OPTION == item -> {
@@ -204,17 +193,10 @@
         Component.BROWSER_MENU == component && BrowserMenuFacts.Items.WEB_EXTENSION_MENU_ITEM == item -> {
             metadata?.get("id")?.let { Event.AddonsOpenInToolbarMenu(it.toString()) }
         }
-<<<<<<< HEAD
-        Component.FEATURE_CUSTOMTABS to CustomTabsFacts.Items.CLOSE -> Event.CustomTabsClosed
-        Component.FEATURE_CUSTOMTABS to CustomTabsFacts.Items.ACTION_BUTTON -> Event.CustomTabsActionTapped
-
-        Component.FEATURE_MEDIA to MediaFacts.Items.NOTIFICATION -> {
-=======
         Component.FEATURE_CUSTOMTABS == component && CustomTabsFacts.Items.CLOSE == item -> Event.CustomTabsClosed
         Component.FEATURE_CUSTOMTABS == component && CustomTabsFacts.Items.ACTION_BUTTON == item -> Event.CustomTabsActionTapped
 
         Component.FEATURE_MEDIA == component && MediaFacts.Items.NOTIFICATION == item -> {
->>>>>>> cb5708f8
             when (action) {
                 Action.PLAY -> Event.NotificationMediaPlay
                 Action.PAUSE -> Event.NotificationMediaPause
