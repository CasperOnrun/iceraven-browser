--- conflicted
+++ resolved
@@ -30,14 +30,6 @@
         /**
          * Event recording the first time Firefox is used 3 days in a row in the first week of install.
          */
-<<<<<<< HEAD
-        object FirstUriLoadForDay : GrowthData("ja86ek")
-
-        /**
-         * Event recording the first time Firefox is used 3 days in a row in the first week of install.
-         */
-=======
->>>>>>> 8f4899e3
         object FirstWeekSeriesActivity : GrowthData("20ay7u")
     }
 }