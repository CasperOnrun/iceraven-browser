/* This Source Code Form is subject to the terms of the Mozilla Public
 * License, v. 2.0. If a copy of the MPL was not distributed with this
 * file, You can obtain one at http://mozilla.org/MPL/2.0/. */

package org.mozilla.fenix.compose

import androidx.compose.material.Text
import androidx.compose.runtime.Composable
import androidx.compose.ui.Modifier
import androidx.compose.ui.text.font.Font
import androidx.compose.ui.text.font.FontFamily
import androidx.compose.ui.text.style.TextOverflow
import androidx.compose.ui.tooling.preview.Preview
import androidx.compose.ui.unit.sp
import org.mozilla.fenix.R
import org.mozilla.fenix.theme.FirefoxTheme

/**
 * Default layout for the header of a screen section.
 *
 * @param text [String] to be styled as header and displayed.
 * @param modifier [Modifier] to be applied to the [Text].
 */
@Composable
fun SectionHeader(
    text: String,
    modifier: Modifier = Modifier
) {
    Text(
        text = text,
        modifier = modifier,
<<<<<<< HEAD
        text = text,
        style = TextStyle(
            fontFamily = FontFamily(Font(R.font.metropolis_semibold)),
            fontSize = 16.sp,
            lineHeight = 20.sp
        ),
        maxLines = 2,
=======
        color = FirefoxTheme.colors.textPrimary,
        fontSize = 16.sp,
        fontFamily = FontFamily(Font(R.font.metropolis_semibold)),
        lineHeight = 20.sp,
>>>>>>> 5a685e67
        overflow = TextOverflow.Ellipsis,
        maxLines = 2
    )
}

@Composable
@Preview
private fun HeadingTextPreview() {
    SectionHeader(text = "Section title")
}<|MERGE_RESOLUTION|>--- conflicted
+++ resolved
@@ -29,20 +29,10 @@
     Text(
         text = text,
         modifier = modifier,
-<<<<<<< HEAD
-        text = text,
-        style = TextStyle(
-            fontFamily = FontFamily(Font(R.font.metropolis_semibold)),
-            fontSize = 16.sp,
-            lineHeight = 20.sp
-        ),
-        maxLines = 2,
-=======
         color = FirefoxTheme.colors.textPrimary,
         fontSize = 16.sp,
         fontFamily = FontFamily(Font(R.font.metropolis_semibold)),
         lineHeight = 20.sp,
->>>>>>> 5a685e67
         overflow = TextOverflow.Ellipsis,
         maxLines = 2
     )
