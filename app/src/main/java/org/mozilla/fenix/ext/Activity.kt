/* This Source Code Form is subject to the terms of the Mozilla Public
 * License, v. 2.0. If a copy of the MPL was not distributed with this
 * file, You can obtain one at http://mozilla.org/MPL/2.0/. */

package org.mozilla.fenix.ext

import android.app.Activity
import android.app.role.RoleManager
import android.content.Intent
import android.os.Build
import android.provider.Settings
import android.view.View
import android.view.WindowManager
import androidx.annotation.DrawableRes
import androidx.appcompat.app.AppCompatActivity
import androidx.core.os.bundleOf
import mozilla.components.concept.base.crash.Breadcrumb
import mozilla.components.concept.engine.EngineSession
import org.mozilla.fenix.BrowserDirection
import org.mozilla.fenix.HomeActivity
import org.mozilla.fenix.R
import org.mozilla.fenix.settings.SupportUtils

/**
 * Attempts to call immersive mode using the View to hide the status bar and navigation buttons.
 *
 * We don't use the equivalent function from Android Components because the stable flag messes
 * with the toolbar. See #1998 and #3272.
 */
@Deprecated(
    message = "Use the Android Component implementation instead.",
    replaceWith = ReplaceWith(
        "enterToImmersiveMode()",
        "mozilla.components.support.ktx.android.view.enterToImmersiveMode",
    ),
)
fun Activity.enterToImmersiveMode() {
    window.addFlags(WindowManager.LayoutParams.FLAG_KEEP_SCREEN_ON)
    // This will be addressed on https://github.com/mozilla-mobile/fenix/issues/17804
    @Suppress("DEPRECATION")
    window.decorView.systemUiVisibility = (
        View.SYSTEM_UI_FLAG_LAYOUT_HIDE_NAVIGATION
            or View.SYSTEM_UI_FLAG_LAYOUT_FULLSCREEN
            or View.SYSTEM_UI_FLAG_HIDE_NAVIGATION
            or View.SYSTEM_UI_FLAG_FULLSCREEN
            or View.SYSTEM_UI_FLAG_IMMERSIVE_STICKY
        )
}

fun Activity.breadcrumb(
    message: String,
    data: Map<String, String> = emptyMap(),
) {
    components.analytics.crashReporter.recordCrashBreadcrumb(
        Breadcrumb(
            category = this::class.java.simpleName,
            message = message,
            data = data + mapOf(
                "instance" to this.hashCode().toString(),
            ),
            level = Breadcrumb.Level.INFO,
        ),
    )
}

/**
 * Opens Android's Manage Default Apps Settings if possible.
 * Otherwise navigates to the Sumo article indicating why it couldn't open it.
 *
 * @param from fallback direction in case, couldn't open the setting.
 * @param flags fallback flags for when opening the Sumo article page.
 * @param useCustomTab fallback to open the Sumo article in a custom tab.
 */
fun Activity.openSetDefaultBrowserOption(
    from: BrowserDirection = BrowserDirection.FromSettings,
    flags: EngineSession.LoadUrlFlags = EngineSession.LoadUrlFlags.none(),
    useCustomTab: Boolean = false,
) {
    when {
        Build.VERSION.SDK_INT >= Build.VERSION_CODES.Q -> {
            getSystemService(RoleManager::class.java).also {
                if (it.isRoleAvailable(RoleManager.ROLE_BROWSER) && !it.isRoleHeld(
                        RoleManager.ROLE_BROWSER,
                    )
                ) {
                    startActivityForResult(
                        it.createRequestRoleIntent(RoleManager.ROLE_BROWSER),
                        REQUEST_CODE_BROWSER_ROLE,
                    )
                } else {
                    navigateToDefaultBrowserAppsSettings()
                }
            }
        }
        Build.VERSION.SDK_INT >= Build.VERSION_CODES.N -> {
            navigateToDefaultBrowserAppsSettings()
        }
        else -> {
<<<<<<< HEAD
            (this as HomeActivity).openToBrowserAndLoad(
                searchTermOrURL = SupportUtils.getGenericSumoURLForTopic(
                    topic = SupportUtils.SumoTopic.SET_AS_DEFAULT_BROWSER,
                ),
                newTab = true,
                from = from,
                flags = flags,
=======
            val sumoDefaultBrowserUrl = SupportUtils.getGenericSumoURLForTopic(
                topic = SupportUtils.SumoTopic.SET_AS_DEFAULT_BROWSER,
>>>>>>> daf88cc5
            )
            if (useCustomTab) {
                startActivity(
                    SupportUtils.createSandboxCustomTabIntent(
                        context = this,
                        url = sumoDefaultBrowserUrl,
                    ),
                )
            } else {
                (this as HomeActivity).openToBrowserAndLoad(
                    searchTermOrURL = sumoDefaultBrowserUrl,
                    newTab = true,
                    from = from,
                    flags = flags,
                )
            }
        }
    }
}

private fun Activity.navigateToDefaultBrowserAppsSettings() {
    if (Build.VERSION.SDK_INT >= Build.VERSION_CODES.N) {
        val intent = Intent(Settings.ACTION_MANAGE_DEFAULT_APPS_SETTINGS)
        intent.putExtra(
            SETTINGS_SELECT_OPTION_KEY,
            DEFAULT_BROWSER_APP_OPTION,
        )
        intent.putExtra(
            SETTINGS_SHOW_FRAGMENT_ARGS,
            bundleOf(SETTINGS_SELECT_OPTION_KEY to DEFAULT_BROWSER_APP_OPTION),
        )
        startActivity(intent)
    }
}

/**
 * Sets the icon for the back (up) navigation button.
 * @param icon The resource id of the icon.
 */
fun Activity.setNavigationIcon(
    @DrawableRes icon: Int,
) {
    (this as? AppCompatActivity)?.supportActionBar?.let {
        it.setDisplayHomeAsUpEnabled(true)
        it.setHomeAsUpIndicator(icon)
        it.setHomeActionContentDescription(R.string.action_bar_up_description)
    }
}

const val REQUEST_CODE_BROWSER_ROLE = 1
const val SETTINGS_SELECT_OPTION_KEY = ":settings:fragment_args_key"
const val SETTINGS_SHOW_FRAGMENT_ARGS = ":settings:show_fragment_args"
const val DEFAULT_BROWSER_APP_OPTION = "default_browser"<|MERGE_RESOLUTION|>--- conflicted
+++ resolved
@@ -96,18 +96,8 @@
             navigateToDefaultBrowserAppsSettings()
         }
         else -> {
-<<<<<<< HEAD
-            (this as HomeActivity).openToBrowserAndLoad(
-                searchTermOrURL = SupportUtils.getGenericSumoURLForTopic(
-                    topic = SupportUtils.SumoTopic.SET_AS_DEFAULT_BROWSER,
-                ),
-                newTab = true,
-                from = from,
-                flags = flags,
-=======
             val sumoDefaultBrowserUrl = SupportUtils.getGenericSumoURLForTopic(
                 topic = SupportUtils.SumoTopic.SET_AS_DEFAULT_BROWSER,
->>>>>>> daf88cc5
             )
             if (useCustomTab) {
                 startActivity(
