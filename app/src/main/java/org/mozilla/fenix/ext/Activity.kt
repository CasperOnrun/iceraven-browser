/* This Source Code Form is subject to the terms of the Mozilla Public
 * License, v. 2.0. If a copy of the MPL was not distributed with this
 * file, You can obtain one at http://mozilla.org/MPL/2.0/. */

package org.mozilla.fenix.ext

import android.app.Activity
import android.view.View
import android.view.WindowManager
import mozilla.components.concept.base.crash.Breadcrumb
import android.app.role.RoleManager
import android.content.Intent
import android.os.Build
import android.provider.Settings
import androidx.core.os.bundleOf
import org.mozilla.fenix.BrowserDirection
import org.mozilla.fenix.HomeActivity
import org.mozilla.fenix.settings.SupportUtils

/**
 * Attempts to call immersive mode using the View to hide the status bar and navigation buttons.
 *
 * We don't use the equivalent function from Android Components because the stable flag messes
 * with the toolbar. See #1998 and #3272.
 */
fun Activity.enterToImmersiveMode() {
    window.addFlags(WindowManager.LayoutParams.FLAG_KEEP_SCREEN_ON)
    window.decorView.systemUiVisibility = (View.SYSTEM_UI_FLAG_LAYOUT_HIDE_NAVIGATION
            or View.SYSTEM_UI_FLAG_LAYOUT_FULLSCREEN
            or View.SYSTEM_UI_FLAG_HIDE_NAVIGATION
            or View.SYSTEM_UI_FLAG_FULLSCREEN
            or View.SYSTEM_UI_FLAG_IMMERSIVE_STICKY)
}

/**
 * Attempts to come out from immersive mode using the View.
 */
fun Activity.exitImmersiveModeIfNeeded() {
    if (WindowManager.LayoutParams.FLAG_KEEP_SCREEN_ON and window.attributes.flags == 0) {
        // We left immersive mode already.
        return
    }

    window.clearFlags(WindowManager.LayoutParams.FLAG_KEEP_SCREEN_ON)
    window.decorView.systemUiVisibility = View.SYSTEM_UI_FLAG_VISIBLE
}

fun Activity.breadcrumb(
    message: String,
    data: Map<String, String> = emptyMap()
) {
    components.analytics.crashReporter.recordCrashBreadcrumb(
        Breadcrumb(
            category = this::class.java.simpleName,
            message = message,
            data = data + mapOf(
                "instance" to this.hashCode().toString()
            ),
            level = Breadcrumb.Level.INFO
        )
    )
<<<<<<< HEAD
}
=======
}

/**
 * Opens Android's Manage Default Apps Settings if possible.
 */
fun Activity.openSetDefaultBrowserOption() {
    when {
        Build.VERSION.SDK_INT >= Build.VERSION_CODES.Q -> {
            getSystemService(RoleManager::class.java).also {
                if (it.isRoleAvailable(RoleManager.ROLE_BROWSER) && !it.isRoleHeld(
                        RoleManager.ROLE_BROWSER
                    )
                ) {
                    startActivityForResult(
                        it.createRequestRoleIntent(RoleManager.ROLE_BROWSER),
                        REQUEST_CODE_BROWSER_ROLE
                    )
                } else {
                    navigateToDefaultBrowserAppsSettings()
                }
            }
        }
        Build.VERSION.SDK_INT >= Build.VERSION_CODES.N -> {
            navigateToDefaultBrowserAppsSettings()
        }
        else -> {
            (this as HomeActivity).openToBrowserAndLoad(
                searchTermOrURL = SupportUtils.getSumoURLForTopic(
                    this,
                    SupportUtils.SumoTopic.SET_AS_DEFAULT_BROWSER
                ),
                newTab = true,
                from = BrowserDirection.FromSettings
            )
        }
    }
}

private fun Activity.navigateToDefaultBrowserAppsSettings() {
    if (Build.VERSION.SDK_INT >= Build.VERSION_CODES.N) {
        val intent = Intent(Settings.ACTION_MANAGE_DEFAULT_APPS_SETTINGS)
        intent.putExtra(
            SETTINGS_SELECT_OPTION_KEY,
            DEFAULT_BROWSER_APP_OPTION
        )
        intent.putExtra(
            SETTINGS_SHOW_FRAGMENT_ARGS,
            bundleOf(SETTINGS_SELECT_OPTION_KEY to DEFAULT_BROWSER_APP_OPTION)
        )
        startActivity(intent)
    }
}

const val REQUEST_CODE_BROWSER_ROLE = 1
const val SETTINGS_SELECT_OPTION_KEY = ":settings:fragment_args_key"
const val SETTINGS_SHOW_FRAGMENT_ARGS = ":settings:show_fragment_args"
const val DEFAULT_BROWSER_APP_OPTION = "default_browser"
>>>>>>> edea181c
<|MERGE_RESOLUTION|>--- conflicted
+++ resolved
@@ -23,26 +23,22 @@
  * We don't use the equivalent function from Android Components because the stable flag messes
  * with the toolbar. See #1998 and #3272.
  */
+@Deprecated(
+    message = "Use the Android Component implementation instead.",
+    replaceWith = ReplaceWith(
+        "enterToImmersiveMode()",
+        "mozilla.components.support.ktx.android.view.enterToImmersiveMode"
+    )
+)
 fun Activity.enterToImmersiveMode() {
     window.addFlags(WindowManager.LayoutParams.FLAG_KEEP_SCREEN_ON)
+    // This will be addressed on https://github.com/mozilla-mobile/fenix/issues/17804
+    @Suppress("DEPRECATION")
     window.decorView.systemUiVisibility = (View.SYSTEM_UI_FLAG_LAYOUT_HIDE_NAVIGATION
             or View.SYSTEM_UI_FLAG_LAYOUT_FULLSCREEN
             or View.SYSTEM_UI_FLAG_HIDE_NAVIGATION
             or View.SYSTEM_UI_FLAG_FULLSCREEN
             or View.SYSTEM_UI_FLAG_IMMERSIVE_STICKY)
-}
-
-/**
- * Attempts to come out from immersive mode using the View.
- */
-fun Activity.exitImmersiveModeIfNeeded() {
-    if (WindowManager.LayoutParams.FLAG_KEEP_SCREEN_ON and window.attributes.flags == 0) {
-        // We left immersive mode already.
-        return
-    }
-
-    window.clearFlags(WindowManager.LayoutParams.FLAG_KEEP_SCREEN_ON)
-    window.decorView.systemUiVisibility = View.SYSTEM_UI_FLAG_VISIBLE
 }
 
 fun Activity.breadcrumb(
@@ -59,9 +55,6 @@
             level = Breadcrumb.Level.INFO
         )
     )
-<<<<<<< HEAD
-}
-=======
 }
 
 /**
@@ -118,5 +111,4 @@
 const val REQUEST_CODE_BROWSER_ROLE = 1
 const val SETTINGS_SELECT_OPTION_KEY = ":settings:fragment_args_key"
 const val SETTINGS_SHOW_FRAGMENT_ARGS = ":settings:show_fragment_args"
-const val DEFAULT_BROWSER_APP_OPTION = "default_browser"
->>>>>>> edea181c
+const val DEFAULT_BROWSER_APP_OPTION = "default_browser"