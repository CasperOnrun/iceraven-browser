--- conflicted
+++ resolved
@@ -55,22 +55,7 @@
     ): View? {
         val view = inflater.inflate(R.layout.fragment_downloads, container, false)
 
-<<<<<<< HEAD
-        val items = requireComponents.core.store.state.downloads.map {
-            DownloadItem(
-                it.value.id.toString(),
-                it.value.fileName,
-                it.value.filePath,
-                it.value.contentLength?.toString() ?: "0",
-                it.value.contentType,
-                it.value.status
-            )
-        }.filter {
-            it.status == DownloadState.Status.COMPLETED
-        }.filterNotExistsOnDisk()
-=======
         val items = provideDownloads(requireComponents.core.store.state)
->>>>>>> dc3f8958
 
         downloadStore = StoreProvider.get(this) {
             DownloadFragmentStore(
