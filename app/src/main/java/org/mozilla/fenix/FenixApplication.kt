/* This Source Code Form is subject to the terms of the Mozilla Public
 * License, v. 2.0. If a copy of the MPL was not distributed with this
 * file, You can obtain one at http://mozilla.org/MPL/2.0/. */

package org.mozilla.fenix

import android.annotation.SuppressLint
import android.os.Build
import android.os.Build.VERSION.SDK_INT
import android.os.StrictMode
import android.util.Log.INFO
import androidx.annotation.CallSuper
import androidx.annotation.VisibleForTesting
import androidx.appcompat.app.AppCompatDelegate
import androidx.core.content.getSystemService
import androidx.lifecycle.ProcessLifecycleOwner
import androidx.work.Configuration.Builder
import androidx.work.Configuration.Provider
import kotlinx.coroutines.Deferred
import kotlinx.coroutines.DelicateCoroutinesApi
import kotlinx.coroutines.Dispatchers
import kotlinx.coroutines.GlobalScope
import kotlinx.coroutines.async
import kotlinx.coroutines.launch
import mozilla.appservices.Megazord
import mozilla.components.browser.state.action.SystemAction
import mozilla.components.browser.state.selector.selectedTab
import mozilla.components.concept.base.crash.Breadcrumb
import mozilla.components.concept.engine.webextension.WebExtension
import mozilla.components.concept.engine.webextension.isUnsupported
import mozilla.components.concept.push.PushProcessor
import mozilla.components.feature.addons.migration.DefaultSupportedAddonsChecker
import mozilla.components.feature.addons.update.GlobalAddonDependencyProvider
import mozilla.components.lib.crash.CrashReporter
import mozilla.components.service.glean.Glean
import mozilla.components.service.glean.config.Configuration
import mozilla.components.service.glean.net.ConceptFetchHttpUploader
import mozilla.components.support.base.facts.register
import mozilla.components.support.base.log.Log
import mozilla.components.support.base.log.logger.Logger
import mozilla.components.support.ktx.android.content.isMainProcess
import mozilla.components.support.ktx.android.content.runOnlyInMainProcess
import mozilla.components.support.locale.LocaleAwareApplication
import mozilla.components.support.rusthttp.RustHttpConfig
import mozilla.components.support.rustlog.RustLog
import mozilla.components.support.utils.logElapsedTime
import mozilla.components.support.webextensions.WebExtensionSupport
import org.mozilla.fenix.GleanMetrics.GleanBuildInfo
import org.mozilla.fenix.GleanMetrics.Metrics
import org.mozilla.fenix.GleanMetrics.PerfStartup
import org.mozilla.fenix.components.Components
import org.mozilla.fenix.components.metrics.MetricServiceType
import org.mozilla.fenix.components.metrics.SecurePrefsTelemetry
import org.mozilla.fenix.ext.settings
import org.mozilla.fenix.perf.ProfilerMarkerFactProcessor
import org.mozilla.fenix.perf.StartupTimeline
import org.mozilla.fenix.perf.StorageStatsMetrics
import org.mozilla.fenix.perf.runBlockingIncrement
import org.mozilla.fenix.push.PushFxaIntegration
import org.mozilla.fenix.push.WebPushEngineIntegration
import org.mozilla.fenix.session.PerformanceActivityLifecycleCallbacks
import org.mozilla.fenix.session.VisibilityLifecycleCallback
import org.mozilla.fenix.telemetry.TelemetryLifecycleObserver
import org.mozilla.fenix.utils.BrowsersCache
import java.util.concurrent.TimeUnit
import mozilla.components.browser.state.store.BrowserStore
import mozilla.components.concept.storage.FrecencyThresholdOption
import mozilla.components.feature.autofill.AutofillUseCases
import mozilla.components.feature.search.ext.buildSearchUrl
import mozilla.components.feature.search.ext.waitForSelectedOrDefaultSearchEngine
import mozilla.components.service.fxa.manager.SyncEnginesStorage
import org.mozilla.experiments.nimbus.NimbusInterface
import org.mozilla.experiments.nimbus.internal.EnrolledExperiment
import org.mozilla.fenix.GleanMetrics.Addons
import org.mozilla.fenix.GleanMetrics.AndroidAutofill
import org.mozilla.fenix.GleanMetrics.CustomizeHome
import org.mozilla.fenix.GleanMetrics.Preferences
import org.mozilla.fenix.GleanMetrics.SearchDefaultEngine
import org.mozilla.fenix.components.Core
import org.mozilla.fenix.components.metrics.Event
import org.mozilla.fenix.components.metrics.MozillaProductDetector
import org.mozilla.fenix.components.toolbar.ToolbarPosition
<<<<<<< HEAD
import org.mozilla.fenix.perf.MarkersLifecycleCallbacks
import org.mozilla.fenix.tabstray.ext.inactiveTabs
=======
import org.mozilla.fenix.perf.MarkersActivityLifecycleCallbacks
>>>>>>> 5a685e67
import org.mozilla.fenix.utils.Settings

/**
 *The main application class for Fenix. Records data to measure initialization performance.
 *  Installs [CrashReporter], initializes [Glean]  in fenix builds and setup Megazord in the main process.
 */
@Suppress("Registered", "TooManyFunctions", "LargeClass")
open class FenixApplication : LocaleAwareApplication(), Provider {
    init {
        recordOnInit() // DO NOT MOVE ANYTHING ABOVE HERE: the timing of this measurement is critical.
    }

    private val logger = Logger("FenixApplication")

    open val components by lazy { Components(this) }

    var visibilityLifecycleCallback: VisibilityLifecycleCallback? = null
        private set

    override fun onCreate() {
        // We use start/stop instead of measure so we don't measure outside the main process.
        val completeMethodDurationTimerId = PerfStartup.applicationOnCreate.start() // DO NOT MOVE ANYTHING ABOVE HERE.

        super.onCreate()

        setupInAllProcesses()

        if (!isMainProcess()) {
            // If this is not the main process then do not continue with the initialization here. Everything that
            // follows only needs to be done in our app's main process and should not be done in other processes like
            // a GeckoView child process or the crash handling process. Most importantly we never want to end up in a
            // situation where we create a GeckoRuntime from the Gecko child process.
            return
        }

        if (Config.channel.isFenix) {
            // We need to always initialize Glean and do it early here.
            // Note that we are only initializing Glean here for "fenix" builds. "fennec" builds
            // will initialize in MigratingFenixApplication because we first need to migrate the
            // user's choice from Fennec.
            initializeGlean()
        }

        setupInMainProcessOnly()

        // DO NOT MOVE ANYTHING BELOW THIS stop CALL.
        PerfStartup.applicationOnCreate.stopAndAccumulate(completeMethodDurationTimerId)
    }

    @OptIn(DelicateCoroutinesApi::class) // GlobalScope usage
    protected open fun initializeGlean() {
        val telemetryEnabled = settings().isTelemetryEnabled

        logger.debug("Initializing Glean (uploadEnabled=$telemetryEnabled, isFennec=${Config.channel.isFennec})")

        Glean.initialize(
            applicationContext = this,
            configuration = Configuration(
                channel = BuildConfig.BUILD_TYPE,
                httpClient = ConceptFetchHttpUploader(
                    lazy(LazyThreadSafetyMode.NONE) { components.core.client }
                )
            ),
            uploadEnabled = telemetryEnabled,
            buildInfo = GleanBuildInfo.buildInfo
        )

        // We avoid blocking the main thread on startup by setting startup metrics on the background thread.
        val store = components.core.store
        GlobalScope.launch(Dispatchers.IO) {
            setStartupMetrics(store, settings())
        }
    }

    @CallSuper
    open fun setupInAllProcesses() {
        setupCrashReporting()

        // We want the log messages of all builds to go to Android logcat
        Log.addSink(FenixLogSink(logsDebug = Config.channel.isDebug))
    }

    @CallSuper
    open fun setupInMainProcessOnly() {
        ProfilerMarkerFactProcessor.create { components.core.engine.profiler }.register()

        run {
            // Attention: Do not invoke any code from a-s in this scope.
            val megazordSetup = setupMegazord()

            setDayNightTheme()
            components.strictMode.enableStrictMode(true)
            warmBrowsersCache()

            // Make sure the engine is initialized and ready to use.
            components.strictMode.resetAfter(StrictMode.allowThreadDiskReads()) {
                components.core.engine.warmUp()
            }
            initializeWebExtensionSupport()
            restoreBrowserState()
            restoreDownloads()

            // Just to make sure it is impossible for any application-services pieces
            // to invoke parts of itself that require complete megazord initialization
            // before that process completes, we wait here, if necessary.
            if (!megazordSetup.isCompleted) {
                runBlockingIncrement { megazordSetup.await() }
            }
        }

        setupLeakCanary()
        startMetricsIfEnabled()
        setupPush()

        visibilityLifecycleCallback = VisibilityLifecycleCallback(getSystemService())
        registerActivityLifecycleCallbacks(visibilityLifecycleCallback)
        registerActivityLifecycleCallbacks(MarkersActivityLifecycleCallbacks(components.core.engine))

        // Storage maintenance disabled, for now, as it was interfering with background migrations.
        // See https://github.com/mozilla-mobile/fenix/issues/7227 for context.
        // if ((System.currentTimeMillis() - settings().lastPlacesStorageMaintenance) > ONE_DAY_MILLIS) {
        //    runStorageMaintenance()
        // }

        components.appStartReasonProvider.registerInAppOnCreate(this)
        components.startupActivityLog.registerInAppOnCreate(this)
        initVisualCompletenessQueueAndQueueTasks()

        ProcessLifecycleOwner.get().lifecycle.addObserver(TelemetryLifecycleObserver(components.core.store))
    }

    @OptIn(DelicateCoroutinesApi::class) // GlobalScope usage
    private fun restoreBrowserState() = GlobalScope.launch(Dispatchers.Main) {
        val store = components.core.store
        val sessionStorage = components.core.sessionStorage

        components.useCases.tabsUseCases.restore(sessionStorage, settings().getTabTimeout())

        // Now that we have restored our previous state (if there's one) let's setup auto saving the state while
        // the app is used.
        sessionStorage.autoSave(store)
            .periodicallyInForeground(interval = 30, unit = TimeUnit.SECONDS)
            .whenGoingToBackground()
            .whenSessionsChange()
    }

    private fun restoreDownloads() {
        components.useCases.downloadUseCases.restoreDownloads()
    }

    private fun initVisualCompletenessQueueAndQueueTasks() {
        val queue = components.performance.visualCompletenessQueue.queue

        fun initQueue() {
            registerActivityLifecycleCallbacks(PerformanceActivityLifecycleCallbacks(queue))
        }

        @OptIn(DelicateCoroutinesApi::class) // GlobalScope usage
        fun queueInitStorageAndServices() {
            components.performance.visualCompletenessQueue.queue.runIfReadyOrQueue {
                GlobalScope.launch(Dispatchers.IO) {
                    logger.info("Running post-visual completeness tasks...")
                    logElapsedTime(logger, "Storage initialization") {
                        components.core.historyStorage.warmUp()
                        components.core.bookmarksStorage.warmUp()
                        components.core.passwordsStorage.warmUp()
                        components.core.autofillStorage.warmUp()

                        // Populate the top site cache to improve initial load experience
                        // of the home fragment when the app is launched to a tab. The actual
                        // database call is not expensive. However, the additional context
                        // switches delay rendering top sites when the cache is empty, which
                        // we can prevent with this.
                        components.core.topSitesStorage.getTopSites(
                            components.settings.topSitesMaxLimit,
                            if (components.settings.showTopFrecentSites)
                                FrecencyThresholdOption.SKIP_ONE_TIME_PAGES
                            else
                                null
                        )

                        // This service uses `historyStorage`, and so we can only touch it when we know
                        // it's safe to touch `historyStorage. By 'safe', we mainly mean that underlying
                        // places library will be able to load, which requires first running Megazord.init().
                        // The visual completeness tasks are scheduled after the Megazord.init() call.
                        components.core.historyMetadataService.cleanup(
                            System.currentTimeMillis() - Core.HISTORY_METADATA_MAX_AGE_IN_MS
                        )
                    }

                    SecurePrefsTelemetry(this@FenixApplication, components.analytics.experiments).startTests()
                }
                // Account manager initialization needs to happen on the main thread.
                GlobalScope.launch(Dispatchers.Main) {
                    logElapsedTime(logger, "Kicking-off account manager") {
                        components.backgroundServices.accountManager
                    }
                }
            }
        }

        fun queueMetrics() {
            if (SDK_INT >= Build.VERSION_CODES.O) { // required by StorageStatsMetrics.
                queue.runIfReadyOrQueue {
                    // Because it may be slow to capture the storage stats, it might be preferred to
                    // create a WorkManager task for this metric, however, I ran out of
                    // implementation time and WorkManager is harder to test.
                    StorageStatsMetrics.report(this.applicationContext)
                }
            }
        }

        @OptIn(DelicateCoroutinesApi::class) // GlobalScope usage
        fun queueReviewPrompt() {
            GlobalScope.launch(Dispatchers.IO) {
                components.reviewPromptController.trackApplicationLaunch()
            }
        }

        @OptIn(DelicateCoroutinesApi::class) // GlobalScope usage
        fun queueRestoreLocale() {
            components.performance.visualCompletenessQueue.queue.runIfReadyOrQueue {
                GlobalScope.launch(Dispatchers.IO) {
                    components.useCases.localeUseCases.restore()
                }
            }
        }

        initQueue()

        // We init these items in the visual completeness queue to avoid them initing in the critical
        // startup path, before the UI finishes drawing (i.e. visual completeness).
        queueInitStorageAndServices()
        queueMetrics()
        queueReviewPrompt()
        queueRestoreLocale()
    }

    private fun startMetricsIfEnabled() {
        if (settings().isTelemetryEnabled) {
            components.analytics.metrics.start(MetricServiceType.Data)
        }

        if (settings().isMarketingTelemetryEnabled) {
            components.analytics.metrics.start(MetricServiceType.Marketing)
        }
    }

    // See https://github.com/mozilla-mobile/fenix/issues/7227 for context.
    // To re-enable this, we need to do so in a way that won't interfere with any startup operations
    // which acquire reserved+ sqlite lock. Currently, Fennec migrations need to write to storage
    // on startup, and since they run in a background service we can't simply order these operations.

    @OptIn(DelicateCoroutinesApi::class) // GlobalScope usage
    private fun runStorageMaintenance() {
        GlobalScope.launch(Dispatchers.IO) {
            // Bookmarks and history storage sit on top of the same db file so we only need to
            // run maintenance on one - arbitrarily using bookmarks.
            components.core.bookmarksStorage.runMaintenance()
        }
        settings().lastPlacesStorageMaintenance = System.currentTimeMillis()
    }

    protected open fun setupLeakCanary() {
        // no-op, LeakCanary is disabled by default
    }

    open fun updateLeakCanaryState(isEnabled: Boolean) {
        // no-op, LeakCanary is disabled by default
    }

    private fun setupPush() {
        // Sets the PushFeature as the singleton instance for push messages to go to.
        // We need the push feature setup here to deliver messages in the case where the service
        // starts up the app first.
        components.push.feature?.let {
            Logger.info("AutoPushFeature is configured, initializing it...")

            // Install the AutoPush singleton to receive messages.
            PushProcessor.install(it)

            WebPushEngineIntegration(components.core.engine, it).start()

            // Perform a one-time initialization of the account manager if a message is received.
            PushFxaIntegration(it, lazy { components.backgroundServices.accountManager }).launch()

            // Initialize the service. This could potentially be done in a coroutine in the future.
            it.initialize()
        }
    }

    private fun setupCrashReporting() {
        components
            .analytics
            .crashReporter
            .install(this)
    }

    /**
     * Initiate Megazord sequence! Megazord Battle Mode!
     *
     * The application-services combined libraries are known as the "megazord". We use the default `full`
     * megazord - it contains everything that fenix needs, and (currently) nothing more.
     *
     * Documentation on what megazords are, and why they're needed:
     * - https://github.com/mozilla/application-services/blob/master/docs/design/megazords.md
     * - https://mozilla.github.io/application-services/docs/applications/consuming-megazord-libraries.html
     */
    @OptIn(DelicateCoroutinesApi::class) // GlobalScope usage
    private fun setupMegazord(): Deferred<Unit> {
        // Note: Megazord.init() must be called as soon as possible ...
        Megazord.init()

        return GlobalScope.async(Dispatchers.IO) {
            // ... but RustHttpConfig.setClient() and RustLog.enable() can be called later.
            RustHttpConfig.setClient(lazy { components.core.client })
            RustLog.enable(components.analytics.crashReporter)
            // We want to ensure Nimbus is initialized as early as possible so we can
            // experiment on features close to startup.
            // But we need viaduct (the RustHttp client) to be ready before we do.
            components.analytics.experiments.initialize()
        }
    }

    override fun onTrimMemory(level: Int) {
        super.onTrimMemory(level)

        // Additional logging and breadcrumb to debug memory issues:
        // https://github.com/mozilla-mobile/fenix/issues/12731

        logger.info("onTrimMemory(), level=$level, main=${isMainProcess()}")

        components.analytics.crashReporter.recordCrashBreadcrumb(
            Breadcrumb(
                category = "Memory",
                message = "onTrimMemory()",
                data = mapOf(
                    "level" to level.toString(),
                    "main" to isMainProcess().toString()
                ),
                level = Breadcrumb.Level.INFO
            )
        )

        runOnlyInMainProcess {
            components.core.icons.onTrimMemory(level)

            // We want to be judicious in passing low mamory messages to
            // android-components, because it is (at time of writing) hardcoded
            // to drop tab states (and any user data in them) as soon as we
            // reach "moderate" memory pressure on the system, even if the
            // browser is in no danger of being killed. See
            // https://github.com/mozilla-mobile/android-components/blob/38186676d46c555b5a24268e5fa361e45e57102c/components/browser/session/src/main/java/mozilla/components/browser/session/engine/middleware/TrimMemoryMiddleware.kt#L53-L64
            // for the relvant android-components code and
            // https://stuff.mit.edu/afs/sipb/project/android/docs/reference/android/content/ComponentCallbacks2.html
            // for the list of memory pressure levels.
            val settings = this.settings()
            if (settings.shouldRelinquishMemoryUnderPressure) {
                // We will give up our RAM when asked nicely
                components.core.store.dispatch(SystemAction.LowMemoryAction(level))
            }
            // Otherwise we will die for our RAM, if pressed.
        }
    }

    @SuppressLint("WrongConstant")
    // Suppressing erroneous lint warning about using MODE_NIGHT_AUTO_BATTERY, a likely library bug
    private fun setDayNightTheme() {
        val settings = this.settings()
        when {
            settings.shouldUseLightTheme -> {
                AppCompatDelegate.setDefaultNightMode(
                    AppCompatDelegate.MODE_NIGHT_NO
                )
            }
            settings.shouldUseDarkTheme -> {
                AppCompatDelegate.setDefaultNightMode(
                    AppCompatDelegate.MODE_NIGHT_YES
                )
            }
            SDK_INT < Build.VERSION_CODES.P && settings.shouldUseAutoBatteryTheme -> {
                AppCompatDelegate.setDefaultNightMode(
                    AppCompatDelegate.MODE_NIGHT_AUTO_BATTERY
                )
            }
            SDK_INT >= Build.VERSION_CODES.P && settings.shouldFollowDeviceTheme -> {
                AppCompatDelegate.setDefaultNightMode(
                    AppCompatDelegate.MODE_NIGHT_FOLLOW_SYSTEM
                )
            }
            // First run of app no default set, set the default to Follow System for 28+ and Normal Mode otherwise
            else -> {
                if (SDK_INT >= Build.VERSION_CODES.P) {
                    AppCompatDelegate.setDefaultNightMode(
                        AppCompatDelegate.MODE_NIGHT_FOLLOW_SYSTEM
                    )
                    settings.shouldFollowDeviceTheme = true
                } else {
                    AppCompatDelegate.setDefaultNightMode(
                        AppCompatDelegate.MODE_NIGHT_NO
                    )
                    settings.shouldUseLightTheme = true
                }
            }
        }
    }

    @OptIn(DelicateCoroutinesApi::class) // GlobalScope usage
    private fun warmBrowsersCache() {
        // We avoid blocking the main thread for BrowsersCache on startup by loading it on
        // background thread.
        GlobalScope.launch(Dispatchers.Default) {
            BrowsersCache.all(this@FenixApplication)
        }
    }

    private fun initializeWebExtensionSupport() {
        try {
            GlobalAddonDependencyProvider.initialize(
                components.addonManager,
                components.addonUpdater,
                onCrash = { exception ->
                    components.analytics.crashReporter.submitCaughtException(exception)
                }
            )
            WebExtensionSupport.initialize(
                components.core.engine,
                components.core.store,
                onNewTabOverride = {
                    _, engineSession, url ->
                    val shouldCreatePrivateSession =
                        components.core.store.state.selectedTab?.content?.private
                            ?: components.settings.openLinksInAPrivateTab

                    components.useCases.tabsUseCases.addTab(
                        url = url,
                        selectTab = true,
                        engineSession = engineSession,
                        private = shouldCreatePrivateSession
                    )
                },
                onCloseTabOverride = {
                    _, sessionId ->
                    components.useCases.tabsUseCases.removeTab(sessionId)
                },
                onSelectTabOverride = {
                    _, sessionId ->
                    components.useCases.tabsUseCases.selectTab(sessionId)
                },
                onExtensionsLoaded = { extensions ->
                    components.addonUpdater.registerForFutureUpdates(extensions)
                    subscribeForNewAddonsIfNeeded(components.supportedAddonsChecker, extensions)
                },
                onUpdatePermissionRequest = components.addonUpdater::onUpdatePermissionRequest
            )
        } catch (e: UnsupportedOperationException) {
            Logger.error("Failed to initialize web extension support", e)
        }
    }

    @VisibleForTesting
    internal fun subscribeForNewAddonsIfNeeded(
        checker: DefaultSupportedAddonsChecker,
        installedExtensions: List<WebExtension>
    ) {
        val hasUnsupportedAddons = installedExtensions.any { it.isUnsupported() }
        if (hasUnsupportedAddons) {
            checker.registerForChecks()
        } else {
            // As checks are a persistent subscriptions, we have to make sure
            // we remove any previous subscriptions.
            checker.unregisterForChecks()
        }
    }

    /**
     * This function is called right after Glean is initialized. Part of this function depends on
     * shared preferences to be updated so the correct value is sent with the metrics ping.
     *
     * The reason we're using shared preferences to track these values is due to the limitations of
     * the current metrics ping design. The values set here will be sent in every metrics ping even
     * if these values have not changed since the last startup.
     */
    @Suppress("ComplexMethod", "LongMethod")
    @VisibleForTesting
    internal fun setStartupMetrics(
        browserStore: BrowserStore,
        settings: Settings,
        browsersCache: BrowsersCache = BrowsersCache,
        mozillaProductDetector: MozillaProductDetector = MozillaProductDetector
    ) {
        setPreferenceMetrics(settings)
        with(Metrics) {
            // Set this early to guarantee it's in every ping from here on.
            distributionId.set(
                when (Config.channel.isMozillaOnline) {
                    true -> "MozillaOnline"
                    false -> "Mozilla"
                }
            )

            defaultBrowser.set(browsersCache.all(applicationContext).isDefaultBrowser)
            mozillaProductDetector.getMozillaBrowserDefault(applicationContext)?.also {
                defaultMozBrowser.set(it)
            }

            mozillaProducts.set(mozillaProductDetector.getInstalledMozillaProducts(applicationContext))

            adjustCampaign.set(settings.adjustCampaignId)
            adjustAdGroup.set(settings.adjustAdGroup)
            adjustCreative.set(settings.adjustCreative)
            adjustNetwork.set(settings.adjustNetwork)

            searchWidgetInstalled.set(settings.searchWidgetInstalled)

            val openTabsCount = settings.openTabsCount
            hasOpenTabs.set(openTabsCount > 0)
            if (openTabsCount > 0) {
                tabsOpenCount.add(openTabsCount)
            }

            val topSitesSize = settings.topSitesSize
            hasTopSites.set(topSitesSize > 0)
            if (topSitesSize > 0) {
                topSitesCount.add(topSitesSize)
            }

            val installedAddonSize = settings.installedAddonsCount
            Addons.hasInstalledAddons.set(installedAddonSize > 0)
            if (installedAddonSize > 0) {
                Addons.installedAddons.set(settings.installedAddonsList.split(','))
            }

            val enabledAddonSize = settings.enabledAddonsCount
            Addons.hasEnabledAddons.set(enabledAddonSize > 0)
            if (enabledAddonSize > 0) {
                Addons.enabledAddons.set(settings.enabledAddonsList.split(','))
            }

            val desktopBookmarksSize = settings.desktopBookmarksSize
            hasDesktopBookmarks.set(desktopBookmarksSize > 0)
            if (desktopBookmarksSize > 0) {
                desktopBookmarksCount.add(desktopBookmarksSize)
            }

            val mobileBookmarksSize = settings.mobileBookmarksSize
            hasMobileBookmarks.set(mobileBookmarksSize > 0)
            if (mobileBookmarksSize > 0) {
                mobileBookmarksCount.add(mobileBookmarksSize)
            }

            toolbarPosition.set(
                when (settings.toolbarPosition) {
                    ToolbarPosition.BOTTOM -> Event.ToolbarPositionChanged.Position.BOTTOM.name
                    ToolbarPosition.TOP -> Event.ToolbarPositionChanged.Position.TOP.name
                }
            )

            tabViewSetting.set(settings.getTabViewPingString())
            closeTabSetting.set(settings.getTabTimeoutPingString())
<<<<<<< HEAD
            inactiveTabsCount.set(browserStore.state.inactiveTabs.size.toLong())
=======
>>>>>>> 5a685e67

            val installSourcePackage = if (SDK_INT >= Build.VERSION_CODES.R) {
                packageManager.getInstallSourceInfo(packageName).installingPackageName
            } else {
                @Suppress("DEPRECATION")
                packageManager.getInstallerPackageName(packageName)
            }
            installSource.set(installSourcePackage.orEmpty())
        }

        with(AndroidAutofill) {
            val autofillUseCases = AutofillUseCases()
            supported.set(autofillUseCases.isSupported(applicationContext))
            enabled.set(autofillUseCases.isEnabled(applicationContext))
        }

        browserStore.waitForSelectedOrDefaultSearchEngine { searchEngine ->
            if (searchEngine != null) {
                SearchDefaultEngine.apply {
                    code.set(searchEngine.id)
                    name.set(searchEngine.name)
                    submissionUrl.set(searchEngine.buildSearchUrl(""))
                }
            }
        }
    }

    @Suppress("ComplexMethod")
    private fun setPreferenceMetrics(
        settings: Settings
    ) {
        with(Preferences) {
            searchSuggestionsEnabled.set(settings.shouldShowSearchSuggestions)
            remoteDebuggingEnabled.set(settings.isRemoteDebuggingEnabled)
            studiesEnabled.set(settings.isExperimentationEnabled)
            telemetryEnabled.set(settings.isTelemetryEnabled)
            browsingHistorySuggestion.set(settings.shouldShowHistorySuggestions)
            bookmarksSuggestion.set(settings.shouldShowBookmarkSuggestions)
            clipboardSuggestionsEnabled.set(settings.shouldShowClipboardSuggestions)
            searchShortcutsEnabled.set(settings.shouldShowSearchShortcuts)
            voiceSearchEnabled.set(settings.shouldShowVoiceSearch)
            openLinksInAppEnabled.set(settings.openLinksInExternalApp)
            signedInSync.set(settings.signedInFxaAccount)
            searchTermGroupsEnabled.set(settings.searchTermTabGroupsAreEnabled)

            val syncedItems = SyncEnginesStorage(applicationContext).getStatus().entries.filter {
                it.value
            }.map { it.key.nativeName }
            syncItems.set(syncedItems)

            toolbarPositionSetting.set(
                when {
                    settings.shouldUseFixedTopToolbar -> "fixed_top"
                    settings.shouldUseBottomToolbar -> "bottom"
                    else -> "top"
                }
            )

            enhancedTrackingProtection.set(
                when {
                    !settings.shouldUseTrackingProtection -> ""
                    settings.useStandardTrackingProtection -> "standard"
                    settings.useStrictTrackingProtection -> "strict"
                    settings.useCustomTrackingProtection -> "custom"
                    else -> ""
                }
            )

            val accessibilitySelection = mutableListOf<String>()

            if (settings.switchServiceIsEnabled) {
                accessibilitySelection.add("switch")
            }

            if (settings.touchExplorationIsEnabled) {
                accessibilitySelection.add("touch exploration")
            }

            accessibilityServices.set(accessibilitySelection.toList())

            userTheme.set(
                when {
                    settings.shouldUseLightTheme -> "light"
                    settings.shouldUseDarkTheme -> "dark"
                    settings.shouldFollowDeviceTheme -> "system"
                    settings.shouldUseAutoBatteryTheme -> "battery"
                    else -> ""
                }
            )

            inactiveTabsEnabled.set(settings.inactiveTabsAreEnabled)
        }
        reportHomeScreenMetrics(settings)
    }

    @VisibleForTesting
    internal fun reportHomeScreenMetrics(settings: Settings) {
        CustomizeHome.openingScreen.set(
            when {
                settings.alwaysOpenTheHomepageWhenOpeningTheApp -> "homepage"
                settings.alwaysOpenTheLastTabWhenOpeningTheApp -> "last tab"
                settings.openHomepageAfterFourHoursOfInactivity -> "homepage after four hours"
                else -> ""
            }
        )
        components.analytics.experiments.register(object : NimbusInterface.Observer {
            override fun onUpdatesApplied(updated: List<EnrolledExperiment>) {
                CustomizeHome.jumpBackIn.set(settings.showRecentTabsFeature)
                CustomizeHome.recentlySaved.set(settings.showRecentBookmarksFeature)
                CustomizeHome.mostVisitedSites.set(settings.showTopFrecentSites)
                CustomizeHome.recentlyVisited.set(settings.historyMetadataUIFeature)
                CustomizeHome.pocket.set(settings.showPocketRecommendationsFeature)
            }
        })
    }

    protected fun recordOnInit() {
        // This gets called by more than one process. Ideally we'd only run this in the main process
        // but the code to check which process we're in crashes because the Context isn't valid yet.
        //
        // This method is not covered by our internal crash reporting: be very careful when modifying it.
        StartupTimeline.onApplicationInit() // DO NOT MOVE ANYTHING ABOVE HERE: the timing is critical.
    }

    override fun onConfigurationChanged(config: android.content.res.Configuration) {
        // Workaround for androidx appcompat issue where follow system day/night mode config changes
        // are not triggered when also using createConfigurationContext like we do in LocaleManager
        // https://issuetracker.google.com/issues/143570309#comment3
        applicationContext.resources.configuration.uiMode = config.uiMode

        if (isMainProcess()) {
            // We can only do this on the main process as resetAfter will access components.core, which
            // will initialize the engine and create an additional GeckoRuntime from the Gecko
            // child process, causing a crash.

            // There's a strict mode violation in A-Cs LocaleAwareApplication which
            // reads from shared prefs: https://github.com/mozilla-mobile/android-components/issues/8816
            components.strictMode.resetAfter(StrictMode.allowThreadDiskReads()) {
                super.onConfigurationChanged(config)
            }
        } else {
            super.onConfigurationChanged(config)
        }
    }

    override fun getWorkManagerConfiguration() = Builder().setMinimumLoggingLevel(INFO).build()
}<|MERGE_RESOLUTION|>--- conflicted
+++ resolved
@@ -80,12 +80,7 @@
 import org.mozilla.fenix.components.metrics.Event
 import org.mozilla.fenix.components.metrics.MozillaProductDetector
 import org.mozilla.fenix.components.toolbar.ToolbarPosition
-<<<<<<< HEAD
-import org.mozilla.fenix.perf.MarkersLifecycleCallbacks
-import org.mozilla.fenix.tabstray.ext.inactiveTabs
-=======
 import org.mozilla.fenix.perf.MarkersActivityLifecycleCallbacks
->>>>>>> 5a685e67
 import org.mozilla.fenix.utils.Settings
 
 /**
@@ -646,10 +641,6 @@
 
             tabViewSetting.set(settings.getTabViewPingString())
             closeTabSetting.set(settings.getTabTimeoutPingString())
-<<<<<<< HEAD
-            inactiveTabsCount.set(browserStore.state.inactiveTabs.size.toLong())
-=======
->>>>>>> 5a685e67
 
             val installSourcePackage = if (SDK_INT >= Build.VERSION_CODES.R) {
                 packageManager.getInstallSourceInfo(packageName).installingPackageName
