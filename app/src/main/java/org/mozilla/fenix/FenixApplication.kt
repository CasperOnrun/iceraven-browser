--- conflicted
+++ resolved
@@ -876,9 +876,6 @@
         }
     }
 
-<<<<<<< HEAD
-    private fun deviceRamApproxMegabytes(): Long {
-=======
     @VisibleForTesting
     internal fun getDeviceTotalRAM(): Long {
         val memoryInfo = getMemoryInfo()
@@ -891,20 +888,15 @@
 
     @VisibleForTesting
     internal fun getMemoryInfo(): ActivityManager.MemoryInfo {
->>>>>>> 52cb89cf
         val memoryInfo = ActivityManager.MemoryInfo()
         val activityManager = getSystemService(Context.ACTIVITY_SERVICE) as ActivityManager
         activityManager.getMemoryInfo(memoryInfo)
 
-<<<<<<< HEAD
-        val deviceRamBytes = memoryInfo.totalMem
-=======
         return memoryInfo
     }
 
     private fun deviceRamApproxMegabytes(): Long {
         val deviceRamBytes = getMemoryInfo().totalMem
->>>>>>> 52cb89cf
         return deviceRamBytes.toRoundedMegabytes()
     }
 
