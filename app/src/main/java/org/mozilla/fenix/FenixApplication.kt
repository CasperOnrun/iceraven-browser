/* This Source Code Form is subject to the terms of the Mozilla Public
 * License, v. 2.0. If a copy of the MPL was not distributed with this
 * file, You can obtain one at http://mozilla.org/MPL/2.0/. */

package org.mozilla.fenix

import android.annotation.SuppressLint
import android.os.Build
import android.os.Build.VERSION.SDK_INT
import android.os.StrictMode
import android.util.Log.INFO
import androidx.annotation.CallSuper
import androidx.appcompat.app.AppCompatDelegate
import androidx.core.content.getSystemService
import androidx.work.Configuration.Builder
import androidx.work.Configuration.Provider
import kotlinx.coroutines.Deferred
import kotlinx.coroutines.Dispatchers
import kotlinx.coroutines.GlobalScope
import kotlinx.coroutines.async
import kotlinx.coroutines.launch
import mozilla.appservices.Megazord
import mozilla.components.browser.state.action.SystemAction
import mozilla.components.browser.state.selector.selectedTab
import mozilla.components.concept.base.crash.Breadcrumb
import mozilla.components.concept.push.PushProcessor
import mozilla.components.feature.addons.update.GlobalAddonDependencyProvider
import mozilla.components.lib.crash.CrashReporter
import mozilla.components.service.glean.Glean
import mozilla.components.service.glean.config.Configuration
import mozilla.components.service.glean.net.ConceptFetchHttpUploader
import mozilla.components.support.base.facts.register
import mozilla.components.support.base.log.Log
import mozilla.components.support.base.log.logger.Logger
import mozilla.components.support.ktx.android.content.isMainProcess
import mozilla.components.support.ktx.android.content.runOnlyInMainProcess
import mozilla.components.support.locale.LocaleAwareApplication
import mozilla.components.support.rusthttp.RustHttpConfig
import mozilla.components.support.rustlog.RustLog
import mozilla.components.support.utils.logElapsedTime
import mozilla.components.support.webextensions.WebExtensionSupport
import org.mozilla.fenix.GleanMetrics.PerfStartup
import org.mozilla.fenix.components.Components
import org.mozilla.fenix.components.metrics.MetricServiceType
import org.mozilla.fenix.ext.settings
import org.mozilla.fenix.perf.ProfilerMarkerFactProcessor
import org.mozilla.fenix.perf.StartupTimeline
import org.mozilla.fenix.perf.StorageStatsMetrics
import org.mozilla.fenix.perf.runBlockingIncrement
import org.mozilla.fenix.push.PushFxaIntegration
import org.mozilla.fenix.push.WebPushEngineIntegration
import org.mozilla.fenix.session.PerformanceActivityLifecycleCallbacks
import org.mozilla.fenix.session.VisibilityLifecycleCallback
import org.mozilla.fenix.utils.BrowsersCache
import java.util.concurrent.TimeUnit

/**
 *The main application class for Fenix. Records data to measure initialization performance.
 *  Installs [CrashReporter], initializes [Glean]  in fenix builds and setup Megazord in the main process.
 */
@Suppress("Registered", "TooManyFunctions", "LargeClass")
open class FenixApplication : LocaleAwareApplication(), Provider {
    init {
        recordOnInit() // DO NOT MOVE ANYTHING ABOVE HERE: the timing of this measurement is critical.
    }

    private val logger = Logger("FenixApplication")

    open val components by lazy { Components(this) }

    var visibilityLifecycleCallback: VisibilityLifecycleCallback? = null
        private set

    override fun onCreate() {
        val methodDurationTimerId = PerfStartup.applicationOnCreate.start() // DO NOT MOVE ANYTHING ABOVE HERE.
        super.onCreate()

        setupInAllProcesses()

        if (!isMainProcess()) {
            // If this is not the main process then do not continue with the initialization here. Everything that
            // follows only needs to be done in our app's main process and should not be done in other processes like
            // a GeckoView child process or the crash handling process. Most importantly we never want to end up in a
            // situation where we create a GeckoRuntime from the Gecko child process.
            return
        }

        if (Config.channel.isFenix) {
            // We need to always initialize Glean and do it early here.
            // Note that we are only initializing Glean here for "fenix" builds. "fennec" builds
            // will initialize in MigratingFenixApplication because we first need to migrate the
            // user's choice from Fennec.
            initializeGlean()
        }

        setupInMainProcessOnly()

        // We use start/stop instead of measure so we don't measure outside the main process.
        PerfStartup.applicationOnCreate.stopAndAccumulate(methodDurationTimerId) // DO NOT MOVE ANYTHING BELOW HERE.
    }

    protected open fun initializeGlean() {
        val telemetryEnabled = settings().isTelemetryEnabled

        logger.debug("Initializing Glean (uploadEnabled=$telemetryEnabled, isFennec=${Config.channel.isFennec})")

        Glean.initialize(
            applicationContext = this,
            configuration = Configuration(
                channel = BuildConfig.BUILD_TYPE,
                httpClient = ConceptFetchHttpUploader(
                    lazy(LazyThreadSafetyMode.NONE) { components.core.client }
                )),
            uploadEnabled = telemetryEnabled
        )
    }

    @CallSuper
    open fun setupInAllProcesses() {
        setupCrashReporting()

        // We want the log messages of all builds to go to Android logcat
        Log.addSink(FenixLogSink(logsDebug = Config.channel.isDebug))
    }

    @CallSuper
    open fun setupInMainProcessOnly() {
<<<<<<< HEAD
=======
        ProfilerMarkerFactProcessor.create { components.core.engine.profiler }.register()

>>>>>>> 0c3b2952
        run {
            // Attention: Do not invoke any code from a-s in this scope.
            val megazordSetup = setupMegazord()

            setDayNightTheme()
            components.strictMode.enableStrictMode(true)
            warmBrowsersCache()

            // Make sure the engine is initialized and ready to use.
            components.strictMode.resetAfter(StrictMode.allowThreadDiskReads()) {
                components.core.engine.warmUp()
            }
            initializeWebExtensionSupport()
            restoreBrowserState()
            restoreDownloads()

            // Just to make sure it is impossible for any application-services pieces
            // to invoke parts of itself that require complete megazord initialization
            // before that process completes, we wait here, if necessary.
            if (!megazordSetup.isCompleted) {
                runBlockingIncrement { megazordSetup.await() }
            }
        }

        setupLeakCanary()
        startMetricsIfEnabled()
        setupPush()

        visibilityLifecycleCallback = VisibilityLifecycleCallback(getSystemService())
        registerActivityLifecycleCallbacks(visibilityLifecycleCallback)

        // Storage maintenance disabled, for now, as it was interfering with background migrations.
        // See https://github.com/mozilla-mobile/fenix/issues/7227 for context.
        // if ((System.currentTimeMillis() - settings().lastPlacesStorageMaintenance) > ONE_DAY_MILLIS) {
        //    runStorageMaintenance()
        // }

        initVisualCompletenessQueueAndQueueTasks()

        components.appStartupTelemetry.onFenixApplicationOnCreate()
    }

    private fun restoreBrowserState() = GlobalScope.launch(Dispatchers.Main) {
        val store = components.core.store
        val sessionStorage = components.core.sessionStorage

        components.useCases.tabsUseCases.restore(sessionStorage, settings().getTabTimeout())

        // Now that we have restored our previous state (if there's one) let's setup auto saving the state while
        // the app is used.
        sessionStorage.autoSave(store)
            .periodicallyInForeground(interval = 30, unit = TimeUnit.SECONDS)
            .whenGoingToBackground()
            .whenSessionsChange()
    }

    private fun restoreDownloads() {
        components.useCases.downloadUseCases.restoreDownloads()
    }

    private fun initVisualCompletenessQueueAndQueueTasks() {
        val queue = components.performance.visualCompletenessQueue.queue

        fun initQueue() {
            registerActivityLifecycleCallbacks(PerformanceActivityLifecycleCallbacks(queue))
        }

        fun queueInitStorageAndServices() {
            components.performance.visualCompletenessQueue.queue.runIfReadyOrQueue {
                GlobalScope.launch(Dispatchers.IO) {
                    logger.info("Running post-visual completeness tasks...")
                    logElapsedTime(logger, "Storage initialization") {
                        components.core.historyStorage.warmUp()
                        components.core.bookmarksStorage.warmUp()
                        components.core.passwordsStorage.warmUp()
                    }
                }
                // Account manager initialization needs to happen on the main thread.
                GlobalScope.launch(Dispatchers.Main) {
                    logElapsedTime(logger, "Kicking-off account manager") {
                        components.backgroundServices.accountManager
                    }
                }
            }
        }

        fun queueMetrics() {
            if (SDK_INT >= Build.VERSION_CODES.O) { // required by StorageStatsMetrics.
                queue.runIfReadyOrQueue {
                    // Because it may be slow to capture the storage stats, it might be preferred to
                    // create a WorkManager task for this metric, however, I ran out of
                    // implementation time and WorkManager is harder to test.
                    StorageStatsMetrics.report(this.applicationContext)
                }
            }
        }

        fun queueReviewPrompt() {
            GlobalScope.launch(Dispatchers.IO) {
                components.reviewPromptController.trackApplicationLaunch()
            }
        }

        initQueue()

        // We init these items in the visual completeness queue to avoid them initing in the critical
        // startup path, before the UI finishes drawing (i.e. visual completeness).
        queueInitStorageAndServices()
        queueMetrics()
        queueReviewPrompt()
    }

    private fun startMetricsIfEnabled() {
        if (settings().isTelemetryEnabled) {
            components.analytics.metrics.start(MetricServiceType.Data)
        }

        if (settings().isMarketingTelemetryEnabled) {
            components.analytics.metrics.start(MetricServiceType.Marketing)
        }
    }

    // See https://github.com/mozilla-mobile/fenix/issues/7227 for context.
    // To re-enable this, we need to do so in a way that won't interfere with any startup operations
    // which acquire reserved+ sqlite lock. Currently, Fennec migrations need to write to storage
    // on startup, and since they run in a background service we can't simply order these operations.
    private fun runStorageMaintenance() {
        GlobalScope.launch(Dispatchers.IO) {
            // Bookmarks and history storage sit on top of the same db file so we only need to
            // run maintenance on one - arbitrarily using bookmarks.
            components.core.bookmarksStorage.runMaintenance()
        }
        settings().lastPlacesStorageMaintenance = System.currentTimeMillis()
    }

    protected open fun setupLeakCanary() {
        // no-op, LeakCanary is disabled by default
    }

    open fun updateLeakCanaryState(isEnabled: Boolean) {
        // no-op, LeakCanary is disabled by default
    }

    private fun setupPush() {
        // Sets the PushFeature as the singleton instance for push messages to go to.
        // We need the push feature setup here to deliver messages in the case where the service
        // starts up the app first.
        components.push.feature?.let {
            Logger.info("AutoPushFeature is configured, initializing it...")

            // Install the AutoPush singleton to receive messages.
            PushProcessor.install(it)

            WebPushEngineIntegration(components.core.engine, it).start()

            // Perform a one-time initialization of the account manager if a message is received.
            PushFxaIntegration(it, lazy { components.backgroundServices.accountManager }).launch()

            // Initialize the service. This could potentially be done in a coroutine in the future.
            it.initialize()
        }
    }

    private fun setupCrashReporting() {
        components
            .analytics
            .crashReporter
            .install(this)
    }

    /**
     * Initiate Megazord sequence! Megazord Battle Mode!
     *
     * The application-services combined libraries are known as the "megazord". We use the default `full`
     * megazord - it contains everything that fenix needs, and (currently) nothing more.
     *
     * Documentation on what megazords are, and why they're needed:
     * - https://github.com/mozilla/application-services/blob/master/docs/design/megazords.md
     * - https://mozilla.github.io/application-services/docs/applications/consuming-megazord-libraries.html
     */
    private fun setupMegazord(): Deferred<Unit> {
        // Note: Megazord.init() must be called as soon as possible ...
        Megazord.init()

        return GlobalScope.async(Dispatchers.IO) {
            // ... but RustHttpConfig.setClient() and RustLog.enable() can be called later.
            RustHttpConfig.setClient(lazy { components.core.client })
            RustLog.enable(components.analytics.crashReporter)
            // We want to ensure Nimbus is initialized as early as possible so we can
            // experiment on features close to startup.
            // But we need viaduct (the RustHttp client) to be ready before we do.
            components.analytics.experiments.initialize()
        }
    }

    override fun onTrimMemory(level: Int) {
        super.onTrimMemory(level)

        // Additional logging and breadcrumb to debug memory issues:
        // https://github.com/mozilla-mobile/fenix/issues/12731

        logger.info("onTrimMemory(), level=$level, main=${isMainProcess()}")

        components.analytics.crashReporter.recordCrashBreadcrumb(Breadcrumb(
            category = "Memory",
            message = "onTrimMemory()",
            data = mapOf(
                "level" to level.toString(),
                "main" to isMainProcess().toString()
            ),
            level = Breadcrumb.Level.INFO
        ))

        runOnlyInMainProcess {
            components.core.icons.onTrimMemory(level)

            // We want to be judicious in passing low mamory messages to
            // android-components, because it is (at time of writing) hardcoded
            // to drop tab states (and any user data in them) as soon as we
            // reach "moderate" memory pressure on the system, even if the
            // browser is in no danger of being killed. See
            // https://github.com/mozilla-mobile/android-components/blob/38186676d46c555b5a24268e5fa361e45e57102c/components/browser/session/src/main/java/mozilla/components/browser/session/engine/middleware/TrimMemoryMiddleware.kt#L53-L64
            // for the relvant android-components code and
            // https://stuff.mit.edu/afs/sipb/project/android/docs/reference/android/content/ComponentCallbacks2.html
            // for the list of memory pressure levels.
            val settings = this.settings()
            if (settings.shouldRelinquishMemoryUnderPressure) {
                // We will give up our RAM when asked nicely
                components.core.store.dispatch(SystemAction.LowMemoryAction(level))
            }
            // Otherwise we will die for our RAM, if pressed.
        }
    }

    @SuppressLint("WrongConstant")
    // Suppressing erroneous lint warning about using MODE_NIGHT_AUTO_BATTERY, a likely library bug
    private fun setDayNightTheme() {
        val settings = this.settings()
        when {
            settings.shouldUseLightTheme -> {
                AppCompatDelegate.setDefaultNightMode(
                    AppCompatDelegate.MODE_NIGHT_NO
                )
            }
            settings.shouldUseDarkTheme -> {
                AppCompatDelegate.setDefaultNightMode(
                    AppCompatDelegate.MODE_NIGHT_YES
                )
            }
            SDK_INT < Build.VERSION_CODES.P && settings.shouldUseAutoBatteryTheme -> {
                AppCompatDelegate.setDefaultNightMode(
                    AppCompatDelegate.MODE_NIGHT_AUTO_BATTERY
                )
            }
            SDK_INT >= Build.VERSION_CODES.P && settings.shouldFollowDeviceTheme -> {
                AppCompatDelegate.setDefaultNightMode(
                    AppCompatDelegate.MODE_NIGHT_FOLLOW_SYSTEM
                )
            }
            // First run of app no default set, set the default to Follow System for 28+ and Normal Mode otherwise
            else -> {
                if (SDK_INT >= Build.VERSION_CODES.P) {
                    AppCompatDelegate.setDefaultNightMode(
                        AppCompatDelegate.MODE_NIGHT_FOLLOW_SYSTEM
                    )
                    settings.shouldFollowDeviceTheme = true
                } else {
                    AppCompatDelegate.setDefaultNightMode(
                        AppCompatDelegate.MODE_NIGHT_NO
                    )
                    settings.shouldUseLightTheme = true
                }
            }
        }
    }

    private fun warmBrowsersCache() {
        // We avoid blocking the main thread for BrowsersCache on startup by loading it on
        // background thread.
        GlobalScope.launch(Dispatchers.Default) {
            BrowsersCache.all(this@FenixApplication)
        }
    }

    private fun initializeWebExtensionSupport() {
        try {
            GlobalAddonDependencyProvider.initialize(
                components.addonManager,
                components.addonUpdater,
                onCrash = { exception ->
                    components.analytics.crashReporter.submitCaughtException(exception)
                }
            )
            WebExtensionSupport.initialize(
                components.core.engine,
                components.core.store,
                onNewTabOverride = {
                    _, engineSession, url ->
                        val shouldCreatePrivateSession =
                            components.core.store.state.selectedTab?.content?.private
                                ?: components.settings.openLinksInAPrivateTab

                        if (shouldCreatePrivateSession) {
                            components.useCases.tabsUseCases.addPrivateTab(
                                url = url,
                                selectTab = true,
                                engineSession = engineSession
                            )
                        } else {
                            components.useCases.tabsUseCases.addTab(
                                url = url,
                                selectTab = true,
                                engineSession = engineSession
                            )
                        }
                },
                onCloseTabOverride = {
                    _, sessionId -> components.useCases.tabsUseCases.removeTab(sessionId)
                },
                onSelectTabOverride = {
                    _, sessionId -> components.useCases.tabsUseCases.selectTab(sessionId)
                },
                onExtensionsLoaded = { extensions ->
                    components.addonUpdater.registerForFutureUpdates(extensions)
                    components.supportedAddonsChecker.registerForChecks()
                },
                onUpdatePermissionRequest = components.addonUpdater::onUpdatePermissionRequest
            )
        } catch (e: UnsupportedOperationException) {
            Logger.error("Failed to initialize web extension support", e)
        }
    }

    protected fun recordOnInit() {
        // This gets called by more than one process. Ideally we'd only run this in the main process
        // but the code to check which process we're in crashes because the Context isn't valid yet.
        //
        // This method is not covered by our internal crash reporting: be very careful when modifying it.
        StartupTimeline.onApplicationInit() // DO NOT MOVE ANYTHING ABOVE HERE: the timing is critical.
    }

    override fun onConfigurationChanged(config: android.content.res.Configuration) {
        // Workaround for androidx appcompat issue where follow system day/night mode config changes
        // are not triggered when also using createConfigurationContext like we do in LocaleManager
        // https://issuetracker.google.com/issues/143570309#comment3
        applicationContext.resources.configuration.uiMode = config.uiMode

        if (isMainProcess()) {
            // We can only do this on the main process as resetAfter will access components.core, which
            // will initialize the engine and create an additional GeckoRuntime from the Gecko
            // child process, causing a crash.

            // There's a strict mode violation in A-Cs LocaleAwareApplication which
            // reads from shared prefs: https://github.com/mozilla-mobile/android-components/issues/8816
            components.strictMode.resetAfter(StrictMode.allowThreadDiskReads()) {
                super.onConfigurationChanged(config)
            }
        } else {
            super.onConfigurationChanged(config)
        }
    }

    override fun getWorkManagerConfiguration() = Builder().setMinimumLoggingLevel(INFO).build()
}<|MERGE_RESOLUTION|>--- conflicted
+++ resolved
@@ -125,11 +125,8 @@
 
     @CallSuper
     open fun setupInMainProcessOnly() {
-<<<<<<< HEAD
-=======
         ProfilerMarkerFactProcessor.create { components.core.engine.profiler }.register()
 
->>>>>>> 0c3b2952
         run {
             // Attention: Do not invoke any code from a-s in this scope.
             val megazordSetup = setupMegazord()
