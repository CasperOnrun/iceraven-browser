/* This Source Code Form is subject to the terms of the Mozilla Public
 * License, v. 2.0. If a copy of the MPL was not distributed with this
 * file, You can obtain one at http://mozilla.org/MPL/2.0/. */

package org.mozilla.fenix.wallpapers

import kotlinx.coroutines.Dispatchers
import kotlinx.coroutines.withContext
import mozilla.components.support.base.log.logger.Logger
import org.mozilla.fenix.utils.Settings
import org.mozilla.fenix.wallpapers.Wallpaper.Companion.amethystName
import org.mozilla.fenix.wallpapers.Wallpaper.Companion.beachVibeName
import org.mozilla.fenix.wallpapers.Wallpaper.Companion.ceruleanName
import org.mozilla.fenix.wallpapers.Wallpaper.Companion.sunriseName
import java.io.File
import java.io.IOException

/**
 * Manages the migration of legacy wallpapers to the new paths
 *
 * @property storageRootDirectory The top level app-local storage directory.
 * @property settings Used to update the color of the text shown above wallpapers.
 * @property downloadWallpaper Function used to download assets for legacy drawable wallpapers.
 */
class LegacyWallpaperMigration(
    private val storageRootDirectory: File,
    private val settings: Settings,
    private val downloadWallpaper: suspend (Wallpaper) -> Wallpaper.ImageFileState,
) {
    /**
     * Migrate the legacy wallpaper to the new path and delete the remaining legacy files.
     *
     * @param wallpaperName Name of the wallpaper to be migrated.
     */
    suspend fun migrateLegacyWallpaper(
        wallpaperName: String,
    ): String = withContext(Dispatchers.IO) {
        // For the legacy wallpapers previously stored as drawables,
        // attempt to download them at startup.
        when (wallpaperName) {
            ceruleanName, sunriseName, amethystName -> {
                downloadWallpaper(
                    Wallpaper.Default.copy(
                        name = wallpaperName,
                        collection = Wallpaper.ClassicFirefoxCollection,
                        thumbnailFileState = Wallpaper.ImageFileState.Unavailable,
                        assetsFileState = Wallpaper.ImageFileState.Unavailable,
                    ),
                )
                return@withContext wallpaperName
            }
        }
        val legacyPortraitFile =
            File(storageRootDirectory, "wallpapers/portrait/light/$wallpaperName.png")
        val legacyLandscapeFile =
            File(storageRootDirectory, "wallpapers/landscape/light/$wallpaperName.png")
        // If any of portrait or landscape files of the wallpaper are missing, then we shouldn't
        // migrate it
        if (!legacyLandscapeFile.exists() || !legacyPortraitFile.exists()) {
            return@withContext wallpaperName
        }
        // The V2 name for the "beach-vibe" wallpaper is "beach-vibes".
        val migratedWallpaperName = if (wallpaperName == beachVibeName) {
            "beach-vibes"
        } else {
            wallpaperName
        }
        // Directory where the legacy wallpaper files should be migrated
        val targetDirectory = "wallpapers/" + migratedWallpaperName.lowercase()

        try {
            // Use the portrait file as thumbnail
            legacyPortraitFile.copyTo(
                File(
                    storageRootDirectory,
                    "$targetDirectory/thumbnail.png",
                ),
            )
            // Copy the portrait file
            legacyPortraitFile.copyTo(
                File(
                    storageRootDirectory,
                    "$targetDirectory/portrait.png",
                ),
            )
            // Copy the landscape file
            legacyLandscapeFile.copyTo(
                File(
                    storageRootDirectory,
                    "$targetDirectory/landscape.png",
                ),
            )

            // If an expired Turning Red wallpaper is successfully migrated
            if (wallpaperName == TURNING_RED_MEI_WALLPAPER_NAME || wallpaperName == TURNING_RED_PANDA_WALLPAPER_NAME) {
                settings.currentWallpaperTextColor = TURNING_RED_WALLPAPER_TEXT_COLOR.toLong(radix = 16)
            }
        } catch (e: IOException) {
            Logger.error("Failed to migrate legacy wallpaper", e)
            settings.shouldMigrateLegacyWallpaperCardColors = false
        }

        // Delete the remaining legacy files
        File(storageRootDirectory, "wallpapers/portrait").deleteRecursively()
        File(storageRootDirectory, "wallpapers/landscape").deleteRecursively()

        return@withContext migratedWallpaperName
<<<<<<< HEAD
=======
    }

    /**
     * Helper function used to migrate a legacy wallpaper's card colors that previously did not exist.
     */
    fun migrateExpiredWallpaperCardColors() {
        // The card colors should NOT be migrated if the file migration was ran prior to these
        // changes and it failed. We can verify this by checking [settings.currentWallpaperTextColor],
        // since this is only initialized for legacy wallpapers in
        // [LegacyWallpaperMigration.migrateLegacyWallpaper].
        if (settings.currentWallpaperTextColor != 0L) {
            when (settings.currentWallpaperName) {
                TURNING_RED_MEI_WALLPAPER_NAME -> {
                    settings.currentWallpaperCardColorLight =
                        TURNING_RED_MEI_WALLPAPER_CARD_COLOR_LIGHT.toLong(radix = 16)
                    settings.currentWallpaperCardColorDark =
                        TURNING_RED_MEI_WALLPAPER_CARD_COLOR_DARK.toLong(radix = 16)
                }
                TURNING_RED_PANDA_WALLPAPER_NAME -> {
                    settings.currentWallpaperCardColorLight =
                        TURNING_RED_PANDA_WALLPAPER_CARD_COLOR_LIGHT.toLong(radix = 16)
                    settings.currentWallpaperCardColorDark =
                        TURNING_RED_PANDA_WALLPAPER_CARD_COLOR_DARK.toLong(radix = 16)
                }
            }
        }

        settings.shouldMigrateLegacyWallpaperCardColors = false
>>>>>>> 68970841
    }

    companion object {
        const val TURNING_RED_MEI_WALLPAPER_NAME = "mei"
        const val TURNING_RED_PANDA_WALLPAPER_NAME = "panda"
        const val TURNING_RED_WALLPAPER_TEXT_COLOR = "FFFBFBFE"
        const val TURNING_RED_MEI_WALLPAPER_CARD_COLOR_LIGHT = "FFFDE9C3"
        const val TURNING_RED_MEI_WALLPAPER_CARD_COLOR_DARK = "FF532906"
        const val TURNING_RED_PANDA_WALLPAPER_CARD_COLOR_LIGHT = "FFFFEDF1"
        const val TURNING_RED_PANDA_WALLPAPER_CARD_COLOR_DARK = "FF611B28"
    }
}<|MERGE_RESOLUTION|>--- conflicted
+++ resolved
@@ -105,8 +105,6 @@
         File(storageRootDirectory, "wallpapers/landscape").deleteRecursively()
 
         return@withContext migratedWallpaperName
-<<<<<<< HEAD
-=======
     }
 
     /**
@@ -135,7 +133,6 @@
         }
 
         settings.shouldMigrateLegacyWallpaperCardColors = false
->>>>>>> 68970841
     }
 
     companion object {
