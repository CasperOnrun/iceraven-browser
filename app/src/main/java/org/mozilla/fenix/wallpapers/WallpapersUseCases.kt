/* This Source Code Form is subject to the terms of the Mozilla Public
 * License, v. 2.0. If a copy of the MPL was not distributed with this
 * file, You can obtain one at http://mozilla.org/MPL/2.0/. */

package org.mozilla.fenix.wallpapers

import android.content.Context
import android.content.res.Configuration
import android.graphics.Bitmap
import android.graphics.BitmapFactory
import androidx.annotation.VisibleForTesting
import kotlinx.coroutines.Dispatchers
import kotlinx.coroutines.withContext
import mozilla.components.concept.fetch.Client
import org.mozilla.fenix.FeatureFlags
import org.mozilla.fenix.R
import org.mozilla.fenix.components.AppStore
import org.mozilla.fenix.components.appstate.AppAction
import org.mozilla.fenix.ext.isSystemInDarkTheme
import org.mozilla.fenix.ext.settings
import org.mozilla.fenix.utils.Settings
import java.io.File
import java.util.Date

/**
 * Contains use cases related to the wallpaper feature.
 *
 * @param context Used for various file and configuration checks.
 * @param appStore Will receive dispatches of metadata updates like the currently selected wallpaper.
 * @param client Handles downloading wallpapers and their metadata.
 * @param storageRootDirectory The top level app-local storage directory.
 * @param currentLocale The locale currently being used on the device.
 *
 * @property initialize Usecase for initializing wallpaper feature. Should usually be called early
 * in the app's lifetime to ensure that any potential long-running tasks can complete quickly.
 * @property loadBitmap Usecase for loading specific wallpaper bitmaps.
 * @property selectWallpaper Usecase for selecting a new wallpaper.
 */
class WallpapersUseCases(
    context: Context,
    appStore: AppStore,
    client: Client,
    storageRootDirectory: File,
    currentLocale: String,
) {
    private val downloader = WallpaperDownloader(storageRootDirectory, client)
    private val fileManager = WallpaperFileManager(storageRootDirectory)
    val initialize: InitializeWallpapersUseCase by lazy {
        if (FeatureFlags.wallpaperV2Enabled) {
            val metadataFetcher = WallpaperMetadataFetcher(client)
            val migrationHelper = LegacyWallpaperMigration(
                storageRootDirectory = storageRootDirectory,
                settings = context.settings(),
                selectWallpaper::invoke,
            )
            DefaultInitializeWallpaperUseCase(
                appStore = appStore,
                downloader = downloader,
                fileManager = fileManager,
                metadataFetcher = metadataFetcher,
                migrationHelper = migrationHelper,
                settings = context.settings(),
                currentLocale = currentLocale,
            )
        } else {
            val fileManager = LegacyWallpaperFileManager(storageRootDirectory)
            val downloader = LegacyWallpaperDownloader(context, client)
            LegacyInitializeWallpaperUseCase(
                appStore = appStore,
                downloader = downloader,
                fileManager = fileManager,
                settings = context.settings(),
                currentLocale = currentLocale,
            )
        }
    }
    val loadBitmap: LoadBitmapUseCase by lazy {
        if (FeatureFlags.wallpaperV2Enabled) {
            DefaultLoadBitmapUseCase(context)
        } else {
            LegacyLoadBitmapUseCase(context)
        }
    }
    val loadThumbnail: LoadThumbnailUseCase by lazy {
        if (FeatureFlags.wallpaperV2Enabled) {
            DefaultLoadThumbnailUseCase(storageRootDirectory)
        } else {
            LegacyLoadThumbnailUseCase(context)
        }
    }
    val selectWallpaper: SelectWallpaperUseCase by lazy {
        if (FeatureFlags.wallpaperV2Enabled) {
            DefaultSelectWallpaperUseCase(context.settings(), appStore, fileManager, downloader)
        } else {
            LegacySelectWallpaperUseCase(context.settings(), appStore)
        }
    }

    /**
     * Contract for usecases that initialize the wallpaper feature.
     */
    interface InitializeWallpapersUseCase {
        /**
         * Start operations that should be down during initialization, like remote metadata
         * retrieval and determining the currently selected wallpaper.
         */
        suspend operator fun invoke()
    }

    @VisibleForTesting(otherwise = VisibleForTesting.PRIVATE)
    internal class LegacyInitializeWallpaperUseCase(
        private val appStore: AppStore,
        private val downloader: LegacyWallpaperDownloader,
        private val fileManager: LegacyWallpaperFileManager,
        private val settings: Settings,
        private val currentLocale: String,
        private val possibleWallpapers: List<Wallpaper> = allWallpapers,
    ) : InitializeWallpapersUseCase {

        /**
         * Downloads the currently available wallpaper metadata from a remote source.
         * Updates the [appStore] with that metadata and with the selected wallpaper found in storage.
         * Removes any unused promotional or time-limited assets from local storage.
         * Should usually be called early the app's lifetime to ensure that metadata and thumbnails
         * are available as soon as they are needed.
         */
        override suspend operator fun invoke() {
            // Quite a bit of code needs to be executed off the main thread in some of this setup.
            // This should be cleaned up as improvements are made to the storage, file management,
            // and download utilities.
            withContext(Dispatchers.IO) {
                val dispatchedCurrent = Wallpaper.getCurrentWallpaperFromSettings(settings)?.let {
                    // Dispatch this ASAP so the home screen can render.
                    appStore.dispatch(AppAction.WallpaperAction.UpdateCurrentWallpaper(it))
                    true
                } ?: false
                val availableWallpapers = possibleWallpapers.getAvailableWallpapers()
                val currentWallpaperName = settings.currentWallpaperName
                val currentWallpaper = possibleWallpapers.find { it.name == currentWallpaperName }
                    ?: fileManager.lookupExpiredWallpaper(currentWallpaperName)
                    ?: Wallpaper.Default

                fileManager.clean(
                    currentWallpaper,
                    possibleWallpapers,
                )
                downloadAllRemoteWallpapers(availableWallpapers)
                appStore.dispatch(AppAction.WallpaperAction.UpdateAvailableWallpapers(availableWallpapers))
                if (!dispatchedCurrent) {
                    appStore.dispatch(AppAction.WallpaperAction.UpdateCurrentWallpaper(currentWallpaper))
                }
            }
        }

        private fun List<Wallpaper>.getAvailableWallpapers() =
            this.filter { !it.isExpired() && it.isAvailableInLocale() }

        private suspend fun downloadAllRemoteWallpapers(availableWallpapers: List<Wallpaper>) {
            for (wallpaper in availableWallpapers) {
                if (wallpaper != Wallpaper.Default) {
                    downloader.downloadWallpaper(wallpaper)
                }
            }
        }

        private fun Wallpaper.isExpired(): Boolean {
            val expired = this.collection.endDate?.let { Date().after(it) } ?: false
            return expired && this.name != settings.currentWallpaperName
        }

        private fun Wallpaper.isAvailableInLocale(): Boolean =
            this.collection.availableLocales?.contains(currentLocale) ?: true

        companion object {
            private val firefoxClassicCollection = Wallpaper.Collection(
                name = Wallpaper.firefoxCollectionName,
                heading = null,
                description = null,
                availableLocales = null,
                startDate = null,
                endDate = null,
                learnMoreUrl = null,
            )
            private val localWallpapers: List<Wallpaper> = listOf(
                Wallpaper(
                    name = Wallpaper.amethystName,
                    collection = firefoxClassicCollection,
                    textColor = null,
                    cardColorLight = null,
                    cardColorDark = null,
                    thumbnailFileState = Wallpaper.ImageFileState.Unavailable,
                    assetsFileState = Wallpaper.ImageFileState.Downloaded,
                ),
                Wallpaper(
                    name = Wallpaper.ceruleanName,
                    collection = firefoxClassicCollection,
                    textColor = null,
                    cardColorLight = null,
                    cardColorDark = null,
                    thumbnailFileState = Wallpaper.ImageFileState.Unavailable,
                    assetsFileState = Wallpaper.ImageFileState.Downloaded,
                ),
                Wallpaper(
                    name = Wallpaper.sunriseName,
                    collection = firefoxClassicCollection,
                    textColor = null,
                    cardColorLight = null,
                    cardColorDark = null,
                    thumbnailFileState = Wallpaper.ImageFileState.Unavailable,
                    assetsFileState = Wallpaper.ImageFileState.Downloaded,
                ),
            )
            private val remoteWallpapers: List<Wallpaper> = listOf(
                Wallpaper(
                    name = Wallpaper.twilightHillsName,
                    collection = firefoxClassicCollection,
                    textColor = null,
                    cardColorLight = null,
                    cardColorDark = null,
                    thumbnailFileState = Wallpaper.ImageFileState.Unavailable,
                    assetsFileState = Wallpaper.ImageFileState.Downloaded,
                ),
                Wallpaper(
                    name = Wallpaper.beachVibeName,
                    collection = firefoxClassicCollection,
                    textColor = null,
                    cardColorLight = null,
                    cardColorDark = null,
                    thumbnailFileState = Wallpaper.ImageFileState.Unavailable,
                    assetsFileState = Wallpaper.ImageFileState.Downloaded,
                ),
            )
            val allWallpapers = listOf(Wallpaper.Default) + localWallpapers + remoteWallpapers
        }
    }

    @Suppress("LongParameterList")
    @VisibleForTesting(otherwise = VisibleForTesting.PRIVATE)
    internal class DefaultInitializeWallpaperUseCase(
        private val appStore: AppStore,
        private val downloader: WallpaperDownloader,
        private val fileManager: WallpaperFileManager,
        private val metadataFetcher: WallpaperMetadataFetcher,
        private val migrationHelper: LegacyWallpaperMigration,
        private val settings: Settings,
        private val currentLocale: String,
    ) : InitializeWallpapersUseCase {
        override suspend fun invoke() {
            Wallpaper.getCurrentWallpaperFromSettings(settings)?.let {
                appStore.dispatch(AppAction.WallpaperAction.UpdateCurrentWallpaper(it))
            }
<<<<<<< HEAD
=======

>>>>>>> 68970841
            val currentWallpaperName = if (settings.shouldMigrateLegacyWallpaper) {
                val migratedWallpaperName =
                    migrationHelper.migrateLegacyWallpaper(settings.currentWallpaperName)
                settings.currentWallpaperName = migratedWallpaperName
                settings.shouldMigrateLegacyWallpaper = false
                migratedWallpaperName
            } else {
                settings.currentWallpaperName
<<<<<<< HEAD
=======
            }

            if (settings.shouldMigrateLegacyWallpaperCardColors) {
                migrationHelper.migrateExpiredWallpaperCardColors()
>>>>>>> 68970841
            }

            val possibleWallpapers = metadataFetcher.downloadWallpaperList().filter {
                !it.isExpired() && it.isAvailableInLocale()
            }
            val currentWallpaper = possibleWallpapers.find { it.name == currentWallpaperName }
                ?: fileManager.lookupExpiredWallpaper(settings)
                ?: Wallpaper.Default

            // Dispatching this early will make it accessible to the home screen ASAP. If it has been
            // dispatched above, we may still need to update other metadata about it.
            appStore.dispatch(AppAction.WallpaperAction.UpdateCurrentWallpaper(currentWallpaper))

            fileManager.clean(
                currentWallpaper,
                possibleWallpapers,
            )

            val wallpapersWithUpdatedThumbnailState = possibleWallpapers.map { wallpaper ->
                val result = downloader.downloadThumbnail(wallpaper)
                wallpaper.copy(thumbnailFileState = result)
            }

            val defaultIncluded = listOf(Wallpaper.Default) + wallpapersWithUpdatedThumbnailState
            appStore.dispatch(AppAction.WallpaperAction.UpdateAvailableWallpapers(defaultIncluded))
        }

        private fun Wallpaper.isExpired(): Boolean = when (this) {
            Wallpaper.Default -> false
            else -> {
                val expired = this.collection.endDate?.let { Date().after(it) } ?: false
                expired && this.name != settings.currentWallpaperName
            }
        }

        private fun Wallpaper.isAvailableInLocale(): Boolean =
            this.collection.availableLocales?.contains(currentLocale) ?: true
    }

    /**
     * Contract for usecase for loading bitmaps related to a specific wallpaper.
     */
    interface LoadBitmapUseCase {
        /**
         * Load the bitmap for a [wallpaper], if available.
         *
         * @param wallpaper The wallpaper to load a bitmap for.
         */
        suspend operator fun invoke(wallpaper: Wallpaper): Bitmap?
    }

    @VisibleForTesting(otherwise = VisibleForTesting.PRIVATE)
    internal class LegacyLoadBitmapUseCase(private val context: Context) : LoadBitmapUseCase {
        /**
         * Load the bitmap for a [wallpaper], if available.
         *
         * @param wallpaper The wallpaper to load a bitmap for.
         */
        override suspend operator fun invoke(wallpaper: Wallpaper): Bitmap? = when (wallpaper.name) {
            Wallpaper.amethystName, Wallpaper.ceruleanName, Wallpaper.sunriseName -> {
                loadWallpaperFromDrawable(context, wallpaper)
            }
            Wallpaper.twilightHillsName, Wallpaper.beachVibeName -> {
                loadWallpaperFromDisk(context, wallpaper)
            }
            else -> null
        }

        private suspend fun loadWallpaperFromDrawable(
            context: Context,
            wallpaper: Wallpaper,
        ): Bitmap? = Result.runCatching {
            val drawableRes = when (wallpaper.name) {
                Wallpaper.amethystName -> R.drawable.amethyst
                Wallpaper.ceruleanName -> R.drawable.cerulean
                Wallpaper.sunriseName -> R.drawable.sunrise
                else -> return@runCatching null
            }
            withContext(Dispatchers.IO) {
                BitmapFactory.decodeResource(context.resources, drawableRes)
            }
        }.getOrNull()

        private suspend fun loadWallpaperFromDisk(
            context: Context,
            wallpaper: Wallpaper,
        ): Bitmap? = Result.runCatching {
            val path = wallpaper.getLocalPathFromContext(context)
            withContext(Dispatchers.IO) {
                val file = File(context.filesDir, path)
                BitmapFactory.decodeStream(file.inputStream())
            }
        }.getOrNull()

        /**
         * Get the expected local path on disk for a wallpaper. This will differ depending
         * on orientation and app theme.
         */
        private fun Wallpaper.getLocalPathFromContext(context: Context): String {
            val orientation = if (context.isLandscape()) "landscape" else "portrait"
            val theme = if (context.isSystemInDarkTheme()) "dark" else "light"
            return Wallpaper.legacyGetLocalPath(orientation, theme, name)
        }

        private fun Context.isLandscape(): Boolean {
            return resources.configuration.orientation == Configuration.ORIENTATION_LANDSCAPE
        }
    }

    @VisibleForTesting(otherwise = VisibleForTesting.PRIVATE)
    internal class DefaultLoadBitmapUseCase(private val context: Context) : LoadBitmapUseCase {
        override suspend fun invoke(wallpaper: Wallpaper): Bitmap? =
            loadWallpaperFromDisk(context, wallpaper)

        private suspend fun loadWallpaperFromDisk(
            context: Context,
            wallpaper: Wallpaper,
        ): Bitmap? = Result.runCatching {
            val path = wallpaper.getLocalPathFromContext(context)
            withContext(Dispatchers.IO) {
                val file = File(context.filesDir, path)
                BitmapFactory.decodeStream(file.inputStream())
            }
        }.getOrNull()

        /**
         * Get the expected local path on disk for a wallpaper. This will differ depending
         * on orientation and app theme.
         */
        private fun Wallpaper.getLocalPathFromContext(context: Context): String {
            val orientation = if (context.isLandscape()) {
                Wallpaper.ImageType.Landscape
            } else {
                Wallpaper.ImageType.Portrait
            }
            return Wallpaper.getLocalPath(name, orientation)
        }

        private fun Context.isLandscape(): Boolean {
            return resources.configuration.orientation == Configuration.ORIENTATION_LANDSCAPE
        }
    }

    /**
     * Contract for usecase for loading thumbnail bitmaps related to a specific wallpaper.
     */
    interface LoadThumbnailUseCase {
        /**
         * Load the bitmap for a [wallpaper] thumbnail, if available.
         *
         * @param wallpaper The wallpaper to load a thumbnail for.
         */
        suspend operator fun invoke(wallpaper: Wallpaper): Bitmap?
    }

    @VisibleForTesting(otherwise = VisibleForTesting.PRIVATE)
    internal class LegacyLoadThumbnailUseCase(private val context: Context) : LoadThumbnailUseCase {
        override suspend fun invoke(wallpaper: Wallpaper): Bitmap? =
            LegacyLoadBitmapUseCase(context).invoke(wallpaper)
    }

    @VisibleForTesting(otherwise = VisibleForTesting.PRIVATE)
    internal class DefaultLoadThumbnailUseCase(private val filesDir: File) : LoadThumbnailUseCase {
        override suspend fun invoke(wallpaper: Wallpaper): Bitmap? = withContext(Dispatchers.IO) {
            Result.runCatching {
                val path = Wallpaper.getLocalPath(wallpaper.name, Wallpaper.ImageType.Thumbnail)
                withContext(Dispatchers.IO) {
                    val file = File(filesDir, path)
                    BitmapFactory.decodeStream(file.inputStream())
                }
            }.getOrNull()
        }
    }

    /**
     * Contract for usecase of selecting a new wallpaper.
     */
    interface SelectWallpaperUseCase {
        /**
         * Select a new wallpaper.
         *
         * @param wallpaper The selected wallpaper.
         */
        suspend operator fun invoke(wallpaper: Wallpaper): Wallpaper.ImageFileState
    }

    @VisibleForTesting(otherwise = VisibleForTesting.PRIVATE)
    internal class LegacySelectWallpaperUseCase(
        private val settings: Settings,
        private val appStore: AppStore,
    ) : SelectWallpaperUseCase {
        /**
         * Select a new wallpaper. Storage and the app store will be updated appropriately.
         *
         * @param wallpaper The selected wallpaper.
         */
        override suspend fun invoke(wallpaper: Wallpaper): Wallpaper.ImageFileState {
            settings.currentWallpaperName = wallpaper.name
            settings.currentWallpaperTextColor = wallpaper.textColor ?: 0
            settings.currentWallpaperCardColorLight = wallpaper.cardColorLight ?: 0
            settings.currentWallpaperCardColorDark = wallpaper.cardColorDark ?: 0
            appStore.dispatch(AppAction.WallpaperAction.UpdateCurrentWallpaper(wallpaper))
            return Wallpaper.ImageFileState.Downloaded
        }
    }

    @VisibleForTesting(otherwise = VisibleForTesting.PRIVATE)
    internal class DefaultSelectWallpaperUseCase(
        private val settings: Settings,
        private val appStore: AppStore,
        private val fileManager: WallpaperFileManager,
        private val downloader: WallpaperDownloader,
    ) : SelectWallpaperUseCase {
        /**
         * Select a new wallpaper. Storage and the app store will be updated appropriately.
         *
         * @param wallpaper The selected wallpaper.
         */
        override suspend fun invoke(wallpaper: Wallpaper): Wallpaper.ImageFileState {
            return if (wallpaper == Wallpaper.Default || fileManager.wallpaperImagesExist(wallpaper)) {
                selectWallpaper(wallpaper)
                dispatchDownloadState(wallpaper, Wallpaper.ImageFileState.Downloaded)
                Wallpaper.ImageFileState.Downloaded
            } else {
                dispatchDownloadState(wallpaper, Wallpaper.ImageFileState.Downloading)
                val result = downloader.downloadWallpaper(wallpaper)
                dispatchDownloadState(wallpaper, result)
                if (result == Wallpaper.ImageFileState.Downloaded) {
                    selectWallpaper(wallpaper)
                }
                result
            }
        }

        @VisibleForTesting
        internal fun selectWallpaper(wallpaper: Wallpaper) {
            settings.currentWallpaperName = wallpaper.name
            settings.currentWallpaperTextColor = wallpaper.textColor ?: 0L
<<<<<<< HEAD
            store.dispatch(AppAction.WallpaperAction.UpdateCurrentWallpaper(wallpaper))
=======
            settings.currentWallpaperCardColorLight = wallpaper.cardColorLight ?: 0L
            settings.currentWallpaperCardColorDark = wallpaper.cardColorDark ?: 0L
            appStore.dispatch(AppAction.WallpaperAction.UpdateCurrentWallpaper(wallpaper))
>>>>>>> 68970841
        }

        private fun dispatchDownloadState(wallpaper: Wallpaper, downloadState: Wallpaper.ImageFileState) {
            appStore.dispatch(AppAction.WallpaperAction.UpdateWallpaperDownloadState(wallpaper, downloadState))
        }
    }
}<|MERGE_RESOLUTION|>--- conflicted
+++ resolved
@@ -249,10 +249,7 @@
             Wallpaper.getCurrentWallpaperFromSettings(settings)?.let {
                 appStore.dispatch(AppAction.WallpaperAction.UpdateCurrentWallpaper(it))
             }
-<<<<<<< HEAD
-=======
-
->>>>>>> 68970841
+
             val currentWallpaperName = if (settings.shouldMigrateLegacyWallpaper) {
                 val migratedWallpaperName =
                     migrationHelper.migrateLegacyWallpaper(settings.currentWallpaperName)
@@ -261,13 +258,10 @@
                 migratedWallpaperName
             } else {
                 settings.currentWallpaperName
-<<<<<<< HEAD
-=======
             }
 
             if (settings.shouldMigrateLegacyWallpaperCardColors) {
                 migrationHelper.migrateExpiredWallpaperCardColors()
->>>>>>> 68970841
             }
 
             val possibleWallpapers = metadataFetcher.downloadWallpaperList().filter {
@@ -506,13 +500,9 @@
         internal fun selectWallpaper(wallpaper: Wallpaper) {
             settings.currentWallpaperName = wallpaper.name
             settings.currentWallpaperTextColor = wallpaper.textColor ?: 0L
-<<<<<<< HEAD
-            store.dispatch(AppAction.WallpaperAction.UpdateCurrentWallpaper(wallpaper))
-=======
             settings.currentWallpaperCardColorLight = wallpaper.cardColorLight ?: 0L
             settings.currentWallpaperCardColorDark = wallpaper.cardColorDark ?: 0L
             appStore.dispatch(AppAction.WallpaperAction.UpdateCurrentWallpaper(wallpaper))
->>>>>>> 68970841
         }
 
         private fun dispatchDownloadState(wallpaper: Wallpaper, downloadState: Wallpaper.ImageFileState) {
