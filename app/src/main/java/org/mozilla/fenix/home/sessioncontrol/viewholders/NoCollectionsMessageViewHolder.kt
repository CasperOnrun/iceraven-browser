--- conflicted
+++ resolved
@@ -7,10 +7,7 @@
 import android.view.View
 import androidx.compose.ui.graphics.Color
 import androidx.compose.ui.graphics.toArgb
-<<<<<<< HEAD
-=======
 import androidx.core.content.ContextCompat
->>>>>>> 68970841
 import androidx.core.view.isVisible
 import androidx.lifecycle.LifecycleOwner
 import kotlinx.coroutines.flow.map
@@ -63,16 +60,10 @@
         }
 
         appStore.flowScoped(viewLifecycleOwner) { flow ->
-<<<<<<< HEAD
-            flow.map { state -> state.wallpaperState.currentWallpaper.textColor }
-                .ifChanged()
-                .collect { textColor ->
-=======
             flow.map { state -> state.wallpaperState }
                 .ifChanged()
                 .collect { wallpaperState ->
                     val textColor = wallpaperState.currentWallpaper.textColor
->>>>>>> 68970841
                     if (textColor == null) {
                         val context = view.context
                         binding.noCollectionsHeader.setTextColor(
@@ -90,8 +81,6 @@
                         binding.noCollectionsDescription.setTextColor(color)
                         binding.removeCollectionPlaceholder.setColorFilter(color)
                     }
-<<<<<<< HEAD
-=======
 
                     var buttonColor = ContextCompat.getColor(view.context, R.color.fx_mobile_action_color_primary)
                     var buttonTextColor = ContextCompat.getColor(
@@ -111,7 +100,6 @@
 
                     binding.addTabsToCollectionsButton.setBackgroundColor(buttonColor)
                     binding.addTabsToCollectionsButton.setTextColor(buttonTextColor)
->>>>>>> 68970841
                 }
         }
     }
