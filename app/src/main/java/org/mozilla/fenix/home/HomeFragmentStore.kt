--- conflicted
+++ resolved
@@ -101,14 +101,9 @@
     data class TopSitesChange(val topSites: List<TopSite>) : HomeFragmentAction()
     data class RemoveTip(val tip: Tip) : HomeFragmentAction()
     data class RecentTabsChange(val recentTabs: List<RecentTab>) : HomeFragmentAction()
-<<<<<<< HEAD
-    data class RecentBookmarksChange(val recentBookmarks: List<BookmarkNode>) : HomeFragmentAction()
-    data class HistoryMetadataChange(val historyMetadata: List<HistoryMetadataGroup>) : HomeFragmentAction()
-=======
     data class RecentBookmarksChange(val recentBookmarks: List<RecentBookmark>) : HomeFragmentAction()
     data class RecentHistoryChange(val recentHistory: List<RecentlyVisitedItem>) : HomeFragmentAction()
     data class RemoveRecentHistoryHighlight(val highlightUrl: String) : HomeFragmentAction()
->>>>>>> 5a685e67
     data class DisbandSearchGroupAction(val searchTerm: String) : HomeFragmentAction()
     data class SelectPocketStoriesCategory(val categoryName: String) : HomeFragmentAction()
     data class DeselectPocketStoriesCategory(val categoryName: String) : HomeFragmentAction()
@@ -173,11 +168,6 @@
             )
         }
         is HomeFragmentAction.RecentBookmarksChange -> state.copy(recentBookmarks = action.recentBookmarks)
-<<<<<<< HEAD
-        is HomeFragmentAction.HistoryMetadataChange -> state.copy(historyMetadata = action.historyMetadata)
-        is HomeFragmentAction.DisbandSearchGroupAction -> state.copy(
-            historyMetadata = state.historyMetadata.filter { it.title.lowercase() != action.searchTerm.lowercase() }
-=======
         is HomeFragmentAction.RecentHistoryChange -> state.copy(
             recentHistory = action.recentHistory.filterOut(state.recentSearchGroup?.searchTerm)
         )
@@ -193,7 +183,6 @@
                         it.title.equals(state.recentSearchGroup?.searchTerm, true)
                     )
             }
->>>>>>> 5a685e67
         )
         is HomeFragmentAction.SelectPocketStoriesCategory -> {
             val updatedCategoriesState = state.copy(
