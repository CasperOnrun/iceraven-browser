/* This Source Code Form is subject to the terms of the Mozilla Public
 * License, v. 2.0. If a copy of the MPL was not distributed with this
 * file, You can obtain one at http://mozilla.org/MPL/2.0/. */

package org.mozilla.fenix.home

import android.annotation.SuppressLint
import android.content.res.ColorStateList
import android.content.res.Configuration
import android.graphics.drawable.BitmapDrawable
import android.graphics.drawable.ColorDrawable
import android.net.Uri
import android.os.Bundle
import android.os.StrictMode
import android.view.Gravity
import android.view.LayoutInflater
import android.view.View
import android.view.ViewGroup
import android.widget.Button
import android.widget.LinearLayout
import android.widget.PopupWindow
import androidx.annotation.VisibleForTesting
import androidx.appcompat.content.res.AppCompatResources
import androidx.constraintlayout.widget.ConstraintLayout
import androidx.constraintlayout.widget.ConstraintSet
import androidx.constraintlayout.widget.ConstraintSet.BOTTOM
import androidx.constraintlayout.widget.ConstraintSet.PARENT_ID
import androidx.constraintlayout.widget.ConstraintSet.TOP
import androidx.coordinatorlayout.widget.CoordinatorLayout
import androidx.core.content.ContextCompat
import androidx.core.view.isVisible
import androidx.core.view.updateLayoutParams
import androidx.fragment.app.Fragment
import androidx.fragment.app.activityViewModels
import androidx.lifecycle.Observer
import androidx.lifecycle.lifecycleScope
import androidx.navigation.fragment.findNavController
import androidx.navigation.fragment.navArgs
import androidx.recyclerview.widget.LinearLayoutManager
import androidx.recyclerview.widget.LinearSmoothScroller
import androidx.recyclerview.widget.RecyclerView.SmoothScroller
import androidx.vectordrawable.graphics.drawable.VectorDrawableCompat
import com.google.android.material.appbar.AppBarLayout
import com.google.android.material.button.MaterialButton
import com.google.android.material.snackbar.Snackbar
import kotlinx.coroutines.Dispatchers.IO
import kotlinx.coroutines.Dispatchers.Main
import kotlinx.coroutines.MainScope
import kotlinx.coroutines.delay
import kotlinx.coroutines.flow.map
import kotlinx.coroutines.launch
import mozilla.components.browser.menu.view.MenuButton
import mozilla.components.browser.state.selector.findTab
import mozilla.components.browser.state.selector.normalTabs
import mozilla.components.browser.state.selector.privateTabs
import mozilla.components.browser.state.state.BrowserState
import mozilla.components.browser.state.state.selectedOrDefaultSearchEngine
import mozilla.components.browser.state.store.BrowserStore
import mozilla.components.concept.storage.FrecencyThresholdOption
import mozilla.components.concept.sync.AccountObserver
import mozilla.components.concept.sync.AuthType
import mozilla.components.concept.sync.OAuthAccount
import mozilla.components.feature.tab.collections.TabCollection
import mozilla.components.feature.top.sites.TopSitesConfig
import mozilla.components.feature.top.sites.TopSitesFeature
import mozilla.components.feature.top.sites.TopSitesFrecencyConfig
import mozilla.components.feature.top.sites.TopSitesProviderConfig
import mozilla.components.lib.state.ext.consumeFlow
import mozilla.components.lib.state.ext.consumeFrom
import mozilla.components.service.glean.private.NoExtras
import mozilla.components.support.base.feature.ViewBoundFeatureWrapper
import mozilla.components.support.ktx.android.content.res.resolveAttribute
import mozilla.components.support.ktx.kotlinx.coroutines.flow.ifChanged
import org.mozilla.fenix.Config
import org.mozilla.fenix.GleanMetrics.Events
import org.mozilla.fenix.GleanMetrics.HomeScreen
import org.mozilla.fenix.HomeActivity
import org.mozilla.fenix.R
import org.mozilla.fenix.addons.showSnackBar
import org.mozilla.fenix.browser.BrowserAnimator.Companion.getToolbarNavOptions
import org.mozilla.fenix.browser.browsingmode.BrowsingMode
import org.mozilla.fenix.components.FenixSnackbar
import org.mozilla.fenix.components.PrivateShortcutCreateManager
import org.mozilla.fenix.components.TabCollectionStorage
import org.mozilla.fenix.components.appstate.AppAction
import org.mozilla.fenix.components.toolbar.ToolbarPosition
import org.mozilla.fenix.databinding.FragmentHomeBinding
import org.mozilla.fenix.ext.components
import org.mozilla.fenix.ext.containsQueryParameters
import org.mozilla.fenix.ext.hideToolbar
import org.mozilla.fenix.ext.nav
import org.mozilla.fenix.ext.requireComponents
import org.mozilla.fenix.ext.runIfFragmentIsAttached
import org.mozilla.fenix.ext.scaleToBottomOfView
import org.mozilla.fenix.ext.settings
import org.mozilla.fenix.gleanplumb.DefaultMessageController
import org.mozilla.fenix.gleanplumb.MessagingFeature
import org.mozilla.fenix.home.mozonline.showPrivacyPopWindow
import org.mozilla.fenix.home.pocket.DefaultPocketStoriesController
import org.mozilla.fenix.home.pocket.PocketRecommendedStoriesCategory
import org.mozilla.fenix.home.recentbookmarks.RecentBookmarksFeature
import org.mozilla.fenix.home.recentbookmarks.controller.DefaultRecentBookmarksController
import org.mozilla.fenix.home.recentsyncedtabs.RecentSyncedTabFeature
import org.mozilla.fenix.home.recentsyncedtabs.controller.DefaultRecentSyncedTabController
import org.mozilla.fenix.home.recenttabs.RecentTabsListFeature
import org.mozilla.fenix.home.recenttabs.controller.DefaultRecentTabsController
import org.mozilla.fenix.home.recentvisits.RecentVisitsFeature
import org.mozilla.fenix.home.recentvisits.controller.DefaultRecentVisitsController
import org.mozilla.fenix.home.sessioncontrol.DefaultSessionControlController
import org.mozilla.fenix.home.sessioncontrol.SessionControlInteractor
import org.mozilla.fenix.home.sessioncontrol.SessionControlView
import org.mozilla.fenix.home.sessioncontrol.viewholders.CollectionHeaderViewHolder
import org.mozilla.fenix.home.topsites.DefaultTopSitesView
import org.mozilla.fenix.nimbus.FxNimbus
import org.mozilla.fenix.onboarding.FenixOnboarding
import org.mozilla.fenix.perf.MarkersFragmentLifecycleCallbacks
import org.mozilla.fenix.perf.runBlockingIncrement
import org.mozilla.fenix.tabstray.TabsTrayAccessPoint
import org.mozilla.fenix.utils.Settings.Companion.TOP_SITES_PROVIDER_MAX_THRESHOLD
import org.mozilla.fenix.utils.ToolbarPopupWindow
import org.mozilla.fenix.utils.allowUndo
import org.mozilla.fenix.wallpapers.Wallpaper
import java.lang.ref.WeakReference
import kotlin.math.min

@Suppress("TooManyFunctions", "LargeClass")
class HomeFragment : Fragment() {
    private val args by navArgs<HomeFragmentArgs>()

    @VisibleForTesting
    internal lateinit var bundleArgs: Bundle

    @VisibleForTesting
    @Suppress("VariableNaming")
    internal var _binding: FragmentHomeBinding? = null
    private val binding get() = _binding!!

    private val homeViewModel: HomeScreenViewModel by activityViewModels()

    private val snackbarAnchorView: View?
        get() = when (requireContext().settings().toolbarPosition) {
            ToolbarPosition.BOTTOM -> binding.toolbarLayout
            ToolbarPosition.TOP -> null
        }

    private val browsingModeManager get() = (activity as HomeActivity).browsingModeManager

    private val collectionStorageObserver = object : TabCollectionStorage.Observer {
        @SuppressLint("NotifyDataSetChanged")
        override fun onCollectionRenamed(tabCollection: TabCollection, title: String) {
            lifecycleScope.launch(Main) {
                binding.sessionControlRecyclerView.adapter?.notifyDataSetChanged()
            }
            showRenamedSnackbar()
        }
    }

    private val store: BrowserStore
        get() = requireComponents.core.store

    private val onboarding by lazy {
        requireComponents.strictMode.resetAfter(StrictMode.allowThreadDiskReads()) {
            FenixOnboarding(requireContext())
        }
    }

    private var _sessionControlInteractor: SessionControlInteractor? = null
    private val sessionControlInteractor: SessionControlInteractor
        get() = _sessionControlInteractor!!

    private var sessionControlView: SessionControlView? = null
    private var appBarLayout: AppBarLayout? = null
    private lateinit var currentMode: CurrentMode

    private var lastAppliedWallpaperName: String = Wallpaper.defaultName

    private val topSitesFeature = ViewBoundFeatureWrapper<TopSitesFeature>()
    private val messagingFeature = ViewBoundFeatureWrapper<MessagingFeature>()
    private val recentTabsListFeature = ViewBoundFeatureWrapper<RecentTabsListFeature>()
    private val recentSyncedTabFeature = ViewBoundFeatureWrapper<RecentSyncedTabFeature>()
    private val recentBookmarksFeature = ViewBoundFeatureWrapper<RecentBookmarksFeature>()
    private val historyMetadataFeature = ViewBoundFeatureWrapper<RecentVisitsFeature>()

    @VisibleForTesting
    internal var getMenuButton: () -> MenuButton? = { binding.menuButton }

    override fun onCreate(savedInstanceState: Bundle?) {
        // DO NOT ADD ANYTHING ABOVE THIS getProfilerTime CALL!
        val profilerStartTime = requireComponents.core.engine.profiler?.getProfilerTime()

        super.onCreate(savedInstanceState)

        bundleArgs = args.toBundle()

        if (!onboarding.userHasBeenOnboarded() &&
            requireContext().settings().shouldShowPrivacyPopWindow &&
            Config.channel.isMozillaOnline
        ) {
            showPrivacyPopWindow(requireContext(), requireActivity())
        }

        // DO NOT MOVE ANYTHING BELOW THIS addMarker CALL!
        requireComponents.core.engine.profiler?.addMarker(
            MarkersFragmentLifecycleCallbacks.MARKER_NAME,
            profilerStartTime,
            "HomeFragment.onCreate",
        )
    }

    @Suppress("LongMethod")
    override fun onCreateView(
        inflater: LayoutInflater,
        container: ViewGroup?,
        savedInstanceState: Bundle?,
    ): View {
        // DO NOT ADD ANYTHING ABOVE THIS getProfilerTime CALL!
        val profilerStartTime = requireComponents.core.engine.profiler?.getProfilerTime()

        _binding = FragmentHomeBinding.inflate(inflater, container, false)
        val activity = activity as HomeActivity
        val components = requireComponents

        val currentWallpaperName = requireContext().settings().currentWallpaperName
        applyWallpaper(wallpaperName = currentWallpaperName, orientationChange = false)

        currentMode = CurrentMode(
            requireContext(),
            onboarding,
            browsingModeManager,
            ::dispatchModeChanges,
        )

        components.appStore.dispatch(AppAction.ModeChange(currentMode.getCurrentMode()))

        lifecycleScope.launch(IO) {
            if (requireContext().settings().showPocketRecommendationsFeature) {
                val categories = components.core.pocketStoriesService.getStories()
                    .groupBy { story -> story.category }
                    .map { (category, stories) -> PocketRecommendedStoriesCategory(category, stories) }

                components.appStore.dispatch(AppAction.PocketStoriesCategoriesChange(categories))

                if (requireContext().settings().showPocketSponsoredStories) {
                    components.appStore.dispatch(
                        AppAction.PocketSponsoredStoriesChange(
                            components.core.pocketStoriesService.getSponsoredStories(),
                        ),
                    )
                }
            } else {
                components.appStore.dispatch(AppAction.PocketStoriesClean)
            }
        }

        if (requireContext().settings().isExperimentationEnabled) {
            messagingFeature.set(
                feature = MessagingFeature(
                    appStore = requireComponents.appStore,
                ),
                owner = viewLifecycleOwner,
                view = binding.root,
            )
        }

        if (requireContext().settings().showTopSitesFeature) {
            topSitesFeature.set(
                feature = TopSitesFeature(
                    view = DefaultTopSitesView(
                        appStore = components.appStore,
                        settings = components.settings,
                    ),
                    storage = components.core.topSitesStorage,
                    config = ::getTopSitesConfig,
                ),
                owner = viewLifecycleOwner,
                view = binding.root,
            )
        }

        if (requireContext().settings().showRecentTabsFeature) {
            recentTabsListFeature.set(
                feature = RecentTabsListFeature(
                    browserStore = components.core.store,
                    appStore = components.appStore,
                ),
                owner = viewLifecycleOwner,
                view = binding.root,
            )

            if (requireContext().settings().enableTaskContinuityEnhancements) {
                recentSyncedTabFeature.set(
                    feature = RecentSyncedTabFeature(
                        context = requireContext(),
                        appStore = requireComponents.appStore,
                        syncStore = requireComponents.backgroundServices.syncStore,
                        storage = requireComponents.backgroundServices.syncedTabsStorage,
                        accountManager = requireComponents.backgroundServices.accountManager,
                        historyStorage = requireComponents.core.historyStorage,
                        coroutineScope = viewLifecycleOwner.lifecycleScope,
                    ),
                    owner = viewLifecycleOwner,
                    view = binding.root,
                )
            }
        }

        if (requireContext().settings().showRecentBookmarksFeature) {
            recentBookmarksFeature.set(
                feature = RecentBookmarksFeature(
                    appStore = components.appStore,
                    bookmarksUseCase = run {
                        requireContext().components.useCases.bookmarksUseCases
                    },
                    scope = viewLifecycleOwner.lifecycleScope,
                ),
                owner = viewLifecycleOwner,
                view = binding.root,
            )
        }

        if (requireContext().settings().historyMetadataUIFeature) {
            historyMetadataFeature.set(
                feature = RecentVisitsFeature(
                    appStore = components.appStore,
                    historyMetadataStorage = components.core.historyStorage,
                    historyHighlightsStorage = components.core.lazyHistoryStorage,
                    scope = viewLifecycleOwner.lifecycleScope,
                ),
                owner = viewLifecycleOwner,
                view = binding.root,
            )
        }

        _sessionControlInteractor = SessionControlInteractor(
            controller = DefaultSessionControlController(
                activity = activity,
                settings = components.settings,
                engine = components.core.engine,
                messageController = DefaultMessageController(
                    appStore = components.appStore,
                    messagingStorage = components.analytics.messagingStorage,
                    homeActivity = activity,
                ),
                store = store,
                tabCollectionStorage = components.core.tabCollectionStorage,
                addTabUseCase = components.useCases.tabsUseCases.addTab,
                restoreUseCase = components.useCases.tabsUseCases.restore,
                reloadUrlUseCase = components.useCases.sessionUseCases.reload,
                selectTabUseCase = components.useCases.tabsUseCases.selectTab,
                appStore = components.appStore,
                navController = findNavController(),
                viewLifecycleScope = viewLifecycleOwner.lifecycleScope,
                hideOnboarding = ::hideOnboardingAndOpenSearch,
                registerCollectionStorageObserver = ::registerCollectionStorageObserver,
                removeCollectionWithUndo = ::removeCollectionWithUndo,
                showTabTray = ::openTabsTray,
            ),
            recentTabController = DefaultRecentTabsController(
                selectTabUseCase = components.useCases.tabsUseCases.selectTab,
                navController = findNavController(),
                store = components.core.store,
                appStore = components.appStore,
            ),
            recentSyncedTabController = DefaultRecentSyncedTabController(
                tabsUseCase = requireComponents.useCases.tabsUseCases,
                navController = findNavController(),
                accessPoint = TabsTrayAccessPoint.HomeRecentSyncedTab,
                appStore = components.appStore,
            ),
            recentBookmarksController = DefaultRecentBookmarksController(
                activity = activity,
                navController = findNavController(),
                appStore = components.appStore,
            ),
            recentVisitsController = DefaultRecentVisitsController(
                navController = findNavController(),
                appStore = components.appStore,
                selectOrAddTabUseCase = components.useCases.tabsUseCases.selectOrAddTab,
                storage = components.core.historyStorage,
                scope = viewLifecycleOwner.lifecycleScope,
                store = components.core.store,
            ),
            pocketStoriesController = DefaultPocketStoriesController(
                homeActivity = activity,
                appStore = components.appStore,
                navController = findNavController(),
            ),
        )

        updateLayout(binding.root)
        sessionControlView = SessionControlView(
            containerView = binding.sessionControlRecyclerView,
            viewLifecycleOwner = viewLifecycleOwner,
            interactor = sessionControlInteractor,
        )

        updateSessionControlView()

        appBarLayout = binding.homeAppBar

        activity.themeManager.applyStatusBarTheme(activity)

        FxNimbus.features.homescreen.recordExposure()

        // DO NOT MOVE ANYTHING BELOW THIS addMarker CALL!
        requireComponents.core.engine.profiler?.addMarker(
            MarkersFragmentLifecycleCallbacks.MARKER_NAME,
            profilerStartTime,
            "HomeFragment.onCreateView",
        )
        return binding.root
    }

    override fun onConfigurationChanged(newConfig: Configuration) {
        super.onConfigurationChanged(newConfig)

        getMenuButton()?.dismissMenu()

        val currentWallpaperName = requireContext().settings().currentWallpaperName
        applyWallpaper(wallpaperName = currentWallpaperName, orientationChange = true)
    }

    /**
     * Returns a [TopSitesConfig] which specifies how many top sites to display and whether or
     * not frequently visited sites should be displayed.
     */
    @VisibleForTesting
    internal fun getTopSitesConfig(): TopSitesConfig {
        val settings = requireContext().settings()
        return TopSitesConfig(
            totalSites = settings.topSitesMaxLimit,
            frecencyConfig = TopSitesFrecencyConfig(
                FrecencyThresholdOption.SKIP_ONE_TIME_PAGES,
            ) { !Uri.parse(it.url).containsQueryParameters(settings.frecencyFilterQuery) },
            providerConfig = TopSitesProviderConfig(
                showProviderTopSites = settings.showContileFeature,
                maxThreshold = TOP_SITES_PROVIDER_MAX_THRESHOLD,
                providerFilter = { topSite ->
                    when (store.state.search.selectedOrDefaultSearchEngine?.name) {
                        AMAZON_SEARCH_ENGINE_NAME -> topSite.title != AMAZON_SPONSORED_TITLE
                        EBAY_SPONSORED_TITLE -> topSite.title != EBAY_SPONSORED_TITLE
                        else -> true
                    }
                },
            ),
        )
    }

    /**
     * The [SessionControlView] is forced to update with our current state when we call
     * [HomeFragment.onCreateView] in order to be able to draw everything at once with the current
     * data in our store. The [View.consumeFrom] coroutine dispatch
     * doesn't get run right away which means that we won't draw on the first layout pass.
     */
    private fun updateSessionControlView() {
        if (browsingModeManager.mode == BrowsingMode.Private) {
            binding.root.consumeFrom(requireContext().components.appStore, viewLifecycleOwner) {
                sessionControlView?.update(it)
            }
        } else {
            sessionControlView?.update(requireContext().components.appStore.state)

            binding.root.consumeFrom(requireContext().components.appStore, viewLifecycleOwner) {
                sessionControlView?.update(it, shouldReportMetrics = true)
            }
        }
    }

    private fun updateLayout(view: View) {
        when (requireContext().settings().toolbarPosition) {
            ToolbarPosition.TOP -> {
                binding.toolbarLayout.layoutParams = CoordinatorLayout.LayoutParams(
                    ConstraintLayout.LayoutParams.MATCH_PARENT,
                    ConstraintLayout.LayoutParams.WRAP_CONTENT,
                ).apply {
                    gravity = Gravity.TOP
                }

                ConstraintSet().apply {
                    clone(binding.toolbarLayout)
                    clear(binding.bottomBar.id, BOTTOM)
                    clear(binding.bottomBarShadow.id, BOTTOM)
                    connect(binding.bottomBar.id, TOP, PARENT_ID, TOP)
                    connect(binding.bottomBarShadow.id, TOP, binding.bottomBar.id, BOTTOM)
                    connect(binding.bottomBarShadow.id, BOTTOM, PARENT_ID, BOTTOM)
                    applyTo(binding.toolbarLayout)
                }

                binding.bottomBar.background = AppCompatResources.getDrawable(
                    view.context,
                    view.context.theme.resolveAttribute(R.attr.bottomBarBackgroundTop),
                )

                binding.homeAppBar.updateLayoutParams<ViewGroup.MarginLayoutParams> {
                    topMargin =
                        resources.getDimensionPixelSize(R.dimen.home_fragment_top_toolbar_header_margin)
                }
            }
            ToolbarPosition.BOTTOM -> {
            }
        }
    }

    @Suppress("LongMethod", "ComplexMethod")
    override fun onViewCreated(view: View, savedInstanceState: Bundle?) {
        // DO NOT ADD ANYTHING ABOVE THIS getProfilerTime CALL!
        val profilerStartTime = requireComponents.core.engine.profiler?.getProfilerTime()

        super.onViewCreated(view, savedInstanceState)
        HomeScreen.homeScreenDisplayed.record(NoExtras())
        HomeScreen.homeScreenViewCount.add()

        observeSearchEngineChanges()
        observeSearchEngineNameChanges()
        observeWallpaperUpdates()

        HomeMenuBuilder(
            view = view,
            context = view.context,
            lifecycleOwner = viewLifecycleOwner,
            homeActivity = activity as HomeActivity,
            navController = findNavController(),
            menuButton = WeakReference(binding.menuButton),
            hideOnboardingIfNeeded = ::hideOnboardingIfNeeded,
        ).build()

        TabCounterBuilder(
            context = requireContext(),
            browsingModeManager = browsingModeManager,
            navController = findNavController(),
            tabCounter = binding.tabButton,
        ).build()

        binding.toolbar.compoundDrawablePadding =
            view.resources.getDimensionPixelSize(R.dimen.search_bar_search_engine_icon_padding)
        binding.toolbarWrapper.setOnClickListener {
            navigateToSearch()
        }

        binding.toolbarWrapper.setOnLongClickListener {
            ToolbarPopupWindow.show(
                WeakReference(it),
                handlePasteAndGo = sessionControlInteractor::onPasteAndGo,
                handlePaste = sessionControlInteractor::onPaste,
                copyVisible = false,
            )
            true
        }

        PrivateBrowsingButtonView(binding.privateBrowsingButton, browsingModeManager) { newMode ->
            sessionControlInteractor.onPrivateModeButtonClicked(
                newMode,
                onboarding.userHasBeenOnboarded(),
            )
        }

        consumeFrom(requireComponents.core.store) {
            updateTabCounter(it)
        }

        homeViewModel.sessionToDelete?.also {
            if (it == ALL_NORMAL_TABS || it == ALL_PRIVATE_TABS) {
                removeAllTabsAndShowSnackbar(it)
            } else {
                removeTabAndShowSnackbar(it)
            }
        }

        homeViewModel.sessionToDelete = null

        updateTabCounter(requireComponents.core.store.state)

        if (bundleArgs.getBoolean(FOCUS_ON_ADDRESS_BAR)) {
            navigateToSearch()
        } else if (bundleArgs.getBoolean(SCROLL_TO_COLLECTION)) {
            MainScope().launch {
                delay(ANIM_SCROLL_DELAY)
                val smoothScroller: SmoothScroller =
                    object : LinearSmoothScroller(sessionControlView!!.view.context) {
                        override fun getVerticalSnapPreference(): Int {
                            return SNAP_TO_START
                        }
                    }
                val recyclerView = sessionControlView!!.view
                val adapter = recyclerView.adapter!!
                val collectionPosition = IntRange(0, adapter.itemCount - 1).firstOrNull {
                    adapter.getItemViewType(it) == CollectionHeaderViewHolder.LAYOUT_ID
                }
                collectionPosition?.run {
                    appBarLayout?.setExpanded(false)
                    val linearLayoutManager = recyclerView.layoutManager as LinearLayoutManager
                    smoothScroller.targetPosition = this
                    linearLayoutManager.startSmoothScroll(smoothScroller)
                }
            }
        }

        // DO NOT MOVE ANYTHING BELOW THIS addMarker CALL!
        requireComponents.core.engine.profiler?.addMarker(
            MarkersFragmentLifecycleCallbacks.MARKER_NAME,
            profilerStartTime,
            "HomeFragment.onViewCreated",
        )
    }

    private fun observeSearchEngineChanges() {
        consumeFlow(store) { flow ->
            flow.map { state -> state.search.selectedOrDefaultSearchEngine }
                .ifChanged()
                .collect { searchEngine ->
                    if (searchEngine != null) {
                        val iconSize =
                            requireContext().resources.getDimensionPixelSize(R.dimen.preference_icon_drawable_size)
                        val searchIcon =
                            BitmapDrawable(requireContext().resources, searchEngine.icon)
                        searchIcon.setBounds(0, 0, iconSize, iconSize)
                        binding.searchEngineIcon.setImageDrawable(searchIcon)
                    } else {
                        binding.searchEngineIcon.setImageDrawable(null)
                    }
                }
        }
    }

    /**
     * Method used to listen to search engine name changes and trigger a top sites update accordingly
     */
    private fun observeSearchEngineNameChanges() {
        consumeFlow(store) { flow ->
            flow.map { state ->
                when (state.search.selectedOrDefaultSearchEngine?.name) {
                    AMAZON_SEARCH_ENGINE_NAME -> AMAZON_SPONSORED_TITLE
                    EBAY_SPONSORED_TITLE -> EBAY_SPONSORED_TITLE
                    else -> null
                }
            }
                .ifChanged()
                .collect {
                    topSitesFeature.withFeature {
                        it.storage.notifyObservers { onStorageUpdated() }
                    }
                }
        }
    }

    private fun removeAllTabsAndShowSnackbar(sessionCode: String) {
        if (sessionCode == ALL_PRIVATE_TABS) {
            requireComponents.useCases.tabsUseCases.removePrivateTabs()
        } else {
            requireComponents.useCases.tabsUseCases.removeNormalTabs()
        }

        val snackbarMessage = if (sessionCode == ALL_PRIVATE_TABS) {
            getString(R.string.snackbar_private_tabs_closed)
        } else {
            getString(R.string.snackbar_tabs_closed)
        }

        viewLifecycleOwner.lifecycleScope.allowUndo(
            requireView(),
            snackbarMessage,
            requireContext().getString(R.string.snackbar_deleted_undo),
            {
                requireComponents.useCases.tabsUseCases.undo.invoke()
            },
            operation = { },
            anchorView = snackbarAnchorView,
        )
    }

    private fun removeTabAndShowSnackbar(sessionId: String) {
        val tab = store.state.findTab(sessionId) ?: return

        requireComponents.useCases.tabsUseCases.removeTab(sessionId)

        val snackbarMessage = if (tab.content.private) {
            requireContext().getString(R.string.snackbar_private_tab_closed)
        } else {
            requireContext().getString(R.string.snackbar_tab_closed)
        }

        viewLifecycleOwner.lifecycleScope.allowUndo(
            requireView(),
            snackbarMessage,
            requireContext().getString(R.string.snackbar_deleted_undo),
            {
                requireComponents.useCases.tabsUseCases.undo.invoke()
                findNavController().navigate(
                    HomeFragmentDirections.actionGlobalBrowser(null),
                )
            },
            operation = { },
            anchorView = snackbarAnchorView,
        )
    }

    override fun onDestroyView() {
        super.onDestroyView()

        _sessionControlInteractor = null
        sessionControlView = null
        appBarLayout = null
        _binding = null
        bundleArgs.clear()
        lastAppliedWallpaperName = Wallpaper.defaultName
    }

    override fun onStart() {
        super.onStart()

        subscribeToTabCollections()

        val context = requireContext()

        requireComponents.backgroundServices.accountManagerAvailableQueue.runIfReadyOrQueue {
            // By the time this code runs, we may not be attached to a context or have a view lifecycle owner.
            if ((this@HomeFragment).view?.context == null) {
                return@runIfReadyOrQueue
            }

            requireComponents.backgroundServices.accountManager.register(
                currentMode,
                owner = this@HomeFragment.viewLifecycleOwner,
            )
            requireComponents.backgroundServices.accountManager.register(
                object : AccountObserver {
                    override fun onAuthenticated(account: OAuthAccount, authType: AuthType) {
                        if (authType != AuthType.Existing) {
                            view?.let {
                                FenixSnackbar.make(
                                    view = it,
                                    duration = Snackbar.LENGTH_SHORT,
                                    isDisplayedWithBrowserToolbar = false,
                                )
                                    .setText(it.context.getString(R.string.onboarding_firefox_account_sync_is_on))
                                    .setAnchorView(binding.toolbarLayout)
                                    .show()
                            }
                        }
                    }
                },
                owner = this@HomeFragment.viewLifecycleOwner,
            )
        }

        if (browsingModeManager.mode.isPrivate &&
            // We will be showing the search dialog and don't want to show the CFR while the dialog shows
            !bundleArgs.getBoolean(FOCUS_ON_ADDRESS_BAR) &&
            context.settings().shouldShowPrivateModeCfr
        ) {
            recommendPrivateBrowsingShortcut()
        }

        // We only want this observer live just before we navigate away to the collection creation screen
        requireComponents.core.tabCollectionStorage.unregister(collectionStorageObserver)

        lifecycleScope.launch(IO) {
            requireComponents.reviewPromptController.promptReview(requireActivity())
        }
    }

    private fun dispatchModeChanges(mode: Mode) {
        if (mode != Mode.fromBrowsingMode(browsingModeManager.mode)) {
            requireContext().components.appStore.dispatch(AppAction.ModeChange(mode))
        }
    }

    @VisibleForTesting
    internal fun removeCollectionWithUndo(tabCollection: TabCollection) {
        val snackbarMessage = getString(R.string.snackbar_collection_deleted)

        lifecycleScope.allowUndo(
            requireView(),
            snackbarMessage,
            getString(R.string.snackbar_deleted_undo),
            {
                requireComponents.core.tabCollectionStorage.createCollection(tabCollection)
            },
            operation = { },
            elevation = TOAST_ELEVATION,
            anchorView = null,
        )

        lifecycleScope.launch(IO) {
            requireComponents.core.tabCollectionStorage.removeCollection(tabCollection)
        }
    }

    override fun onResume() {
        super.onResume()
        if (browsingModeManager.mode == BrowsingMode.Private) {
            activity?.window?.setBackgroundDrawableResource(R.drawable.private_home_background_gradient)
        }

        hideToolbar()

        // Whenever a tab is selected its last access timestamp is automatically updated by A-C.
        // However, in the case of resuming the app to the home fragment, we already have an
        // existing selected tab, but its last access timestamp is outdated. No action is
        // triggered to cause an automatic update on warm start (no tab selection occurs). So we
        // update it manually here.
        requireComponents.useCases.sessionUseCases.updateLastAccess()
    }

    override fun onPause() {
        super.onPause()
        if (browsingModeManager.mode == BrowsingMode.Private) {
            activity?.window?.setBackgroundDrawable(
                ColorDrawable(
                    ContextCompat.getColor(
                        requireContext(),
                        R.color.fx_mobile_private_layer_color_1,
                    ),
                ),
            )
        }

        // Counterpart to the update in onResume to keep the last access timestamp of the selected
        // tab up-to-date.
        requireComponents.useCases.sessionUseCases.updateLastAccess()
    }

    @SuppressLint("InflateParams")
    private fun recommendPrivateBrowsingShortcut() {
        context?.let { context ->
            val layout = LayoutInflater.from(context)
                .inflate(R.layout.pbm_shortcut_popup, null)
            val privateBrowsingRecommend =
                PopupWindow(
                    layout,
                    min(
                        (resources.displayMetrics.widthPixels / CFR_WIDTH_DIVIDER).toInt(),
                        (resources.displayMetrics.heightPixels / CFR_WIDTH_DIVIDER).toInt(),
                    ),
                    LinearLayout.LayoutParams.WRAP_CONTENT,
                    true,
                )
            layout.findViewById<Button>(R.id.cfr_pos_button).apply {
                setOnClickListener {
                    PrivateShortcutCreateManager.createPrivateShortcut(context)
                    privateBrowsingRecommend.dismiss()
                }
            }
            layout.findViewById<Button>(R.id.cfr_neg_button).apply {
                setOnClickListener {
                    privateBrowsingRecommend.dismiss()
                }
            }
            // We want to show the popup only after privateBrowsingButton is available.
            // Otherwise, we will encounter an activity token error.
            binding.privateBrowsingButton.post {
                runIfFragmentIsAttached {
                    context.settings().showedPrivateModeContextualFeatureRecommender = true
                    context.settings().lastCfrShownTimeInMillis = System.currentTimeMillis()
                    privateBrowsingRecommend.showAsDropDown(
                        binding.privateBrowsingButton,
                        0,
                        CFR_Y_OFFSET,
                        Gravity.TOP or Gravity.END,
                    )
                }
            }
        }
    }

    private fun hideOnboardingIfNeeded() {
        if (!onboarding.userHasBeenOnboarded()) {
            onboarding.finish()
            requireContext().components.appStore.dispatch(
                AppAction.ModeChange(
                    mode = currentMode.getCurrentMode(),
                ),
            )
        }
    }

    private fun hideOnboardingAndOpenSearch() {
        hideOnboardingIfNeeded()
        appBarLayout?.setExpanded(true, true)
        navigateToSearch()
    }

    @VisibleForTesting
    internal fun navigateToSearch() {
        val directions =
            HomeFragmentDirections.actionGlobalSearchDialog(
                sessionId = null,
            )

        nav(R.id.homeFragment, directions, getToolbarNavOptions(requireContext()))

        Events.searchBarTapped.record(Events.SearchBarTappedExtra("HOME"))
    }

    private fun subscribeToTabCollections(): Observer<List<TabCollection>> {
        return Observer<List<TabCollection>> {
            requireComponents.core.tabCollectionStorage.cachedTabCollections = it
            requireComponents.appStore.dispatch(AppAction.CollectionsChange(it))
        }.also { observer ->
            requireComponents.core.tabCollectionStorage.getCollections().observe(this, observer)
        }
    }

    private fun registerCollectionStorageObserver() {
        requireComponents.core.tabCollectionStorage.register(collectionStorageObserver, this)
    }

    private fun showRenamedSnackbar() {
        view?.let { view ->
            val string = view.context.getString(R.string.snackbar_collection_renamed)
            FenixSnackbar.make(
                view = view,
                duration = Snackbar.LENGTH_LONG,
                isDisplayedWithBrowserToolbar = false,
            )
                .setText(string)
                .setAnchorView(snackbarAnchorView)
                .show()
        }
    }

    private fun openTabsTray() {
        findNavController().nav(
            R.id.homeFragment,
            HomeFragmentDirections.actionGlobalTabsTrayFragment(),
        )
    }

    // TODO use [FenixTabCounterToolbarButton] instead of [TabCounter]:
    // https://github.com/mozilla-mobile/fenix/issues/16792
    private fun updateTabCounter(browserState: BrowserState) {
        val tabCount = if (browsingModeManager.mode.isPrivate) {
            browserState.privateTabs.size
        } else {
            browserState.normalTabs.size
        }

        binding.tabButton.setCountWithAnimation(tabCount)
        // The add_tabs_to_collections_button is added at runtime. We need to search for it in the same way.
        sessionControlView?.view?.findViewById<MaterialButton>(R.id.add_tabs_to_collections_button)
            ?.isVisible = tabCount > 0
    }

    @VisibleForTesting
    internal fun shouldEnableWallpaper() =
        (activity as? HomeActivity)?.themeManager?.currentTheme?.isPrivate?.not() ?: false

    private fun applyWallpaper(wallpaperName: String, orientationChange: Boolean) {
        when {
            !shouldEnableWallpaper() ||
                (wallpaperName == lastAppliedWallpaperName && !orientationChange) -> return
            Wallpaper.nameIsDefault(wallpaperName) -> {
                binding.wallpaperImageView.isVisible = false
                lastAppliedWallpaperName = wallpaperName
            }
            else -> {
                runBlockingIncrement {
                    // loadBitmap does file lookups based on name, so we don't need a fully
                    // qualified type to load the image
                    val wallpaper = Wallpaper.Default.copy(name = wallpaperName)
                    val wallpaperImage =
                        requireComponents.useCases.wallpaperUseCases.loadBitmap(wallpaper)
                    wallpaperImage?.let {
                        it.scaleToBottomOfView(binding.wallpaperImageView)
                        binding.wallpaperImageView.isVisible = true
                        lastAppliedWallpaperName = wallpaperName
                    } ?: run {
                        with(binding.wallpaperImageView) {
                            isVisible = false
                            showSnackBar(
                                view = this,
                                text = resources.getString(R.string.wallpaper_select_error_snackbar_message),
                            )
                        }
                        // If setting a wallpaper failed reset also the contrasting text color.
                        requireContext().settings().currentWallpaperTextColor = 0L
                        lastAppliedWallpaperName = Wallpaper.defaultName
                    }
                }
            }
        }
        // Logo color should be updated in all cases.
        applyWallpaperTextColor()
    }

    /**
     * Apply a color better contrasting with the current wallpaper to the Fenix logo and private mode switcher.
     */
    @VisibleForTesting
    internal fun applyWallpaperTextColor() {
        val tintColor = when (val color = requireContext().settings().currentWallpaperTextColor.toInt()) {
            0 -> null // a null ColorStateList will clear the current tint
            else -> ColorStateList.valueOf(color)
        }

        binding.wordmarkText.imageTintList = tintColor
<<<<<<< HEAD

        // Need to preemptively apply the new theme to the private browsing button drawable
        // See https://github.com/mozilla-mobile/fenix/issues/26644#issuecomment-1254961616
        (activity as? HomeActivity)?.themeManager?.let { themeManager ->
            with(binding.privateBrowsingButton) {
                val drawable = VectorDrawableCompat.create(
                    resources,
                    R.drawable.private_browsing_button,
                    resources.newTheme().apply {
                        applyStyle(themeManager.currentThemeResource, true)
                    },
                )
                setImageDrawable(drawable)
                imageTintList = tintColor
            }
        }
=======
        binding.privateBrowsingButton.imageTintList = tintColor
>>>>>>> 68970841
    }

    private fun observeWallpaperUpdates() {
        consumeFrom(requireComponents.appStore) {
            val currentWallpaper = it.wallpaperState.currentWallpaper
            if (currentWallpaper.name != lastAppliedWallpaperName) {
                applyWallpaper(wallpaperName = currentWallpaper.name, orientationChange = false)
            }
        }
    }

    companion object {
        const val ALL_NORMAL_TABS = "all_normal"
        const val ALL_PRIVATE_TABS = "all_private"

        private const val FOCUS_ON_ADDRESS_BAR = "focusOnAddressBar"

        private const val SCROLL_TO_COLLECTION = "scrollToCollection"
        private const val ANIM_SCROLL_DELAY = 100L

        private const val CFR_WIDTH_DIVIDER = 1.7
        private const val CFR_Y_OFFSET = -20

        // Sponsored top sites titles and search engine names used for filtering
        const val AMAZON_SPONSORED_TITLE = "Amazon"
        const val AMAZON_SEARCH_ENGINE_NAME = "Amazon.com"
        const val EBAY_SPONSORED_TITLE = "eBay"

        // Elevation for undo toasts
        internal const val TOAST_ELEVATION = 80f
    }
}<|MERGE_RESOLUTION|>--- conflicted
+++ resolved
@@ -994,26 +994,7 @@
         }
 
         binding.wordmarkText.imageTintList = tintColor
-<<<<<<< HEAD
-
-        // Need to preemptively apply the new theme to the private browsing button drawable
-        // See https://github.com/mozilla-mobile/fenix/issues/26644#issuecomment-1254961616
-        (activity as? HomeActivity)?.themeManager?.let { themeManager ->
-            with(binding.privateBrowsingButton) {
-                val drawable = VectorDrawableCompat.create(
-                    resources,
-                    R.drawable.private_browsing_button,
-                    resources.newTheme().apply {
-                        applyStyle(themeManager.currentThemeResource, true)
-                    },
-                )
-                setImageDrawable(drawable)
-                imageTintList = tintColor
-            }
-        }
-=======
         binding.privateBrowsingButton.imageTintList = tintColor
->>>>>>> 68970841
     }
 
     private fun observeWallpaperUpdates() {
