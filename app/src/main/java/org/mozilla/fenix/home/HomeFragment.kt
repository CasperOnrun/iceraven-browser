/* This Source Code Form is subject to the terms of the Mozilla Public
 * License, v. 2.0. If a copy of the MPL was not distributed with this
 * file, You can obtain one at http://mozilla.org/MPL/2.0/. */

package org.mozilla.fenix.home

import android.animation.Animator
import android.content.Context
import android.content.DialogInterface
import android.content.res.Configuration
import android.graphics.drawable.BitmapDrawable
import android.graphics.drawable.ColorDrawable
import android.os.Bundle
import android.os.StrictMode
import android.view.Gravity
import android.view.LayoutInflater
import android.view.View
import android.view.View.AccessibilityDelegate
import android.view.ViewGroup
import android.view.accessibility.AccessibilityEvent
import android.widget.Button
import android.widget.LinearLayout
import android.widget.PopupWindow
import androidx.annotation.VisibleForTesting
import androidx.appcompat.app.AlertDialog
import androidx.appcompat.content.res.AppCompatResources
import androidx.constraintlayout.widget.ConstraintLayout
import androidx.constraintlayout.widget.ConstraintSet
import androidx.constraintlayout.widget.ConstraintSet.BOTTOM
import androidx.constraintlayout.widget.ConstraintSet.PARENT_ID
import androidx.constraintlayout.widget.ConstraintSet.TOP
import androidx.coordinatorlayout.widget.CoordinatorLayout
import androidx.core.content.ContextCompat
import androidx.core.view.isVisible
import androidx.core.view.updateLayoutParams
import androidx.fragment.app.Fragment
import androidx.fragment.app.activityViewModels
import androidx.lifecycle.Observer
import androidx.lifecycle.lifecycleScope
import androidx.navigation.fragment.findNavController
import androidx.navigation.fragment.navArgs
import androidx.recyclerview.widget.LinearLayoutManager
import androidx.recyclerview.widget.RecyclerView
import androidx.recyclerview.widget.RecyclerView.SCROLL_STATE_IDLE
import com.google.android.material.appbar.AppBarLayout
import com.google.android.material.snackbar.Snackbar
import kotlinx.android.synthetic.main.fragment_home.*
import kotlinx.android.synthetic.main.fragment_home.view.bottomBarShadow
import kotlinx.android.synthetic.main.fragment_home.view.bottom_bar
import kotlinx.android.synthetic.main.fragment_home.view.homeAppBar
import kotlinx.android.synthetic.main.fragment_home.view.menuButton
import kotlinx.android.synthetic.main.fragment_home.view.sessionControlRecyclerView
import kotlinx.android.synthetic.main.fragment_home.view.tab_button
import kotlinx.android.synthetic.main.fragment_home.view.toolbar
import kotlinx.android.synthetic.main.fragment_home.view.toolbarLayout
import kotlinx.android.synthetic.main.fragment_home.view.toolbar_wrapper
import kotlinx.android.synthetic.main.no_collections_message.view.add_tabs_to_collections_button
import kotlinx.coroutines.Dispatchers.IO
import kotlinx.coroutines.Dispatchers.Main
import kotlinx.coroutines.ExperimentalCoroutinesApi
import kotlinx.coroutines.delay
import kotlinx.coroutines.flow.collect
import kotlinx.coroutines.flow.map
import kotlinx.coroutines.launch
import mozilla.appservices.places.BookmarkRoot
import mozilla.components.browser.menu.view.MenuButton
import mozilla.components.browser.state.selector.findTab
import mozilla.components.browser.state.selector.normalTabs
import mozilla.components.browser.state.selector.privateTabs
import mozilla.components.browser.state.state.BrowserState
import mozilla.components.browser.state.state.selectedOrDefaultSearchEngine
import mozilla.components.browser.state.store.BrowserStore
import mozilla.components.concept.storage.FrecencyThresholdOption
import mozilla.components.concept.sync.AccountObserver
import mozilla.components.concept.sync.AuthType
import mozilla.components.concept.sync.OAuthAccount
import mozilla.components.feature.tab.collections.TabCollection
import mozilla.components.feature.top.sites.TopSitesConfig
import mozilla.components.feature.top.sites.TopSitesFeature
import mozilla.components.lib.state.ext.consumeFlow
import mozilla.components.lib.state.ext.consumeFrom
import mozilla.components.support.base.feature.ViewBoundFeatureWrapper
import mozilla.components.support.ktx.android.content.res.resolveAttribute
import mozilla.components.support.ktx.kotlinx.coroutines.flow.ifChanged
import mozilla.components.ui.tabcounter.TabCounterMenu
import org.mozilla.fenix.BrowserDirection
import org.mozilla.fenix.Config
import org.mozilla.fenix.GleanMetrics.PerfStartup
import org.mozilla.fenix.HomeActivity
import org.mozilla.fenix.R
import org.mozilla.fenix.browser.BrowserAnimator.Companion.getToolbarNavOptions
import org.mozilla.fenix.browser.BrowserFragmentDirections
import org.mozilla.fenix.browser.browsingmode.BrowsingMode
import org.mozilla.fenix.components.FenixSnackbar
import org.mozilla.fenix.components.PrivateShortcutCreateManager
import org.mozilla.fenix.components.StoreProvider
import org.mozilla.fenix.components.TabCollectionStorage
import org.mozilla.fenix.components.metrics.Event
import org.mozilla.fenix.components.tips.FenixTipManager
import org.mozilla.fenix.components.tips.Tip
import org.mozilla.fenix.components.tips.providers.MasterPasswordTipProvider
import org.mozilla.fenix.components.toolbar.FenixTabCounterMenu
import org.mozilla.fenix.components.toolbar.ToolbarPosition
import org.mozilla.fenix.ext.components
import org.mozilla.fenix.ext.hideToolbar
import org.mozilla.fenix.ext.navigateBlockingForAsyncNavGraph
import org.mozilla.fenix.ext.measureNoInline
import org.mozilla.fenix.ext.metrics
import org.mozilla.fenix.ext.nav
import org.mozilla.fenix.ext.requireComponents
import org.mozilla.fenix.ext.runIfFragmentIsAttached
import org.mozilla.fenix.ext.settings
import org.mozilla.fenix.home.mozonline.showPrivacyPopWindow
import org.mozilla.fenix.home.sessioncontrol.DefaultSessionControlController
import org.mozilla.fenix.home.sessioncontrol.SessionControlInteractor
import org.mozilla.fenix.home.sessioncontrol.SessionControlView
import org.mozilla.fenix.home.sessioncontrol.viewholders.CollectionViewHolder
import org.mozilla.fenix.home.sessioncontrol.viewholders.topsites.DefaultTopSitesView
import org.mozilla.fenix.onboarding.FenixOnboarding
import org.mozilla.fenix.settings.SupportUtils
import org.mozilla.fenix.settings.SupportUtils.SumoTopic.HELP
import org.mozilla.fenix.settings.deletebrowsingdata.deleteAndQuit
import org.mozilla.fenix.theme.ThemeManager
import org.mozilla.fenix.utils.ToolbarPopupWindow
import org.mozilla.fenix.utils.allowUndo
import org.mozilla.fenix.whatsnew.WhatsNew
import java.lang.ref.WeakReference
import kotlin.math.min

@ExperimentalCoroutinesApi
@Suppress("TooManyFunctions", "LargeClass")
class HomeFragment : Fragment() {
    private val args by navArgs<HomeFragmentArgs>()
    private lateinit var bundleArgs: Bundle

    private val homeViewModel: HomeScreenViewModel by activityViewModels()

    private val snackbarAnchorView: View?
        get() = when (requireContext().settings().toolbarPosition) {
            ToolbarPosition.BOTTOM -> toolbarLayout
            ToolbarPosition.TOP -> null
        }

    private val browsingModeManager get() = (activity as HomeActivity).browsingModeManager

    private val collectionStorageObserver = object : TabCollectionStorage.Observer {
        override fun onCollectionRenamed(tabCollection: TabCollection, title: String) {
            lifecycleScope.launch(Main) {
                view?.sessionControlRecyclerView?.adapter?.notifyDataSetChanged()
            }
            showRenamedSnackbar()
        }
    }

    private val store: BrowserStore
        get() = requireComponents.core.store

    private val onboarding by lazy {
        requireComponents.strictMode.resetAfter(StrictMode.allowThreadDiskReads()) {
            FenixOnboarding(requireContext())
        }
    }

    private lateinit var homeFragmentStore: HomeFragmentStore
    private var _sessionControlInteractor: SessionControlInteractor? = null
    protected val sessionControlInteractor: SessionControlInteractor
        get() = _sessionControlInteractor!!

    private var sessionControlView: SessionControlView? = null
    private var appBarLayout: AppBarLayout? = null
    private lateinit var currentMode: CurrentMode

    private val topSitesFeature = ViewBoundFeatureWrapper<TopSitesFeature>()

    @VisibleForTesting
    internal var getMenuButton: () -> MenuButton? = { menuButton }

    override fun onCreate(savedInstanceState: Bundle?) {
        super.onCreate(savedInstanceState)

        bundleArgs = args.toBundle()
        lifecycleScope.launch(IO) {
            if (!onboarding.userHasBeenOnboarded()) {
                requireComponents.analytics.metrics.track(Event.OpenedAppFirstRun)
            }
        }

        if (!onboarding.userHasBeenOnboarded() &&
            requireContext().settings().shouldShowPrivacyPopWindow &&
            Config.channel.isMozillaOnline) {
            showPrivacyPopWindow(requireContext(), requireActivity())
        }
    }

    @Suppress("LongMethod")
    override fun onCreateView(
        inflater: LayoutInflater,
        container: ViewGroup?,
        savedInstanceState: Bundle?
    ): View? = PerfStartup.homeFragmentOnCreateView.measureNoInline {
        val view = inflater.inflate(R.layout.fragment_home, container, false)
        val activity = activity as HomeActivity
        val components = requireComponents

        currentMode = CurrentMode(
            view.context,
            onboarding,
            browsingModeManager,
            ::dispatchModeChanges
        )

        homeFragmentStore = StoreProvider.get(this) {
            HomeFragmentStore(
                HomeFragmentState(
                    collections = components.core.tabCollectionStorage.cachedTabCollections,
                    expandedCollections = emptySet(),
                    mode = currentMode.getCurrentMode(),
                    topSites = components.core.topSitesStorage.cachedTopSites,
                    tip = components.strictMode.resetAfter(StrictMode.allowThreadDiskReads()) {
                        FenixTipManager(
                            listOf(
                                MasterPasswordTipProvider(
                                    requireContext(),
                                    ::navToSavedLogins,
                                    ::dismissTip
                                )
                            )
                        ).getTip()
                    },
<<<<<<< HEAD
                    showCollectionPlaceholder = false
=======
                    showCollectionPlaceholder = components.settings.showCollectionsPlaceholderOnHome,
                    showSetAsDefaultBrowserCard = components.settings.shouldShowSetAsDefaultBrowserCard()
>>>>>>> edea181c
                )
            )
        }

        topSitesFeature.set(
            feature = TopSitesFeature(
                view = DefaultTopSitesView(homeFragmentStore),
                storage = components.core.topSitesStorage,
                config = ::getTopSitesConfig
            ),
            owner = viewLifecycleOwner,
            view = view
        )

        _sessionControlInteractor = SessionControlInteractor(
            DefaultSessionControlController(
                activity = activity,
                settings = components.settings,
                engine = components.core.engine,
                metrics = components.analytics.metrics,
                store = store,
                tabCollectionStorage = components.core.tabCollectionStorage,
                addTabUseCase = components.useCases.tabsUseCases.addTab,
                restoreUseCase = components.useCases.tabsUseCases.restore,
                reloadUrlUseCase = components.useCases.sessionUseCases.reload,
                selectTabUseCase = components.useCases.tabsUseCases.selectTab,
                requestDesktopSiteUseCase = components.useCases.sessionUseCases.requestDesktopSite,
                fragmentStore = homeFragmentStore,
                navController = findNavController(),
                viewLifecycleScope = viewLifecycleOwner.lifecycleScope,
                hideOnboarding = ::hideOnboardingAndOpenSearch,
                registerCollectionStorageObserver = ::registerCollectionStorageObserver,
                showDeleteCollectionPrompt = ::showDeleteCollectionPrompt,
                showTabTray = ::openTabTray,
                handleSwipedItemDeletionCancel = ::handleSwipedItemDeletionCancel
            )
        )

        updateLayout(view)
        sessionControlView = SessionControlView(
            view.sessionControlRecyclerView,
            viewLifecycleOwner,
            sessionControlInteractor,
            homeViewModel
        )

        updateSessionControlView(view)

        appBarLayout = view.homeAppBar

        activity.themeManager.applyStatusBarTheme(activity)
        view
    }

    override fun onConfigurationChanged(newConfig: Configuration) {
        super.onConfigurationChanged(newConfig)

        getMenuButton()?.dismissMenu()
    }

    private fun dismissTip(tip: Tip) {
        sessionControlInteractor.onCloseTip(tip)
    }

    /**
     * Returns a [TopSitesConfig] which specifies how many top sites to display and whether or
     * not frequently visited sites should be displayed.
     */
    @VisibleForTesting
    internal fun getTopSitesConfig(): TopSitesConfig {
        val settings = requireContext().settings()
        return TopSitesConfig(
            settings.topSitesMaxLimit,
            if (settings.showTopFrecentSites) FrecencyThresholdOption.SKIP_ONE_TIME_PAGES else null
        )
    }

    /**
     * The [SessionControlView] is forced to update with our current state when we call
     * [HomeFragment.onCreateView] in order to be able to draw everything at once with the current
     * data in our store. The [View.consumeFrom] coroutine dispatch
     * doesn't get run right away which means that we won't draw on the first layout pass.
     */
    private fun updateSessionControlView(view: View) {
        if (browsingModeManager.mode == BrowsingMode.Private) {
            view.consumeFrom(homeFragmentStore, viewLifecycleOwner) {
                sessionControlView?.update(it)
            }
        } else {
            sessionControlView?.update(homeFragmentStore.state)

            view.consumeFrom(homeFragmentStore, viewLifecycleOwner) {
                sessionControlView?.update(it)
            }
        }
    }

    private fun updateLayout(view: View) {
        when (view.context.settings().toolbarPosition) {
            ToolbarPosition.TOP -> {
                view.toolbarLayout.layoutParams = CoordinatorLayout.LayoutParams(
                    ConstraintLayout.LayoutParams.MATCH_PARENT,
                    ConstraintLayout.LayoutParams.WRAP_CONTENT
                ).apply {
                    gravity = Gravity.TOP
                }

                ConstraintSet().apply {
                    clone(view.toolbarLayout)
                    clear(view.bottom_bar.id, BOTTOM)
                    clear(view.bottomBarShadow.id, BOTTOM)
                    connect(view.bottom_bar.id, TOP, PARENT_ID, TOP)
                    connect(view.bottomBarShadow.id, TOP, view.bottom_bar.id, BOTTOM)
                    connect(view.bottomBarShadow.id, BOTTOM, PARENT_ID, BOTTOM)
                    applyTo(view.toolbarLayout)
                }

                view.bottom_bar.background = AppCompatResources.getDrawable(
                    view.context,
                    view.context.theme.resolveAttribute(R.attr.bottomBarBackgroundTop)
                )

                view.homeAppBar.updateLayoutParams<ViewGroup.MarginLayoutParams> {
                    topMargin =
                        resources.getDimensionPixelSize(R.dimen.home_fragment_top_toolbar_header_margin)
                }
            }
            ToolbarPosition.BOTTOM -> {
            }
        }
    }

    @Suppress("LongMethod", "ComplexMethod")
    override fun onViewCreated(view: View, savedInstanceState: Bundle?) =
        PerfStartup.homeFragmentOnViewCreated.measureNoInline {
            super.onViewCreated(view, savedInstanceState)
            context?.metrics?.track(Event.HomeScreenDisplayed)

            observeSearchEngineChanges()
            createHomeMenu(requireContext(), WeakReference(view.menuButton))
            createTabCounterMenu(view)

            view.menuButton.setColorFilter(
                ContextCompat.getColor(
                    requireContext(),
                    ThemeManager.resolveAttribute(R.attr.primaryText, requireContext())
                )
            )

            view.toolbar.compoundDrawablePadding =
                view.resources.getDimensionPixelSize(R.dimen.search_bar_search_engine_icon_padding)
            view.toolbar_wrapper.setOnClickListener {
                navigateToSearch()
                requireComponents.analytics.metrics.track(Event.SearchBarTapped(Event.SearchBarTapped.Source.HOME))
            }

            view.toolbar_wrapper.setOnLongClickListener {
                ToolbarPopupWindow.show(
                    WeakReference(it),
                    handlePasteAndGo = sessionControlInteractor::onPasteAndGo,
                    handlePaste = sessionControlInteractor::onPaste,
                    copyVisible = false
                )
                true
            }

            view.tab_button.setOnClickListener {
                openTabTray()
            }

            PrivateBrowsingButtonView(
                privateBrowsingButton,
                browsingModeManager
            ) { newMode ->
                if (newMode == BrowsingMode.Private) {
                    requireContext().settings().incrementNumTimesPrivateModeOpened()
                }

                if (onboarding.userHasBeenOnboarded()) {
                    homeFragmentStore.dispatch(
                        HomeFragmentAction.ModeChange(Mode.fromBrowsingMode(newMode))
                    )
                }
            }

            consumeFrom(requireComponents.core.store) {
                updateTabCounter(it)
            }

            homeViewModel.sessionToDelete?.also {
                if (it == ALL_NORMAL_TABS || it == ALL_PRIVATE_TABS) {
                    removeAllTabsAndShowSnackbar(it)
                } else {
                    removeTabAndShowSnackbar(it)
                }
            }

            homeViewModel.sessionToDelete = null

            updateTabCounter(requireComponents.core.store.state)

            if (bundleArgs.getBoolean(FOCUS_ON_ADDRESS_BAR)) {
                navigateToSearch()
            } else if (bundleArgs.getLong(FOCUS_ON_COLLECTION, -1) >= 0) {
                // No need to scroll to async'd loaded TopSites if we want to scroll to collections.
                homeViewModel.shouldScrollToTopSites = false
                /* Triggered when the user has added a tab to a collection and has tapped
                * the View action on the [TabsTrayDialogFragment] snackbar.*/
                scrollAndAnimateCollection(bundleArgs.getLong(FOCUS_ON_COLLECTION, -1))
            }
        }

    private fun observeSearchEngineChanges() {
        consumeFlow(store) { flow ->
            flow.map { state -> state.search.selectedOrDefaultSearchEngine }
                .ifChanged()
                .collect { searchEngine ->
                    if (searchEngine != null) {
                        val iconSize =
                            requireContext().resources.getDimensionPixelSize(R.dimen.preference_icon_drawable_size)
                        val searchIcon =
                            BitmapDrawable(requireContext().resources, searchEngine.icon)
                        searchIcon.setBounds(0, 0, iconSize, iconSize)
                        search_engine_icon?.setImageDrawable(searchIcon)
                    } else {
                        search_engine_icon.setImageDrawable(null)
                    }
                }
        }
    }

    private fun createTabCounterMenu(view: View) {
        val browsingModeManager = (activity as HomeActivity).browsingModeManager
        val mode = browsingModeManager.mode

        val onItemTapped: (TabCounterMenu.Item) -> Unit = {
            if (it is TabCounterMenu.Item.NewTab) {
                browsingModeManager.mode = BrowsingMode.Normal
            } else if (it is TabCounterMenu.Item.NewPrivateTab) {
                browsingModeManager.mode = BrowsingMode.Private
            }
        }

        val tabCounterMenu = FenixTabCounterMenu(
            view.context,
            onItemTapped,
            iconColor = if (mode == BrowsingMode.Private) {
                ContextCompat.getColor(requireContext(), R.color.primary_text_private_theme)
            } else {
                null
            }
        )

        val inverseBrowsingMode = when (mode) {
            BrowsingMode.Normal -> BrowsingMode.Private
            BrowsingMode.Private -> BrowsingMode.Normal
        }

        tabCounterMenu.updateMenu(showOnly = inverseBrowsingMode)
        view.tab_button.setOnLongClickListener {
            tabCounterMenu.menuController.show(anchor = it)
            true
        }
    }

    private fun removeAllTabsAndShowSnackbar(sessionCode: String) {
        if (sessionCode == ALL_PRIVATE_TABS) {
            requireComponents.useCases.tabsUseCases.removePrivateTabs()
        } else {
            requireComponents.useCases.tabsUseCases.removeNormalTabs()
        }

        val snackbarMessage = if (sessionCode == ALL_PRIVATE_TABS) {
            getString(R.string.snackbar_private_tabs_closed)
        } else {
            getString(R.string.snackbar_tabs_closed)
        }

        viewLifecycleOwner.lifecycleScope.allowUndo(
            requireView(),
            snackbarMessage,
            requireContext().getString(R.string.snackbar_deleted_undo),
            {
                requireComponents.useCases.tabsUseCases.undo.invoke()
            },
            operation = { },
            anchorView = snackbarAnchorView
        )
    }

    private fun removeTabAndShowSnackbar(sessionId: String) {
        val tab = store.state.findTab(sessionId) ?: return

        requireComponents.useCases.tabsUseCases.removeTab(sessionId)

        val snackbarMessage = if (tab.content.private) {
            requireContext().getString(R.string.snackbar_private_tab_closed)
        } else {
            requireContext().getString(R.string.snackbar_tab_closed)
        }

        viewLifecycleOwner.lifecycleScope.allowUndo(
            requireView(),
            snackbarMessage,
            requireContext().getString(R.string.snackbar_deleted_undo),
            {
                requireComponents.useCases.tabsUseCases.undo.invoke()
                findNavController().navigateBlockingForAsyncNavGraph(
                    HomeFragmentDirections.actionGlobalBrowser(null)
                )
            },
            operation = { },
            anchorView = snackbarAnchorView
        )
    }

    override fun onDestroyView() {
        super.onDestroyView()

        _sessionControlInteractor = null
        sessionControlView = null
        appBarLayout = null
        bundleArgs.clear()
    }

    override fun onStart() {
        super.onStart()

        subscribeToTabCollections()

        val context = requireContext()
        val components = context.components

        homeFragmentStore.dispatch(
            HomeFragmentAction.Change(
                collections = components.core.tabCollectionStorage.cachedTabCollections,
                mode = currentMode.getCurrentMode(),
                topSites = components.core.topSitesStorage.cachedTopSites,
                tip = components.strictMode.resetAfter(StrictMode.allowThreadDiskReads()) {
                    FenixTipManager(
                        listOf(
                            MasterPasswordTipProvider(
                                requireContext(),
                                ::navToSavedLogins,
                                ::dismissTip
                            )
                        )
                    ).getTip()
                },
                showCollectionPlaceholder = components.settings.showCollectionsPlaceholderOnHome
            )
        )

        requireComponents.backgroundServices.accountManagerAvailableQueue.runIfReadyOrQueue {
            // By the time this code runs, we may not be attached to a context or have a view lifecycle owner.
            if ((this@HomeFragment).view?.context == null) {
                return@runIfReadyOrQueue
            }

            requireComponents.backgroundServices.accountManager.register(
                currentMode,
                owner = this@HomeFragment.viewLifecycleOwner
            )
            requireComponents.backgroundServices.accountManager.register(object : AccountObserver {
                override fun onAuthenticated(account: OAuthAccount, authType: AuthType) {
                    if (authType != AuthType.Existing) {
                        view?.let {
                            FenixSnackbar.make(
                                view = it,
                                duration = Snackbar.LENGTH_SHORT,
                                isDisplayedWithBrowserToolbar = false
                            )
                                .setText(it.context.getString(R.string.onboarding_firefox_account_sync_is_on))
                                .setAnchorView(toolbarLayout)
                                .show()
                        }
                    }
                }
            }, owner = this@HomeFragment.viewLifecycleOwner)
        }

        if (browsingModeManager.mode.isPrivate &&
            // We will be showing the search dialog and don't want to show the CFR while the dialog shows
            !bundleArgs.getBoolean(FOCUS_ON_ADDRESS_BAR) &&
            context.settings().shouldShowPrivateModeCfr
        ) {
            recommendPrivateBrowsingShortcut()
        }

        // We only want this observer live just before we navigate away to the collection creation screen
        requireComponents.core.tabCollectionStorage.unregister(collectionStorageObserver)

        lifecycleScope.launch(IO) {
            requireComponents.reviewPromptController.promptReview(requireActivity())
        }
    }

    private fun navToSavedLogins() {
        findNavController().navigateBlockingForAsyncNavGraph(
            HomeFragmentDirections.actionGlobalSavedLoginsAuthFragment())
    }

    private fun dispatchModeChanges(mode: Mode) {
        if (mode != Mode.fromBrowsingMode(browsingModeManager.mode)) {
            homeFragmentStore.dispatch(HomeFragmentAction.ModeChange(mode))
        }
    }

    private fun showDeleteCollectionPrompt(
        tabCollection: TabCollection,
        title: String?,
        message: String,
        wasSwiped: Boolean,
        handleSwipedItemDeletionCancel: () -> Unit
    ) {
        val context = context ?: return
        AlertDialog.Builder(context).apply {
            setTitle(title)
            setMessage(message)
            setNegativeButton(R.string.tab_collection_dialog_negative) { dialog: DialogInterface, _ ->
                if (wasSwiped) {
                    handleSwipedItemDeletionCancel()
                }
                dialog.cancel()
            }
            setPositiveButton(R.string.tab_collection_dialog_positive) { dialog: DialogInterface, _ ->
                // Use fragment's lifecycle; the view may be gone by the time dialog is interacted with.
                lifecycleScope.launch(IO) {
                    context.components.core.tabCollectionStorage.removeCollection(tabCollection)
                    context.components.analytics.metrics.track(Event.CollectionRemoved)
                }.invokeOnCompletion {
                    dialog.dismiss()
                }
            }
            create()
        }.show()
    }

    override fun onResume() {
        super.onResume()
        if (browsingModeManager.mode == BrowsingMode.Private) {
            activity?.window?.setBackgroundDrawableResource(R.drawable.private_home_background_gradient)
        }

        hideToolbar()
    }

    override fun onPause() {
        super.onPause()
        if (browsingModeManager.mode == BrowsingMode.Private) {
            activity?.window?.setBackgroundDrawable(
                ColorDrawable(
                    ContextCompat.getColor(
                        requireContext(),
                        R.color.foundation_private_theme
                    )
                )
            )
        }
    }

    private fun recommendPrivateBrowsingShortcut() {
        context?.let { context ->
            val layout = LayoutInflater.from(context)
                .inflate(R.layout.pbm_shortcut_popup, null)
            val privateBrowsingRecommend =
                PopupWindow(
                    layout,
                    min(
                        (resources.displayMetrics.widthPixels / CFR_WIDTH_DIVIDER).toInt(),
                        (resources.displayMetrics.heightPixels / CFR_WIDTH_DIVIDER).toInt()
                    ),
                    LinearLayout.LayoutParams.WRAP_CONTENT,
                    true
                )
            layout.findViewById<Button>(R.id.cfr_pos_button).apply {
                setOnClickListener {
                    context.metrics.track(Event.PrivateBrowsingAddShortcutCFR)
                    PrivateShortcutCreateManager.createPrivateShortcut(context)
                    privateBrowsingRecommend.dismiss()
                }
            }
            layout.findViewById<Button>(R.id.cfr_neg_button).apply {
                setOnClickListener {
                    context.metrics.track(Event.PrivateBrowsingCancelCFR)
                    privateBrowsingRecommend.dismiss()
                }
            }
            // We want to show the popup only after privateBrowsingButton is available.
            // Otherwise, we will encounter an activity token error.
            privateBrowsingButton.post {
                runIfFragmentIsAttached {
                    context.settings().showedPrivateModeContextualFeatureRecommender = true
                    context.settings().lastCfrShownTimeInMillis = System.currentTimeMillis()
                    privateBrowsingRecommend.showAsDropDown(
                        privateBrowsingButton, 0, CFR_Y_OFFSET, Gravity.TOP or Gravity.END
                    )
                }
            }
        }
    }

    private fun hideOnboardingIfNeeded() {
        if (!onboarding.userHasBeenOnboarded()) {
            onboarding.finish()
            homeFragmentStore.dispatch(
                HomeFragmentAction.ModeChange(
                    mode = currentMode.getCurrentMode()
                )
            )
        }
    }

    private fun hideOnboardingAndOpenSearch() {
        hideOnboardingIfNeeded()
        appBarLayout?.setExpanded(true, true)
        navigateToSearch()
    }

    private fun navigateToSearch() {
        // Dismisses the search dialog when the home content is scrolled
        val recyclerView = sessionControlView!!.view
        val listener = object : RecyclerView.OnScrollListener() {
            override fun onScrollStateChanged(recyclerView: RecyclerView, newState: Int) {
                super.onScrollStateChanged(recyclerView, newState)
                if (newState == RecyclerView.SCROLL_STATE_DRAGGING || newState == RecyclerView.SCROLL_STATE_SETTLING) {
                    findNavController().navigateUp()
                    recyclerView.removeOnScrollListener(this)
                }
            }
        }

        recyclerView.addOnScrollListener(listener)

        val directions =
            HomeFragmentDirections.actionGlobalSearchDialog(
                sessionId = null
            )

        nav(R.id.homeFragment, directions, getToolbarNavOptions(requireContext()))
    }

    @SuppressWarnings("ComplexMethod", "LongMethod")
    private fun createHomeMenu(context: Context, menuButtonView: WeakReference<MenuButton>) =
        HomeMenu(
            this.viewLifecycleOwner,
            context,
            onItemTapped = {
                when (it) {
                    HomeMenu.Item.Settings -> {
                        hideOnboardingIfNeeded()
                        nav(
                            R.id.homeFragment,
                            HomeFragmentDirections.actionGlobalSettingsFragment()
                        )
                        requireComponents.analytics.metrics.track(Event.HomeMenuSettingsItemClicked)
                    }
                    HomeMenu.Item.SyncTabs -> {
                        hideOnboardingIfNeeded()
                        nav(
                            R.id.homeFragment,
                            HomeFragmentDirections.actionGlobalSyncedTabsFragment()
                        )
                    }
                    is HomeMenu.Item.SyncAccount -> {
                        hideOnboardingIfNeeded()
                        val directions = if (it.signedIn) {
                            BrowserFragmentDirections.actionGlobalAccountSettingsFragment()
                        } else {
                            BrowserFragmentDirections.actionGlobalTurnOnSync()
                        }
                        nav(
                            R.id.homeFragment,
                            directions
                        )
                    }
                    HomeMenu.Item.Bookmarks -> {
                        hideOnboardingIfNeeded()
                        nav(
                            R.id.homeFragment,
                            HomeFragmentDirections.actionGlobalBookmarkFragment(BookmarkRoot.Mobile.id)
                        )
                    }
                    HomeMenu.Item.History -> {
                        hideOnboardingIfNeeded()
                        nav(
                            R.id.homeFragment,
                            HomeFragmentDirections.actionGlobalHistoryFragment()
                        )
                    }

                    HomeMenu.Item.Downloads -> {
                        hideOnboardingIfNeeded()
                        nav(
                            R.id.homeFragment,
                            HomeFragmentDirections.actionGlobalDownloadsFragment()
                        )
                    }

                    HomeMenu.Item.Help -> {
                        hideOnboardingIfNeeded()
                        (activity as HomeActivity).openToBrowserAndLoad(
                            searchTermOrURL = SupportUtils.getSumoURLForTopic(context, HELP),
                            newTab = true,
                            from = BrowserDirection.FromHome
                        )
                    }
                    HomeMenu.Item.WhatsNew -> {
                        hideOnboardingIfNeeded()
                        WhatsNew.userViewedWhatsNew(context)
                        context.metrics.track(Event.WhatsNewTapped)
                        (activity as HomeActivity).openToBrowserAndLoad(
                            searchTermOrURL = SupportUtils.getWhatsNewUrl(context),
                            newTab = true,
                            from = BrowserDirection.FromHome
                        )
                    }
                    // We need to show the snackbar while the browsing data is deleting(if "Delete
                    // browsing data on quit" is activated). After the deletion is over, the snackbar
                    // is dismissed.
                    HomeMenu.Item.Quit -> activity?.let { activity ->
                        deleteAndQuit(
                            activity,
                            viewLifecycleOwner.lifecycleScope,
                            view?.let { view ->
                                FenixSnackbar.make(
                                    view = view,
                                    isDisplayedWithBrowserToolbar = false
                                )
                            }
                        )
                    }
                    HomeMenu.Item.ReconnectSync -> {
                        hideOnboardingIfNeeded()
                        nav(
                            R.id.homeFragment,
                            HomeFragmentDirections.actionGlobalAccountProblemFragment()
                        )
                    }
                    HomeMenu.Item.Extensions -> {
                        nav(
                            R.id.homeFragment,
                            HomeFragmentDirections.actionGlobalAddonsManagementFragment()
                        )
                    }
                    is HomeMenu.Item.DesktopMode -> {
                        context.settings().openNextTabInDesktopMode = it.checked
                    }
                }
            },
            onHighlightPresent = { menuButtonView.get()?.setHighlight(it) },
            onMenuBuilderChanged = { menuButtonView.get()?.menuBuilder = it }
        )

    private fun subscribeToTabCollections(): Observer<List<TabCollection>> {
        return Observer<List<TabCollection>> {
            requireComponents.core.tabCollectionStorage.cachedTabCollections = it
            homeFragmentStore.dispatch(HomeFragmentAction.CollectionsChange(it))
        }.also { observer ->
            requireComponents.core.tabCollectionStorage.getCollections().observe(this, observer)
        }
    }

    private fun registerCollectionStorageObserver() {
        requireComponents.core.tabCollectionStorage.register(collectionStorageObserver, this)
    }

    /**
     * This method will find and scroll to the row of the specified collection Id.
     * */
    private fun scrollAndAnimateCollection(
        collectionIdToSelect: Long = -1
    ) {
        if (view != null && collectionIdToSelect >= 0) {
            viewLifecycleOwner.lifecycleScope.launch {
                val recyclerView = sessionControlView!!.view
                delay(ANIM_SCROLL_DELAY)
                val indexOfCollection =
                    NON_COLLECTION_ITEM_NUM + findIndexOfSpecificCollection(collectionIdToSelect)

                val lastVisiblePosition =
                    (recyclerView.layoutManager as? LinearLayoutManager)?.findLastCompletelyVisibleItemPosition()
                        ?: 0

                if (lastVisiblePosition < indexOfCollection) {
                    val onScrollListener = object : RecyclerView.OnScrollListener() {
                        override fun onScrollStateChanged(
                            recyclerView: RecyclerView,
                            newState: Int
                        ) {
                            super.onScrollStateChanged(recyclerView, newState)
                            if (newState == SCROLL_STATE_IDLE) {
                                appBarLayout?.setExpanded(false)
                                animateCollection(indexOfCollection)
                                recyclerView.removeOnScrollListener(this)
                            }
                        }
                    }
                    recyclerView.addOnScrollListener(onScrollListener)
                    recyclerView.smoothScrollToPosition(indexOfCollection)
                } else {
                    appBarLayout?.setExpanded(false)
                    animateCollection(indexOfCollection)
                }
            }
        }
    }

    /**
     * Returns index of the collection with the specified id.
     * */
    private fun findIndexOfSpecificCollection(
        changedCollectionId: Long
    ): Int {
        var result = 0
        requireComponents.core.tabCollectionStorage.cachedTabCollections
            .filterIndexed { index, tabCollection ->
                if (tabCollection.id == changedCollectionId) {
                    result = index
                    return@filterIndexed true
                }
                false
            }
        return result
    }

    /**
     * Will highlight the border of the collection with the specified index.
     * */
    private fun animateCollection(indexOfCollection: Int) {
        viewLifecycleOwner.lifecycleScope.launch {
            val viewHolder =
                sessionControlView!!.view.findViewHolderForAdapterPosition(indexOfCollection)
            val border =
                (viewHolder as? CollectionViewHolder)?.itemView?.findViewById<View>(R.id.selected_border)
            val listener = object : Animator.AnimatorListener {
                override fun onAnimationCancel(animation: Animator?) {
                    border?.visibility = View.GONE
                }

                override fun onAnimationStart(animation: Animator?) { /* noop */
                }

                override fun onAnimationRepeat(animation: Animator?) { /* noop */
                }

                override fun onAnimationEnd(animation: Animator?) {
                    border?.animate()?.alpha(0.0F)?.setStartDelay(ANIM_ON_SCREEN_DELAY)
                        ?.setDuration(FADE_ANIM_DURATION)
                        ?.start()
                }
            }
            border?.animate()?.alpha(1.0F)?.setStartDelay(ANIM_ON_SCREEN_DELAY)
                ?.setDuration(FADE_ANIM_DURATION)
                ?.setListener(listener)?.start()
        }.invokeOnCompletion {
            val a11yEnabled = context?.settings()?.accessibilityServicesEnabled ?: false
            if (a11yEnabled) {
                focusCollectionForTalkBack(indexOfCollection)
            }
        }
    }

    /**
     * Will focus the collection with [indexOfCollection] for accessibility services.
     * */
    private fun focusCollectionForTalkBack(indexOfCollection: Int) {
        viewLifecycleOwner.lifecycleScope.launch {
            var focusedForAccessibility = false
            view?.let { mainView ->
                mainView.accessibilityDelegate = object : AccessibilityDelegate() {
                    override fun onRequestSendAccessibilityEvent(
                        host: ViewGroup,
                        child: View,
                        event: AccessibilityEvent
                    ): Boolean {
                        if (!focusedForAccessibility &&
                            event.eventType == AccessibilityEvent.TYPE_VIEW_ACCESSIBILITY_FOCUSED
                        ) {
                            sessionControlView?.view?.findViewHolderForAdapterPosition(
                                indexOfCollection
                            )?.itemView?.let { viewToFocus ->
                                focusedForAccessibility = true
                                viewToFocus.requestFocus()
                                viewToFocus.sendAccessibilityEvent(AccessibilityEvent.TYPE_VIEW_FOCUSED)
                                return false
                            }
                        }
                        return super.onRequestSendAccessibilityEvent(host, child, event)
                    }
                }
            }
        }
    }

    private fun showRenamedSnackbar() {
        view?.let { view ->
            val string = view.context.getString(R.string.snackbar_collection_renamed)
            FenixSnackbar.make(
                view = view,
                duration = Snackbar.LENGTH_LONG,
                isDisplayedWithBrowserToolbar = false
            )
                .setText(string)
                .setAnchorView(snackbarAnchorView)
                .show()
        }
    }

    private fun openTabTray() {
        val direction = if (requireContext().settings().tabsTrayRewrite) {
            HomeFragmentDirections.actionGlobalTabsTrayFragment()
        } else {
            HomeFragmentDirections.actionGlobalTabTrayDialogFragment()
        }
        findNavController().nav(
            R.id.homeFragment,
            direction
        )
    }

    // TODO use [FenixTabCounterToolbarButton] instead of [TabCounter]:
    // https://github.com/mozilla-mobile/fenix/issues/16792
    private fun updateTabCounter(browserState: BrowserState) {
        val tabCount = if (browsingModeManager.mode.isPrivate) {
            browserState.privateTabs.size
        } else {
            browserState.normalTabs.size
        }

        view?.tab_button?.setCountWithAnimation(tabCount)
        view?.add_tabs_to_collections_button?.isVisible = tabCount > 0
    }

    private fun handleSwipedItemDeletionCancel() {
        view?.sessionControlRecyclerView?.adapter?.notifyDataSetChanged()
    }

    companion object {
        const val ALL_NORMAL_TABS = "all_normal"
        const val ALL_PRIVATE_TABS = "all_private"

        private const val FOCUS_ON_ADDRESS_BAR = "focusOnAddressBar"
        private const val FOCUS_ON_COLLECTION = "focusOnCollection"

        /**
         * Represents the number of items in [sessionControlView] that are NOT part of
         * the list of collections. At the moment these are topSites pager, collections header.
         * */
        private const val NON_COLLECTION_ITEM_NUM = 2

        private const val ANIM_SCROLL_DELAY = 100L
        private const val ANIM_ON_SCREEN_DELAY = 200L
        private const val FADE_ANIM_DURATION = 150L
        private const val CFR_WIDTH_DIVIDER = 1.7
        private const val CFR_Y_OFFSET = -20
    }
}<|MERGE_RESOLUTION|>--- conflicted
+++ resolved
@@ -227,12 +227,8 @@
                             )
                         ).getTip()
                     },
-<<<<<<< HEAD
-                    showCollectionPlaceholder = false
-=======
                     showCollectionPlaceholder = components.settings.showCollectionsPlaceholderOnHome,
                     showSetAsDefaultBrowserCard = components.settings.shouldShowSetAsDefaultBrowserCard()
->>>>>>> edea181c
                 )
             )
         }
