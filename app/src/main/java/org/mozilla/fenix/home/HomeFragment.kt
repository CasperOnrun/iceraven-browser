/* This Source Code Form is subject to the terms of the Mozilla Public
 * License, v. 2.0. If a copy of the MPL was not distributed with this
 * file, You can obtain one at http://mozilla.org/MPL/2.0/. */

package org.mozilla.fenix.home

import android.animation.Animator
import android.annotation.SuppressLint
import android.content.Context
import android.content.res.Configuration
import android.graphics.drawable.BitmapDrawable
import android.graphics.drawable.ColorDrawable
import android.os.Bundle
import android.os.StrictMode
import android.view.Gravity
import android.view.LayoutInflater
import android.view.View
import android.view.View.AccessibilityDelegate
import android.view.ViewGroup
import android.view.accessibility.AccessibilityEvent
import android.widget.Button
import android.widget.LinearLayout
import android.widget.PopupWindow
import androidx.annotation.VisibleForTesting
import androidx.appcompat.content.res.AppCompatResources
import androidx.constraintlayout.widget.ConstraintLayout
import androidx.constraintlayout.widget.ConstraintSet
import androidx.constraintlayout.widget.ConstraintSet.BOTTOM
import androidx.constraintlayout.widget.ConstraintSet.PARENT_ID
import androidx.constraintlayout.widget.ConstraintSet.TOP
import androidx.coordinatorlayout.widget.CoordinatorLayout
import androidx.core.content.ContextCompat
import androidx.core.view.isVisible
import androidx.core.view.updateLayoutParams
import androidx.fragment.app.Fragment
import androidx.fragment.app.activityViewModels
import androidx.lifecycle.Observer
import androidx.lifecycle.lifecycleScope
import androidx.navigation.fragment.findNavController
import androidx.navigation.fragment.navArgs
import androidx.recyclerview.widget.LinearLayoutManager
import androidx.recyclerview.widget.RecyclerView
import androidx.recyclerview.widget.RecyclerView.SCROLL_STATE_IDLE
import com.google.android.material.appbar.AppBarLayout
import com.google.android.material.button.MaterialButton
import com.google.android.material.snackbar.Snackbar
import kotlinx.coroutines.Dispatchers.IO
import kotlinx.coroutines.Dispatchers.Main
import kotlinx.coroutines.delay
import kotlinx.coroutines.flow.collect
import kotlinx.coroutines.flow.map
import kotlinx.coroutines.launch
import mozilla.appservices.places.BookmarkRoot
import mozilla.components.browser.menu.view.MenuButton
import mozilla.components.browser.state.selector.findTab
import mozilla.components.browser.state.selector.normalTabs
import mozilla.components.browser.state.selector.privateTabs
import mozilla.components.browser.state.state.BrowserState
import mozilla.components.browser.state.state.selectedOrDefaultSearchEngine
import mozilla.components.browser.state.store.BrowserStore
import mozilla.components.concept.storage.FrecencyThresholdOption
import mozilla.components.concept.sync.AccountObserver
import mozilla.components.concept.sync.AuthType
import mozilla.components.concept.sync.OAuthAccount
import mozilla.components.feature.tab.collections.TabCollection
import mozilla.components.feature.top.sites.TopSitesConfig
import mozilla.components.feature.top.sites.TopSitesFeature
import mozilla.components.lib.state.ext.consumeFlow
import mozilla.components.lib.state.ext.consumeFrom
import mozilla.components.support.base.feature.ViewBoundFeatureWrapper
import mozilla.components.support.ktx.android.content.res.resolveAttribute
import mozilla.components.support.ktx.kotlinx.coroutines.flow.ifChanged
import mozilla.components.ui.tabcounter.TabCounterMenu
import org.mozilla.fenix.BrowserDirection
import org.mozilla.fenix.Config
import org.mozilla.fenix.FeatureFlags
import org.mozilla.fenix.HomeActivity
import org.mozilla.fenix.R
import org.mozilla.fenix.browser.BrowserAnimator.Companion.getToolbarNavOptions
import org.mozilla.fenix.browser.BrowserFragmentDirections
import org.mozilla.fenix.browser.browsingmode.BrowsingMode
import org.mozilla.fenix.components.Components
import org.mozilla.fenix.components.FenixSnackbar
import org.mozilla.fenix.components.PrivateShortcutCreateManager
import org.mozilla.fenix.components.StoreProvider
import org.mozilla.fenix.components.TabCollectionStorage
import org.mozilla.fenix.components.accounts.AccountState
import org.mozilla.fenix.components.metrics.Event
import org.mozilla.fenix.components.tips.FenixTipManager
import org.mozilla.fenix.components.tips.Tip
import org.mozilla.fenix.components.tips.providers.MasterPasswordTipProvider
import org.mozilla.fenix.components.toolbar.FenixTabCounterMenu
import org.mozilla.fenix.components.toolbar.ToolbarPosition
import org.mozilla.fenix.databinding.FragmentHomeBinding
import org.mozilla.fenix.datastore.pocketStoriesSelectedCategoriesDataStore
import org.mozilla.fenix.experiments.FeatureId
import org.mozilla.fenix.ext.asRecentTabs
import org.mozilla.fenix.ext.components
import org.mozilla.fenix.ext.hideToolbar
import org.mozilla.fenix.ext.metrics
import org.mozilla.fenix.ext.nav
import org.mozilla.fenix.ext.recordExposureEvent
import org.mozilla.fenix.ext.requireComponents
import org.mozilla.fenix.ext.runIfFragmentIsAttached
import org.mozilla.fenix.ext.settings
import org.mozilla.fenix.home.mozonline.showPrivacyPopWindow
import org.mozilla.fenix.home.pocket.DefaultPocketStoriesController
import org.mozilla.fenix.home.pocket.PocketRecommendedStoriesCategory
import org.mozilla.fenix.home.recentbookmarks.RecentBookmarksFeature
import org.mozilla.fenix.home.recentbookmarks.controller.DefaultRecentBookmarksController
import org.mozilla.fenix.home.recenttabs.RecentTab
import org.mozilla.fenix.home.recenttabs.RecentTabsListFeature
import org.mozilla.fenix.home.recenttabs.controller.DefaultRecentTabsController
import org.mozilla.fenix.home.recentvisits.RecentVisitsFeature
import org.mozilla.fenix.home.recentvisits.controller.DefaultRecentVisitsController
import org.mozilla.fenix.home.sessioncontrol.DefaultSessionControlController
import org.mozilla.fenix.home.sessioncontrol.SessionControlInteractor
import org.mozilla.fenix.home.sessioncontrol.SessionControlView
import org.mozilla.fenix.home.sessioncontrol.viewholders.CollectionViewHolder
import org.mozilla.fenix.home.topsites.DefaultTopSitesView
import org.mozilla.fenix.onboarding.FenixOnboarding
import org.mozilla.fenix.perf.MarkersFragmentLifecycleCallbacks
import org.mozilla.fenix.settings.SupportUtils
import org.mozilla.fenix.settings.SupportUtils.SumoTopic.HELP
import org.mozilla.fenix.settings.deletebrowsingdata.deleteAndQuit
import org.mozilla.fenix.theme.ThemeManager
import org.mozilla.fenix.utils.ToolbarPopupWindow
import org.mozilla.fenix.utils.allowUndo
import org.mozilla.fenix.whatsnew.WhatsNew
import java.lang.ref.WeakReference
import kotlin.math.min

@Suppress("TooManyFunctions", "LargeClass")
class HomeFragment : Fragment() {
    private val args by navArgs<HomeFragmentArgs>()
    private lateinit var bundleArgs: Bundle

    private var _binding: FragmentHomeBinding? = null
    private val binding get() = _binding!!

    private val homeViewModel: HomeScreenViewModel by activityViewModels()

    private val snackbarAnchorView: View?
        get() = when (requireContext().settings().toolbarPosition) {
            ToolbarPosition.BOTTOM -> binding.toolbarLayout
            ToolbarPosition.TOP -> null
        }

    private val browsingModeManager get() = (activity as HomeActivity).browsingModeManager

    private val collectionStorageObserver = object : TabCollectionStorage.Observer {
        @SuppressLint("NotifyDataSetChanged")
        override fun onCollectionRenamed(tabCollection: TabCollection, title: String) {
            lifecycleScope.launch(Main) {
                binding.sessionControlRecyclerView.adapter?.notifyDataSetChanged()
            }
            showRenamedSnackbar()
        }
    }

    private val store: BrowserStore
        get() = requireComponents.core.store

    private val onboarding by lazy {
        requireComponents.strictMode.resetAfter(StrictMode.allowThreadDiskReads()) {
            FenixOnboarding(requireContext())
        }
    }

    private lateinit var homeFragmentStore: HomeFragmentStore
    private var _sessionControlInteractor: SessionControlInteractor? = null
    private val sessionControlInteractor: SessionControlInteractor
        get() = _sessionControlInteractor!!

    private var sessionControlView: SessionControlView? = null
    private var appBarLayout: AppBarLayout? = null
    private lateinit var currentMode: CurrentMode

    private val topSitesFeature = ViewBoundFeatureWrapper<TopSitesFeature>()
    private val recentTabsListFeature = ViewBoundFeatureWrapper<RecentTabsListFeature>()
    private val recentBookmarksFeature = ViewBoundFeatureWrapper<RecentBookmarksFeature>()
    private val historyMetadataFeature = ViewBoundFeatureWrapper<RecentVisitsFeature>()

    @VisibleForTesting
    internal var getMenuButton: () -> MenuButton? = { binding.menuButton }

    override fun onCreate(savedInstanceState: Bundle?) {
        // DO NOT ADD ANYTHING ABOVE THIS getProfilerTime CALL!
        val profilerStartTime = requireComponents.core.engine.profiler?.getProfilerTime()

        super.onCreate(savedInstanceState)

        bundleArgs = args.toBundle()
        lifecycleScope.launch(IO) {
            if (!onboarding.userHasBeenOnboarded()) {
                requireComponents.analytics.metrics.track(Event.OpenedAppFirstRun)
            }
        }

        if (!onboarding.userHasBeenOnboarded() &&
            requireContext().settings().shouldShowPrivacyPopWindow &&
            Config.channel.isMozillaOnline
        ) {
            showPrivacyPopWindow(requireContext(), requireActivity())
        }

        // DO NOT MOVE ANYTHING BELOW THIS addMarker CALL!
        requireComponents.core.engine.profiler?.addMarker(
            MarkersFragmentLifecycleCallbacks.MARKER_NAME, profilerStartTime, "HomeFragment.onCreate",
        )
    }

    @Suppress("LongMethod")
    override fun onCreateView(
        inflater: LayoutInflater,
        container: ViewGroup?,
        savedInstanceState: Bundle?
    ): View {
        // DO NOT ADD ANYTHING ABOVE THIS getProfilerTime CALL!
        val profilerStartTime = requireComponents.core.engine.profiler?.getProfilerTime()

        _binding = FragmentHomeBinding.inflate(inflater, container, false)
        val activity = activity as HomeActivity
        val components = requireComponents

        currentMode = CurrentMode(
            requireContext(),
            onboarding,
            browsingModeManager,
            ::dispatchModeChanges
        )

        homeFragmentStore = StoreProvider.get(this) {
            HomeFragmentStore(
                HomeFragmentState(
                    collections = components.core.tabCollectionStorage.cachedTabCollections,
                    expandedCollections = emptySet(),
                    mode = currentMode.getCurrentMode(),
                    topSites = components.core.topSitesStorage.cachedTopSites,
                    tip = components.strictMode.resetAfter(StrictMode.allowThreadDiskReads()) {
                        FenixTipManager(
                            listOf(
                                MasterPasswordTipProvider(
                                    requireContext(),
                                    ::navToSavedLogins,
                                    ::dismissTip
                                )
                            )
                        ).getTip()
                    },
                    recentBookmarks = emptyList(),
                    showCollectionPlaceholder = components.settings.showCollectionsPlaceholderOnHome,
                    showSetAsDefaultBrowserCard = components.settings.shouldShowSetAsDefaultBrowserCard(),
                    // Provide an initial state for recent tabs to prevent re-rendering on the home screen.
                    //  This will otherwise cause a visual jump as the section gets rendered from no state
                    //  to some state.
                    recentTabs = getRecentTabs(components),
                    recentHistory = emptyList()
                ),
                listOf(
                    PocketUpdatesMiddleware(
                        lifecycleScope,
                        requireComponents.core.pocketStoriesService,
                        requireContext().pocketStoriesSelectedCategoriesDataStore
                    )
                )
            )
        }

        lifecycleScope.launch(IO) {
            if (requireContext().settings().showPocketRecommendationsFeature) {
                val categories = components.core.pocketStoriesService.getStories()
                    .groupBy { story -> story.category }
                    .map { (category, stories) -> PocketRecommendedStoriesCategory(category, stories) }

                homeFragmentStore.dispatch(HomeFragmentAction.PocketStoriesCategoriesChange(categories))
            } else {
                homeFragmentStore.dispatch(HomeFragmentAction.PocketStoriesChange(emptyList()))
            }
        }

        topSitesFeature.set(
            feature = TopSitesFeature(
                view = DefaultTopSitesView(homeFragmentStore),
                storage = components.core.topSitesStorage,
                config = ::getTopSitesConfig
            ),
            owner = viewLifecycleOwner,
            view = binding.root
        )

        if (requireContext().settings().showRecentTabsFeature) {
            recentTabsListFeature.set(
                feature = RecentTabsListFeature(
                    browserStore = components.core.store,
                    homeStore = homeFragmentStore
                ),
                owner = viewLifecycleOwner,
                view = binding.root
            )
        }

        if (requireContext().settings().showRecentBookmarksFeature) {
            recentBookmarksFeature.set(
                feature = RecentBookmarksFeature(
                    homeStore = homeFragmentStore,
                    bookmarksUseCase = run {
                        requireContext().components.useCases.bookmarksUseCases
                    },
                    scope = viewLifecycleOwner.lifecycleScope
                ),
                owner = viewLifecycleOwner,
                view = binding.root
            )
        }

        if (requireContext().settings().historyMetadataUIFeature) {
            historyMetadataFeature.set(
                feature = RecentVisitsFeature(
                    homeStore = homeFragmentStore,
                    historyMetadataStorage = components.core.historyStorage,
                    historyHighlightsStorage = components.core.lazyHistoryStorage,
                    scope = viewLifecycleOwner.lifecycleScope
                ),
                owner = viewLifecycleOwner,
                view = binding.root
            )
        }

        _sessionControlInteractor = SessionControlInteractor(
            controller = DefaultSessionControlController(
                activity = activity,
                settings = components.settings,
                engine = components.core.engine,
                metrics = components.analytics.metrics,
                store = store,
                tabCollectionStorage = components.core.tabCollectionStorage,
                addTabUseCase = components.useCases.tabsUseCases.addTab,
                restoreUseCase = components.useCases.tabsUseCases.restore,
                reloadUrlUseCase = components.useCases.sessionUseCases.reload,
                selectTabUseCase = components.useCases.tabsUseCases.selectTab,
                fragmentStore = homeFragmentStore,
                navController = findNavController(),
                viewLifecycleScope = viewLifecycleOwner.lifecycleScope,
                hideOnboarding = ::hideOnboardingAndOpenSearch,
                registerCollectionStorageObserver = ::registerCollectionStorageObserver,
                removeCollectionWithUndo = ::removeCollectionWithUndo,
                showTabTray = ::openTabsTray
            ),
            recentTabController = DefaultRecentTabsController(
                selectTabUseCase = components.useCases.tabsUseCases.selectTab,
                navController = findNavController(),
                metrics = requireComponents.analytics.metrics,
                store = components.core.store
            ),
            recentBookmarksController = DefaultRecentBookmarksController(
                activity = activity,
                navController = findNavController()
            ),
            recentVisitsController = DefaultRecentVisitsController(
                navController = findNavController(),
                homeStore = homeFragmentStore,
<<<<<<< HEAD
=======
                selectOrAddTabUseCase = components.useCases.tabsUseCases.selectOrAddTab,
>>>>>>> 5a685e67
                storage = components.core.historyStorage,
                scope = viewLifecycleOwner.lifecycleScope,
                store = components.core.store,
                metrics = requireComponents.analytics.metrics
            ),
            pocketStoriesController = DefaultPocketStoriesController(
                homeActivity = activity,
                homeStore = homeFragmentStore,
                navController = findNavController(),
                metrics = requireComponents.analytics.metrics
            )
        )

        updateLayout(binding.root)
        sessionControlView = SessionControlView(
            homeFragmentStore,
            binding.sessionControlRecyclerView,
            viewLifecycleOwner,
            sessionControlInteractor
        )

        updateSessionControlView()

        appBarLayout = binding.homeAppBar

        activity.themeManager.applyStatusBarTheme(activity)

        requireContext().components.analytics.experiments.recordExposureEvent(FeatureId.HOME_PAGE)

        // DO NOT MOVE ANYTHING BELOW THIS addMarker CALL!
        requireComponents.core.engine.profiler?.addMarker(
            MarkersFragmentLifecycleCallbacks.MARKER_NAME, profilerStartTime, "HomeFragment.onCreateView",
        )
        return binding.root
    }

    override fun onConfigurationChanged(newConfig: Configuration) {
        super.onConfigurationChanged(newConfig)

        getMenuButton()?.dismissMenu()
    }

    private fun dismissTip(tip: Tip) {
        sessionControlInteractor.onCloseTip(tip)
    }

    /**
     * Returns a [TopSitesConfig] which specifies how many top sites to display and whether or
     * not frequently visited sites should be displayed.
     */
    @VisibleForTesting
    internal fun getTopSitesConfig(): TopSitesConfig {
        val settings = requireContext().settings()
        return TopSitesConfig(
            settings.topSitesMaxLimit,
            if (settings.showTopFrecentSites) FrecencyThresholdOption.SKIP_ONE_TIME_PAGES else null
        )
    }

    /**
     * The [SessionControlView] is forced to update with our current state when we call
     * [HomeFragment.onCreateView] in order to be able to draw everything at once with the current
     * data in our store. The [View.consumeFrom] coroutine dispatch
     * doesn't get run right away which means that we won't draw on the first layout pass.
     */
    private fun updateSessionControlView() {
        if (browsingModeManager.mode == BrowsingMode.Private) {
            binding.root.consumeFrom(homeFragmentStore, viewLifecycleOwner) {
                sessionControlView?.update(it)
            }
        } else {
            sessionControlView?.update(homeFragmentStore.state)

            binding.root.consumeFrom(homeFragmentStore, viewLifecycleOwner) {
                sessionControlView?.update(it, shouldReportMetrics = true)
            }
        }
    }

    private fun updateLayout(view: View) {
        when (requireContext().settings().toolbarPosition) {
            ToolbarPosition.TOP -> {
                binding.toolbarLayout.layoutParams = CoordinatorLayout.LayoutParams(
                    ConstraintLayout.LayoutParams.MATCH_PARENT,
                    ConstraintLayout.LayoutParams.WRAP_CONTENT
                ).apply {
                    gravity = Gravity.TOP
                }

                ConstraintSet().apply {
                    clone(binding.toolbarLayout)
                    clear(binding.bottomBar.id, BOTTOM)
                    clear(binding.bottomBarShadow.id, BOTTOM)
                    connect(binding.bottomBar.id, TOP, PARENT_ID, TOP)
                    connect(binding.bottomBarShadow.id, TOP, binding.bottomBar.id, BOTTOM)
                    connect(binding.bottomBarShadow.id, BOTTOM, PARENT_ID, BOTTOM)
                    applyTo(binding.toolbarLayout)
                }

                binding.bottomBar.background = AppCompatResources.getDrawable(
                    view.context,
                    view.context.theme.resolveAttribute(R.attr.bottomBarBackgroundTop)
                )

                binding.homeAppBar.updateLayoutParams<ViewGroup.MarginLayoutParams> {
                    topMargin =
                        resources.getDimensionPixelSize(R.dimen.home_fragment_top_toolbar_header_margin)
                }
            }
            ToolbarPosition.BOTTOM -> {
            }
        }
    }

    @Suppress("LongMethod", "ComplexMethod")
    override fun onViewCreated(view: View, savedInstanceState: Bundle?) {
        // DO NOT ADD ANYTHING ABOVE THIS getProfilerTime CALL!
        val profilerStartTime = requireComponents.core.engine.profiler?.getProfilerTime()

        super.onViewCreated(view, savedInstanceState)
        context?.metrics?.apply {
            track(Event.HomeScreenDisplayed)
            track(Event.HomeScreenViewCount)
        }

        observeSearchEngineChanges()
        createHomeMenu(requireContext(), WeakReference(binding.menuButton))
        createTabCounterMenu()

        binding.menuButton.setColorFilter(
            ContextCompat.getColor(
                requireContext(),
                ThemeManager.resolveAttribute(R.attr.primaryText, requireContext())
            )
        )

        binding.toolbar.compoundDrawablePadding =
            view.resources.getDimensionPixelSize(R.dimen.search_bar_search_engine_icon_padding)
        binding.toolbarWrapper.setOnClickListener {
            navigateToSearch()
            requireComponents.analytics.metrics.track(Event.SearchBarTapped(Event.SearchBarTapped.Source.HOME))
        }

        binding.toolbarWrapper.setOnLongClickListener {
            ToolbarPopupWindow.show(
                WeakReference(it),
                handlePasteAndGo = sessionControlInteractor::onPasteAndGo,
                handlePaste = sessionControlInteractor::onPaste,
                copyVisible = false
            )
            true
        }

        binding.tabButton.setOnClickListener {
            if (FeatureFlags.showStartOnHomeSettings) {
                requireComponents.analytics.metrics.track(Event.StartOnHomeOpenTabsTray)
            }
            openTabsTray()
        }

        PrivateBrowsingButtonView(binding.privateBrowsingButton, browsingModeManager) { newMode ->
            sessionControlInteractor.onPrivateModeButtonClicked(
                newMode,
                onboarding.userHasBeenOnboarded()
            )
        }

        consumeFrom(requireComponents.core.store) {
            updateTabCounter(it)
        }

        homeViewModel.sessionToDelete?.also {
            if (it == ALL_NORMAL_TABS || it == ALL_PRIVATE_TABS) {
                removeAllTabsAndShowSnackbar(it)
            } else {
                removeTabAndShowSnackbar(it)
            }
        }

        homeViewModel.sessionToDelete = null

        updateTabCounter(requireComponents.core.store.state)

        if (bundleArgs.getBoolean(FOCUS_ON_ADDRESS_BAR)) {
            navigateToSearch()
        } else if (bundleArgs.getLong(FOCUS_ON_COLLECTION, -1) >= 0) {
            /* Triggered when the user has added a tab to a collection and has tapped
            * the View action on the [TabsTrayDialogFragment] snackbar.*/
            scrollAndAnimateCollection(bundleArgs.getLong(FOCUS_ON_COLLECTION, -1))
        }

        // DO NOT MOVE ANYTHING BELOW THIS addMarker CALL!
        requireComponents.core.engine.profiler?.addMarker(
            MarkersFragmentLifecycleCallbacks.MARKER_NAME, profilerStartTime, "HomeFragment.onViewCreated",
        )
    }

    private fun observeSearchEngineChanges() {
        consumeFlow(store) { flow ->
            flow.map { state -> state.search.selectedOrDefaultSearchEngine }
                .ifChanged()
                .collect { searchEngine ->
                    if (searchEngine != null) {
                        val iconSize =
                            requireContext().resources.getDimensionPixelSize(R.dimen.preference_icon_drawable_size)
                        val searchIcon =
                            BitmapDrawable(requireContext().resources, searchEngine.icon)
                        searchIcon.setBounds(0, 0, iconSize, iconSize)
                        binding.searchEngineIcon.setImageDrawable(searchIcon)
                    } else {
                        binding.searchEngineIcon.setImageDrawable(null)
                    }
                }
        }
    }

    private fun createTabCounterMenu() {
        val browsingModeManager = (activity as HomeActivity).browsingModeManager
        val mode = browsingModeManager.mode

        val onItemTapped: (TabCounterMenu.Item) -> Unit = {
            if (it is TabCounterMenu.Item.NewTab) {
                browsingModeManager.mode = BrowsingMode.Normal
            } else if (it is TabCounterMenu.Item.NewPrivateTab) {
                browsingModeManager.mode = BrowsingMode.Private
            }
        }

        val tabCounterMenu = FenixTabCounterMenu(
            requireContext(),
            onItemTapped,
            iconColor = if (mode == BrowsingMode.Private) {
                ContextCompat.getColor(requireContext(), R.color.primary_text_private_theme)
            } else {
                null
            }
        )

        val inverseBrowsingMode = when (mode) {
            BrowsingMode.Normal -> BrowsingMode.Private
            BrowsingMode.Private -> BrowsingMode.Normal
        }

        tabCounterMenu.updateMenu(showOnly = inverseBrowsingMode)
        binding.tabButton.setOnLongClickListener {
            tabCounterMenu.menuController.show(anchor = it)
            true
        }
    }

    private fun removeAllTabsAndShowSnackbar(sessionCode: String) {
        if (sessionCode == ALL_PRIVATE_TABS) {
            requireComponents.useCases.tabsUseCases.removePrivateTabs()
        } else {
            requireComponents.useCases.tabsUseCases.removeNormalTabs()
        }

        val snackbarMessage = if (sessionCode == ALL_PRIVATE_TABS) {
            getString(R.string.snackbar_private_tabs_closed)
        } else {
            getString(R.string.snackbar_tabs_closed)
        }

        viewLifecycleOwner.lifecycleScope.allowUndo(
            requireView(),
            snackbarMessage,
            requireContext().getString(R.string.snackbar_deleted_undo),
            {
                requireComponents.useCases.tabsUseCases.undo.invoke()
            },
            operation = { },
            anchorView = snackbarAnchorView
        )
    }

    private fun removeTabAndShowSnackbar(sessionId: String) {
        val tab = store.state.findTab(sessionId) ?: return

        requireComponents.useCases.tabsUseCases.removeTab(sessionId)

        val snackbarMessage = if (tab.content.private) {
            requireContext().getString(R.string.snackbar_private_tab_closed)
        } else {
            requireContext().getString(R.string.snackbar_tab_closed)
        }

        viewLifecycleOwner.lifecycleScope.allowUndo(
            requireView(),
            snackbarMessage,
            requireContext().getString(R.string.snackbar_deleted_undo),
            {
                requireComponents.useCases.tabsUseCases.undo.invoke()
                findNavController().navigate(
                    HomeFragmentDirections.actionGlobalBrowser(null)
                )
            },
            operation = { },
            anchorView = snackbarAnchorView
        )
    }

    override fun onDestroyView() {
        super.onDestroyView()

        _sessionControlInteractor = null
        sessionControlView = null
        appBarLayout = null
        _binding = null
        bundleArgs.clear()
    }

    override fun onStart() {
        super.onStart()

        subscribeToTabCollections()

        val context = requireContext()
        val components = context.components

        homeFragmentStore.dispatch(
            HomeFragmentAction.Change(
                collections = components.core.tabCollectionStorage.cachedTabCollections,
                mode = currentMode.getCurrentMode(),
                topSites = components.core.topSitesStorage.cachedTopSites,
                tip = components.strictMode.resetAfter(StrictMode.allowThreadDiskReads()) {
                    FenixTipManager(
                        listOf(
                            MasterPasswordTipProvider(
                                requireContext(),
                                ::navToSavedLogins,
                                ::dismissTip
                            )
                        )
                    ).getTip()
                },
                showCollectionPlaceholder = components.settings.showCollectionsPlaceholderOnHome,
                // Provide an initial state for recent tabs to prevent re-rendering on the home screen.
                //  This will otherwise cause a visual jump as the section gets rendered from no state
                //  to some state.
                recentTabs = getRecentTabs(components),
                recentBookmarks = emptyList(),
                recentHistory = emptyList()
            )
        )

        requireComponents.backgroundServices.accountManagerAvailableQueue.runIfReadyOrQueue {
            // By the time this code runs, we may not be attached to a context or have a view lifecycle owner.
            if ((this@HomeFragment).view?.context == null) {
                return@runIfReadyOrQueue
            }

            requireComponents.backgroundServices.accountManager.register(
                currentMode,
                owner = this@HomeFragment.viewLifecycleOwner
            )
            requireComponents.backgroundServices.accountManager.register(
                object : AccountObserver {
                    override fun onAuthenticated(account: OAuthAccount, authType: AuthType) {
                        if (authType != AuthType.Existing) {
                            view?.let {
                                FenixSnackbar.make(
                                    view = it,
                                    duration = Snackbar.LENGTH_SHORT,
                                    isDisplayedWithBrowserToolbar = false
                                )
                                    .setText(it.context.getString(R.string.onboarding_firefox_account_sync_is_on))
                                    .setAnchorView(binding.toolbarLayout)
                                    .show()
                            }
                        }
                    }
                },
                owner = this@HomeFragment.viewLifecycleOwner
            )
        }

        if (browsingModeManager.mode.isPrivate &&
            // We will be showing the search dialog and don't want to show the CFR while the dialog shows
            !bundleArgs.getBoolean(FOCUS_ON_ADDRESS_BAR) &&
            context.settings().shouldShowPrivateModeCfr
        ) {
            recommendPrivateBrowsingShortcut()
        }

        // We only want this observer live just before we navigate away to the collection creation screen
        requireComponents.core.tabCollectionStorage.unregister(collectionStorageObserver)

        lifecycleScope.launch(IO) {
            requireComponents.reviewPromptController.promptReview(requireActivity())
        }
    }

    private fun navToSavedLogins() {
        findNavController().navigate(
            HomeFragmentDirections.actionGlobalSavedLoginsAuthFragment()
        )
    }

    private fun dispatchModeChanges(mode: Mode) {
        if (mode != Mode.fromBrowsingMode(browsingModeManager.mode)) {
            homeFragmentStore.dispatch(HomeFragmentAction.ModeChange(mode))
        }
    }

    @VisibleForTesting
    internal fun removeCollectionWithUndo(tabCollection: TabCollection) {
        val snackbarMessage = getString(R.string.snackbar_collection_deleted)

        lifecycleScope.allowUndo(
            requireView(),
            snackbarMessage,
            getString(R.string.snackbar_deleted_undo),
            {
                requireComponents.core.tabCollectionStorage.createCollection(tabCollection)
            },
            operation = { },
            elevation = TOAST_ELEVATION,
            anchorView = null
        )

        lifecycleScope.launch(IO) {
            requireComponents.core.tabCollectionStorage.removeCollection(tabCollection)
        }
    }

    override fun onResume() {
        super.onResume()
        if (browsingModeManager.mode == BrowsingMode.Private) {
            activity?.window?.setBackgroundDrawableResource(R.drawable.private_home_background_gradient)
        }

        hideToolbar()

        // Whenever a tab is selected its last access timestamp is automatically updated by A-C.
        // However, in the case of resuming the app to the home fragment, we already have an
        // existing selected tab, but its last access timestamp is outdated. No action is
        // triggered to cause an automatic update on warm start (no tab selection occurs). So we
        // update it manually here.
        requireComponents.useCases.sessionUseCases.updateLastAccess()
    }

    override fun onPause() {
        super.onPause()
        if (browsingModeManager.mode == BrowsingMode.Private) {
            activity?.window?.setBackgroundDrawable(
                ColorDrawable(
                    ContextCompat.getColor(
                        requireContext(),
                        R.color.foundation_private_theme
                    )
                )
            )
        }

        // Counterpart to the update in onResume to keep the last access timestamp of the selected
        // tab up-to-date.
        requireComponents.useCases.sessionUseCases.updateLastAccess()
    }

    private fun recommendPrivateBrowsingShortcut() {
        context?.let { context ->
            val layout = LayoutInflater.from(context)
                .inflate(R.layout.pbm_shortcut_popup, null)
            val privateBrowsingRecommend =
                PopupWindow(
                    layout,
                    min(
                        (resources.displayMetrics.widthPixels / CFR_WIDTH_DIVIDER).toInt(),
                        (resources.displayMetrics.heightPixels / CFR_WIDTH_DIVIDER).toInt()
                    ),
                    LinearLayout.LayoutParams.WRAP_CONTENT,
                    true
                )
            layout.findViewById<Button>(R.id.cfr_pos_button).apply {
                setOnClickListener {
                    PrivateShortcutCreateManager.createPrivateShortcut(context)
                    privateBrowsingRecommend.dismiss()
                }
            }
            layout.findViewById<Button>(R.id.cfr_neg_button).apply {
                setOnClickListener {
                    privateBrowsingRecommend.dismiss()
                }
            }
            // We want to show the popup only after privateBrowsingButton is available.
            // Otherwise, we will encounter an activity token error.
            binding.privateBrowsingButton.post {
                runIfFragmentIsAttached {
                    context.settings().showedPrivateModeContextualFeatureRecommender = true
                    context.settings().lastCfrShownTimeInMillis = System.currentTimeMillis()
                    privateBrowsingRecommend.showAsDropDown(
                        binding.privateBrowsingButton, 0, CFR_Y_OFFSET, Gravity.TOP or Gravity.END
                    )
                }
            }
        }
    }

    private fun hideOnboardingIfNeeded() {
        if (!onboarding.userHasBeenOnboarded()) {
            onboarding.finish()
            homeFragmentStore.dispatch(
                HomeFragmentAction.ModeChange(
                    mode = currentMode.getCurrentMode()
                )
            )
        }
    }

    private fun hideOnboardingAndOpenSearch() {
        hideOnboardingIfNeeded()
        appBarLayout?.setExpanded(true, true)
        navigateToSearch()
    }

    private fun navigateToSearch() {
        val directions =
            HomeFragmentDirections.actionGlobalSearchDialog(
                sessionId = null
            )

        nav(R.id.homeFragment, directions, getToolbarNavOptions(requireContext()))
    }

    @SuppressWarnings("ComplexMethod", "LongMethod")
    private fun createHomeMenu(context: Context, menuButtonView: WeakReference<MenuButton>) =
        HomeMenu(
            this.viewLifecycleOwner,
            context,
            onItemTapped = {
                if (it !is HomeMenu.Item.DesktopMode) {
                    hideOnboardingIfNeeded()
                }

                when (it) {
                    HomeMenu.Item.Settings -> {
                        nav(
                            R.id.homeFragment,
                            HomeFragmentDirections.actionGlobalSettingsFragment()
                        )
                        requireComponents.analytics.metrics.track(Event.HomeMenuSettingsItemClicked)
                    }
                    HomeMenu.Item.CustomizeHome -> {
                        context.metrics.track(Event.HomeScreenCustomizedHomeClicked)
                        nav(
                            R.id.homeFragment,
                            HomeFragmentDirections.actionGlobalHomeSettingsFragment()
                        )
                    }
                    is HomeMenu.Item.SyncAccount -> {
                        val directions = when (it.accountState) {
                            AccountState.AUTHENTICATED ->
                                BrowserFragmentDirections.actionGlobalAccountSettingsFragment()
                            AccountState.NEEDS_REAUTHENTICATION ->
                                BrowserFragmentDirections.actionGlobalAccountProblemFragment()
                            AccountState.NO_ACCOUNT ->
                                BrowserFragmentDirections.actionGlobalTurnOnSync()
                        }
                        nav(
                            R.id.homeFragment,
                            directions
                        )
                    }
                    HomeMenu.Item.Bookmarks -> {
                        nav(
                            R.id.homeFragment,
                            HomeFragmentDirections.actionGlobalBookmarkFragment(BookmarkRoot.Mobile.id)
                        )
                    }
                    HomeMenu.Item.History -> {
                        nav(
                            R.id.homeFragment,
                            HomeFragmentDirections.actionGlobalHistoryFragment()
                        )
                    }
                    HomeMenu.Item.Downloads -> {
                        nav(
                            R.id.homeFragment,
                            HomeFragmentDirections.actionGlobalDownloadsFragment()
                        )
                    }
                    HomeMenu.Item.Help -> {
                        (activity as HomeActivity).openToBrowserAndLoad(
                            searchTermOrURL = SupportUtils.getSumoURLForTopic(context, HELP),
                            newTab = true,
                            from = BrowserDirection.FromHome
                        )
                    }
                    HomeMenu.Item.WhatsNew -> {
                        WhatsNew.userViewedWhatsNew(context)
                        context.metrics.track(Event.WhatsNewTapped)
                        (activity as HomeActivity).openToBrowserAndLoad(
                            searchTermOrURL = SupportUtils.getWhatsNewUrl(context),
                            newTab = true,
                            from = BrowserDirection.FromHome
                        )
                    }
                    // We need to show the snackbar while the browsing data is deleting(if "Delete
                    // browsing data on quit" is activated). After the deletion is over, the snackbar
                    // is dismissed.
                    HomeMenu.Item.Quit -> activity?.let { activity ->
                        deleteAndQuit(
                            activity,
                            viewLifecycleOwner.lifecycleScope,
                            view?.let { view ->
                                FenixSnackbar.make(
                                    view = view,
                                    isDisplayedWithBrowserToolbar = false
                                )
                            }
                        )
                    }
                    HomeMenu.Item.ReconnectSync -> {
                        nav(
                            R.id.homeFragment,
                            HomeFragmentDirections.actionGlobalAccountProblemFragment()
                        )
                    }
                    HomeMenu.Item.Extensions -> {
                        nav(
                            R.id.homeFragment,
                            HomeFragmentDirections.actionGlobalAddonsManagementFragment()
                        )
                    }
                    is HomeMenu.Item.DesktopMode -> {
                        context.settings().openNextTabInDesktopMode = it.checked
                    }
                }
            },
            onHighlightPresent = { menuButtonView.get()?.setHighlight(it) },
            onMenuBuilderChanged = { menuButtonView.get()?.menuBuilder = it }
        )

    private fun subscribeToTabCollections(): Observer<List<TabCollection>> {
        return Observer<List<TabCollection>> {
            requireComponents.core.tabCollectionStorage.cachedTabCollections = it
            homeFragmentStore.dispatch(HomeFragmentAction.CollectionsChange(it))
        }.also { observer ->
            requireComponents.core.tabCollectionStorage.getCollections().observe(this, observer)
        }
    }

    private fun registerCollectionStorageObserver() {
        requireComponents.core.tabCollectionStorage.register(collectionStorageObserver, this)
    }

    /**
     * This method will find and scroll to the row of the specified collection Id.
     * */
    private fun scrollAndAnimateCollection(
        collectionIdToSelect: Long = -1
    ) {
        if (view != null && collectionIdToSelect >= 0) {
            viewLifecycleOwner.lifecycleScope.launch {
                val recyclerView = sessionControlView!!.view
                delay(ANIM_SCROLL_DELAY)
                val indexOfCollection =
                    NON_COLLECTION_ITEM_NUM + findIndexOfSpecificCollection(collectionIdToSelect)

                val lastVisiblePosition =
                    (recyclerView.layoutManager as? LinearLayoutManager)?.findLastCompletelyVisibleItemPosition()
                        ?: 0

                if (lastVisiblePosition < indexOfCollection) {
                    val onScrollListener = object : RecyclerView.OnScrollListener() {
                        override fun onScrollStateChanged(
                            recyclerView: RecyclerView,
                            newState: Int
                        ) {
                            super.onScrollStateChanged(recyclerView, newState)
                            if (newState == SCROLL_STATE_IDLE) {
                                appBarLayout?.setExpanded(false)
                                animateCollection(indexOfCollection)
                                recyclerView.removeOnScrollListener(this)
                            }
                        }
                    }
                    recyclerView.addOnScrollListener(onScrollListener)
                    recyclerView.smoothScrollToPosition(indexOfCollection)
                } else {
                    appBarLayout?.setExpanded(false)
                    animateCollection(indexOfCollection)
                }
            }
        }
    }

    /**
     * Returns index of the collection with the specified id.
     * */
    private fun findIndexOfSpecificCollection(
        changedCollectionId: Long
    ): Int {
        var result = 0
        requireComponents.core.tabCollectionStorage.cachedTabCollections
            .filterIndexed { index, tabCollection ->
                if (tabCollection.id == changedCollectionId) {
                    result = index
                    return@filterIndexed true
                }
                false
            }
        return result
    }

    /**
     * Will highlight the border of the collection with the specified index.
     * */
    private fun animateCollection(indexOfCollection: Int) {
        viewLifecycleOwner.lifecycleScope.launch {
            val viewHolder =
                sessionControlView!!.view.findViewHolderForAdapterPosition(indexOfCollection)
            val border =
                (viewHolder as? CollectionViewHolder)?.itemView?.findViewById<View>(R.id.selected_border)
            val listener = object : Animator.AnimatorListener {
                override fun onAnimationCancel(animation: Animator?) {
                    border?.visibility = View.GONE
                }

                override fun onAnimationStart(animation: Animator?) { /* noop */
                }

                override fun onAnimationRepeat(animation: Animator?) { /* noop */
                }

                override fun onAnimationEnd(animation: Animator?) {
                    border?.animate()?.alpha(0.0F)?.setStartDelay(ANIM_ON_SCREEN_DELAY)
                        ?.setDuration(FADE_ANIM_DURATION)
                        ?.start()
                }
            }
            border?.animate()?.alpha(1.0F)?.setStartDelay(ANIM_ON_SCREEN_DELAY)
                ?.setDuration(FADE_ANIM_DURATION)
                ?.setListener(listener)?.start()
        }.invokeOnCompletion {
            val a11yEnabled = context?.settings()?.accessibilityServicesEnabled ?: false
            if (a11yEnabled) {
                focusCollectionForTalkBack(indexOfCollection)
            }
        }
    }

    /**
     * Will focus the collection with [indexOfCollection] for accessibility services.
     * */
    private fun focusCollectionForTalkBack(indexOfCollection: Int) {
        viewLifecycleOwner.lifecycleScope.launch {
            var focusedForAccessibility = false
            view?.let { mainView ->
                mainView.accessibilityDelegate = object : AccessibilityDelegate() {
                    override fun onRequestSendAccessibilityEvent(
                        host: ViewGroup,
                        child: View,
                        event: AccessibilityEvent
                    ): Boolean {
                        if (!focusedForAccessibility &&
                            event.eventType == AccessibilityEvent.TYPE_VIEW_ACCESSIBILITY_FOCUSED
                        ) {
                            sessionControlView?.view?.findViewHolderForAdapterPosition(
                                indexOfCollection
                            )?.itemView?.let { viewToFocus ->
                                focusedForAccessibility = true
                                viewToFocus.requestFocus()
                                viewToFocus.sendAccessibilityEvent(AccessibilityEvent.TYPE_VIEW_FOCUSED)
                                return false
                            }
                        }
                        return super.onRequestSendAccessibilityEvent(host, child, event)
                    }
                }
            }
        }
    }

    private fun showRenamedSnackbar() {
        view?.let { view ->
            val string = view.context.getString(R.string.snackbar_collection_renamed)
            FenixSnackbar.make(
                view = view,
                duration = Snackbar.LENGTH_LONG,
                isDisplayedWithBrowserToolbar = false
            )
                .setText(string)
                .setAnchorView(snackbarAnchorView)
                .show()
        }
    }

    private fun openTabsTray() {
        findNavController().nav(
            R.id.homeFragment,
            HomeFragmentDirections.actionGlobalTabsTrayFragment()
        )
    }

    // TODO use [FenixTabCounterToolbarButton] instead of [TabCounter]:
    // https://github.com/mozilla-mobile/fenix/issues/16792
    private fun updateTabCounter(browserState: BrowserState) {
        val tabCount = if (browsingModeManager.mode.isPrivate) {
            browserState.privateTabs.size
        } else {
            browserState.normalTabs.size
        }

        binding.tabButton.setCountWithAnimation(tabCount)
        // The add_tabs_to_collections_button is added at runtime. We need to search for it in the same way.
        sessionControlView?.view?.findViewById<MaterialButton>(R.id.add_tabs_to_collections_button)
            ?.isVisible = tabCount > 0
    }

    private fun getRecentTabs(components: Components): List<RecentTab> {
        return if (components.settings.showRecentTabsFeature) {
            components.core.store.state.asRecentTabs()
        } else {
            emptyList()
        }
    }

    companion object {
        const val ALL_NORMAL_TABS = "all_normal"
        const val ALL_PRIVATE_TABS = "all_private"

        private const val FOCUS_ON_ADDRESS_BAR = "focusOnAddressBar"
        private const val FOCUS_ON_COLLECTION = "focusOnCollection"

        /**
         * Represents the number of items in [sessionControlView] that are NOT part of
         * the list of collections. At the moment these are topSites pager, collections header.
         * */
        private const val NON_COLLECTION_ITEM_NUM = 2

        private const val ANIM_SCROLL_DELAY = 100L
        private const val ANIM_ON_SCREEN_DELAY = 200L
        private const val FADE_ANIM_DURATION = 150L
        private const val CFR_WIDTH_DIVIDER = 1.7
        private const val CFR_Y_OFFSET = -20

        // Elevation for undo toasts
        internal const val TOAST_ELEVATION = 80f
    }
}<|MERGE_RESOLUTION|>--- conflicted
+++ resolved
@@ -360,10 +360,7 @@
             recentVisitsController = DefaultRecentVisitsController(
                 navController = findNavController(),
                 homeStore = homeFragmentStore,
-<<<<<<< HEAD
-=======
                 selectOrAddTabUseCase = components.useCases.tabsUseCases.selectOrAddTab,
->>>>>>> 5a685e67
                 storage = components.core.historyStorage,
                 scope = viewLifecycleOwner.lifecycleScope,
                 store = components.core.store,
