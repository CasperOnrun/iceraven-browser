/* This Source Code Form is subject to the terms of the Mozilla Public
 * License, v. 2.0. If a copy of the MPL was not distributed with this
 * file, You can obtain one at http://mozilla.org/MPL/2.0/. */

package org.mozilla.fenix.home.recentbookmarks.view

import android.view.View
<<<<<<< HEAD
import androidx.navigation.findNavController
import androidx.recyclerview.widget.LinearLayoutManager
import androidx.recyclerview.widget.LinearLayoutManager.HORIZONTAL
import mozilla.components.concept.storage.BookmarkNode
import org.mozilla.fenix.R
import org.mozilla.fenix.components.metrics.Event
import org.mozilla.fenix.components.metrics.MetricController
import org.mozilla.fenix.databinding.ComponentRecentBookmarksBinding
import org.mozilla.fenix.home.recentbookmarks.RecentBookmarksItemAdapter
=======
import androidx.compose.ui.platform.ComposeView
import androidx.compose.ui.platform.ViewCompositionStrategy
import mozilla.components.lib.state.ext.observeAsComposableState
import org.mozilla.fenix.components.metrics.Event
import org.mozilla.fenix.components.metrics.MetricController
import org.mozilla.fenix.home.HomeFragmentStore
>>>>>>> 5a685e67
import org.mozilla.fenix.home.recentbookmarks.interactor.RecentBookmarksInteractor
import org.mozilla.fenix.theme.FirefoxTheme
import org.mozilla.fenix.utils.view.ViewHolder

class RecentBookmarksViewHolder(
<<<<<<< HEAD
    view: View,
    val interactor: RecentBookmarksInteractor,
    val metrics: MetricController
) : ViewHolder(view) {

    private val recentBookmarksAdapter = RecentBookmarksItemAdapter(interactor)

    init {
        val recentBookmarksBinding = ComponentRecentBookmarksBinding.bind(view)
        val recentBookmarksHeaderBinding = recentBookmarksBinding.recentBookmarksHeader

        val linearLayoutManager = LinearLayoutManager(view.context, HORIZONTAL, false)

        recentBookmarksBinding.recentBookmarksList.apply {
            adapter = recentBookmarksAdapter
            layoutManager = linearLayoutManager
        }

        recentBookmarksHeaderBinding.showAllBookmarksButton.setOnClickListener {
            dismissSearchDialogIfDisplayed()
            interactor.onShowAllBookmarksClicked()
        }
    }

    fun bind(bookmarks: List<BookmarkNode>) {
        recentBookmarksAdapter.submitList(bookmarks)

        if (bookmarks.isNotEmpty()) {
            metrics.track(Event.RecentBookmarksShown)
        }
    }

    private fun dismissSearchDialogIfDisplayed() {
        val navController = itemView.findNavController()
        if (navController.currentDestination?.id == R.id.searchDialogFragment) {
            navController.navigateUp()
=======
    val composeView: ComposeView,
    private val store: HomeFragmentStore,
    val interactor: RecentBookmarksInteractor,
    val metrics: MetricController
) : ViewHolder(composeView) {

    init {
        metrics.track(Event.RecentBookmarksShown)

        composeView.setViewCompositionStrategy(
            ViewCompositionStrategy.DisposeOnViewTreeLifecycleDestroyed
        )
        composeView.setContent {
            val recentBookmarks = store.observeAsComposableState { state -> state.recentBookmarks }

            FirefoxTheme {
                RecentBookmarks(
                    bookmarks = recentBookmarks.value ?: emptyList(),
                    onRecentBookmarkClick = interactor::onRecentBookmarkClicked
                )
            }
>>>>>>> 5a685e67
        }
    }

    companion object {
        val LAYOUT_ID = View.generateViewId()
    }
}<|MERGE_RESOLUTION|>--- conflicted
+++ resolved
@@ -5,67 +5,17 @@
 package org.mozilla.fenix.home.recentbookmarks.view
 
 import android.view.View
-<<<<<<< HEAD
-import androidx.navigation.findNavController
-import androidx.recyclerview.widget.LinearLayoutManager
-import androidx.recyclerview.widget.LinearLayoutManager.HORIZONTAL
-import mozilla.components.concept.storage.BookmarkNode
-import org.mozilla.fenix.R
-import org.mozilla.fenix.components.metrics.Event
-import org.mozilla.fenix.components.metrics.MetricController
-import org.mozilla.fenix.databinding.ComponentRecentBookmarksBinding
-import org.mozilla.fenix.home.recentbookmarks.RecentBookmarksItemAdapter
-=======
 import androidx.compose.ui.platform.ComposeView
 import androidx.compose.ui.platform.ViewCompositionStrategy
 import mozilla.components.lib.state.ext.observeAsComposableState
 import org.mozilla.fenix.components.metrics.Event
 import org.mozilla.fenix.components.metrics.MetricController
 import org.mozilla.fenix.home.HomeFragmentStore
->>>>>>> 5a685e67
 import org.mozilla.fenix.home.recentbookmarks.interactor.RecentBookmarksInteractor
 import org.mozilla.fenix.theme.FirefoxTheme
 import org.mozilla.fenix.utils.view.ViewHolder
 
 class RecentBookmarksViewHolder(
-<<<<<<< HEAD
-    view: View,
-    val interactor: RecentBookmarksInteractor,
-    val metrics: MetricController
-) : ViewHolder(view) {
-
-    private val recentBookmarksAdapter = RecentBookmarksItemAdapter(interactor)
-
-    init {
-        val recentBookmarksBinding = ComponentRecentBookmarksBinding.bind(view)
-        val recentBookmarksHeaderBinding = recentBookmarksBinding.recentBookmarksHeader
-
-        val linearLayoutManager = LinearLayoutManager(view.context, HORIZONTAL, false)
-
-        recentBookmarksBinding.recentBookmarksList.apply {
-            adapter = recentBookmarksAdapter
-            layoutManager = linearLayoutManager
-        }
-
-        recentBookmarksHeaderBinding.showAllBookmarksButton.setOnClickListener {
-            dismissSearchDialogIfDisplayed()
-            interactor.onShowAllBookmarksClicked()
-        }
-    }
-
-    fun bind(bookmarks: List<BookmarkNode>) {
-        recentBookmarksAdapter.submitList(bookmarks)
-
-        if (bookmarks.isNotEmpty()) {
-            metrics.track(Event.RecentBookmarksShown)
-        }
-    }
-
-    private fun dismissSearchDialogIfDisplayed() {
-        val navController = itemView.findNavController()
-        if (navController.currentDestination?.id == R.id.searchDialogFragment) {
-            navController.navigateUp()
-=======
     val composeView: ComposeView,
     private val store: HomeFragmentStore,
     val interactor: RecentBookmarksInteractor,
@@ -87,7 +37,6 @@
                     onRecentBookmarkClick = interactor::onRecentBookmarkClicked
                 )
             }
->>>>>>> 5a685e67
         }
     }
 
