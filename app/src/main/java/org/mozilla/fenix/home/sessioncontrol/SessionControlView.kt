/* This Source Code Form is subject to the terms of the Mozilla Public
 * License, v. 2.0. If a copy of the MPL was not distributed with this
 * file, You can obtain one at http://mozilla.org/MPL/2.0/. */

package org.mozilla.fenix.home.sessioncontrol

import android.view.View
import androidx.annotation.VisibleForTesting
import androidx.lifecycle.LifecycleOwner
import androidx.recyclerview.widget.ItemTouchHelper
import androidx.recyclerview.widget.LinearLayoutManager
import androidx.recyclerview.widget.RecyclerView
import mozilla.components.feature.tab.collections.TabCollection
import mozilla.components.feature.top.sites.TopSite
import mozilla.components.service.pocket.PocketRecommendedStory
import org.mozilla.fenix.components.tips.Tip
import org.mozilla.fenix.ext.components
import org.mozilla.fenix.ext.settings
import org.mozilla.fenix.home.HomeFragmentState
import org.mozilla.fenix.home.HomeFragmentStore
import org.mozilla.fenix.home.Mode
import org.mozilla.fenix.home.OnboardingState
import org.mozilla.fenix.home.recentbookmarks.RecentBookmark
import org.mozilla.fenix.home.recenttabs.RecentTab
<<<<<<< HEAD
=======
import org.mozilla.fenix.home.recentvisits.RecentlyVisitedItem
>>>>>>> 5a685e67
import org.mozilla.fenix.onboarding.JumpBackInCFRDialog
import org.mozilla.fenix.utils.Settings

// This method got a little complex with the addition of the tab tray feature flag
// When we remove the tabs from the home screen this will get much simpler again.
@Suppress("ComplexMethod", "LongParameterList")
@VisibleForTesting
internal fun normalModeAdapterItems(
    topSites: List<TopSite>,
    collections: List<TabCollection>,
    expandedCollections: Set<Long>,
    tip: Tip?,
    recentBookmarks: List<RecentBookmark>,
    showCollectionsPlaceholder: Boolean,
    showSetAsDefaultBrowserCard: Boolean,
    recentTabs: List<RecentTab>,
    recentVisits: List<RecentlyVisitedItem>,
    pocketStories: List<PocketRecommendedStory>
): List<AdapterItem> {
    val items = mutableListOf<AdapterItem>()
    var shouldShowCustomizeHome = false

    // Add a synchronous, unconditional and invisible placeholder so home is anchored to the top when created.
    items.add(AdapterItem.TopPlaceholderItem)

    tip?.let { items.add(AdapterItem.TipItem(it)) }

    if (showSetAsDefaultBrowserCard) {
        items.add(AdapterItem.ExperimentDefaultBrowserCard)
    }

    if (topSites.isNotEmpty()) {
        items.add(AdapterItem.TopSitePager(topSites))
    }

    if (recentTabs.isNotEmpty()) {
        shouldShowCustomizeHome = true
        items.add(AdapterItem.RecentTabsHeader)
        items.add(AdapterItem.RecentTabItem)
    }

    if (recentBookmarks.isNotEmpty()) {
        shouldShowCustomizeHome = true
        items.add(AdapterItem.RecentBookmarksHeader)
        items.add(AdapterItem.RecentBookmarks)
    }

    if (recentVisits.isNotEmpty()) {
        shouldShowCustomizeHome = true
        items.add(AdapterItem.RecentVisitsHeader)
        items.add(AdapterItem.RecentVisitsItems)
    }

    if (collections.isEmpty()) {
        if (showCollectionsPlaceholder) {
            items.add(AdapterItem.NoCollectionsMessage)
        }
    } else {
        showCollections(collections, expandedCollections, items)
    }

    if (pocketStories.isNotEmpty()) {
        shouldShowCustomizeHome = true
        items.add(AdapterItem.PocketStoriesItem)
    }

    if (shouldShowCustomizeHome) {
        items.add(AdapterItem.CustomizeHomeButton)
    }

    return items
}

private fun showCollections(
    collections: List<TabCollection>,
    expandedCollections: Set<Long>,
    items: MutableList<AdapterItem>
) {
    // If the collection is expanded, we want to add all of its tabs beneath it in the adapter
    items.add(AdapterItem.CollectionHeader)
    collections.map {
        AdapterItem.CollectionItem(it, expandedCollections.contains(it.id))
    }.forEach {
        items.add(it)
        if (it.expanded) {
            items.addAll(collectionTabItems(it.collection))
        }
    }
}

private fun privateModeAdapterItems() = listOf(AdapterItem.PrivateBrowsingDescription)

private fun onboardingAdapterItems(onboardingState: OnboardingState): List<AdapterItem> {
    val items: MutableList<AdapterItem> = mutableListOf(AdapterItem.OnboardingHeader)

    items.addAll(
        listOf(
            AdapterItem.OnboardingThemePicker,
            AdapterItem.OnboardingToolbarPositionPicker,
            AdapterItem.OnboardingTrackingProtection
        )
    )
    // Customize FxA items based on where we are with the account state:
    items.addAll(
        when (onboardingState) {
            OnboardingState.SignedOutNoAutoSignIn -> {
                listOf(
                    AdapterItem.OnboardingManualSignIn
                )
            }
            OnboardingState.SignedIn -> listOf()
        }
    )

    items.addAll(
        listOf(
            AdapterItem.OnboardingPrivacyNotice,
            AdapterItem.OnboardingFinish
        )
    )

    return items
}

private fun HomeFragmentState.toAdapterList(): List<AdapterItem> = when (mode) {
    is Mode.Normal -> normalModeAdapterItems(
        topSites,
        collections,
        expandedCollections,
        tip,
        recentBookmarks,
        showCollectionPlaceholder,
        showSetAsDefaultBrowserCard,
        recentTabs,
        recentHistory,
        pocketStories
    )
    is Mode.Private -> privateModeAdapterItems()
    is Mode.Onboarding -> onboardingAdapterItems(mode.state)
}

@VisibleForTesting
internal fun HomeFragmentState.shouldShowHomeOnboardingDialog(settings: Settings): Boolean {
    val isAnySectionsVisible = recentTabs.isNotEmpty() || recentBookmarks.isNotEmpty() ||
        recentHistory.isNotEmpty() || pocketStories.isNotEmpty()
    return isAnySectionsVisible && !settings.hasShownHomeOnboardingDialog
}

private fun collectionTabItems(collection: TabCollection) =
    collection.tabs.mapIndexed { index, tab ->
        AdapterItem.TabInCollectionItem(collection, tab, index == collection.tabs.lastIndex)
    }

class SessionControlView(
    store: HomeFragmentStore,
    val containerView: View,
    viewLifecycleOwner: LifecycleOwner,
    internal val interactor: SessionControlInteractor
) {

    val view: RecyclerView = containerView as RecyclerView

    private val sessionControlAdapter = SessionControlAdapter(
        store,
        interactor,
        viewLifecycleOwner,
        containerView.context.components
    )

    init {
        view.apply {
            adapter = sessionControlAdapter
            layoutManager = object : LinearLayoutManager(containerView.context) {
                override fun onLayoutCompleted(state: RecyclerView.State?) {
                    super.onLayoutCompleted(state)

                    JumpBackInCFRDialog(view).showIfNeeded()
                }
            }
            val itemTouchHelper =
                ItemTouchHelper(
                    SwipeToDeleteCallback(
                        interactor
                    )
                )
            itemTouchHelper.attachToRecyclerView(this)
        }
    }

    fun update(state: HomeFragmentState, shouldReportMetrics: Boolean = false) {
        if (state.shouldShowHomeOnboardingDialog(view.context.settings())) {
            interactor.showOnboardingDialog()
        }

        if (shouldReportMetrics) interactor.reportSessionMetrics(state)
<<<<<<< HEAD

        val stateAdapterList = state.toAdapterList()
        if (homeScreenViewModel.shouldScrollToTopSites) {
            sessionControlAdapter.submitList(stateAdapterList) {
=======
>>>>>>> 5a685e67

        sessionControlAdapter.submitList(state.toAdapterList())
    }
}<|MERGE_RESOLUTION|>--- conflicted
+++ resolved
@@ -22,10 +22,7 @@
 import org.mozilla.fenix.home.OnboardingState
 import org.mozilla.fenix.home.recentbookmarks.RecentBookmark
 import org.mozilla.fenix.home.recenttabs.RecentTab
-<<<<<<< HEAD
-=======
 import org.mozilla.fenix.home.recentvisits.RecentlyVisitedItem
->>>>>>> 5a685e67
 import org.mozilla.fenix.onboarding.JumpBackInCFRDialog
 import org.mozilla.fenix.utils.Settings
 
@@ -221,13 +218,6 @@
         }
 
         if (shouldReportMetrics) interactor.reportSessionMetrics(state)
-<<<<<<< HEAD
-
-        val stateAdapterList = state.toAdapterList()
-        if (homeScreenViewModel.shouldScrollToTopSites) {
-            sessionControlAdapter.submitList(stateAdapterList) {
-=======
->>>>>>> 5a685e67
 
         sessionControlAdapter.submitList(state.toAdapterList())
     }
