--- conflicted
+++ resolved
@@ -25,45 +25,24 @@
     val delegate: TabsTray.Delegate,
 ) : ListAdapter<TabSessionState, T>(DiffCallback), TabsTray {
 
-<<<<<<< HEAD
-    protected var selectedIndex: Int? = null
-    protected var styling: TabsTrayStyling = TabsTrayStyling()
-
-    @CallSuper
-    override fun updateTabs(tabs: Tabs) {
-        this.selectedIndex = tabs.selectedIndex
-
-        submitList(tabs.list)
-=======
     protected var selectedTabId: String? = null
     protected var styling: TabsTrayStyling = TabsTrayStyling()
 
     @CallSuper
     override fun updateTabs(tabs: List<TabSessionState>, selectedTabId: String?) {
         this.selectedTabId = selectedTabId
->>>>>>> 5a685e67
 
         submitList(tabs)
     }
 
     @CallSuper
     override fun onBindViewHolder(holder: T, position: Int) {
-<<<<<<< HEAD
-        holder.bind(getItem(position), selectedIndex == position, styling, this)
-    }
-
-    override fun isTabSelected(tabs: Tabs, position: Int): Boolean = false
-
-    private object DiffCallback : DiffUtil.ItemCallback<Tab>() {
-        override fun areItemsTheSame(oldItem: Tab, newItem: Tab): Boolean {
-=======
         val tab = getItem(position)
         holder.bind(getItem(position), tab.id == selectedTabId, styling, delegate)
     }
 
     private object DiffCallback : DiffUtil.ItemCallback<TabSessionState>() {
         override fun areItemsTheSame(oldItem: TabSessionState, newItem: TabSessionState): Boolean {
->>>>>>> 5a685e67
             return oldItem.id == newItem.id
         }
 
