--- conflicted
+++ resolved
@@ -22,22 +22,6 @@
 ) : AbstractBrowserTrayList(context, attrs, defStyleAttr) {
 
     private val concatAdapter by lazy { adapter as ConcatAdapter }
-<<<<<<< HEAD
-    private val tabSorter by lazy {
-        TabSorter(
-            context,
-            context.settings(),
-            context.components.analytics.metrics,
-            concatAdapter,
-            context.components.core.store
-        )
-    }
-    private val inactiveTabsFilter: (TabSessionState) -> Boolean = filter@{
-        if (!context.settings().inactiveTabsAreEnabled) {
-            return@filter false
-        }
-        it.isNormalTabInactive(maxActiveTime)
-=======
 
     private val inactiveTabsBinding by lazy {
         InactiveTabsBinding(tabsTrayStore, concatAdapter.inactiveTabsAdapter)
@@ -53,31 +37,13 @@
 
     private val tabGroupBinding by lazy {
         TabGroupBinding(tabsTrayStore) { concatAdapter.tabGroupAdapter.submitList(it) }
->>>>>>> c72675e6
     }
 
     private val inactiveTabsInteractor by lazy {
         DefaultInactiveTabsInteractor(
             InactiveTabsController(
-<<<<<<< HEAD
-                context.components.core.store,
-                inactiveTabsFilter,
-                concatAdapter.inactiveTabsAdapter,
-                context.components.analytics.metrics
-            )
-        )
-    }
-
-    private val inactiveTabsAutoCloseInteractor by lazy {
-        DefaultInactiveTabsAutoCloseDialogInteractor(
-            InactiveTabsAutoCloseDialogController(
-                context.components.core.store,
-                context.settings(),
-                inactiveTabsFilter,
-=======
                 tabsTrayStore,
                 context.components.appStore,
->>>>>>> c72675e6
                 concatAdapter.inactiveTabsAdapter,
                 context.components.analytics.metrics,
                 context.settings()
@@ -100,7 +66,6 @@
         super.onAttachedToWindow()
 
         concatAdapter.inactiveTabsAdapter.inactiveTabsInteractor = inactiveTabsInteractor
-        concatAdapter.inactiveTabsAdapter.inactiveTabsAutoCloseDialogInteractor = inactiveTabsAutoCloseInteractor
 
         inactiveTabsBinding.start()
         normalTabsBinding.start()
