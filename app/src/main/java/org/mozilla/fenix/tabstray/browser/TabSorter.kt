/* This Source Code Form is subject to the terms of the Mozilla Public
 * License, v. 2.0. If a copy of the MPL was not distributed with this
 * file, You can obtain one at http://mozilla.org/MPL/2.0/. */

package org.mozilla.fenix.tabstray.browser

import mozilla.components.browser.state.state.TabSessionState
import mozilla.components.browser.tabstray.TabsTray
import mozilla.components.feature.tabs.tabstray.TabsFeature
<<<<<<< HEAD
import mozilla.components.support.base.observer.Observable
import mozilla.components.support.base.observer.ObserverRegistry
import org.mozilla.fenix.ext.settings
import org.mozilla.fenix.components.metrics.Event
import org.mozilla.fenix.components.metrics.MetricController
import org.mozilla.fenix.tabstray.ext.browserAdapter
import org.mozilla.fenix.tabstray.ext.inactiveTabsAdapter
import org.mozilla.fenix.tabstray.ext.tabGroupAdapter
import org.mozilla.fenix.utils.Settings
import kotlin.math.max
=======
import org.mozilla.fenix.ext.maxActiveTime
import org.mozilla.fenix.ext.toSearchGroup
import org.mozilla.fenix.tabstray.TabsTrayAction
import org.mozilla.fenix.tabstray.TabsTrayStore
import org.mozilla.fenix.tabstray.ext.hasSearchTerm
import org.mozilla.fenix.tabstray.ext.isActive
import org.mozilla.fenix.tabstray.ext.isNormalTabActiveWithSearchTerm
import org.mozilla.fenix.utils.Settings
>>>>>>> 5a685e67

/**
 * An intermediary layer to consume tabs from [TabsFeature] for sorting into the various adapters.
 */
class TabSorter(
<<<<<<< HEAD
    private val context: Context,
    private val settings: Settings,
    private val metrics: MetricController,
    private val concatAdapter: ConcatAdapter,
    private val store: BrowserStore
) : TabsTray, Observable<TabsTray.Observer> by ObserverRegistry() {
    private var shouldReportMetrics: Boolean = true

    override fun updateTabs(tabs: Tabs) {
        val inactiveTabs = tabs.list.getInactiveTabs(context)
        val searchTermTabs = tabs.list.getSearchGroupTabs(context)
        val normalTabs = tabs.list - inactiveTabs - searchTermTabs
        val selectedTabId = store.state.selectedTabId
=======
    private val settings: Settings,
    private val tabsTrayStore: TabsTrayStore? = null
) : TabsTray {
    private val groupsSet = mutableSetOf<String>()

    override fun updateTabs(tabs: List<TabSessionState>, selectedTabId: String?) {
        val privateTabs = tabs.filter { it.content.private }
        val allNormalTabs = tabs - privateTabs
        val inactiveTabs = allNormalTabs.getInactiveTabs(settings)
        val searchTermTabs = allNormalTabs.getSearchGroupTabs(settings)
        val normalTabs = allNormalTabs - inactiveTabs - searchTermTabs

        // Private tabs
        tabsTrayStore?.dispatch(TabsTrayAction.UpdatePrivateTabs(privateTabs))
>>>>>>> 5a685e67

        // Inactive tabs
        tabsTrayStore?.dispatch(TabsTrayAction.UpdateInactiveTabs(inactiveTabs))

        // Tab groups
        val (groups, remainderTabs) = searchTermTabs.toSearchGroup(groupsSet)

        groupsSet.clear()
        groupsSet.addAll(groups.map { it.searchTerm })
        tabsTrayStore?.dispatch(TabsTrayAction.UpdateSearchGroupTabs(groups))

        // Normal tabs.
        val totalNormalTabs = (normalTabs + remainderTabs)
<<<<<<< HEAD
        val selectedTabIndex = totalNormalTabs.findSelectedIndex(selectedTabId)
        concatAdapter.browserAdapter.updateTabs(Tabs(totalNormalTabs, selectedTabIndex))

        if (shouldReportMetrics) {
            shouldReportMetrics = false

            if (settings.inactiveTabsAreEnabled) {
                metrics.track(Event.TabsTrayHasInactiveTabs(inactiveTabs.size))
            }
        }
    }

    override fun isTabSelected(tabs: Tabs, position: Int): Boolean = false
}

private fun List<Tab>.findSelectedIndex(tabId: String?): Int {
    val id = tabId ?: return -1
    return indexOfFirst { it.id == id }
=======
        tabsTrayStore?.dispatch(TabsTrayAction.UpdateNormalTabs(totalNormalTabs))
    }
>>>>>>> 5a685e67
}

/**
 * Returns a list of inactive tabs based on our preferences.
 */
private fun List<TabSessionState>.getInactiveTabs(settings: Settings): List<TabSessionState> {
    val inactiveTabsEnabled = settings.inactiveTabsAreEnabled
    return if (inactiveTabsEnabled) {
        filter { !it.isActive(maxActiveTime) }
    } else {
        emptyList()
    }
}

/**
 * Returns a list of search term tabs based on our preferences.
 */
private fun List<TabSessionState>.getSearchGroupTabs(settings: Settings): List<TabSessionState> {
    val inactiveTabsEnabled = settings.inactiveTabsAreEnabled
    val tabGroupsEnabled = settings.searchTermTabGroupsAreEnabled
    return when {
        tabGroupsEnabled && inactiveTabsEnabled ->
            filter { it.isNormalTabActiveWithSearchTerm(maxActiveTime) }

        tabGroupsEnabled ->
            filter { it.hasSearchTerm() }

        else -> emptyList()
    }
}<|MERGE_RESOLUTION|>--- conflicted
+++ resolved
@@ -7,18 +7,6 @@
 import mozilla.components.browser.state.state.TabSessionState
 import mozilla.components.browser.tabstray.TabsTray
 import mozilla.components.feature.tabs.tabstray.TabsFeature
-<<<<<<< HEAD
-import mozilla.components.support.base.observer.Observable
-import mozilla.components.support.base.observer.ObserverRegistry
-import org.mozilla.fenix.ext.settings
-import org.mozilla.fenix.components.metrics.Event
-import org.mozilla.fenix.components.metrics.MetricController
-import org.mozilla.fenix.tabstray.ext.browserAdapter
-import org.mozilla.fenix.tabstray.ext.inactiveTabsAdapter
-import org.mozilla.fenix.tabstray.ext.tabGroupAdapter
-import org.mozilla.fenix.utils.Settings
-import kotlin.math.max
-=======
 import org.mozilla.fenix.ext.maxActiveTime
 import org.mozilla.fenix.ext.toSearchGroup
 import org.mozilla.fenix.tabstray.TabsTrayAction
@@ -27,27 +15,11 @@
 import org.mozilla.fenix.tabstray.ext.isActive
 import org.mozilla.fenix.tabstray.ext.isNormalTabActiveWithSearchTerm
 import org.mozilla.fenix.utils.Settings
->>>>>>> 5a685e67
 
 /**
  * An intermediary layer to consume tabs from [TabsFeature] for sorting into the various adapters.
  */
 class TabSorter(
-<<<<<<< HEAD
-    private val context: Context,
-    private val settings: Settings,
-    private val metrics: MetricController,
-    private val concatAdapter: ConcatAdapter,
-    private val store: BrowserStore
-) : TabsTray, Observable<TabsTray.Observer> by ObserverRegistry() {
-    private var shouldReportMetrics: Boolean = true
-
-    override fun updateTabs(tabs: Tabs) {
-        val inactiveTabs = tabs.list.getInactiveTabs(context)
-        val searchTermTabs = tabs.list.getSearchGroupTabs(context)
-        val normalTabs = tabs.list - inactiveTabs - searchTermTabs
-        val selectedTabId = store.state.selectedTabId
-=======
     private val settings: Settings,
     private val tabsTrayStore: TabsTrayStore? = null
 ) : TabsTray {
@@ -62,7 +34,6 @@
 
         // Private tabs
         tabsTrayStore?.dispatch(TabsTrayAction.UpdatePrivateTabs(privateTabs))
->>>>>>> 5a685e67
 
         // Inactive tabs
         tabsTrayStore?.dispatch(TabsTrayAction.UpdateInactiveTabs(inactiveTabs))
@@ -76,29 +47,8 @@
 
         // Normal tabs.
         val totalNormalTabs = (normalTabs + remainderTabs)
-<<<<<<< HEAD
-        val selectedTabIndex = totalNormalTabs.findSelectedIndex(selectedTabId)
-        concatAdapter.browserAdapter.updateTabs(Tabs(totalNormalTabs, selectedTabIndex))
-
-        if (shouldReportMetrics) {
-            shouldReportMetrics = false
-
-            if (settings.inactiveTabsAreEnabled) {
-                metrics.track(Event.TabsTrayHasInactiveTabs(inactiveTabs.size))
-            }
-        }
-    }
-
-    override fun isTabSelected(tabs: Tabs, position: Int): Boolean = false
-}
-
-private fun List<Tab>.findSelectedIndex(tabId: String?): Int {
-    val id = tabId ?: return -1
-    return indexOfFirst { it.id == id }
-=======
         tabsTrayStore?.dispatch(TabsTrayAction.UpdateNormalTabs(totalNormalTabs))
     }
->>>>>>> 5a685e67
 }
 
 /**
