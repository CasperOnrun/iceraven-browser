/* This Source Code Form is subject to the terms of the Mozilla Public
 * License, v. 2.0. If a copy of the MPL was not distributed with this
 * file, You can obtain one at http://mozilla.org/MPL/2.0/. */

package org.mozilla.fenix.tabstray.browser

import mozilla.components.browser.state.state.TabSessionState
import mozilla.components.browser.tabstray.TabsTray
import mozilla.components.feature.tabs.tabstray.TabsFeature
<<<<<<< HEAD
import mozilla.components.support.base.observer.Observable
import mozilla.components.support.base.observer.ObserverRegistry
import org.mozilla.fenix.ext.settings
import org.mozilla.fenix.components.metrics.Event
import org.mozilla.fenix.components.metrics.MetricController
import org.mozilla.fenix.tabstray.ext.browserAdapter
import org.mozilla.fenix.tabstray.ext.inactiveTabsAdapter
import org.mozilla.fenix.tabstray.ext.tabGroupAdapter
import org.mozilla.fenix.utils.Settings
import kotlin.math.max
=======
import org.mozilla.fenix.components.metrics.Event
import org.mozilla.fenix.components.metrics.MetricController
import org.mozilla.fenix.ext.maxActiveTime
import org.mozilla.fenix.ext.toSearchGroup
import org.mozilla.fenix.tabstray.TabsTrayAction
import org.mozilla.fenix.tabstray.TabsTrayStore
import org.mozilla.fenix.tabstray.ext.hasSearchTerm
import org.mozilla.fenix.tabstray.ext.isActive
import org.mozilla.fenix.tabstray.ext.isNormalTabActiveWithSearchTerm
import org.mozilla.fenix.utils.Settings
>>>>>>> c72675e6

/**
 * An intermediary layer to consume tabs from [TabsFeature] for sorting into the various adapters.
 */
class TabSorter(
<<<<<<< HEAD
    private val context: Context,
    private val settings: Settings,
    private val metrics: MetricController,
    private val concatAdapter: ConcatAdapter,
    private val store: BrowserStore
) : TabsTray, Observable<TabsTray.Observer> by ObserverRegistry() {
    private var shouldReportMetrics: Boolean = true

    override fun updateTabs(tabs: Tabs) {
        val inactiveTabs = tabs.list.getInactiveTabs(context)
        val searchTermTabs = tabs.list.getSearchGroupTabs(context)
        val normalTabs = tabs.list - inactiveTabs - searchTermTabs
        val selectedTabId = store.state.selectedTabId
=======
    private val settings: Settings,
    private val metrics: MetricController,
    private val tabsTrayStore: TabsTrayStore? = null
) : TabsTray {
    private var shouldReportMetrics: Boolean = true
    private val groupsSet = mutableSetOf<String>()

    override fun updateTabs(tabs: List<TabSessionState>, selectedTabId: String?) {
        val privateTabs = tabs.filter { it.content.private }
        val allNormalTabs = tabs - privateTabs
        val inactiveTabs = allNormalTabs.getInactiveTabs(settings)
        val searchTermTabs = allNormalTabs.getSearchGroupTabs(settings)
        val normalTabs = allNormalTabs - inactiveTabs - searchTermTabs

        // Private tabs
        tabsTrayStore?.dispatch(TabsTrayAction.UpdatePrivateTabs(privateTabs))
>>>>>>> c72675e6

        // Inactive tabs
        tabsTrayStore?.dispatch(TabsTrayAction.UpdateInactiveTabs(inactiveTabs))

        // Tab groups
        val (groups, remainderTabs) = searchTermTabs.toSearchGroup(groupsSet)

        groupsSet.clear()
        groupsSet.addAll(groups.map { it.searchTerm })
        tabsTrayStore?.dispatch(TabsTrayAction.UpdateSearchGroupTabs(groups))

        // Normal tabs.
        val totalNormalTabs = (normalTabs + remainderTabs)
<<<<<<< HEAD
        val selectedTabIndex = totalNormalTabs.findSelectedIndex(selectedTabId)
        concatAdapter.browserAdapter.updateTabs(Tabs(totalNormalTabs, selectedTabIndex))

        if (shouldReportMetrics) {
            shouldReportMetrics = false

            if (settings.inactiveTabsAreEnabled) {
                metrics.track(Event.TabsTrayHasInactiveTabs(inactiveTabs.size))
            }
        }
    }

    override fun isTabSelected(tabs: Tabs, position: Int): Boolean = false
}
=======
        tabsTrayStore?.dispatch(TabsTrayAction.UpdateNormalTabs(totalNormalTabs))

        // TODO move this to a middleware in the TabsTrayStore.
        if (shouldReportMetrics) {
            shouldReportMetrics = false

            if (settings.inactiveTabsAreEnabled) {
                metrics.track(Event.TabsTrayHasInactiveTabs(inactiveTabs.size))
            }
>>>>>>> c72675e6

            if (groups.isNotEmpty()) {
                val averageTabsPerGroup = groups.map { it.tabs.size }.average()
                metrics.track(Event.AverageTabsPerSearchTermGroup(averageTabsPerGroup))
            }
            metrics.track(Event.SearchTermGroupCount(groups.size))
        }
    }
}

/**
 * Returns a list of inactive tabs based on our preferences.
 */
private fun List<TabSessionState>.getInactiveTabs(settings: Settings): List<TabSessionState> {
    val inactiveTabsEnabled = settings.inactiveTabsAreEnabled
    return if (inactiveTabsEnabled) {
        filter { !it.isActive(maxActiveTime) }
    } else {
        emptyList()
    }
}

/**
 * Returns a list of search term tabs based on our preferences.
 */
private fun List<TabSessionState>.getSearchGroupTabs(settings: Settings): List<TabSessionState> {
    val inactiveTabsEnabled = settings.inactiveTabsAreEnabled
    val tabGroupsEnabled = settings.searchTermTabGroupsAreEnabled
    return when {
        tabGroupsEnabled && inactiveTabsEnabled ->
            filter { it.isNormalTabActiveWithSearchTerm(maxActiveTime) }

        tabGroupsEnabled ->
            filter { it.hasSearchTerm() }

        else -> emptyList()
    }
}<|MERGE_RESOLUTION|>--- conflicted
+++ resolved
@@ -7,18 +7,6 @@
 import mozilla.components.browser.state.state.TabSessionState
 import mozilla.components.browser.tabstray.TabsTray
 import mozilla.components.feature.tabs.tabstray.TabsFeature
-<<<<<<< HEAD
-import mozilla.components.support.base.observer.Observable
-import mozilla.components.support.base.observer.ObserverRegistry
-import org.mozilla.fenix.ext.settings
-import org.mozilla.fenix.components.metrics.Event
-import org.mozilla.fenix.components.metrics.MetricController
-import org.mozilla.fenix.tabstray.ext.browserAdapter
-import org.mozilla.fenix.tabstray.ext.inactiveTabsAdapter
-import org.mozilla.fenix.tabstray.ext.tabGroupAdapter
-import org.mozilla.fenix.utils.Settings
-import kotlin.math.max
-=======
 import org.mozilla.fenix.components.metrics.Event
 import org.mozilla.fenix.components.metrics.MetricController
 import org.mozilla.fenix.ext.maxActiveTime
@@ -29,27 +17,11 @@
 import org.mozilla.fenix.tabstray.ext.isActive
 import org.mozilla.fenix.tabstray.ext.isNormalTabActiveWithSearchTerm
 import org.mozilla.fenix.utils.Settings
->>>>>>> c72675e6
 
 /**
  * An intermediary layer to consume tabs from [TabsFeature] for sorting into the various adapters.
  */
 class TabSorter(
-<<<<<<< HEAD
-    private val context: Context,
-    private val settings: Settings,
-    private val metrics: MetricController,
-    private val concatAdapter: ConcatAdapter,
-    private val store: BrowserStore
-) : TabsTray, Observable<TabsTray.Observer> by ObserverRegistry() {
-    private var shouldReportMetrics: Boolean = true
-
-    override fun updateTabs(tabs: Tabs) {
-        val inactiveTabs = tabs.list.getInactiveTabs(context)
-        val searchTermTabs = tabs.list.getSearchGroupTabs(context)
-        val normalTabs = tabs.list - inactiveTabs - searchTermTabs
-        val selectedTabId = store.state.selectedTabId
-=======
     private val settings: Settings,
     private val metrics: MetricController,
     private val tabsTrayStore: TabsTrayStore? = null
@@ -66,7 +38,6 @@
 
         // Private tabs
         tabsTrayStore?.dispatch(TabsTrayAction.UpdatePrivateTabs(privateTabs))
->>>>>>> c72675e6
 
         // Inactive tabs
         tabsTrayStore?.dispatch(TabsTrayAction.UpdateInactiveTabs(inactiveTabs))
@@ -80,22 +51,6 @@
 
         // Normal tabs.
         val totalNormalTabs = (normalTabs + remainderTabs)
-<<<<<<< HEAD
-        val selectedTabIndex = totalNormalTabs.findSelectedIndex(selectedTabId)
-        concatAdapter.browserAdapter.updateTabs(Tabs(totalNormalTabs, selectedTabIndex))
-
-        if (shouldReportMetrics) {
-            shouldReportMetrics = false
-
-            if (settings.inactiveTabsAreEnabled) {
-                metrics.track(Event.TabsTrayHasInactiveTabs(inactiveTabs.size))
-            }
-        }
-    }
-
-    override fun isTabSelected(tabs: Tabs, position: Int): Boolean = false
-}
-=======
         tabsTrayStore?.dispatch(TabsTrayAction.UpdateNormalTabs(totalNormalTabs))
 
         // TODO move this to a middleware in the TabsTrayStore.
@@ -105,7 +60,6 @@
             if (settings.inactiveTabsAreEnabled) {
                 metrics.track(Event.TabsTrayHasInactiveTabs(inactiveTabs.size))
             }
->>>>>>> c72675e6
 
             if (groups.isNotEmpty()) {
                 val averageTabsPerGroup = groups.map { it.tabs.size }.average()
