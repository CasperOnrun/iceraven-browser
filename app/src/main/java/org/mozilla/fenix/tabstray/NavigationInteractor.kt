/* This Source Code Form is subject to the terms of the Mozilla Public
 * License, v. 2.0. If a copy of the MPL was not distributed with this
 * file, You can obtain one at http://mozilla.org/MPL/2.0/. */

package org.mozilla.fenix.tabstray

import android.content.Context
import androidx.navigation.NavController
import kotlinx.coroutines.CoroutineScope
import kotlinx.coroutines.ExperimentalCoroutinesApi
import kotlinx.coroutines.launch
import mozilla.components.browser.state.selector.getNormalOrPrivateTabs
import mozilla.components.browser.state.selector.normalTabs
import mozilla.components.browser.state.store.BrowserStore
import mozilla.components.browser.storage.sync.Tab as SyncTab
import mozilla.components.concept.engine.prompt.ShareData
import mozilla.components.concept.tabstray.Tab
import mozilla.components.service.fxa.manager.FxaAccountManager
import org.mozilla.fenix.BrowserDirection
import org.mozilla.fenix.HomeActivity
import org.mozilla.fenix.collections.CollectionsDialog
import org.mozilla.fenix.collections.show
import org.mozilla.fenix.components.TabCollectionStorage
import org.mozilla.fenix.components.bookmarks.BookmarksUseCase
import org.mozilla.fenix.components.metrics.Event
import org.mozilla.fenix.components.metrics.MetricController
import org.mozilla.fenix.ext.navigateBlockingForAsyncNavGraph
import org.mozilla.fenix.home.HomeFragment
import org.mozilla.fenix.tabstray.ext.getTabSessionState
import kotlin.coroutines.CoroutineContext

/**
 * An interactor that helps with navigating to different parts of the app from the tabs tray.
 */
interface NavigationInteractor {

    /**
     * Called when tab tray should be dismissed.
     */
    fun onTabTrayDismissed()

    /**
     * Called when clicking the account settings button.
     */
    fun onAccountSettingsClicked()

    /**
     * Called when sharing a list of [Tab]s.
     */
    fun onShareTabs(tabs: Collection<Tab>)

    /**
     * Called when clicking the share tabs button.
     */
    fun onShareTabsOfTypeClicked(private: Boolean)

    /**
     * Called when clicking the tab settings button.
     */
    fun onTabSettingsClicked()

    /**
     * Called when clicking the close all tabs button.
     */
    fun onCloseAllTabsClicked(private: Boolean)

    /**
     * Called when opening the recently closed tabs menu button.
     */
    fun onOpenRecentlyClosedClicked()

    /**
     * Used when opening the add-to-collections user flow.
     */
    fun onSaveToCollections(tabs: Collection<Tab>)

    /**
     * Used when adding [Tab]s as bookmarks.
     */
    fun onSaveToBookmarks(tabs: Collection<Tab>)

    /**
     * Called when clicking on a SyncedTab item.
     */
    fun onSyncedTabClicked(tab: SyncTab)
}

/**
 * A default implementation of [NavigationInteractor].
 */
@Suppress("LongParameterList")
class DefaultNavigationInteractor(
    private val context: Context,
    private val activity: HomeActivity,
    private val browserStore: BrowserStore,
    private val navController: NavController,
    private val metrics: MetricController,
    private val dismissTabTray: () -> Unit,
    private val dismissTabTrayAndNavigateHome: (String) -> Unit,
    private val bookmarksUseCase: BookmarksUseCase,
    private val tabsTrayStore: TabsTrayStore,
    private val collectionStorage: TabCollectionStorage,
    private val accountManager: FxaAccountManager,
    private val ioDispatcher: CoroutineContext
) : NavigationInteractor {

    override fun onTabTrayDismissed() {
        metrics.track(Event.TabsTrayClosed)
        dismissTabTray()
    }

    override fun onAccountSettingsClicked() {
        val isSignedIn = accountManager.authenticatedAccount() != null

        val direction = if (isSignedIn) {
            TabsTrayFragmentDirections.actionGlobalAccountSettingsFragment()
        } else {
            TabsTrayFragmentDirections.actionGlobalTurnOnSync()
        }
        navController.navigateBlockingForAsyncNavGraph(direction)
    }

    override fun onTabSettingsClicked() {
        navController.navigateBlockingForAsyncNavGraph(
            TabsTrayFragmentDirections.actionGlobalTabSettingsFragment()
        )
    }

    override fun onOpenRecentlyClosedClicked() {
        navController.navigateBlockingForAsyncNavGraph(
            TabsTrayFragmentDirections.actionGlobalRecentlyClosed()
        )
        metrics.track(Event.RecentlyClosedTabsOpened)
    }

    override fun onShareTabs(tabs: Collection<Tab>) {
        val data = tabs.map {
            ShareData(url = it.url, title = it.title)
        }
        val directions = TabsTrayFragmentDirections.actionGlobalShareFragment(
            data = data.toTypedArray()
        )
        navController.navigateBlockingForAsyncNavGraph(directions)
    }

    override fun onShareTabsOfTypeClicked(private: Boolean) {
        val tabs = browserStore.state.getNormalOrPrivateTabs(private)
        val data = tabs.map {
            ShareData(url = it.content.url, title = it.content.title)
        }
        val directions = TabsTrayFragmentDirections.actionGlobalShareFragment(
            data = data.toTypedArray()
        )
        navController.navigateBlockingForAsyncNavGraph(directions)
    }

    @OptIn(ExperimentalCoroutinesApi::class)
    override fun onCloseAllTabsClicked(private: Boolean) {
        val sessionsToClose = if (private) {
            HomeFragment.ALL_PRIVATE_TABS
        } else {
            HomeFragment.ALL_NORMAL_TABS
        }

        dismissTabTrayAndNavigateHome(sessionsToClose)
    }

    override fun onSaveToCollections(tabs: Collection<Tab>) {
        metrics.track(Event.TabsTraySaveToCollectionPressed)

        CollectionsDialog(
            storage = collectionStorage,
            onPositiveButtonClick = { existingCollection ->
                tabsTrayStore.dispatch(TabsTrayAction.ExitSelectMode)

                // If collection is null, a new one was created.
                val event = if (existingCollection == null) {
                    Event.CollectionSaved(browserStore.state.normalTabs.size, tabs.size)
                } else {
                    Event.CollectionTabsAdded(browserStore.state.normalTabs.size, tabs.size)
                }
                metrics.track(event)

                browserStore.getTabSessionState(tabs)
            },
            onNegativeButtonClick = {
                tabsTrayStore.dispatch(TabsTrayAction.ExitSelectMode)
            }
        ).show(context)
    }

    override fun onSaveToBookmarks(tabs: Collection<Tab>) {
        tabs.forEach { tab ->
            // We don't combine the context with lifecycleScope so that our jobs are not cancelled
            // if we leave the fragment, i.e. we still want the bookmarks to be added if the
            // tabs tray closes before the job is done.
            CoroutineScope(ioDispatcher).launch {
                bookmarksUseCase.addBookmark(tab.url, tab.title)
            }
        }

        // TODO show successful snackbar here (regardless of operation success).
    }

<<<<<<< HEAD
        // TODO show successful snackbar here (regardless of operation success).
    }

=======
>>>>>>> 3dc8ef80
    override fun onSyncedTabClicked(tab: SyncTab) {
        metrics.track(Event.SyncedTabOpened)

        dismissTabTray()
        activity.openToBrowserAndLoad(
            searchTermOrURL = tab.active().url,
            newTab = true,
            from = BrowserDirection.FromTabTray
        )
    }
}<|MERGE_RESOLUTION|>--- conflicted
+++ resolved
@@ -202,12 +202,6 @@
         // TODO show successful snackbar here (regardless of operation success).
     }
 
-<<<<<<< HEAD
-        // TODO show successful snackbar here (regardless of operation success).
-    }
-
-=======
->>>>>>> 3dc8ef80
     override fun onSyncedTabClicked(tab: SyncTab) {
         metrics.track(Event.SyncedTabOpened)
 
