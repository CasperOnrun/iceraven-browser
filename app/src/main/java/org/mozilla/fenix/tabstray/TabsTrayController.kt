--- conflicted
+++ resolved
@@ -6,11 +6,6 @@
 
 import androidx.annotation.VisibleForTesting
 import androidx.navigation.NavController
-<<<<<<< HEAD
-import kotlinx.coroutines.CoroutineScope
-import mozilla.components.concept.base.profiler.Profiler
-import mozilla.components.service.fxa.manager.FxaAccountManager
-=======
 import kotlinx.coroutines.ExperimentalCoroutinesApi
 import mozilla.components.browser.state.selector.findTab
 import mozilla.components.browser.state.selector.getNormalOrPrivateTabs
@@ -19,7 +14,6 @@
 import mozilla.components.concept.tabstray.Tab
 import mozilla.components.feature.tabs.TabsUseCases
 import org.mozilla.fenix.R
->>>>>>> 3dc8ef80
 import org.mozilla.fenix.browser.browsingmode.BrowsingMode
 import org.mozilla.fenix.browser.browsingmode.BrowsingModeManager
 import org.mozilla.fenix.components.metrics.Event
@@ -33,9 +27,6 @@
     /**
      * Called to open a new tab.
      */
-<<<<<<< HEAD
-    fun onNewTabTapped(isPrivate: Boolean)
-=======
     fun handleOpeningNewTab(isPrivate: Boolean)
 
     /**
@@ -64,7 +55,6 @@
      * @param tabs List of [Tab]s (sessions) to be removed.
      */
     fun handleMultipleTabsDeletion(tabs: Collection<Tab>)
->>>>>>> 3dc8ef80
 }
 
 class DefaultTabsTrayController(
@@ -96,9 +86,6 @@
         sendNewTabEvent(isPrivate)
     }
 
-<<<<<<< HEAD
-    private fun sendNewTabEvent(isPrivateModeSelected: Boolean) {
-=======
     override fun handleTrayScrollingToPosition(position: Int, smoothScroll: Boolean) {
         selectTabPosition(position, smoothScroll)
         trayStore.dispatch(TabsTrayAction.PageSelected(Page.positionToPage(position)))
@@ -160,7 +147,6 @@
 
     @VisibleForTesting
     internal fun sendNewTabEvent(isPrivateModeSelected: Boolean) {
->>>>>>> 3dc8ef80
         val eventToSend = if (isPrivateModeSelected) {
             Event.NewPrivateTabTapped
         } else {
