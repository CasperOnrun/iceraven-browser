--- conflicted
+++ resolved
@@ -218,11 +218,7 @@
 
     override fun handleDeleteAllInactiveTabs() {
         metrics.track(Event.TabsTrayCloseAllInactiveTabs)
-<<<<<<< HEAD
-        browserStore.state.inactiveTabs.map { it.id }.let {
-=======
         browserStore.state.potentialInactiveTabs.map { it.id }.let {
->>>>>>> 5a685e67
             tabsUseCases.removeTabs(it)
         }
         showUndoSnackbarForTab(false)
