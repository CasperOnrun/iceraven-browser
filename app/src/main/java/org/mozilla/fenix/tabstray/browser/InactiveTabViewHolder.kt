--- conflicted
+++ resolved
@@ -12,10 +12,7 @@
 import mozilla.components.browser.toolbar.MAX_URI_LENGTH
 import org.mozilla.fenix.R
 import org.mozilla.fenix.components.metrics.Event
-<<<<<<< HEAD
-=======
 import org.mozilla.fenix.components.FenixSnackbar
->>>>>>> c72675e6
 import org.mozilla.fenix.databinding.InactiveFooterItemBinding
 import org.mozilla.fenix.databinding.InactiveHeaderItemBinding
 import org.mozilla.fenix.databinding.InactiveTabListItemBinding
@@ -88,11 +85,6 @@
 
             binding.action.setOnClickListener {
                 interactor.onEnabledAutoCloseClicked()
-<<<<<<< HEAD
-            }
-        }
-
-=======
                 showConfirmationSnackbar()
             }
         }
@@ -110,7 +102,6 @@
             snackbar.show()
         }
 
->>>>>>> c72675e6
         companion object {
             const val LAYOUT_ID = R.layout.inactive_tabs_auto_close
         }
@@ -137,11 +128,7 @@
 
             itemView.setOnClickListener {
                 components.analytics.metrics.track(Event.TabsTrayOpenInactiveTab)
-<<<<<<< HEAD
-                browserTrayInteractor.open(tab, featureName)
-=======
                 delegate.onTabSelected(tab, featureName)
->>>>>>> c72675e6
             }
 
             binding.siteListItem.apply {
@@ -152,11 +139,7 @@
                     R.string.content_description_close_button
                 ) {
                     components.analytics.metrics.track(Event.TabsTrayCloseInactiveTab())
-<<<<<<< HEAD
-                    browserTrayInteractor.close(tab, featureName)
-=======
                     delegate.onTabClosed(tab, featureName)
->>>>>>> c72675e6
                 }
             }
         }
