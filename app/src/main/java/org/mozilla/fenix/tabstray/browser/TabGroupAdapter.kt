--- conflicted
+++ resolved
@@ -76,17 +76,8 @@
     /**
      * Not implemented; implementation is handled [List<Tab>.toSearchGroups]
      */
-<<<<<<< HEAD
-    override fun updateTabs(tabs: Tabs) = throw UnsupportedOperationException("Use submitList instead.")
-
-    /**
-     * Not implemented; handled by nested [RecyclerView].
-     */
-    override fun isTabSelected(tabs: Tabs, position: Int): Boolean = false
-=======
     override fun updateTabs(tabs: List<TabSessionState>, selectedTabId: String?) =
         throw UnsupportedOperationException("Use submitList instead.")
->>>>>>> c72675e6
 
     private object DiffCallback : DiffUtil.ItemCallback<TabGroup>() {
         override fun areItemsTheSame(oldItem: TabGroup, newItem: TabGroup) = oldItem.searchTerm == newItem.searchTerm
