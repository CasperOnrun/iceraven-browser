--- conflicted
+++ resolved
@@ -58,7 +58,6 @@
         get() = !isFennec
 
     /**
-<<<<<<< HEAD
      * Is this a rebranded fork?
      */
     val isFork: Boolean
@@ -67,13 +66,13 @@
             ForkRelease -> true
             else -> false
         }
-=======
+
+    /**
      * Is this a "Mozilla Online" build of Fenix? "Mozilla Online" is the Chinese branch of Mozilla
      * and this flag will be `true` for builds shipping to Chinese app stores.
      */
     val isMozillaOnline: Boolean
         get() = BuildConfig.MOZILLA_ONLINE
->>>>>>> dc3f8958
 }
 
 object Config {
