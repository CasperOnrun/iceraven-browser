--- conflicted
+++ resolved
@@ -11,6 +11,7 @@
 import mozilla.components.support.ktx.android.content.appVersionName
 import mozilla.components.support.ktx.android.content.getColorFromAttr
 import org.mozilla.fenix.BuildConfig
+import org.mozilla.fenix.Config
 import org.mozilla.fenix.IntentReceiverActivity
 import org.mozilla.fenix.R
 import org.mozilla.fenix.settings.account.AuthIntentReceiverActivity
@@ -83,17 +84,11 @@
         return "https://www.mozilla.org/$langTag/$path"
     }
 
-<<<<<<< HEAD
-    fun getWhatsNewUrl(context: Context) = if (Config.channel.isFennec) {
-        getGenericSumoURLForTopic(SumoTopic.UPGRADE_FAQ)
-    } else if (Config.channel.isFork) {
+    fun getWhatsNewUrl(context: Context) = if (Config.channel.isFork) {
         "https://github.com/fork-maintainers/iceraven-browser/releases"
     } else {
         getSumoURLForTopic(context, SumoTopic.WHATS_NEW)
     }
-=======
-    fun getWhatsNewUrl(context: Context) = getSumoURLForTopic(context, SumoTopic.WHATS_NEW)
->>>>>>> 74d6ecef
 
     fun createCustomTabIntent(context: Context, url: String): Intent = CustomTabsIntent.Builder()
         .setInstantAppsEnabled(false)
