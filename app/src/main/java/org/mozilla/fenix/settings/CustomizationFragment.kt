/* This Source Code Form is subject to the terms of the Mozilla Public
 * License, v. 2.0. If a copy of the MPL was not distributed with this
 * file, You can obtain one at http://mozilla.org/MPL/2.0/. */

package org.mozilla.fenix.settings

import android.annotation.SuppressLint
import android.os.Build
import android.os.Build.VERSION.SDK_INT
import android.os.Bundle
import androidx.appcompat.app.AppCompatDelegate
import androidx.core.content.edit
import androidx.preference.*
import org.mozilla.fenix.FeatureFlags
import org.mozilla.fenix.R
import org.mozilla.fenix.components.metrics.Event
import org.mozilla.fenix.components.toolbar.ToolbarPosition
import org.mozilla.fenix.ext.components
import org.mozilla.fenix.ext.requireComponents
import org.mozilla.fenix.ext.settings
import org.mozilla.fenix.ext.showToolbar
import org.mozilla.fenix.utils.view.addToRadioGroup

/**
 * Lets the user customize the UI.
 */

@Suppress("TooManyFunctions")
class CustomizationFragment : PreferenceFragmentCompat() {
    private lateinit var radioLightTheme: RadioButtonPreference
    private lateinit var radioDarkTheme: RadioButtonPreference
    private lateinit var radioAutoBatteryTheme: RadioButtonPreference
    private lateinit var radioFollowDeviceTheme: RadioButtonPreference

    override fun onCreatePreferences(savedInstanceState: Bundle?, rootKey: String?) {
        setPreferencesFromResource(R.xml.customization_preferences, rootKey)

        requirePreference<SwitchPreference>(R.string.pref_key_strip_url).apply {
            isChecked = context.settings().shouldStripUrl

            onPreferenceChangeListener = SharedPreferenceUpdater()
        }
    }

    override fun onResume() {
        super.onResume()
        showToolbar(getString(R.string.preferences_customize))
        setupPreferences()
    }

    private fun setupPreferences() {
        bindFollowDeviceTheme()
        bindDarkTheme()
        bindLightTheme()
        bindAutoBatteryTheme()
        setupRadioGroups()
        setupToolbarCategory()
        setupTabsTrayCategory()
        setupFabCategory()
        setupHomeCategory()
<<<<<<< HEAD
        setupAddonsCustomizationCategory()
=======
        setupGesturesCategory()
>>>>>>> c7a25cd8
    }

    private fun setupRadioGroups() {
        addToRadioGroup(
            radioLightTheme,
            radioDarkTheme,
            if (SDK_INT >= Build.VERSION_CODES.P) {
                radioFollowDeviceTheme
            } else {
                radioAutoBatteryTheme
            }
        )
    }

    private fun bindLightTheme() {
        radioLightTheme = requirePreference(R.string.pref_key_light_theme)
        radioLightTheme.onClickListener {
            setNewTheme(AppCompatDelegate.MODE_NIGHT_NO)
        }
    }

    @SuppressLint("WrongConstant")
    // Suppressing erroneous lint warning about using MODE_NIGHT_AUTO_BATTERY, a likely library bug
    private fun bindAutoBatteryTheme() {
        radioAutoBatteryTheme = requirePreference(R.string.pref_key_auto_battery_theme)
        radioAutoBatteryTheme.onClickListener {
            setNewTheme(AppCompatDelegate.MODE_NIGHT_AUTO_BATTERY)
        }
    }

    private fun bindDarkTheme() {
        radioDarkTheme = requirePreference(R.string.pref_key_dark_theme)
        radioDarkTheme.onClickListener {
            requireContext().components.analytics.metrics.track(
                Event.DarkThemeSelected(
                    Event.DarkThemeSelected.Source.SETTINGS
                )
            )
            setNewTheme(AppCompatDelegate.MODE_NIGHT_YES)
        }
    }

    private fun bindFollowDeviceTheme() {
        radioFollowDeviceTheme = requirePreference(R.string.pref_key_follow_device_theme)
        if (SDK_INT >= Build.VERSION_CODES.P) {
            radioFollowDeviceTheme.onClickListener {
                setNewTheme(AppCompatDelegate.MODE_NIGHT_FOLLOW_SYSTEM)
            }
        }
    }

    private fun setNewTheme(mode: Int) {
        if (AppCompatDelegate.getDefaultNightMode() == mode) return
        AppCompatDelegate.setDefaultNightMode(mode)
        activity?.recreate()
        with(requireComponents.core) {
            engine.settings.preferredColorScheme = getPreferredColorScheme()
        }
        requireComponents.useCases.sessionUseCases.reload.invoke()
    }

    private fun setupToolbarCategory() {
        val topPreference = requirePreference<RadioButtonPreference>(R.string.pref_key_toolbar_top)
        topPreference.onClickListener {
            requireContext().components.analytics.metrics.track(Event.ToolbarPositionChanged(
                Event.ToolbarPositionChanged.Position.TOP
            ))
        }

        val bottomPreference = requirePreference<RadioButtonPreference>(R.string.pref_key_toolbar_bottom)
        bottomPreference.onClickListener {
            requireContext().components.analytics.metrics.track(Event.ToolbarPositionChanged(
                Event.ToolbarPositionChanged.Position.BOTTOM
            ))
        }

        val toolbarPosition = requireContext().settings().toolbarPosition
        topPreference.setCheckedWithoutClickListener(toolbarPosition == ToolbarPosition.TOP)
        bottomPreference.setCheckedWithoutClickListener(toolbarPosition == ToolbarPosition.BOTTOM)

        addToRadioGroup(topPreference, bottomPreference)
    }

    private fun setupTabsTrayCategory() {
        requirePreference<SwitchPreference>(R.string.pref_key_tabs_tray_top_tray).apply {
            isChecked = context.settings().useTopTabsTray
            onPreferenceChangeListener = SharedPreferenceUpdater()
        }

        requirePreference<SwitchPreference>(R.string.pref_key_use_fullscreen_tabs_screen).apply {
            isChecked = context.settings().useFullScreenTabScreen
            onPreferenceChangeListener = SharedPreferenceUpdater()
        }

        val reverseOrderPref = requirePreference<SwitchPreference>(R.string.pref_key_tabs_tray_reverse_tab_order).apply {
            if (context.settings().enableCompactTabs) {
                isChecked = false
                isEnabled = false
            } else {
                isChecked = context.settings().reverseTabOrderInTabsTray
                isEnabled = true
            }
            onPreferenceChangeListener = SharedPreferenceUpdater()
        }

        requirePreference<SwitchPreference>(R.string.pref_key_tabs_tray_compact_tab).apply {
            isChecked = context.settings().enableCompactTabs

            onPreferenceChangeListener = Preference.OnPreferenceChangeListener { preference, newValue ->
                val newValueBoolean = newValue as Boolean
                preference.context.settings().preferences.edit {
                    putBoolean(preference.key, newValueBoolean)
                    if (newValueBoolean) {
                        reverseOrderPref.isChecked = false
                        putBoolean(getString(R.string.pref_key_tabs_tray_reverse_tab_order), false)
                    }
                    reverseOrderPref.isEnabled = !newValueBoolean
                }
                true
            }
        }
    }

    private fun setupFabCategory() {
        val fabPositionTop = requirePreference<SwitchPreference>(R.string.pref_key_tabs_tray_fab_top_position).apply {
            if (context.settings().useNewTabFloatingActionButton) {
                isChecked = context.settings().placeNewTabFloatingActionButtonAtTop
                isEnabled = true
            } else {
                isChecked = false
                isEnabled = false
            }
            onPreferenceChangeListener = SharedPreferenceUpdater()
        }

        requirePreference<SwitchPreference>(R.string.pref_key_tabs_tray_use_fab).apply {
            isChecked = context.settings().useNewTabFloatingActionButton
            onPreferenceChangeListener = Preference.OnPreferenceChangeListener { preference, newValue ->
                val newValueBoolean = newValue as Boolean
                preference.context.settings().preferences.edit {
                    putBoolean(preference.key, newValueBoolean)
                    if (!newValueBoolean) {
                        fabPositionTop.isChecked = false
                        putBoolean(getString(R.string.pref_key_tabs_tray_fab_top_position), false)
                    }
                    fabPositionTop.isEnabled = newValueBoolean
                }
                true
            }
        }


    }

    private fun setupHomeCategory() {
        requirePreference<PreferenceCategory>(R.string.pref_home_category).apply {
            isVisible = FeatureFlags.topFrecentSite
        }

        requirePreference<SwitchPreference>(R.string.pref_key_enable_top_frecent_sites).apply {
            isVisible = FeatureFlags.topFrecentSite
            isChecked = context.settings().showTopFrecentSites
            onPreferenceChangeListener = SharedPreferenceUpdater()
        }
    }

<<<<<<< HEAD
    private fun setupAddonsCustomizationCategory() {
        requirePreference<EditTextPreference>(R.string.pref_key_addons_custom_account).apply {
            text = context.settings().customAddonsAccount
            onPreferenceChangeListener = SharedPreferenceUpdater()
        }

        requirePreference<EditTextPreference>(R.string.pref_key_addons_custom_collection).apply {
            text = context.settings().customAddonsCollection
            onPreferenceChangeListener = SharedPreferenceUpdater()
        }

=======
    private fun setupGesturesCategory() {
        requirePreference<SwitchPreference>(R.string.pref_key_website_pull_to_refresh).apply {
            isVisible = FeatureFlags.pullToRefreshEnabled
            isChecked = context.settings().isPullToRefreshEnabledInBrowser
            onPreferenceChangeListener = SharedPreferenceUpdater()
        }
        requirePreference<SwitchPreference>(R.string.pref_key_dynamic_toolbar).apply {
            isChecked = context.settings().isDynamicToolbarEnabled
            onPreferenceChangeListener = SharedPreferenceUpdater()
        }
        requirePreference<SwitchPreference>(R.string.pref_key_swipe_toolbar_switch_tabs).apply {
            isChecked = context.settings().isSwipeToolbarToSwitchTabsEnabled
            onPreferenceChangeListener = SharedPreferenceUpdater()
        }
>>>>>>> c7a25cd8
    }
}<|MERGE_RESOLUTION|>--- conflicted
+++ resolved
@@ -58,11 +58,8 @@
         setupTabsTrayCategory()
         setupFabCategory()
         setupHomeCategory()
-<<<<<<< HEAD
+        setupGesturesCategory()
         setupAddonsCustomizationCategory()
-=======
-        setupGesturesCategory()
->>>>>>> c7a25cd8
     }
 
     private fun setupRadioGroups() {
@@ -229,19 +226,6 @@
         }
     }
 
-<<<<<<< HEAD
-    private fun setupAddonsCustomizationCategory() {
-        requirePreference<EditTextPreference>(R.string.pref_key_addons_custom_account).apply {
-            text = context.settings().customAddonsAccount
-            onPreferenceChangeListener = SharedPreferenceUpdater()
-        }
-
-        requirePreference<EditTextPreference>(R.string.pref_key_addons_custom_collection).apply {
-            text = context.settings().customAddonsCollection
-            onPreferenceChangeListener = SharedPreferenceUpdater()
-        }
-
-=======
     private fun setupGesturesCategory() {
         requirePreference<SwitchPreference>(R.string.pref_key_website_pull_to_refresh).apply {
             isVisible = FeatureFlags.pullToRefreshEnabled
@@ -256,6 +240,19 @@
             isChecked = context.settings().isSwipeToolbarToSwitchTabsEnabled
             onPreferenceChangeListener = SharedPreferenceUpdater()
         }
->>>>>>> c7a25cd8
+
+    }
+
+    private fun setupAddonsCustomizationCategory() {
+        requirePreference<EditTextPreference>(R.string.pref_key_addons_custom_account).apply {
+            text = context.settings().customAddonsAccount
+            onPreferenceChangeListener = SharedPreferenceUpdater()
+        }
+
+        requirePreference<EditTextPreference>(R.string.pref_key_addons_custom_collection).apply {
+            text = context.settings().customAddonsCollection
+            onPreferenceChangeListener = SharedPreferenceUpdater()
+        }
+
     }
 }