/* This Source Code Form is subject to the terms of the Mozilla Public
 * License, v. 2.0. If a copy of the MPL was not distributed with this
 * file, You can obtain one at http://mozilla.org/MPL/2.0/. */

package org.mozilla.fenix.settings

import android.annotation.SuppressLint
import android.os.Build
import android.os.Build.VERSION.SDK_INT
import android.os.Bundle
import androidx.appcompat.app.AppCompatDelegate
<<<<<<< HEAD
import androidx.preference.EditTextPreference
import androidx.preference.Preference
=======
>>>>>>> c72675e6
import androidx.preference.PreferenceFragmentCompat
import androidx.preference.SwitchPreference
import org.mozilla.fenix.FeatureFlags
import org.mozilla.fenix.R
import org.mozilla.fenix.components.metrics.Event
import org.mozilla.fenix.components.toolbar.ToolbarPosition
import org.mozilla.fenix.ext.components
import org.mozilla.fenix.ext.requireComponents
import org.mozilla.fenix.ext.settings
import org.mozilla.fenix.ext.showToolbar
import org.mozilla.fenix.utils.view.addToRadioGroup

/**
 * Lets the user customize the UI.
 */

@Suppress("LargeClass", "TooManyFunctions")
class CustomizationFragment : PreferenceFragmentCompat() {
    private lateinit var radioLightTheme: RadioButtonPreference
    private lateinit var radioDarkTheme: RadioButtonPreference
    private lateinit var radioAutoBatteryTheme: RadioButtonPreference
    private lateinit var radioFollowDeviceTheme: RadioButtonPreference

    override fun onCreatePreferences(savedInstanceState: Bundle?, rootKey: String?) {
        setPreferencesFromResource(R.xml.customization_preferences, rootKey)

        setupPreferences()
    }

    override fun onResume() {
        super.onResume()
        showToolbar(getString(R.string.preferences_customize))
    }

    private fun setupPreferences() {
        bindFollowDeviceTheme()
        bindDarkTheme()
        bindLightTheme()
        bindAutoBatteryTheme()
        setupRadioGroups()
        setupToolbarCategory()
        setupGesturesCategory()
        setupAddonsCustomizationCategory()
        setupSystemBehaviorCategory()

        requirePreference<SwitchPreference>(R.string.pref_key_strip_url).apply {
            isChecked = context.settings().shouldStripUrl

            onPreferenceChangeListener = SharedPreferenceUpdater()
        }
    }

    private fun setupRadioGroups() {
        addToRadioGroup(
            radioLightTheme,
            radioDarkTheme,
            if (SDK_INT >= Build.VERSION_CODES.P) {
                radioFollowDeviceTheme
            } else {
                radioAutoBatteryTheme
            }
        )
    }

    private fun bindLightTheme() {
        radioLightTheme = requirePreference(R.string.pref_key_light_theme)
        radioLightTheme.onClickListener {
            setNewTheme(AppCompatDelegate.MODE_NIGHT_NO)
        }
    }

    @SuppressLint("WrongConstant")
    // Suppressing erroneous lint warning about using MODE_NIGHT_AUTO_BATTERY, a likely library bug
    private fun bindAutoBatteryTheme() {
        radioAutoBatteryTheme = requirePreference(R.string.pref_key_auto_battery_theme)
        radioAutoBatteryTheme.onClickListener {
            setNewTheme(AppCompatDelegate.MODE_NIGHT_AUTO_BATTERY)
        }
    }

    private fun bindDarkTheme() {
        radioDarkTheme = requirePreference(R.string.pref_key_dark_theme)
        radioDarkTheme.onClickListener {
            requireContext().components.analytics.metrics.track(
                Event.DarkThemeSelected(
                    Event.DarkThemeSelected.Source.SETTINGS
                )
            )
            setNewTheme(AppCompatDelegate.MODE_NIGHT_YES)
        }
    }

    private fun bindFollowDeviceTheme() {
        radioFollowDeviceTheme = requirePreference(R.string.pref_key_follow_device_theme)
        if (SDK_INT >= Build.VERSION_CODES.P) {
            radioFollowDeviceTheme.onClickListener {
                setNewTheme(AppCompatDelegate.MODE_NIGHT_FOLLOW_SYSTEM)
            }
        }
    }

    private fun setNewTheme(mode: Int) {
        if (AppCompatDelegate.getDefaultNightMode() == mode) return
        AppCompatDelegate.setDefaultNightMode(mode)
        activity?.recreate()
        with(requireComponents.core) {
            engine.settings.preferredColorScheme = getPreferredColorScheme()
        }
        requireComponents.useCases.sessionUseCases.reload.invoke()
    }

    private fun setupToolbarCategory() {
        val topPreference = requirePreference<RadioButtonPreference>(R.string.pref_key_toolbar_top)
        topPreference.onClickListener {
            requireContext().components.analytics.metrics.track(
                Event.ToolbarPositionChanged(
                    Event.ToolbarPositionChanged.Position.TOP
                )
            )
        }

        val bottomPreference = requirePreference<RadioButtonPreference>(R.string.pref_key_toolbar_bottom)
        bottomPreference.onClickListener {
            requireContext().components.analytics.metrics.track(
                Event.ToolbarPositionChanged(
                    Event.ToolbarPositionChanged.Position.BOTTOM
                )
            )
        }

        val toolbarPosition = requireContext().settings().toolbarPosition
        topPreference.setCheckedWithoutClickListener(toolbarPosition == ToolbarPosition.TOP)
        bottomPreference.setCheckedWithoutClickListener(toolbarPosition == ToolbarPosition.BOTTOM)

        addToRadioGroup(topPreference, bottomPreference)
    }

    private fun setupGesturesCategory() {
        requirePreference<SwitchPreference>(R.string.pref_key_website_pull_to_refresh).apply {
            isVisible = FeatureFlags.pullToRefreshEnabled
            isChecked = context.settings().isPullToRefreshEnabledInBrowser
            onPreferenceChangeListener = SharedPreferenceUpdater()
        }
        requirePreference<SwitchPreference>(R.string.pref_key_dynamic_toolbar).apply {
            isChecked = context.settings().isDynamicToolbarEnabled
            onPreferenceChangeListener = SharedPreferenceUpdater()
        }
        requirePreference<SwitchPreference>(R.string.pref_key_swipe_toolbar_switch_tabs).apply {
            isChecked = context.settings().isSwipeToolbarToSwitchTabsEnabled
            onPreferenceChangeListener = SharedPreferenceUpdater()
        }
    }
<<<<<<< HEAD

    private fun setupAddonsCustomizationCategory() {
        requirePreference<EditTextPreference>(R.string.pref_key_addons_custom_account).apply {
            text = context.settings().customAddonsAccount
            onPreferenceChangeListener = SharedPreferenceUpdater()
        }

        requirePreference<EditTextPreference>(R.string.pref_key_addons_custom_collection).apply {
            text = context.settings().customAddonsCollection
            onPreferenceChangeListener = SharedPreferenceUpdater()
        }
    }

    private fun setupSystemBehaviorCategory() {
        requirePreference<SwitchPreference>(R.string.pref_key_relinquish_memory_under_pressure).apply {
            isChecked = context.settings().shouldRelinquishMemoryUnderPressure
            onPreferenceChangeListener = SharedPreferenceUpdater()
        }
    }
    
    class CustomizeHomeMetricsUpdater : SharedPreferenceUpdater() {
        override fun onPreferenceChange(preference: Preference, newValue: Any?): Boolean {
            try {
                val context = preference.context
                context.components.analytics.metrics.track(
                    Event.CustomizeHomePreferenceToggled(
                        preference.key,
                        newValue as Boolean,
                        context
                    )
                )
            } catch (e: IllegalArgumentException) {
                // The event is not tracked
            }
            return super.onPreferenceChange(preference, newValue)
        }
    }
=======
>>>>>>> c72675e6
}<|MERGE_RESOLUTION|>--- conflicted
+++ resolved
@@ -9,11 +9,8 @@
 import android.os.Build.VERSION.SDK_INT
 import android.os.Bundle
 import androidx.appcompat.app.AppCompatDelegate
-<<<<<<< HEAD
 import androidx.preference.EditTextPreference
 import androidx.preference.Preference
-=======
->>>>>>> c72675e6
 import androidx.preference.PreferenceFragmentCompat
 import androidx.preference.SwitchPreference
 import org.mozilla.fenix.FeatureFlags
@@ -166,7 +163,6 @@
             onPreferenceChangeListener = SharedPreferenceUpdater()
         }
     }
-<<<<<<< HEAD
 
     private fun setupAddonsCustomizationCategory() {
         requirePreference<EditTextPreference>(R.string.pref_key_addons_custom_account).apply {
@@ -204,6 +200,4 @@
             return super.onPreferenceChange(preference, newValue)
         }
     }
-=======
->>>>>>> c72675e6
 }