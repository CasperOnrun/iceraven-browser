--- conflicted
+++ resolved
@@ -9,11 +9,8 @@
 import android.os.Build.VERSION.SDK_INT
 import android.os.Bundle
 import androidx.appcompat.app.AppCompatDelegate
-<<<<<<< HEAD
 import androidx.preference.EditTextPreference
-=======
 import androidx.preference.Preference
->>>>>>> daf88cc5
 import androidx.preference.PreferenceFragmentCompat
 import androidx.preference.SwitchPreference
 import org.mozilla.fenix.FeatureFlags
@@ -173,7 +170,6 @@
         }
     }
 
-<<<<<<< HEAD
     private fun setupAddonsCustomizationCategory() {
         requirePreference<EditTextPreference>(R.string.pref_key_addons_custom_account).apply {
             text = requireContext().settings().customAddonsAccount
@@ -191,7 +187,7 @@
             isChecked = requireContext().settings().shouldRelinquishMemoryUnderPressure
             onPreferenceChangeListener = SharedPreferenceUpdater()
         }
-=======
+
     override fun onPreferenceTreeClick(preference: Preference): Boolean {
         when (preference.key) {
             resources.getString(R.string.pref_key_website_pull_to_refresh) -> {
@@ -199,7 +195,6 @@
             }
         }
         return super.onPreferenceTreeClick(preference)
->>>>>>> daf88cc5
     }
 
     companion object {
