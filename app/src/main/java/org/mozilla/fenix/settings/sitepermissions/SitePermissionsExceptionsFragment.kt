--- conflicted
+++ resolved
@@ -27,12 +27,8 @@
 import kotlinx.coroutines.Dispatchers
 import kotlinx.coroutines.Dispatchers.Main
 import kotlinx.coroutines.launch
-<<<<<<< HEAD
-import mozilla.components.feature.sitepermissions.SitePermissions
-=======
 import kotlinx.coroutines.withContext
 import mozilla.components.concept.engine.permission.SitePermissions
->>>>>>> 637485e2
 import mozilla.components.support.ktx.kotlin.stripDefaultPort
 import org.mozilla.fenix.NavHostActivity
 import org.mozilla.fenix.R
@@ -109,11 +105,11 @@
             AlertDialog.Builder(requireContext()).apply {
                 setMessage(R.string.confirm_clear_permissions_on_all_sites)
                 setTitle(R.string.clear_permissions)
-                setPositiveButton(android.R.string.yes) { dialog: DialogInterface, _ ->
+                setPositiveButton(android.R.string.ok) { dialog: DialogInterface, _ ->
                     deleteAllSitePermissions()
                     dialog.dismiss()
                 }
-                setNegativeButton(android.R.string.no) { dialog: DialogInterface, _ ->
+                setNegativeButton(android.R.string.cancel) { dialog: DialogInterface, _ ->
                     dialog.cancel()
                 }
             }.show()
