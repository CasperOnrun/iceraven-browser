/* This Source Code Form is subject to the terms of the Mozilla Public
 * License, v. 2.0. If a copy of the MPL was not distributed with this
 * file, You can obtain one at http://mozilla.org/MPL/2.0/. */

package org.mozilla.fenix.settings.sitepermissions

import android.content.Context
import android.content.DialogInterface
import android.os.Bundle
import androidx.annotation.VisibleForTesting
import androidx.appcompat.app.AlertDialog
import androidx.lifecycle.lifecycleScope
import androidx.navigation.findNavController
import androidx.preference.Preference
import androidx.preference.PreferenceFragmentCompat
import kotlinx.coroutines.Dispatchers.IO
import kotlinx.coroutines.Dispatchers.Main
import kotlinx.coroutines.launch
import kotlinx.coroutines.withContext
<<<<<<< HEAD
import mozilla.components.feature.sitepermissions.SitePermissions
=======
import mozilla.components.concept.engine.permission.SitePermissions
>>>>>>> 637485e2
import mozilla.components.support.ktx.kotlin.stripDefaultPort
import org.mozilla.fenix.R
import org.mozilla.fenix.ext.components
import org.mozilla.fenix.ext.requireComponents
import org.mozilla.fenix.ext.settings
import org.mozilla.fenix.ext.showToolbar
import org.mozilla.fenix.settings.PhoneFeature
import org.mozilla.fenix.settings.PhoneFeature.CAMERA
import org.mozilla.fenix.settings.PhoneFeature.LOCATION
import org.mozilla.fenix.settings.PhoneFeature.MICROPHONE
import org.mozilla.fenix.settings.PhoneFeature.NOTIFICATION
import org.mozilla.fenix.settings.PhoneFeature.PERSISTENT_STORAGE
import org.mozilla.fenix.settings.PhoneFeature.MEDIA_KEY_SYSTEM_ACCESS
import org.mozilla.fenix.settings.PhoneFeature.AUTOPLAY
import org.mozilla.fenix.settings.quicksettings.AutoplayValue
import org.mozilla.fenix.settings.requirePreference
import org.mozilla.fenix.utils.Settings

@SuppressWarnings("TooManyFunctions")
class SitePermissionsDetailsExceptionsFragment : PreferenceFragmentCompat() {
    @VisibleForTesting
    internal lateinit var sitePermissions: SitePermissions

    override fun onCreate(savedInstanceState: Bundle?) {
        super.onCreate(savedInstanceState)

        sitePermissions = SitePermissionsDetailsExceptionsFragmentArgs
            .fromBundle(requireArguments())
            .sitePermissions
    }

    override fun onCreatePreferences(savedInstanceState: Bundle?, rootKey: String?) {
        setPreferencesFromResource(R.xml.site_permissions_details_exceptions_preferences, rootKey)
    }

    override fun onResume() {
        super.onResume()
        showToolbar(sitePermissions.origin.stripDefaultPort())
        viewLifecycleOwner.lifecycleScope.launch(Main) {
            sitePermissions =
                requireNotNull(requireComponents.core.permissionStorage.findSitePermissionsBy(sitePermissions.origin))
            bindCategoryPhoneFeatures()
        }
    }

    @VisibleForTesting
    internal fun bindCategoryPhoneFeatures() {
        initPhoneFeature(CAMERA)
        initPhoneFeature(LOCATION)
        initPhoneFeature(MICROPHONE)
        initPhoneFeature(NOTIFICATION)
        initPhoneFeature(PERSISTENT_STORAGE)
        initPhoneFeature(MEDIA_KEY_SYSTEM_ACCESS)
        initAutoplayFeature()
        bindClearPermissionsButton()
    }

    @VisibleForTesting
    internal fun initPhoneFeature(phoneFeature: PhoneFeature) {
        val summary = phoneFeature.getActionLabel(provideContext(), sitePermissions)
        val cameraPhoneFeatures = getPreference(phoneFeature)
        cameraPhoneFeatures.summary = summary

        cameraPhoneFeatures.onPreferenceClickListener = Preference.OnPreferenceClickListener {
            navigateToPhoneFeature(phoneFeature)
            true
        }
    }

    @VisibleForTesting
    internal fun getPreference(phoneFeature: PhoneFeature): Preference =
        requirePreference(phoneFeature.getPreferenceId())

    @VisibleForTesting
    internal fun provideContext(): Context = requireContext()

    @VisibleForTesting
    internal fun provideSettings(): Settings = provideContext().settings()

    @VisibleForTesting
    internal fun initAutoplayFeature() {
        val phoneFeature = getPreference(AUTOPLAY)
        phoneFeature.summary = getAutoplayLabel()

        phoneFeature.onPreferenceClickListener = Preference.OnPreferenceClickListener {
            navigateToPhoneFeature(AUTOPLAY)
            true
        }
    }

    @VisibleForTesting
    internal fun getAutoplayLabel(): String {
        val context = provideContext()
        val settings = provideSettings()
        val autoplayValues = AutoplayValue.values(context, settings, sitePermissions)
        val selected =
            autoplayValues.firstOrNull { it.isSelected() } ?: AutoplayValue.getFallbackValue(
                context,
                settings,
                sitePermissions
            )

        return selected.label
    }

    @VisibleForTesting
    internal fun bindClearPermissionsButton() {
        val button: Preference = requirePreference(R.string.pref_key_exceptions_clear_site_permissions)

        button.onPreferenceClickListener = Preference.OnPreferenceClickListener {
            AlertDialog.Builder(requireContext()).apply {
                setMessage(R.string.confirm_clear_permissions_site)
                setTitle(R.string.clear_permissions)
                setPositiveButton(android.R.string.yes) { dialog: DialogInterface, _ ->
                    clearSitePermissions()
                    dialog.dismiss()
                }
                setNegativeButton(android.R.string.no) { dialog: DialogInterface, _ ->
                    dialog.cancel()
                }
            }.show()

            true
        }
    }

    private fun clearSitePermissions() {
        // Use fragment's lifecycle; the view may be gone by the time dialog is interacted with.
        lifecycleScope.launch(IO) {
            requireContext().components.core.permissionStorage.deleteSitePermissions(sitePermissions)
            withContext(Main) {
                requireView().findNavController().popBackStack()
                requireContext().components.tryReloadTabBy(sitePermissions.origin)
            }
        }
    }

    @VisibleForTesting
    internal fun navigateToPhoneFeature(phoneFeature: PhoneFeature) {
        val directions =
            SitePermissionsDetailsExceptionsFragmentDirections.actionSitePermissionsToExceptionsToManagePhoneFeature(
                phoneFeature = phoneFeature,
                sitePermissions = sitePermissions
            )
        requireView().findNavController().navigate(directions)
    }
}<|MERGE_RESOLUTION|>--- conflicted
+++ resolved
@@ -17,11 +17,7 @@
 import kotlinx.coroutines.Dispatchers.Main
 import kotlinx.coroutines.launch
 import kotlinx.coroutines.withContext
-<<<<<<< HEAD
-import mozilla.components.feature.sitepermissions.SitePermissions
-=======
 import mozilla.components.concept.engine.permission.SitePermissions
->>>>>>> 637485e2
 import mozilla.components.support.ktx.kotlin.stripDefaultPort
 import org.mozilla.fenix.R
 import org.mozilla.fenix.ext.components
@@ -135,11 +131,11 @@
             AlertDialog.Builder(requireContext()).apply {
                 setMessage(R.string.confirm_clear_permissions_site)
                 setTitle(R.string.clear_permissions)
-                setPositiveButton(android.R.string.yes) { dialog: DialogInterface, _ ->
+                setPositiveButton(android.R.string.ok) { dialog: DialogInterface, _ ->
                     clearSitePermissions()
                     dialog.dismiss()
                 }
-                setNegativeButton(android.R.string.no) { dialog: DialogInterface, _ ->
+                setNegativeButton(android.R.string.cancel) { dialog: DialogInterface, _ ->
                     dialog.cancel()
                 }
             }.show()
