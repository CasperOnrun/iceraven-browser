/* This Source Code Form is subject to the terms of the Mozilla Public
 * License, v. 2.0. If a copy of the MPL was not distributed with this
 * file, You can obtain one at http://mozilla.org/MPL/2.0/. */

package org.mozilla.fenix.settings

import android.content.ActivityNotFoundException
import android.content.Intent
import android.net.Uri
import android.os.Build
import android.os.Bundle
import android.os.Handler
import android.provider.Settings
import android.widget.Toast
import androidx.lifecycle.lifecycleScope
import androidx.navigation.NavDirections
import androidx.navigation.findNavController
import androidx.preference.Preference
import androidx.preference.PreferenceFragmentCompat
import androidx.recyclerview.widget.RecyclerView
import kotlinx.coroutines.CoroutineScope
import kotlinx.coroutines.delay
import kotlinx.coroutines.launch
import mozilla.components.concept.sync.AccountObserver
import mozilla.components.concept.sync.AuthType
import mozilla.components.concept.sync.OAuthAccount
import mozilla.components.concept.sync.Profile
import mozilla.components.support.ktx.android.content.hasCamera
import org.mozilla.fenix.BrowserDirection
import org.mozilla.fenix.Config
import org.mozilla.fenix.HomeActivity
import org.mozilla.fenix.FeatureFlags
import org.mozilla.fenix.R
import org.mozilla.fenix.components.metrics.Event
import org.mozilla.fenix.ext.application
import org.mozilla.fenix.ext.components
import org.mozilla.fenix.ext.getPreferenceKey
import org.mozilla.fenix.ext.metrics
import org.mozilla.fenix.ext.requireComponents
import org.mozilla.fenix.ext.settings
import org.mozilla.fenix.ext.showToolbar
import org.mozilla.fenix.settings.account.AccountUiView
import kotlin.system.exitProcess

@Suppress("LargeClass", "TooManyFunctions")
class SettingsFragment : PreferenceFragmentCompat() {

    private lateinit var accountUiView: AccountUiView

    private val accountObserver = object : AccountObserver {
        private fun updateAccountUi(profile: Profile? = null) {
            val context = context ?: return
            lifecycleScope.launch {
                accountUiView.updateAccountUIState(
                    context = context,
                    profile = profile
                        ?: context.components.backgroundServices.accountManager.accountProfile()
                )
            }
        }

        override fun onAuthenticated(account: OAuthAccount, authType: AuthType) = updateAccountUi()
        override fun onLoggedOut() = updateAccountUi()
        override fun onProfileUpdated(profile: Profile) = updateAccountUi(profile)
        override fun onAuthenticationProblems() = updateAccountUi()
    }

    // A flag used to track if we're going through the onCreate->onStart->onResume lifecycle chain.
    // If it's set to `true`, code in `onResume` can assume that `onCreate` executed a moment prior.
    // This flag is set to `false` at the end of `onResume`.
    private var creatingFragment = true

    override fun onCreate(savedInstanceState: Bundle?) {
        super.onCreate(savedInstanceState)

        accountUiView = AccountUiView(
            fragment = this,
            scope = lifecycleScope,
            accountManager = requireComponents.backgroundServices.accountManager,
            httpClient = requireComponents.core.client,
            updateFxASyncOverrideMenu = ::updateFxASyncOverrideMenu
        )

        // Observe account changes to keep the UI up-to-date.
        requireComponents.backgroundServices.accountManager.register(
            accountObserver,
            owner = this,
            autoPause = true
        )

        // It's important to update the account UI state in onCreate since that ensures we'll never
        // display an incorrect state in the UI. We take care to not also call it as part of onResume
        // if it was just called here (via the 'creatingFragment' flag).
        // For example, if user is signed-in, and we don't perform this call in onCreate, we'll briefly
        // display a "Sign In" preference, which will then get replaced by the correct account information
        // once this call is ran in onResume shortly after.
        accountUiView.updateAccountUIState(
            requireContext(),
            requireComponents.backgroundServices.accountManager.accountProfile()
        )

        preferenceManager.sharedPreferences
            .registerOnSharedPreferenceChangeListener(this) { sharedPreferences, key ->
                try {
                    context?.let { context ->
                        context.components.analytics.metrics.track(
                            Event.PreferenceToggled(
                                key,
                                sharedPreferences.getBoolean(key, false),
                                context
                            )
                        )
                    }
                } catch (e: IllegalArgumentException) {
                    // The event is not tracked
                } catch (e: ClassCastException) {
                    // The setting is not a boolean, not tracked
                }
            }
    }

    override fun onCreatePreferences(savedInstanceState: Bundle?, rootKey: String?) {
        setPreferencesFromResource(R.xml.preferences, rootKey)
        updateMakeDefaultBrowserPreference()
    }

    override fun onResume() {
        super.onResume()

        showToolbar(getString(R.string.settings_title))

        // Account UI state is updated as part of `onCreate`. To not do it twice in a row, we only
        // update it here if we're not going through the `onCreate->onStart->onResume` lifecycle chain.
        update(shouldUpdateAccountUIState = !creatingFragment)

        requireView().findViewById<RecyclerView>(R.id.recycler_view)
            ?.hideInitialScrollBar(viewLifecycleOwner.lifecycleScope)

        // Consider finish of `onResume` to be the point at which we consider this fragment as 'created'.
        creatingFragment = false
    }

    override fun onDestroyView() {
        super.onDestroyView()
        accountUiView.cancel()
    }

    private fun update(shouldUpdateAccountUIState: Boolean) {
        val trackingProtectionPreference =
            requirePreference<Preference>(R.string.pref_key_tracking_protection_settings)
        trackingProtectionPreference.summary = context?.let {
            if (it.settings().shouldUseTrackingProtection) {
                getString(R.string.tracking_protection_on)
            } else {
                getString(R.string.tracking_protection_off)
            }
        }

        val aboutPreference = requirePreference<Preference>(R.string.pref_key_about)
        val appName = getString(R.string.app_name)
        aboutPreference.title = getString(R.string.preferences_about, appName)

        val deleteBrowsingDataPreference =
            requirePreference<Preference>(R.string.pref_key_delete_browsing_data_on_quit_preference)
        deleteBrowsingDataPreference.summary = context?.let {
            if (it.settings().shouldDeleteBrowsingDataOnQuit) {
                getString(R.string.delete_browsing_data_quit_on)
            } else {
                getString(R.string.delete_browsing_data_quit_off)
            }
        }

        setupPreferences()

        if (shouldUpdateAccountUIState) {
            accountUiView.updateAccountUIState(
                requireContext(),
                requireComponents.backgroundServices.accountManager.accountProfile()
            )
        }

        updateMakeDefaultBrowserPreference()
    }

    @Suppress("ComplexMethod", "LongMethod")
    override fun onPreferenceTreeClick(preference: Preference): Boolean {
        // Hide the scrollbar so the animation looks smoother
        val recyclerView = requireView().findViewById<RecyclerView>(R.id.recycler_view)
        recyclerView.isVerticalScrollBarEnabled = false

        val directions: NavDirections? = when (preference.key) {
            resources.getString(R.string.pref_key_sign_in) -> {
                // App can be installed on devices with no camera modules. Like Android TV boxes.
                // Let's skip presenting the option to sign in by scanning a qr code in this case
                // and default to login with email and password.
                if (requireContext().hasCamera()) {
                    SettingsFragmentDirections.actionSettingsFragmentToTurnOnSyncFragment()
                } else {
                    requireComponents.services.accountsAuthFeature.beginAuthentication(requireContext())
                    requireComponents.analytics.metrics.track(Event.SyncAuthUseEmail)
                    null
                }
            }
            resources.getString(R.string.pref_key_search_settings) -> {
                SettingsFragmentDirections.actionSettingsFragmentToSearchEngineFragment()
            }
            resources.getString(R.string.pref_key_tracking_protection_settings) -> {
                requireContext().metrics.track(Event.TrackingProtectionSettings)
                SettingsFragmentDirections.actionSettingsFragmentToTrackingProtectionFragment()
            }
            resources.getString(R.string.pref_key_site_permissions) -> {
                SettingsFragmentDirections.actionSettingsFragmentToSitePermissionsFragment()
            }
            resources.getString(R.string.pref_key_private_browsing) -> {
                SettingsFragmentDirections.actionSettingsFragmentToPrivateBrowsingFragment()
            }
            resources.getString(R.string.pref_key_accessibility) -> {
                SettingsFragmentDirections.actionSettingsFragmentToAccessibilityFragment()
            }
            resources.getString(R.string.pref_key_language) -> {
                SettingsFragmentDirections.actionSettingsFragmentToLocaleSettingsFragment()
            }
            resources.getString(R.string.pref_key_addons) -> {
                requireContext().metrics.track(Event.AddonsOpenInSettings)
                SettingsFragmentDirections.actionSettingsFragmentToAddonsFragment()
            }
            resources.getString(R.string.pref_key_data_choices) -> {
                SettingsFragmentDirections.actionSettingsFragmentToDataChoicesFragment()
            }
            resources.getString(R.string.pref_key_help) -> {
                (activity as HomeActivity).openToBrowserAndLoad(
                    searchTermOrURL = SupportUtils.getSumoURLForTopic(
                        requireContext(),
                        SupportUtils.SumoTopic.HELP
                    ),
                    newTab = true,
                    from = BrowserDirection.FromSettings
                )
                null
            }
            resources.getString(R.string.pref_key_rate) -> {
                try {
                    startActivity(Intent(Intent.ACTION_VIEW, Uri.parse(SupportUtils.RATE_APP_URL)))
                } catch (e: ActivityNotFoundException) {
                    // Device without the play store installed.
                    // Opening the play store website.
                    (activity as HomeActivity).openToBrowserAndLoad(
                        searchTermOrURL = SupportUtils.FENIX_PLAY_STORE_URL,
                        newTab = true,
                        from = BrowserDirection.FromSettings
                    )
                }
                null
            }
            resources.getString(R.string.pref_key_passwords) -> {
                SettingsFragmentDirections.actionSettingsFragmentToSavedLoginsAuthFragment()
            }
            resources.getString(R.string.pref_key_about) -> {
                SettingsFragmentDirections.actionSettingsFragmentToAboutFragment()
            }
            resources.getString(R.string.pref_key_account) -> {
                SettingsFragmentDirections.actionSettingsFragmentToAccountSettingsFragment()
            }
            resources.getString(R.string.pref_key_account_auth_error) -> {
                SettingsFragmentDirections.actionSettingsFragmentToAccountProblemFragment()
            }
            resources.getString(R.string.pref_key_delete_browsing_data) -> {
                SettingsFragmentDirections.actionSettingsFragmentToDeleteBrowsingDataFragment()
            }
            resources.getString(R.string.pref_key_delete_browsing_data_on_quit_preference) -> {
                SettingsFragmentDirections.actionSettingsFragmentToDeleteBrowsingDataOnQuitFragment()
            }
            resources.getString(R.string.pref_key_customize) -> {
                SettingsFragmentDirections.actionSettingsFragmentToCustomizationFragment()
            }
            resources.getString(R.string.pref_key_privacy_link) -> {
                val intent = SupportUtils.createCustomTabIntent(
                    requireContext(),
                    SupportUtils.getMozillaPageUrl(SupportUtils.MozillaPage.PRIVATE_NOTICE)
                )
                startActivity(intent)
                null
            }
            resources.getString(R.string.pref_key_your_rights) -> {
                val context = requireContext()
                val intent = SupportUtils.createCustomTabIntent(
                    context,
                    SupportUtils.getSumoURLForTopic(context, SupportUtils.SumoTopic.YOUR_RIGHTS)
                )
                startActivity(intent)
                null
            }
            resources.getString(R.string.pref_key_debug_settings) -> {
                SettingsFragmentDirections.actionSettingsFragmentToSecretSettingsFragment()
            }
            else -> null
        }
        directions?.let { navigateFromSettings(directions) }
        return super.onPreferenceTreeClick(preference)
    }

    private fun setupPreferences() {
        val leakKey = getPreferenceKey(R.string.pref_key_leakcanary)
        val debuggingKey = getPreferenceKey(R.string.pref_key_remote_debugging)
<<<<<<< HEAD
        val externalDownloadManagerKey = getPreferenceKey(R.string.pref_key_external_download_manager)
        val preferenceExternalDownloadManager = findPreference<Preference>(externalDownloadManagerKey)
=======
        val preferenceExternalDownloadManager = requirePreference<Preference>(R.string.pref_key_make_default_browser)
>>>>>>> 14d6b150
        val preferenceLeakCanary = findPreference<Preference>(leakKey)
        val preferenceRemoteDebugging = findPreference<Preference>(debuggingKey)
        val preferenceMakeDefaultBrowser = requirePreference<Preference>(R.string.pref_key_make_default_browser)

        if (!Config.channel.isReleased) {
            preferenceLeakCanary?.setOnPreferenceChangeListener { _, newValue ->
                val isEnabled = newValue == true
                context?.application?.updateLeakCanaryState(isEnabled)
                true
            }
        }

<<<<<<< HEAD
        preferenceExternalDownloadManager?.isVisible = FeatureFlags.externalDownloadManager
=======
        preferenceExternalDownloadManager.isVisible = FeatureFlags.externalDownloadManager
>>>>>>> 14d6b150
        preferenceRemoteDebugging?.setOnPreferenceChangeListener<Boolean> { preference, newValue ->
            preference.context.settings().preferences.edit()
                .putBoolean(preference.key, newValue).apply()
            requireComponents.core.engine.settings.remoteDebuggingEnabled = newValue
            true
        }

        preferenceMakeDefaultBrowser.onPreferenceClickListener =
            getClickListenerForMakeDefaultBrowser()

        val preferenceFxAOverride =
            findPreference<Preference>(getPreferenceKey(R.string.pref_key_override_fxa_server))
        val preferenceSyncOverride =
            findPreference<Preference>(getPreferenceKey(R.string.pref_key_override_sync_tokenserver))

        val syncFxAOverrideUpdater = object : StringSharedPreferenceUpdater() {
            override fun onPreferenceChange(preference: Preference, newValue: Any?): Boolean {
                return super.onPreferenceChange(preference, newValue).also {
                    updateFxASyncOverrideMenu()
                    Toast.makeText(
                        context,
                        getString(R.string.toast_override_fxa_sync_server_done),
                        Toast.LENGTH_LONG
                    ).show()
                    Handler().postDelayed({
                        exitProcess(0)
                    }, FXA_SYNC_OVERRIDE_EXIT_DELAY)
                }
            }
        }
        preferenceFxAOverride?.onPreferenceChangeListener = syncFxAOverrideUpdater
        preferenceSyncOverride?.onPreferenceChangeListener = syncFxAOverrideUpdater
        findPreference<Preference>(
            getPreferenceKey(R.string.pref_key_debug_settings)
        )?.isVisible = requireContext().settings().showSecretDebugMenuThisSession
    }

    private fun getClickListenerForMakeDefaultBrowser(): Preference.OnPreferenceClickListener {
        return if (Build.VERSION.SDK_INT >= Build.VERSION_CODES.N) {
            Preference.OnPreferenceClickListener {
                val intent = Intent(Settings.ACTION_MANAGE_DEFAULT_APPS_SETTINGS)
                startActivity(intent)
                true
            }
        } else {
            Preference.OnPreferenceClickListener {
                (activity as HomeActivity).openToBrowserAndLoad(
                    searchTermOrURL = SupportUtils.getSumoURLForTopic(
                        requireContext(),
                        SupportUtils.SumoTopic.SET_AS_DEFAULT_BROWSER
                    ),
                    newTab = true,
                    from = BrowserDirection.FromSettings
                )
                true
            }
        }
    }

    private fun updateMakeDefaultBrowserPreference() {
        requirePreference<DefaultBrowserPreference>(R.string.pref_key_make_default_browser).updateSwitch()
    }

    private fun navigateFromSettings(directions: NavDirections) {
        view?.findNavController()?.let { navController ->
            if (navController.currentDestination?.id == R.id.settingsFragment) {
                navController.navigate(directions)
            }
        }
    }

    // Extension function for hiding the scroll bar on initial loading. We must do this so the
    // animation to the next screen doesn't animate the initial scroll bar (it ignores
    // isVerticalScrollBarEnabled being set to false).
    private fun RecyclerView.hideInitialScrollBar(scope: CoroutineScope) {
        scope.launch {
            val originalSize = scrollBarSize
            scrollBarSize = 0
            delay(SCROLL_INDICATOR_DELAY)
            scrollBarSize = originalSize
        }
    }

    private fun updateFxASyncOverrideMenu() {
        val preferenceFxAOverride =
            findPreference<Preference>(getPreferenceKey(R.string.pref_key_override_fxa_server))
        val preferenceSyncOverride =
            findPreference<Preference>(getPreferenceKey(R.string.pref_key_override_sync_tokenserver))
        val settings = requireContext().settings()
        val show = settings.overrideFxAServer.isNotEmpty() ||
                settings.overrideSyncTokenServer.isNotEmpty() ||
                settings.showSecretDebugMenuThisSession
        // Only enable changes to these prefs when the user isn't connected to an account.
        val enabled =
            requireComponents.backgroundServices.accountManager.authenticatedAccount() == null
        preferenceFxAOverride?.apply {
            isVisible = show
            isEnabled = enabled
            summary = settings.overrideFxAServer.ifEmpty { null }
        }
        preferenceSyncOverride?.apply {
            isVisible = show
            isEnabled = enabled
            summary = settings.overrideSyncTokenServer.ifEmpty { null }
        }
    }

    companion object {
        private const val SCROLL_INDICATOR_DELAY = 10L
        private const val FXA_SYNC_OVERRIDE_EXIT_DELAY = 2000L
    }
}<|MERGE_RESOLUTION|>--- conflicted
+++ resolved
@@ -302,12 +302,7 @@
     private fun setupPreferences() {
         val leakKey = getPreferenceKey(R.string.pref_key_leakcanary)
         val debuggingKey = getPreferenceKey(R.string.pref_key_remote_debugging)
-<<<<<<< HEAD
-        val externalDownloadManagerKey = getPreferenceKey(R.string.pref_key_external_download_manager)
-        val preferenceExternalDownloadManager = findPreference<Preference>(externalDownloadManagerKey)
-=======
         val preferenceExternalDownloadManager = requirePreference<Preference>(R.string.pref_key_make_default_browser)
->>>>>>> 14d6b150
         val preferenceLeakCanary = findPreference<Preference>(leakKey)
         val preferenceRemoteDebugging = findPreference<Preference>(debuggingKey)
         val preferenceMakeDefaultBrowser = requirePreference<Preference>(R.string.pref_key_make_default_browser)
@@ -320,11 +315,7 @@
             }
         }
 
-<<<<<<< HEAD
-        preferenceExternalDownloadManager?.isVisible = FeatureFlags.externalDownloadManager
-=======
         preferenceExternalDownloadManager.isVisible = FeatureFlags.externalDownloadManager
->>>>>>> 14d6b150
         preferenceRemoteDebugging?.setOnPreferenceChangeListener<Boolean> { preference, newValue ->
             preference.context.settings().preferences.edit()
                 .putBoolean(preference.key, newValue).apply()
