/* This Source Code Form is subject to the terms of the Mozilla Public
 * License, v. 2.0. If a copy of the MPL was not distributed with this
 * file, You can obtain one at http://mozilla.org/MPL/2.0/. */

package org.mozilla.fenix.utils

import android.accessibilityservice.AccessibilityServiceInfo.CAPABILITY_CAN_PERFORM_GESTURES
import android.app.Application
import android.content.Context
import android.content.Context.MODE_PRIVATE
import android.content.SharedPreferences
import android.content.pm.ShortcutManager
import android.os.Build
import android.view.accessibility.AccessibilityManager
import androidx.annotation.VisibleForTesting
import androidx.annotation.VisibleForTesting.PRIVATE
import androidx.lifecycle.LifecycleOwner
import mozilla.components.feature.sitepermissions.SitePermissionsRules
import mozilla.components.feature.sitepermissions.SitePermissionsRules.Action
import mozilla.components.feature.sitepermissions.SitePermissionsRules.AutoplayAction
import mozilla.components.support.ktx.android.content.PreferencesHolder
import mozilla.components.support.ktx.android.content.booleanPreference
import mozilla.components.support.ktx.android.content.floatPreference
import mozilla.components.support.ktx.android.content.intPreference
import mozilla.components.support.ktx.android.content.longPreference
import mozilla.components.support.ktx.android.content.stringPreference
import org.mozilla.fenix.BuildConfig
import org.mozilla.fenix.Config
import org.mozilla.fenix.FeatureFlags
import org.mozilla.fenix.R
import org.mozilla.fenix.browser.browsingmode.BrowsingMode
import org.mozilla.fenix.components.metrics.MozillaProductDetector
import org.mozilla.fenix.components.settings.counterPreference
import org.mozilla.fenix.components.settings.featureFlagPreference
import org.mozilla.fenix.components.toolbar.ToolbarPosition
import org.mozilla.fenix.ext.components
import org.mozilla.fenix.ext.getPreferenceKey
import org.mozilla.fenix.settings.PhoneFeature
import org.mozilla.fenix.settings.deletebrowsingdata.DeleteBrowsingDataOnQuitType
import org.mozilla.fenix.settings.logins.SavedLoginsSortingStrategyMenu
import org.mozilla.fenix.settings.logins.SortingStrategy
import org.mozilla.fenix.settings.registerOnSharedPreferenceChangeListener
import java.security.InvalidParameterException

private const val AUTOPLAY_USER_SETTING = "AUTOPLAY_USER_SETTING"

/**
 * A simple wrapper for SharedPreferences that makes reading preference a little bit easier.
 * @param appContext Reference to application context.
 */
@Suppress("LargeClass", "TooManyFunctions")
class Settings(private val appContext: Context) : PreferencesHolder {

    companion object {
        const val topSitesMaxCount = 160
        const val FENIX_PREFERENCES = "fenix_preferences"

        private const val BLOCKED_INT = 0
        private const val ASK_TO_ALLOW_INT = 1
        private const val ALLOWED_INT = 2
        private const val CFR_COUNT_CONDITION_FOCUS_INSTALLED = 1
        private const val CFR_COUNT_CONDITION_FOCUS_NOT_INSTALLED = 3

        const val ONE_DAY_MS = 60 * 60 * 24 * 1000L
        const val THREE_DAYS_MS = 3 * ONE_DAY_MS
        const val ONE_WEEK_MS = 60 * 60 * 24 * 7 * 1000L
        const val ONE_MONTH_MS = (60 * 60 * 24 * 365 * 1000L) / 12

        private fun Action.toInt() = when (this) {
            Action.BLOCKED -> BLOCKED_INT
            Action.ASK_TO_ALLOW -> ASK_TO_ALLOW_INT
            Action.ALLOWED -> ALLOWED_INT
        }

        private fun AutoplayAction.toInt() = when (this) {
            AutoplayAction.BLOCKED -> BLOCKED_INT
            AutoplayAction.ALLOWED -> ALLOWED_INT
        }

        private fun Int.toAction() = when (this) {
            BLOCKED_INT -> Action.BLOCKED
            ASK_TO_ALLOW_INT -> Action.ASK_TO_ALLOW
            ALLOWED_INT -> Action.ALLOWED
            else -> throw InvalidParameterException("$this is not a valid SitePermissionsRules.Action")
        }

        private fun Int.toAutoplayAction() = when (this) {
            BLOCKED_INT -> AutoplayAction.BLOCKED
            ALLOWED_INT -> AutoplayAction.ALLOWED
            // Users from older versions may have saved invalid values. Migrate them to BLOCKED
            ASK_TO_ALLOW_INT -> AutoplayAction.BLOCKED
            else -> throw InvalidParameterException("$this is not a valid SitePermissionsRules.AutoplayAction")
        }
    }

    @VisibleForTesting
    internal val isCrashReportEnabledInBuild: Boolean =
        BuildConfig.CRASH_REPORTING && Config.channel.isReleased

    override val preferences: SharedPreferences =
        appContext.getSharedPreferences(FENIX_PREFERENCES, MODE_PRIVATE)

    var showTopFrecentSites by booleanPreference(
        appContext.getPreferenceKey(R.string.pref_key_enable_top_frecent_sites),
        default = true
    )

    var numberOfAppLaunches by intPreference(
        appContext.getPreferenceKey(R.string.pref_key_times_app_opened),
        default = 0
    )

    var lastReviewPromptTimeInMillis by longPreference(
        appContext.getPreferenceKey(R.string.pref_key_last_review_prompt_shown_time),
        default = 0L
    )

    var lastCfrShownTimeInMillis by longPreference(
        appContext.getPreferenceKey(R.string.pref_key_last_cfr_shown_time),
        default = 0L
    )

    val canShowCfr: Boolean
        get() = (System.currentTimeMillis() - lastCfrShownTimeInMillis) > THREE_DAYS_MS

    var syncedTabsInTabsTray by featureFlagPreference(
        appContext.getPreferenceKey(R.string.pref_key_synced_tabs_tabs_tray),
        default = false,
        featureFlag = FeatureFlags.syncedTabsInTabsTray
    )

    var forceEnableZoom by booleanPreference(
        appContext.getPreferenceKey(R.string.pref_key_accessibility_force_enable_zoom),
        default = false
    )

    var adjustCampaignId by stringPreference(
        appContext.getPreferenceKey(R.string.pref_key_adjust_campaign),
        default = ""
    )

    var adjustNetwork by stringPreference(
        appContext.getPreferenceKey(R.string.pref_key_adjust_network),
        default = ""
    )

    var adjustAdGroup by stringPreference(
        appContext.getPreferenceKey(R.string.pref_key_adjust_adgroup),
        default = ""
    )

    var adjustCreative by stringPreference(
        appContext.getPreferenceKey(R.string.pref_key_adjust_creative),
        default = ""
    )

    var openLinksInAPrivateTab by booleanPreference(
        appContext.getPreferenceKey(R.string.pref_key_open_links_in_a_private_tab),
        default = false
    )

    var allowScreenshotsInPrivateMode by booleanPreference(
        appContext.getPreferenceKey(R.string.pref_key_allow_screenshots_in_private_mode),
        default = false
    )

    var shouldDisplayMasterPasswordMigrationTip by booleanPreference(
        appContext.getString(R.string.pref_key_master_password_tip),
        true
    )

    var shouldReturnToBrowser by booleanPreference(
        appContext.getString(R.string.pref_key_return_to_browser),
        false
    )

    // If any of the prefs have been modified, quit displaying the fenix moved tip
    fun shouldDisplayFenixMovingTip(): Boolean =
        preferences.getBoolean(
            appContext.getString(R.string.pref_key_migrating_from_fenix_nightly_tip),
            true
        ) &&
                preferences.getBoolean(
                    appContext.getString(R.string.pref_key_migrating_from_firefox_nightly_tip),
                    true
                ) &&
                preferences.getBoolean(
                    appContext.getString(R.string.pref_key_migrating_from_fenix_tip),
                    true
                )

    var defaultSearchEngineName by stringPreference(
        appContext.getPreferenceKey(R.string.pref_key_search_engine),
        default = ""
    )

    var openInAppOpened by booleanPreference(
        appContext.getPreferenceKey(R.string.pref_key_open_in_app_opened),
        default = false
    )

    var installPwaOpened by booleanPreference(
        appContext.getPreferenceKey(R.string.pref_key_install_pwa_opened),
        default = false
    )

    var showCollectionsPlaceholderOnHome by booleanPreference(
        appContext.getPreferenceKey(R.string.pref_key_show_collections_placeholder_home),
        default = true
    )

    val isCrashReportingEnabled: Boolean
        get() = isCrashReportEnabledInBuild &&
                preferences.getBoolean(
                    appContext.getPreferenceKey(R.string.pref_key_crash_reporter),
                    true
                )

    val isRemoteDebuggingEnabled by booleanPreference(
        appContext.getPreferenceKey(R.string.pref_key_remote_debugging),
        default = false
    )

    val isTelemetryEnabled by booleanPreference(
        appContext.getPreferenceKey(R.string.pref_key_telemetry),
        default = false
    )

    val isMarketingTelemetryEnabled by booleanPreference(
        appContext.getPreferenceKey(R.string.pref_key_marketing_telemetry),
        default = false
    )

    var isExperimentationEnabled by booleanPreference(
        appContext.getPreferenceKey(R.string.pref_key_experimentation),
        default = false
    )

    private var trackingProtectionOnboardingShownThisSession = false
    var isOverrideTPPopupsForPerformanceTest = false

    val shouldShowTrackingProtectionCfr: Boolean
        get() = !isOverrideTPPopupsForPerformanceTest && canShowCfr &&
                (trackingProtectionOnboardingCount.underMaxCount() &&
                        !trackingProtectionOnboardingShownThisSession)

    var showSecretDebugMenuThisSession = false

    val shouldShowSecurityPinWarningSync: Boolean
        get() = loginsSecureWarningSyncCount.underMaxCount()

    val shouldShowSecurityPinWarning: Boolean
        get() = loginsSecureWarningCount.underMaxCount()

    var shouldUseLightTheme by booleanPreference(
        appContext.getPreferenceKey(R.string.pref_key_light_theme),
        default = false
    )

    var shouldUseAutoSize by booleanPreference(
        appContext.getPreferenceKey(R.string.pref_key_accessibility_auto_size),
        default = true
    )

    var fontSizeFactor by floatPreference(
        appContext.getPreferenceKey(R.string.pref_key_accessibility_font_scale),
        default = 1f
    )

    val shouldShowHistorySuggestions by booleanPreference(
        appContext.getPreferenceKey(R.string.pref_key_search_browsing_history),
        default = true
    )

    val shouldShowBookmarkSuggestions by booleanPreference(
        appContext.getPreferenceKey(R.string.pref_key_search_bookmarks),
        default = true
    )

    val shouldShowSyncedTabsSuggestions by booleanPreference(
        appContext.getPreferenceKey(R.string.pref_key_search_synced_tabs),
        default = true
    )

    val shouldShowClipboardSuggestions by booleanPreference(
        appContext.getPreferenceKey(R.string.pref_key_show_clipboard_suggestions),
        default = true
    )

    val shouldShowSearchShortcuts by booleanPreference(
        appContext.getPreferenceKey(R.string.pref_key_show_search_engine_shortcuts),
        default = false
    )

    var listTabView by booleanPreference(
        appContext.getPreferenceKey(R.string.pref_key_tab_view_list),
        default = true
    )

    var gridTabView by booleanPreference(
        appContext.getPreferenceKey(R.string.pref_key_tab_view_grid),
        default = true
    )

    var manuallyCloseTabs by booleanPreference(
        appContext.getPreferenceKey(R.string.pref_key_close_tabs_manually),
        default = true
    )

    var closeTabsAfterOneDay by booleanPreference(
        appContext.getPreferenceKey(R.string.pref_key_close_tabs_after_one_day),
        default = false
    )

    var closeTabsAfterOneWeek by booleanPreference(
        appContext.getPreferenceKey(R.string.pref_key_close_tabs_after_one_week),
        default = false
    )

    var closeTabsAfterOneMonth by booleanPreference(
        appContext.getPreferenceKey(R.string.pref_key_close_tabs_after_one_month),
        default = false
    )

    fun getTabTimeout(): Long = when {
        closeTabsAfterOneDay -> ONE_DAY_MS
        closeTabsAfterOneWeek -> ONE_WEEK_MS
        closeTabsAfterOneMonth -> ONE_MONTH_MS
        else -> System.currentTimeMillis()
    }

    enum class TabView {
        GRID, LIST
    }

    fun getTabViewPingString() = if (gridTabView) TabView.GRID.name else TabView.LIST.name

    enum class TabTimout {
        ONE_DAY, ONE_WEEK, ONE_MONTH, MANUAL
    }

    fun getTabTimeoutPingString(): String = when {
        closeTabsAfterOneDay -> {
            TabTimout.ONE_DAY.name
        }
        closeTabsAfterOneWeek -> {
            TabTimout.ONE_WEEK.name
        }
        closeTabsAfterOneMonth -> {
            TabTimout.ONE_MONTH.name
        }
        else -> {
            TabTimout.MANUAL.name
        }
    }

    fun getTabTimeoutString(): String = when {
        closeTabsAfterOneDay -> {
            appContext.getString(R.string.close_tabs_after_one_day_summary)
        }
        closeTabsAfterOneWeek -> {
            appContext.getString(R.string.close_tabs_after_one_week_summary)
        }
        closeTabsAfterOneMonth -> {
            appContext.getString(R.string.close_tabs_after_one_month_summary)
        }
        else -> {
            appContext.getString(R.string.close_tabs_manually_summary)
        }
    }

    val shouldUseDarkTheme by booleanPreference(
        appContext.getPreferenceKey(R.string.pref_key_dark_theme),
        default = false
    )

    var shouldFollowDeviceTheme by booleanPreference(
        appContext.getPreferenceKey(R.string.pref_key_follow_device_theme),
        default = false
    )

    var shouldUseTrackingProtection by booleanPreference(
        appContext.getPreferenceKey(R.string.pref_key_tracking_protection),
        default = true
    )

    /**
     * Caches the last known "is default browser" state when the app was paused.
     * For an up to do date state use `isDefaultBrowser` instead.
     */
    var wasDefaultBrowserOnLastResume by booleanPreference(
        appContext.getPreferenceKey(R.string.pref_key_default_browser),
        default = isDefaultBrowser()
    )

    fun isDefaultBrowser(): Boolean {
        val browsers = BrowsersCache.all(appContext)
        return browsers.isDefaultBrowser
    }

    val shouldUseAutoBatteryTheme by booleanPreference(
        appContext.getPreferenceKey(R.string.pref_key_auto_battery_theme),
        default = false
    )

    val useStandardTrackingProtection by booleanPreference(
        appContext.getPreferenceKey(R.string.pref_key_tracking_protection_standard_option),
        true
    )

    val useStrictTrackingProtection by booleanPreference(
        appContext.getPreferenceKey(R.string.pref_key_tracking_protection_strict_default),
        false
    )

    val useCustomTrackingProtection by booleanPreference(
        appContext.getPreferenceKey(R.string.pref_key_tracking_protection_custom_option),
        false
    )

    @VisibleForTesting(otherwise = PRIVATE)
    fun setStrictETP() {
        preferences.edit().putBoolean(
            appContext.getPreferenceKey(R.string.pref_key_tracking_protection_strict_default),
            true
        ).apply()
        preferences.edit().putBoolean(
            appContext.getPreferenceKey(R.string.pref_key_tracking_protection_standard_option),
            false
        ).apply()
        appContext.components.let {
            val policy = it.core.trackingProtectionPolicyFactory
                .createTrackingProtectionPolicy()
            it.useCases.settingsUseCases.updateTrackingProtection.invoke(policy)
            it.useCases.sessionUseCases.reload.invoke()
        }
    }

    val blockCookiesInCustomTrackingProtection by booleanPreference(
        appContext.getPreferenceKey(R.string.pref_key_tracking_protection_custom_cookies),
        true
    )

    val blockCookiesSelectionInCustomTrackingProtection by stringPreference(
        appContext.getPreferenceKey(R.string.pref_key_tracking_protection_custom_cookies_select),
        "social"
    )

    val blockTrackingContentInCustomTrackingProtection by booleanPreference(
        appContext.getPreferenceKey(R.string.pref_key_tracking_protection_custom_tracking_content),
        true
    )

    val blockTrackingContentSelectionInCustomTrackingProtection by stringPreference(
        appContext.getPreferenceKey(R.string.pref_key_tracking_protection_custom_tracking_content_select),
        "all"
    )

    val blockCryptominersInCustomTrackingProtection by booleanPreference(
        appContext.getPreferenceKey(R.string.pref_key_tracking_protection_custom_cryptominers),
        true
    )

    val blockFingerprintersInCustomTrackingProtection by booleanPreference(
        appContext.getPreferenceKey(R.string.pref_key_tracking_protection_custom_fingerprinters),
        true
    )

    val shouldUseFixedTopToolbar: Boolean
        get() {
            return touchExplorationIsEnabled || switchServiceIsEnabled
        }

    var lastKnownMode: BrowsingMode = BrowsingMode.Normal
        get() {
            val lastKnownModeWasPrivate = preferences.getBoolean(
                appContext.getPreferenceKey(R.string.pref_key_last_known_mode_private),
                false
            )

            return if (lastKnownModeWasPrivate) {
                BrowsingMode.Private
            } else {
                BrowsingMode.Normal
            }
        }
        set(value) {
            val lastKnownModeWasPrivate = (value == BrowsingMode.Private)

            preferences.edit()
                .putBoolean(
                    appContext.getPreferenceKey(R.string.pref_key_last_known_mode_private),
                    lastKnownModeWasPrivate
                )
                .apply()

            field = value
        }

    var shouldDeleteBrowsingDataOnQuit by booleanPreference(
        appContext.getPreferenceKey(R.string.pref_key_delete_browsing_data_on_quit),
        default = false
    )

    var deleteOpenTabs by booleanPreference(
        appContext.getPreferenceKey(R.string.pref_key_delete_open_tabs_now),
        default = true
    )

    var deleteBrowsingHistory by booleanPreference(
        appContext.getPreferenceKey(R.string.pref_key_delete_browsing_history_now),
        default = true
    )

    var deleteCookies by booleanPreference(
        appContext.getPreferenceKey(R.string.pref_key_delete_cookies_now),
        default = true
    )

    var deleteCache by booleanPreference(
        appContext.getPreferenceKey(R.string.pref_key_delete_caches_now),
        default = true
    )

    var deleteSitePermissions by booleanPreference(
        appContext.getPreferenceKey(R.string.pref_key_delete_permissions_now),
        default = true
    )

    var shouldUseBottomToolbar by booleanPreference(
        appContext.getPreferenceKey(R.string.pref_key_toolbar_bottom),
        // Default accessibility users to top toolbar
        default = !touchExplorationIsEnabled && !switchServiceIsEnabled
    )

    val toolbarPosition: ToolbarPosition
        get() = if (shouldUseBottomToolbar) ToolbarPosition.BOTTOM else ToolbarPosition.TOP

    var shouldStripUrl by booleanPreference(
        appContext.getPreferenceKey(R.string.pref_key_strip_url),
        default = true
    )

    var shouldRelinquishMemoryUnderPressure by booleanPreference(
        appContext.getPreferenceKey(R.string.pref_key_relinquish_memory_under_pressure),
        default = true
    )

    /**
     * Check each active accessibility service to see if it can perform gestures, if any can,
     * then it is *likely* a switch service is enabled. We are assuming this to be the case based on #7486
     */
    val switchServiceIsEnabled: Boolean
        get() {
            val accessibilityManager =
                appContext.getSystemService(Context.ACCESSIBILITY_SERVICE) as? AccessibilityManager

            accessibilityManager?.getEnabledAccessibilityServiceList(0)?.let { activeServices ->
                for (service in activeServices) {
                    if (service.capabilities.and(CAPABILITY_CAN_PERFORM_GESTURES) == 1) {
                        return true
                    }
                }
            }

            return false
        }

    val touchExplorationIsEnabled: Boolean
        get() {
            val accessibilityManager =
                appContext.getSystemService(Context.ACCESSIBILITY_SERVICE) as? AccessibilityManager
            return accessibilityManager?.isTouchExplorationEnabled ?: false
        }

    val accessibilityServicesEnabled: Boolean
        get() {
            return touchExplorationIsEnabled || switchServiceIsEnabled
        }

    fun getDeleteDataOnQuit(type: DeleteBrowsingDataOnQuitType): Boolean =
        preferences.getBoolean(type.getPreferenceKey(appContext), false)

    fun setDeleteDataOnQuit(type: DeleteBrowsingDataOnQuitType, value: Boolean) {
        preferences.edit().putBoolean(type.getPreferenceKey(appContext), value).apply()
    }

    fun shouldDeleteAnyDataOnQuit() =
        DeleteBrowsingDataOnQuitType.values().any { getDeleteDataOnQuit(it) }

    val passwordsEncryptionKeyGenerated by booleanPreference(
        appContext.getPreferenceKey(R.string.pref_key_encryption_key_generated),
        false
    )

    fun recordPasswordsEncryptionKeyGenerated() = preferences.edit().putBoolean(
        appContext.getPreferenceKey(R.string.pref_key_encryption_key_generated),
        true
    ).apply()

    @VisibleForTesting(otherwise = PRIVATE)
    internal val loginsSecureWarningSyncCount = counterPreference(
        appContext.getPreferenceKey(R.string.pref_key_logins_secure_warning_sync),
        maxCount = 1
    )

    @VisibleForTesting(otherwise = PRIVATE)
    internal val loginsSecureWarningCount = counterPreference(
        appContext.getPreferenceKey(R.string.pref_key_logins_secure_warning),
        maxCount = 1
    )

    fun incrementShowLoginsSecureWarningCount() = loginsSecureWarningCount.increment()

    fun incrementShowLoginsSecureWarningSyncCount() = loginsSecureWarningSyncCount.increment()

    val shouldShowSearchSuggestions by booleanPreference(
        appContext.getPreferenceKey(R.string.pref_key_show_search_suggestions),
        default = true
    )

    val shouldAutocompleteInAwesomebar by booleanPreference(
        appContext.getPreferenceKey(R.string.pref_key_enable_autocomplete_urls),
        default = true
    )

    var defaultTopSitesAdded by booleanPreference(
        appContext.getPreferenceKey(R.string.default_top_sites_added),
        default = false
    )

    var shouldShowSearchSuggestionsInPrivate by booleanPreference(
        appContext.getPreferenceKey(R.string.pref_key_show_search_suggestions_in_private),
        default = false
    )

    var showSearchSuggestionsInPrivateOnboardingFinished by booleanPreference(
        appContext.getPreferenceKey(R.string.pref_key_show_search_suggestions_in_private_onboarding),
        default = false
    )

    fun incrementVisitedInstallableCount() = pwaInstallableVisitCount.increment()

    @VisibleForTesting(otherwise = PRIVATE)
    internal val pwaInstallableVisitCount = counterPreference(
        appContext.getPreferenceKey(R.string.pref_key_install_pwa_visits),
        maxCount = 3
    )

    private val userNeedsToVisitInstallableSites: Boolean
        get() = pwaInstallableVisitCount.underMaxCount()

    val shouldShowPwaCfr: Boolean
        get() {
            if (!canShowCfr) return false
            // We only want to show this on the 3rd time a user visits a site
            if (userNeedsToVisitInstallableSites) return false

            // ShortcutManager::pinnedShortcuts is only available on Oreo+
            if (!userKnowsAboutPwas && Build.VERSION.SDK_INT >= Build.VERSION_CODES.O) {
                val manager = appContext.getSystemService(ShortcutManager::class.java)
                val alreadyHavePwaInstalled = manager != null && manager.pinnedShortcuts.size > 0

                // Users know about PWAs onboarding if they already have PWAs installed.
                userKnowsAboutPwas = alreadyHavePwaInstalled
            }
            // Show dialog only if user does not know abut PWAs
            return !userKnowsAboutPwas
        }

    var userKnowsAboutPwas by booleanPreference(
        appContext.getPreferenceKey(R.string.pref_key_user_knows_about_pwa),
        default = false
    )

    var shouldShowOpenInAppBanner by booleanPreference(
        appContext.getPreferenceKey(R.string.pref_key_should_show_open_in_app_banner),
        default = true
    )

    val shouldShowOpenInAppCfr: Boolean
        get() = canShowCfr && shouldShowOpenInAppBanner

    var shouldShowAutoCloseTabsBanner by booleanPreference(
        appContext.getPreferenceKey(R.string.pref_key_should_show_auto_close_tabs_banner),
        default = true
    )

    var shouldShowGridViewBanner by booleanPreference(
        appContext.getPreferenceKey(R.string.pref_key_should_show_grid_view_banner),
        default = false
    )

    @VisibleForTesting(otherwise = PRIVATE)
    internal val trackingProtectionOnboardingCount = counterPreference(
        appContext.getPreferenceKey(R.string.pref_key_tracking_protection_onboarding),
        maxCount = 1
    )

    fun incrementTrackingProtectionOnboardingCount() {
        trackingProtectionOnboardingShownThisSession = true
        trackingProtectionOnboardingCount.increment()
    }

    fun getSitePermissionsPhoneFeatureAction(
        feature: PhoneFeature,
        default: Action = Action.ASK_TO_ALLOW
    ) =
        preferences.getInt(feature.getPreferenceKey(appContext), default.toInt()).toAction()

    /**
     * Saves the user selected autoplay setting.
     *
     * Under the hood, autoplay is represented by two settings, [AUTOPLAY_AUDIBLE] and
     * [AUTOPLAY_INAUDIBLE]. The user selection cannot be inferred from the combination of these
     * settings because, while on [AUTOPLAY_ALLOW_ON_WIFI], they will be indistinguishable from
     * either [AUTOPLAY_ALLOW_ALL] or [AUTOPLAY_BLOCK_ALL]. Because of this, we are forced to save
     * the user selected setting as well.
     */
    fun setAutoplayUserSetting(
        autoplaySetting: Int
    ) {
        preferences.edit().putInt(AUTOPLAY_USER_SETTING, autoplaySetting).apply()
    }

    /**
     * Gets the user selected autoplay setting.
     *
     * Under the hood, autoplay is represented by two settings, [AUTOPLAY_AUDIBLE] and
     * [AUTOPLAY_INAUDIBLE]. The user selection cannot be inferred from the combination of these
     * settings because, while on [AUTOPLAY_ALLOW_ON_WIFI], they will be indistinguishable from
     * either [AUTOPLAY_ALLOW_ALL] or [AUTOPLAY_BLOCK_ALL]. Because of this, we are forced to save
     * the user selected setting as well.
     */
    fun getAutoplayUserSetting(
        default: Int
    ) = preferences.getInt(AUTOPLAY_USER_SETTING, default)

    private fun getSitePermissionsPhoneFeatureAutoplayAction(
        feature: PhoneFeature,
        default: AutoplayAction = AutoplayAction.BLOCKED
    ) = preferences.getInt(feature.getPreferenceKey(appContext), default.toInt()).toAutoplayAction()

    fun setSitePermissionsPhoneFeatureAction(
        feature: PhoneFeature,
        value: Action
    ) {
        preferences.edit().putInt(feature.getPreferenceKey(appContext), value.toInt()).apply()
    }

    fun getSitePermissionsCustomSettingsRules(): SitePermissionsRules {
        return SitePermissionsRules(
            notification = getSitePermissionsPhoneFeatureAction(PhoneFeature.NOTIFICATION),
            microphone = getSitePermissionsPhoneFeatureAction(PhoneFeature.MICROPHONE),
            location = getSitePermissionsPhoneFeatureAction(PhoneFeature.LOCATION),
            camera = getSitePermissionsPhoneFeatureAction(PhoneFeature.CAMERA),
            autoplayAudible = getSitePermissionsPhoneFeatureAutoplayAction(PhoneFeature.AUTOPLAY_AUDIBLE),
            autoplayInaudible = getSitePermissionsPhoneFeatureAutoplayAction(PhoneFeature.AUTOPLAY_INAUDIBLE),
            persistentStorage = getSitePermissionsPhoneFeatureAction(PhoneFeature.PERSISTENT_STORAGE),
            mediaKeySystemAccess = getSitePermissionsPhoneFeatureAction(PhoneFeature.MEDIA_KEY_SYSTEM_ACCESS)
        )
    }

    fun setSitePermissionSettingListener(lifecycleOwner: LifecycleOwner, listener: () -> Unit) {
        val sitePermissionKeys = listOf(
            PhoneFeature.NOTIFICATION,
            PhoneFeature.MICROPHONE,
            PhoneFeature.LOCATION,
            PhoneFeature.CAMERA,
            PhoneFeature.AUTOPLAY_AUDIBLE,
            PhoneFeature.AUTOPLAY_INAUDIBLE,
            PhoneFeature.PERSISTENT_STORAGE,
            PhoneFeature.MEDIA_KEY_SYSTEM_ACCESS
        ).map { it.getPreferenceKey(appContext) }

        preferences.registerOnSharedPreferenceChangeListener(lifecycleOwner) { _, key ->
            if (key in sitePermissionKeys) listener.invoke()
        }
    }

    var shouldShowVoiceSearch by booleanPreference(
        appContext.getPreferenceKey(R.string.pref_key_show_voice_search),
        default = true
    )

    /**
     * Used in [SearchDialogFragment.kt], [SearchFragment.kt] (deprecated), and [PairFragment.kt]
     * to see if we need to check for camera permissions before using the QR code scanner.
     */
    var shouldShowCameraPermissionPrompt by booleanPreference(
        appContext.getPreferenceKey(R.string.pref_key_camera_permissions_needed),
        default = true
    )

    /**
     * Sets the state of permissions that have been checked, where [false] denotes already checked
     * and [true] denotes needing to check. See [shouldShowCameraPermissionPrompt].
     */
    var setCameraPermissionNeededState by booleanPreference(
        appContext.getPreferenceKey(R.string.pref_key_camera_permissions_needed),
        default = true
    )

    var shouldPromptToSaveLogins by booleanPreference(
        appContext.getPreferenceKey(R.string.pref_key_save_logins),
        default = true
    )

    var shouldAutofillLogins by booleanPreference(
        appContext.getPreferenceKey(R.string.pref_key_autofill_logins),
        default = true
    )

    var fxaSignedIn by booleanPreference(
        appContext.getPreferenceKey(R.string.pref_key_fxa_signed_in),
        default = false
    )

    var fxaHasSyncedItems by booleanPreference(
        appContext.getPreferenceKey(R.string.pref_key_fxa_has_synced_items),
        default = false
    )

    var lastPlacesStorageMaintenance by longPreference(
        appContext.getPreferenceKey(R.string.pref_key_last_maintenance),
        default = 0
    )

    fun addSearchWidgetInstalled(count: Int) {
        val key = appContext.getPreferenceKey(R.string.pref_key_search_widget_installed)
        val newValue = preferences.getInt(key, 0) + count
        preferences.edit()
            .putInt(key, newValue)
            .apply()
    }

    val searchWidgetInstalled: Boolean
        get() = 0 < preferences.getInt(
            appContext.getPreferenceKey(R.string.pref_key_search_widget_installed),
            0
        )

    fun incrementNumTimesPrivateModeOpened() = numTimesPrivateModeOpened.increment()

    private var showedPrivateModeContextualFeatureRecommender by booleanPreference(
        appContext.getPreferenceKey(R.string.pref_key_showed_private_mode_cfr),
        default = false
    )

    private val numTimesPrivateModeOpened = counterPreference(
        appContext.getPreferenceKey(R.string.pref_key_private_mode_opened)
    )

    val showPrivateModeCfr: Boolean
        get() {
            if (!canShowCfr) return false
            val focusInstalled = MozillaProductDetector
                .getInstalledMozillaProducts(appContext as Application)
                .contains(MozillaProductDetector.MozillaProducts.FOCUS.productName)

            val showCondition = if (focusInstalled) {
                numTimesPrivateModeOpened.value == CFR_COUNT_CONDITION_FOCUS_INSTALLED
            } else {
                numTimesPrivateModeOpened.value == CFR_COUNT_CONDITION_FOCUS_NOT_INSTALLED
            }

            if (showCondition && !showedPrivateModeContextualFeatureRecommender) {
                showedPrivateModeContextualFeatureRecommender = true
                return true
            }

            return false
        }

    var openLinksInExternalApp by booleanPreference(
        appContext.getPreferenceKey(R.string.pref_key_open_links_in_external_app),
        default = false
    )

    var overrideFxAServer by stringPreference(
        appContext.getPreferenceKey(R.string.pref_key_override_fxa_server),
        default = ""
    )

    var overrideSyncTokenServer by stringPreference(
        appContext.getPreferenceKey(R.string.pref_key_override_sync_tokenserver),
        default = ""
    )

    var overrideAmoUser by stringPreference(
        appContext.getPreferenceKey(R.string.pref_key_override_amo_user),
        default = ""
    )

    var overrideAmoCollection by stringPreference(
        appContext.getPreferenceKey(R.string.pref_key_override_amo_collection),
        default = ""
    )

    fun amoCollectionOverrideConfigured(): Boolean {
        return overrideAmoUser.isNotEmpty() || overrideAmoCollection.isNotEmpty()
    }

    var topSitesSize by intPreference(
        appContext.getPreferenceKey(R.string.pref_key_top_sites_size),
        default = 0
    )

    val topSitesMaxLimit by intPreference(
        appContext.getPreferenceKey(R.string.pref_key_top_sites_max_limit),
        default = topSitesMaxCount
    )

    var openTabsCount by intPreference(
        appContext.getPreferenceKey(R.string.pref_key_open_tabs_count),
        0
    )

<<<<<<< HEAD
    val customAddonsAccount by stringPreference(
        appContext.getPreferenceKey(R.string.pref_key_addons_custom_account),
        BuildConfig.AMO_ACCOUNT
    )

    val customAddonsCollection by stringPreference(
        appContext.getPreferenceKey(R.string.pref_key_addons_custom_collection),
        BuildConfig.AMO_COLLECTION
=======
    var mobileBookmarksSize by intPreference(
        appContext.getPreferenceKey(R.string.pref_key_mobile_bookmarks_size),
        0
    )

    var desktopBookmarksSize by intPreference(
        appContext.getPreferenceKey(R.string.pref_key_desktop_bookmarks_size),
        0
>>>>>>> 064f42b6
    )

    private var savedLoginsSortingStrategyString by stringPreference(
        appContext.getPreferenceKey(R.string.pref_key_saved_logins_sorting_strategy),
        default = SavedLoginsSortingStrategyMenu.Item.AlphabeticallySort.strategyString
    )

    val savedLoginsMenuHighlightedItem: SavedLoginsSortingStrategyMenu.Item
        get() = SavedLoginsSortingStrategyMenu.Item.fromString(savedLoginsSortingStrategyString)

    var savedLoginsSortingStrategy: SortingStrategy
        get() {
            return when (savedLoginsMenuHighlightedItem) {
                SavedLoginsSortingStrategyMenu.Item.AlphabeticallySort ->
                    SortingStrategy.Alphabetically(appContext.components.publicSuffixList)
                SavedLoginsSortingStrategyMenu.Item.LastUsedSort -> SortingStrategy.LastUsed
            }
        }
        set(value) {
            savedLoginsSortingStrategyString = when (value) {
                is SortingStrategy.Alphabetically ->
                    SavedLoginsSortingStrategyMenu.Item.AlphabeticallySort.strategyString
                is SortingStrategy.LastUsed ->
                    SavedLoginsSortingStrategyMenu.Item.LastUsedSort.strategyString
            }
        }

    var isPullToRefreshEnabledInBrowser by booleanPreference(
        appContext.getPreferenceKey(R.string.pref_key_website_pull_to_refresh),
        default = true
    )

    var isDynamicToolbarEnabled by booleanPreference(
        appContext.getPreferenceKey(R.string.pref_key_dynamic_toolbar),
        default = true
    )

    var isSwipeToolbarToSwitchTabsEnabled by booleanPreference(
        appContext.getPreferenceKey(R.string.pref_key_swipe_toolbar_switch_tabs),
        default = true
    )
}<|MERGE_RESOLUTION|>--- conflicted
+++ resolved
@@ -916,7 +916,6 @@
         0
     )
 
-<<<<<<< HEAD
     val customAddonsAccount by stringPreference(
         appContext.getPreferenceKey(R.string.pref_key_addons_custom_account),
         BuildConfig.AMO_ACCOUNT
@@ -925,7 +924,8 @@
     val customAddonsCollection by stringPreference(
         appContext.getPreferenceKey(R.string.pref_key_addons_custom_collection),
         BuildConfig.AMO_COLLECTION
-=======
+    )
+
     var mobileBookmarksSize by intPreference(
         appContext.getPreferenceKey(R.string.pref_key_mobile_bookmarks_size),
         0
@@ -934,7 +934,6 @@
     var desktopBookmarksSize by intPreference(
         appContext.getPreferenceKey(R.string.pref_key_desktop_bookmarks_size),
         0
->>>>>>> 064f42b6
     )
 
     private var savedLoginsSortingStrategyString by stringPreference(
