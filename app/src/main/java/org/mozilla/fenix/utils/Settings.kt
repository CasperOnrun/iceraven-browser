--- conflicted
+++ resolved
@@ -605,12 +605,8 @@
      */
     fun shouldShowCookieBannerReEngagementDialog(): Boolean {
         val shouldShowDialog =
-<<<<<<< HEAD
-            shouldShowCookieBannerUI && !userOptOutOfReEngageCookieBannerDialog && !shouldUseCookieBanner
-=======
             shouldShowCookieBannerUI && cookieBannerReEngagementDialogShowsCount.underMaxCount() &&
                 !userOptOutOfReEngageCookieBannerDialog && !shouldUseCookieBanner
->>>>>>> 09d9f897
         return if (shouldShowDialog) {
             !cookieBannerDetectedPreviously ||
                 timeNowInMillis() - lastInteractionWithReEngageCookieBannerDialogInMs >= timerForCookieBannerDialog
@@ -728,11 +724,7 @@
      * Indicates if the total cookie protection CRF feature is enabled.
      */
     val enabledTotalCookieProtectionCFR: Boolean
-<<<<<<< HEAD
-        get() = Config.channel.isNightlyOrDebug || mr2022Sections[Mr2022Section.TCP_CFR] == true
-=======
         get() = mr2022Sections[Mr2022Section.TCP_CFR] == true
->>>>>>> 09d9f897
 
     /**
      * Indicates if the total cookie protection CRF should be shown.
@@ -1649,8 +1641,6 @@
         }
     }
 
-<<<<<<< HEAD
-=======
     /**
      *  Times that the cookie banner re-engagement dialog has been shown.
      */
@@ -1659,7 +1649,6 @@
         maxCount = 2,
     )
 
->>>>>>> 09d9f897
     var setAsDefaultGrowthSent by booleanPreference(
         key = appContext.getPreferenceKey(R.string.pref_key_growth_set_as_default),
         default = false,
