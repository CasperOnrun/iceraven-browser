/* This Source Code Form is subject to the terms of the Mozilla Public
 * License, v. 2.0. If a copy of the MPL was not distributed with this
 * file, You can obtain one at http://mozilla.org/MPL/2.0/. */

package org.mozilla.fenix.utils

import android.accessibilityservice.AccessibilityServiceInfo.CAPABILITY_CAN_PERFORM_GESTURES
import android.app.Application
import android.content.Context
import android.content.Context.MODE_PRIVATE
import android.content.SharedPreferences
import android.content.pm.ShortcutManager
import android.os.Build
import android.view.accessibility.AccessibilityManager
import androidx.annotation.VisibleForTesting
import androidx.annotation.VisibleForTesting.PRIVATE
import androidx.lifecycle.LifecycleOwner
import mozilla.components.feature.sitepermissions.SitePermissionsRules
import mozilla.components.feature.sitepermissions.SitePermissionsRules.Action
import mozilla.components.feature.sitepermissions.SitePermissionsRules.AutoplayAction
import mozilla.components.support.ktx.android.content.PreferencesHolder
import mozilla.components.support.ktx.android.content.booleanPreference
import mozilla.components.support.ktx.android.content.floatPreference
import mozilla.components.support.ktx.android.content.intPreference
import mozilla.components.support.ktx.android.content.longPreference
import mozilla.components.support.ktx.android.content.stringPreference
import org.mozilla.fenix.BuildConfig
import org.mozilla.fenix.Config
import org.mozilla.fenix.FeatureFlags
import org.mozilla.fenix.R
import org.mozilla.fenix.browser.browsingmode.BrowsingMode
import org.mozilla.fenix.components.metrics.MozillaProductDetector
import org.mozilla.fenix.components.settings.counterPreference
import org.mozilla.fenix.components.settings.featureFlagPreference
import org.mozilla.fenix.components.toolbar.ToolbarPosition
import org.mozilla.fenix.experiments.ExperimentBranch
import org.mozilla.fenix.experiments.FeatureId
import org.mozilla.fenix.ext.components
import org.mozilla.fenix.ext.getPreferenceKey
import org.mozilla.fenix.ext.withExperiment
import org.mozilla.fenix.settings.PhoneFeature
import org.mozilla.fenix.settings.deletebrowsingdata.DeleteBrowsingDataOnQuitType
import org.mozilla.fenix.settings.logins.SavedLoginsSortingStrategyMenu
import org.mozilla.fenix.settings.logins.SortingStrategy
import org.mozilla.fenix.settings.registerOnSharedPreferenceChangeListener
import org.mozilla.fenix.settings.sitepermissions.AUTOPLAY_BLOCK_ALL
import org.mozilla.fenix.settings.sitepermissions.AUTOPLAY_BLOCK_AUDIBLE
import java.security.InvalidParameterException

private const val AUTOPLAY_USER_SETTING = "AUTOPLAY_USER_SETTING"

/**
 * A simple wrapper for SharedPreferences that makes reading preference a little bit easier.
 * @param appContext Reference to application context.
 */
@Suppress("LargeClass", "TooManyFunctions")
class Settings(private val appContext: Context) : PreferencesHolder {

    companion object {
        const val topSitesMaxCount = 160
        const val FENIX_PREFERENCES = "fenix_preferences"

        private const val BLOCKED_INT = 0
        private const val ASK_TO_ALLOW_INT = 1
        private const val ALLOWED_INT = 2
        private const val CFR_COUNT_CONDITION_FOCUS_INSTALLED = 1
        private const val CFR_COUNT_CONDITION_FOCUS_NOT_INSTALLED = 3
        private const val APP_LAUNCHES_TO_SHOW_DEFAULT_BROWSER_CARD = 3

        const val FOUR_HOURS_MS = 60 * 60 * 4 * 1000L
        const val ONE_DAY_MS = 60 * 60 * 24 * 1000L
        const val THREE_DAYS_MS = 3 * ONE_DAY_MS
        const val ONE_WEEK_MS = 60 * 60 * 24 * 7 * 1000L
        const val ONE_MONTH_MS = (60 * 60 * 24 * 365 * 1000L) / 12

        private fun Action.toInt() = when (this) {
            Action.BLOCKED -> BLOCKED_INT
            Action.ASK_TO_ALLOW -> ASK_TO_ALLOW_INT
            Action.ALLOWED -> ALLOWED_INT
        }

        private fun AutoplayAction.toInt() = when (this) {
            AutoplayAction.BLOCKED -> BLOCKED_INT
            AutoplayAction.ALLOWED -> ALLOWED_INT
        }

        private fun Int.toAction() = when (this) {
            BLOCKED_INT -> Action.BLOCKED
            ASK_TO_ALLOW_INT -> Action.ASK_TO_ALLOW
            ALLOWED_INT -> Action.ALLOWED
            else -> throw InvalidParameterException("$this is not a valid SitePermissionsRules.Action")
        }

        private fun Int.toAutoplayAction() = when (this) {
            BLOCKED_INT -> AutoplayAction.BLOCKED
            ALLOWED_INT -> AutoplayAction.ALLOWED
            // Users from older versions may have saved invalid values. Migrate them to BLOCKED
            ASK_TO_ALLOW_INT -> AutoplayAction.BLOCKED
            else -> throw InvalidParameterException("$this is not a valid SitePermissionsRules.AutoplayAction")
        }
    }

    @VisibleForTesting
    internal val isCrashReportEnabledInBuild: Boolean =
        BuildConfig.CRASH_REPORTING && Config.channel.isReleased

    override val preferences: SharedPreferences =
        appContext.getSharedPreferences(FENIX_PREFERENCES, MODE_PRIVATE)

    var showTopFrecentSites by booleanPreference(
        appContext.getPreferenceKey(R.string.pref_key_enable_top_frecent_sites),
        default = true
    )

    var numberOfAppLaunches by intPreference(
        appContext.getPreferenceKey(R.string.pref_key_times_app_opened),
        default = 0
    )

    var lastReviewPromptTimeInMillis by longPreference(
        appContext.getPreferenceKey(R.string.pref_key_last_review_prompt_shown_time),
        default = 0L
    )

    var lastCfrShownTimeInMillis by longPreference(
        appContext.getPreferenceKey(R.string.pref_key_last_cfr_shown_time),
        default = 0L
    )

    val canShowCfr: Boolean
        get() = (System.currentTimeMillis() - lastCfrShownTimeInMillis) > THREE_DAYS_MS

    var forceEnableZoom by booleanPreference(
        appContext.getPreferenceKey(R.string.pref_key_accessibility_force_enable_zoom),
        default = false
    )

    var adjustCampaignId by stringPreference(
        appContext.getPreferenceKey(R.string.pref_key_adjust_campaign),
        default = ""
    )

    var adjustNetwork by stringPreference(
        appContext.getPreferenceKey(R.string.pref_key_adjust_network),
        default = ""
    )

    var adjustAdGroup by stringPreference(
        appContext.getPreferenceKey(R.string.pref_key_adjust_adgroup),
        default = ""
    )

    var adjustCreative by stringPreference(
        appContext.getPreferenceKey(R.string.pref_key_adjust_creative),
        default = ""
    )

    var openLinksInAPrivateTab by booleanPreference(
        appContext.getPreferenceKey(R.string.pref_key_open_links_in_a_private_tab),
        default = false
    )

    var allowScreenshotsInPrivateMode by booleanPreference(
        appContext.getPreferenceKey(R.string.pref_key_allow_screenshots_in_private_mode),
        default = false
    )

    var shouldDisplayMasterPasswordMigrationTip by booleanPreference(
        appContext.getString(R.string.pref_key_master_password_tip),
        true
    )

    var shouldReturnToBrowser by booleanPreference(
        appContext.getString(R.string.pref_key_return_to_browser),
        false
    )

    // If any of the prefs have been modified, quit displaying the fenix moved tip
    fun shouldDisplayFenixMovingTip(): Boolean =
        preferences.getBoolean(
            appContext.getString(R.string.pref_key_migrating_from_fenix_nightly_tip),
            true
        ) &&
            preferences.getBoolean(
                appContext.getString(R.string.pref_key_migrating_from_firefox_nightly_tip),
                true
            ) &&
            preferences.getBoolean(
                appContext.getString(R.string.pref_key_migrating_from_fenix_tip),
                true
            )

    var defaultSearchEngineName by stringPreference(
        appContext.getPreferenceKey(R.string.pref_key_search_engine),
        default = ""
    )

    var openInAppOpened by booleanPreference(
        appContext.getPreferenceKey(R.string.pref_key_open_in_app_opened),
        default = false
    )

    var installPwaOpened by booleanPreference(
        appContext.getPreferenceKey(R.string.pref_key_install_pwa_opened),
        default = false
    )

    var showCollectionsPlaceholderOnHome by booleanPreference(
        appContext.getPreferenceKey(R.string.pref_key_show_collections_placeholder_home),
        default = true
    )

    val isCrashReportingEnabled: Boolean
        get() = isCrashReportEnabledInBuild &&
            preferences.getBoolean(
                appContext.getPreferenceKey(R.string.pref_key_crash_reporter),
                true
            )

    val isRemoteDebuggingEnabled by booleanPreference(
        appContext.getPreferenceKey(R.string.pref_key_remote_debugging),
        default = false
    )

    val isTelemetryEnabled by booleanPreference(
        appContext.getPreferenceKey(R.string.pref_key_telemetry),
        default = false
    )

    val isMarketingTelemetryEnabled by booleanPreference(
        appContext.getPreferenceKey(R.string.pref_key_marketing_telemetry),
        default = false
    )

    var isExperimentationEnabled by booleanPreference(
        appContext.getPreferenceKey(R.string.pref_key_experimentation),
        default = false
    )

    private var trackingProtectionOnboardingShownThisSession = false
    var isOverrideTPPopupsForPerformanceTest = false

    val shouldShowTrackingProtectionCfr: Boolean
        get() = !isOverrideTPPopupsForPerformanceTest && canShowCfr &&
            (
                trackingProtectionOnboardingCount.underMaxCount() &&
                    !trackingProtectionOnboardingShownThisSession
                )

    var showSecretDebugMenuThisSession = false

    val shouldShowSecurityPinWarningSync: Boolean
        get() = loginsSecureWarningSyncCount.underMaxCount()

    val shouldShowSecurityPinWarning: Boolean
        get() = secureWarningCount.underMaxCount()

    var shouldShowPrivacyPopWindow by booleanPreference(
        appContext.getPreferenceKey(R.string.pref_key_privacy_pop_window),
        default = true
    )

    var shouldUseLightTheme by booleanPreference(
        appContext.getPreferenceKey(R.string.pref_key_light_theme),
        default = false
    )

    var shouldUseAutoSize by booleanPreference(
        appContext.getPreferenceKey(R.string.pref_key_accessibility_auto_size),
        default = true
    )

    var fontSizeFactor by floatPreference(
        appContext.getPreferenceKey(R.string.pref_key_accessibility_font_scale),
        default = 1f
    )

    val shouldShowHistorySuggestions by booleanPreference(
        appContext.getPreferenceKey(R.string.pref_key_search_browsing_history),
        default = true
    )

    val shouldShowBookmarkSuggestions by booleanPreference(
        appContext.getPreferenceKey(R.string.pref_key_search_bookmarks),
        default = true
    )

    val shouldShowSyncedTabsSuggestions by booleanPreference(
        appContext.getPreferenceKey(R.string.pref_key_search_synced_tabs),
        default = true
    )

    val shouldShowClipboardSuggestions by booleanPreference(
        appContext.getPreferenceKey(R.string.pref_key_show_clipboard_suggestions),
        default = true
    )

    val shouldShowSearchShortcuts by booleanPreference(
        appContext.getPreferenceKey(R.string.pref_key_show_search_engine_shortcuts),
        default = false
    )

    /**
     * Shows if the user has chosen to close the set default browser experiment card
     * on home screen or has clicked the set as default browser button.
     */
    var userDismissedExperimentCard by booleanPreference(
        appContext.getPreferenceKey(R.string.pref_key_experiment_card_home),
        default = false
    )

    /**
     * Shows if the set default browser experiment card should be shown on home screen.
     */
    fun shouldShowSetAsDefaultBrowserCard(): Boolean {
        val browsers = BrowsersCache.all(appContext)
        val experiments = appContext.components.analytics.experiments
        val isExperimentBranch =
            experiments.withExperiment(FeatureId.DEFAULT_BROWSER) { experimentBranch ->
                (experimentBranch == ExperimentBranch.DEFAULT_BROWSER_NEW_TAB_BANNER)
            }
        return isExperimentBranch == true &&
            !userDismissedExperimentCard &&
            !browsers.isFirefoxDefaultBrowser &&
            numberOfAppLaunches > APP_LAUNCHES_TO_SHOW_DEFAULT_BROWSER_CARD
    }

    var gridTabView by booleanPreference(
        appContext.getPreferenceKey(R.string.pref_key_tab_view_grid),
        default = true
    )

    var manuallyCloseTabs by booleanPreference(
        appContext.getPreferenceKey(R.string.pref_key_close_tabs_manually),
        default = true
    )

    var closeTabsAfterOneDay by booleanPreference(
        appContext.getPreferenceKey(R.string.pref_key_close_tabs_after_one_day),
        default = false
    )

    var closeTabsAfterOneWeek by booleanPreference(
        appContext.getPreferenceKey(R.string.pref_key_close_tabs_after_one_week),
        default = false
    )

    var closeTabsAfterOneMonth by booleanPreference(
        appContext.getPreferenceKey(R.string.pref_key_close_tabs_after_one_month),
        default = false
    )

    var allowThirdPartyRootCerts by booleanPreference(
        appContext.getPreferenceKey(R.string.pref_key_allow_third_party_root_certs),
        default = false
    )

    var nimbusUsePreview by booleanPreference(
        appContext.getPreferenceKey(R.string.pref_key_nimbus_use_preview),
        default = false
    )

    /**
     * Indicates the last time when the user was interacting with the [BrowserFragment],
     * This is useful to determine if the user has to start on the [HomeFragment]
     * or it should go directly to the [BrowserFragment].
     */
    var lastBrowseActivity by longPreference(
        appContext.getPreferenceKey(R.string.pref_key_last_browse_activity_time),
        default = timeNowInMillis()
    )

    /**
     * Indicates if the user has selected the option to start on the home screen after
     * four hours of inactivity.
     */
    var startOnHomeAfterFourHours by booleanPreference(
        appContext.getPreferenceKey(R.string.pref_key_start_on_home_after_four_hours),
        default = true
    )

    /**
     * Indicates if the user has selected the option to always start on the home screen.
     */
    var startOnHomeAlways by booleanPreference(
        appContext.getPreferenceKey(R.string.pref_key_start_on_home_always),
        default = false
    )

    /**
     * Indicates if the user has selected the option to never start on the home screen.
     */
    var startOnHomeNever by booleanPreference(
        appContext.getPreferenceKey(R.string.pref_key_start_on_home_never),
        default = false
    )

    /**
     * Indicates if the user should start on the home screen, based on the user's preferences.
     */
    fun shouldStartOnHome(): Boolean {
        return when {
            startOnHomeAfterFourHours -> timeNowInMillis() - lastBrowseActivity >= FOUR_HOURS_MS
            startOnHomeAlways -> true
            startOnHomeNever -> false
            else -> false
        }
    }

    @VisibleForTesting
    internal fun timeNowInMillis(): Long = System.currentTimeMillis()

    fun getTabTimeout(): Long = when {
        closeTabsAfterOneDay -> ONE_DAY_MS
        closeTabsAfterOneWeek -> ONE_WEEK_MS
        closeTabsAfterOneMonth -> ONE_MONTH_MS
        else -> Long.MAX_VALUE
    }

    enum class TabView {
        GRID, LIST
    }

    fun getTabViewPingString() = if (gridTabView) TabView.GRID.name else TabView.LIST.name

    enum class TabTimout {
        ONE_DAY, ONE_WEEK, ONE_MONTH, MANUAL
    }

    fun getTabTimeoutPingString(): String = when {
        closeTabsAfterOneDay -> {
            TabTimout.ONE_DAY.name
        }
        closeTabsAfterOneWeek -> {
            TabTimout.ONE_WEEK.name
        }
        closeTabsAfterOneMonth -> {
            TabTimout.ONE_MONTH.name
        }
        else -> {
            TabTimout.MANUAL.name
        }
    }

    fun getTabTimeoutString(): String = when {
        closeTabsAfterOneDay -> {
            appContext.getString(R.string.close_tabs_after_one_day_summary)
        }
        closeTabsAfterOneWeek -> {
            appContext.getString(R.string.close_tabs_after_one_week_summary)
        }
        closeTabsAfterOneMonth -> {
            appContext.getString(R.string.close_tabs_after_one_month_summary)
        }
        else -> {
            appContext.getString(R.string.close_tabs_manually_summary)
        }
    }

    val shouldUseDarkTheme by booleanPreference(
        appContext.getPreferenceKey(R.string.pref_key_dark_theme),
        default = false
    )

    var shouldFollowDeviceTheme by booleanPreference(
        appContext.getPreferenceKey(R.string.pref_key_follow_device_theme),
        default = false
    )

    var shouldUseTrackingProtection by booleanPreference(
        appContext.getPreferenceKey(R.string.pref_key_tracking_protection),
        default = true
    )

    /**
     * Declared as a function for performance purposes. This could be declared as a variable using
     * booleanPreference like other members of this class. However, doing so will make it so it will
     * be initialized once Settings.kt is first called, which in turn will call `isDefaultBrowserBlocking()`.
     * This will lead to a performance regression since that function can be expensive to call.
     */
    fun checkIfFenixIsDefaultBrowserOnAppResume(): Boolean {
        val prefKey = appContext.getPreferenceKey(R.string.pref_key_default_browser)
        val isDefaultBrowserNow = isDefaultBrowserBlocking()
        val wasDefaultBrowserOnLastResume = this.preferences.getBoolean(prefKey, isDefaultBrowserNow)
        this.preferences.edit().putBoolean(prefKey, isDefaultBrowserNow).apply()
        return isDefaultBrowserNow && !wasDefaultBrowserOnLastResume
    }

    /**
     * This function is "blocking" since calling this can take approx. 30-40ms (timing taken on a
     * G5+).
     */
    fun isDefaultBrowserBlocking(): Boolean {
        val browsers = BrowsersCache.all(appContext)
        return browsers.isDefaultBrowser
    }

    var defaultBrowserNotificationDisplayed by booleanPreference(
        appContext.getPreferenceKey(R.string.pref_key_should_show_default_browser_notification),
        default = false
    )

    fun shouldShowDefaultBrowserNotification(): Boolean {
        return !defaultBrowserNotificationDisplayed && !isDefaultBrowserBlocking()
    }

    val shouldUseAutoBatteryTheme by booleanPreference(
        appContext.getPreferenceKey(R.string.pref_key_auto_battery_theme),
        default = false
    )

    val useStandardTrackingProtection by booleanPreference(
        appContext.getPreferenceKey(R.string.pref_key_tracking_protection_standard_option),
        true
    )

    val useStrictTrackingProtection by booleanPreference(
        appContext.getPreferenceKey(R.string.pref_key_tracking_protection_strict_default),
        false
    )

    val useCustomTrackingProtection by booleanPreference(
        appContext.getPreferenceKey(R.string.pref_key_tracking_protection_custom_option),
        false
    )

    @VisibleForTesting(otherwise = PRIVATE)
    fun setStrictETP() {
        preferences.edit().putBoolean(
            appContext.getPreferenceKey(R.string.pref_key_tracking_protection_strict_default),
            true
        ).apply()
        preferences.edit().putBoolean(
            appContext.getPreferenceKey(R.string.pref_key_tracking_protection_standard_option),
            false
        ).apply()
        appContext.components.let {
            val policy = it.core.trackingProtectionPolicyFactory
                .createTrackingProtectionPolicy()
            it.useCases.settingsUseCases.updateTrackingProtection.invoke(policy)
            it.useCases.sessionUseCases.reload.invoke()
        }
    }

    val blockCookiesInCustomTrackingProtection by booleanPreference(
        appContext.getPreferenceKey(R.string.pref_key_tracking_protection_custom_cookies),
        true
    )

    val blockCookiesSelectionInCustomTrackingProtection by stringPreference(
        appContext.getPreferenceKey(R.string.pref_key_tracking_protection_custom_cookies_select),
        "social"
    )

    val blockTrackingContentInCustomTrackingProtection by booleanPreference(
        appContext.getPreferenceKey(R.string.pref_key_tracking_protection_custom_tracking_content),
        true
    )

    val blockTrackingContentSelectionInCustomTrackingProtection by stringPreference(
        appContext.getPreferenceKey(R.string.pref_key_tracking_protection_custom_tracking_content_select),
        "all"
    )

    val blockCryptominersInCustomTrackingProtection by booleanPreference(
        appContext.getPreferenceKey(R.string.pref_key_tracking_protection_custom_cryptominers),
        true
    )

    val blockFingerprintersInCustomTrackingProtection by booleanPreference(
        appContext.getPreferenceKey(R.string.pref_key_tracking_protection_custom_fingerprinters),
        true
    )

    val blockRedirectTrackersInCustomTrackingProtection by booleanPreference(
        appContext.getPreferenceKey(R.string.pref_key_tracking_protection_redirect_trackers),
        true
    )

    /**
     * Prefer to use a fixed top toolbar when:
     * - a talkback service is enabled or
     * - switch access is enabled.
     *
     * This is automatically inferred based on the current system status. Not a setting in our app.
     */
    val shouldUseFixedTopToolbar: Boolean
        get() {
            return touchExplorationIsEnabled || switchServiceIsEnabled
        }

    var lastKnownMode: BrowsingMode = BrowsingMode.Normal
        get() {
            val lastKnownModeWasPrivate = preferences.getBoolean(
                appContext.getPreferenceKey(R.string.pref_key_last_known_mode_private),
                false
            )

            return if (lastKnownModeWasPrivate) {
                BrowsingMode.Private
            } else {
                BrowsingMode.Normal
            }
        }
        set(value) {
            val lastKnownModeWasPrivate = (value == BrowsingMode.Private)

            preferences.edit()
                .putBoolean(
                    appContext.getPreferenceKey(R.string.pref_key_last_known_mode_private),
                    lastKnownModeWasPrivate
                )
                .apply()

            field = value
        }

    var shouldDeleteBrowsingDataOnQuit by booleanPreference(
        appContext.getPreferenceKey(R.string.pref_key_delete_browsing_data_on_quit),
        default = false
    )

    var deleteOpenTabs by booleanPreference(
        appContext.getPreferenceKey(R.string.pref_key_delete_open_tabs_now),
        default = true
    )

    var deleteBrowsingHistory by booleanPreference(
        appContext.getPreferenceKey(R.string.pref_key_delete_browsing_history_now),
        default = true
    )

    var deleteCookies by booleanPreference(
        appContext.getPreferenceKey(R.string.pref_key_delete_cookies_now),
        default = true
    )

    var deleteCache by booleanPreference(
        appContext.getPreferenceKey(R.string.pref_key_delete_caches_now),
        default = true
    )

    var deleteSitePermissions by booleanPreference(
        appContext.getPreferenceKey(R.string.pref_key_delete_permissions_now),
        default = true
    )

    var deleteDownloads by booleanPreference(
        appContext.getPreferenceKey(R.string.pref_key_delete_downloads_now),
        default = true
    )

    var shouldUseBottomToolbar by booleanPreference(
        appContext.getPreferenceKey(R.string.pref_key_toolbar_bottom),
        // Default accessibility users to top toolbar
        default = !touchExplorationIsEnabled && !switchServiceIsEnabled
    )

    val toolbarPosition: ToolbarPosition
        get() = if (shouldUseBottomToolbar) ToolbarPosition.BOTTOM else ToolbarPosition.TOP

    var shouldStripUrl by booleanPreference(
        appContext.getPreferenceKey(R.string.pref_key_strip_url),
        default = true
    )

    var shouldRelinquishMemoryUnderPressure by booleanPreference(
        appContext.getPreferenceKey(R.string.pref_key_relinquish_memory_under_pressure),
        default = true
    )

    /**
     * Check each active accessibility service to see if it can perform gestures, if any can,
     * then it is *likely* a switch service is enabled. We are assuming this to be the case based on #7486
     */
    val switchServiceIsEnabled: Boolean
        get() {
            val accessibilityManager =
                appContext.getSystemService(Context.ACCESSIBILITY_SERVICE) as? AccessibilityManager

            accessibilityManager?.getEnabledAccessibilityServiceList(0)?.let { activeServices ->
                for (service in activeServices) {
                    if (service.capabilities.and(CAPABILITY_CAN_PERFORM_GESTURES) == 1) {
                        return true
                    }
                }
            }

            return false
        }

    val touchExplorationIsEnabled: Boolean
        get() {
            val accessibilityManager =
                appContext.getSystemService(Context.ACCESSIBILITY_SERVICE) as? AccessibilityManager
            return accessibilityManager?.isTouchExplorationEnabled ?: false
        }

    val accessibilityServicesEnabled: Boolean
        get() {
            return touchExplorationIsEnabled || switchServiceIsEnabled
        }

    fun getDeleteDataOnQuit(type: DeleteBrowsingDataOnQuitType): Boolean =
        preferences.getBoolean(type.getPreferenceKey(appContext), false)

    fun setDeleteDataOnQuit(type: DeleteBrowsingDataOnQuitType, value: Boolean) {
        preferences.edit().putBoolean(type.getPreferenceKey(appContext), value).apply()
    }

    fun shouldDeleteAnyDataOnQuit() =
        DeleteBrowsingDataOnQuitType.values().any { getDeleteDataOnQuit(it) }

    val passwordsEncryptionKeyGenerated by booleanPreference(
        appContext.getPreferenceKey(R.string.pref_key_encryption_key_generated),
        false
    )

    fun recordPasswordsEncryptionKeyGenerated() = preferences.edit().putBoolean(
        appContext.getPreferenceKey(R.string.pref_key_encryption_key_generated),
        true
    ).apply()

    @VisibleForTesting(otherwise = PRIVATE)
    internal val loginsSecureWarningSyncCount = counterPreference(
        appContext.getPreferenceKey(R.string.pref_key_logins_secure_warning_sync),
        maxCount = 1
    )

    @VisibleForTesting(otherwise = PRIVATE)
    internal val secureWarningCount = counterPreference(
        appContext.getPreferenceKey(R.string.pref_key_secure_warning),
        maxCount = 1
    )

    fun incrementSecureWarningCount() = secureWarningCount.increment()

    fun incrementShowLoginsSecureWarningSyncCount() = loginsSecureWarningSyncCount.increment()

    val shouldShowSearchSuggestions by booleanPreference(
        appContext.getPreferenceKey(R.string.pref_key_show_search_suggestions),
        default = true
    )

    val shouldAutocompleteInAwesomebar by booleanPreference(
        appContext.getPreferenceKey(R.string.pref_key_enable_autocomplete_urls),
        default = true
    )

    var defaultTopSitesAdded by booleanPreference(
        appContext.getPreferenceKey(R.string.default_top_sites_added),
        default = false
    )

    var shouldShowSearchSuggestionsInPrivate by booleanPreference(
        appContext.getPreferenceKey(R.string.pref_key_show_search_suggestions_in_private),
        default = false
    )

    var showSearchSuggestionsInPrivateOnboardingFinished by booleanPreference(
        appContext.getPreferenceKey(R.string.pref_key_show_search_suggestions_in_private_onboarding),
        default = false
    )

    fun incrementVisitedInstallableCount() = pwaInstallableVisitCount.increment()

    @VisibleForTesting(otherwise = PRIVATE)
    internal val pwaInstallableVisitCount = counterPreference(
        appContext.getPreferenceKey(R.string.pref_key_install_pwa_visits),
        maxCount = 3
    )

    private val userNeedsToVisitInstallableSites: Boolean
        get() = pwaInstallableVisitCount.underMaxCount()

    val shouldShowPwaCfr: Boolean
        get() {
            if (!canShowCfr) return false
            // We only want to show this on the 3rd time a user visits a site
            if (userNeedsToVisitInstallableSites) return false

            // ShortcutManager::pinnedShortcuts is only available on Oreo+
            if (!userKnowsAboutPwas && Build.VERSION.SDK_INT >= Build.VERSION_CODES.O) {
                val manager = appContext.getSystemService(ShortcutManager::class.java)
                val alreadyHavePwaInstalled = manager != null && manager.pinnedShortcuts.size > 0

                // Users know about PWAs onboarding if they already have PWAs installed.
                userKnowsAboutPwas = alreadyHavePwaInstalled
            }
            // Show dialog only if user does not know abut PWAs
            return !userKnowsAboutPwas
        }

    var userKnowsAboutPwas by booleanPreference(
        appContext.getPreferenceKey(R.string.pref_key_user_knows_about_pwa),
        default = false
    )

    var shouldShowOpenInAppBanner by booleanPreference(
        appContext.getPreferenceKey(R.string.pref_key_should_show_open_in_app_banner),
        default = true
    )

    val shouldShowOpenInAppCfr: Boolean
        get() = canShowCfr && shouldShowOpenInAppBanner

    var shouldShowAutoCloseTabsBanner by booleanPreference(
        appContext.getPreferenceKey(R.string.pref_key_should_show_auto_close_tabs_banner),
        default = true
    )

<<<<<<< HEAD
    var shouldShowGridViewBanner by booleanPreference(
        appContext.getPreferenceKey(R.string.pref_key_should_show_grid_view_banner),
        default = false
    )

=======
>>>>>>> 637485e2
    @VisibleForTesting(otherwise = PRIVATE)
    internal val trackingProtectionOnboardingCount = counterPreference(
        appContext.getPreferenceKey(R.string.pref_key_tracking_protection_onboarding),
        maxCount = 1
    )

    fun incrementTrackingProtectionOnboardingCount() {
        trackingProtectionOnboardingShownThisSession = true
        trackingProtectionOnboardingCount.increment()
    }

    fun getSitePermissionsPhoneFeatureAction(
        feature: PhoneFeature,
        default: Action = Action.ASK_TO_ALLOW
    ) =
        preferences.getInt(feature.getPreferenceKey(appContext), default.toInt()).toAction()

    /**
     * Saves the user selected autoplay setting.
     *
     * Under the hood, autoplay is represented by two settings, [AUTOPLAY_AUDIBLE] and
     * [AUTOPLAY_INAUDIBLE]. The user selection cannot be inferred from the combination of these
     * settings because, while on [AUTOPLAY_ALLOW_ON_WIFI], they will be indistinguishable from
     * either [AUTOPLAY_ALLOW_ALL] or [AUTOPLAY_BLOCK_ALL]. Because of this, we are forced to save
     * the user selected setting as well.
     */
    fun setAutoplayUserSetting(
        autoplaySetting: Int
    ) {
        preferences.edit().putInt(AUTOPLAY_USER_SETTING, autoplaySetting).apply()
    }

    /**
     * Gets the user selected autoplay setting.
     *
     * Under the hood, autoplay is represented by two settings, [AUTOPLAY_AUDIBLE] and
     * [AUTOPLAY_INAUDIBLE]. The user selection cannot be inferred from the combination of these
     * settings because, while on [AUTOPLAY_ALLOW_ON_WIFI], they will be indistinguishable from
     * either [AUTOPLAY_ALLOW_ALL] or [AUTOPLAY_BLOCK_ALL]. Because of this, we are forced to save
     * the user selected setting as well.
     */
    fun getAutoplayUserSetting() = preferences.getInt(AUTOPLAY_USER_SETTING, AUTOPLAY_BLOCK_AUDIBLE)

    private fun getSitePermissionsPhoneFeatureAutoplayAction(
        feature: PhoneFeature,
        default: AutoplayAction = AutoplayAction.BLOCKED
    ) = preferences.getInt(feature.getPreferenceKey(appContext), default.toInt()).toAutoplayAction()

    fun setSitePermissionsPhoneFeatureAction(
        feature: PhoneFeature,
        value: Action
    ) {
        preferences.edit().putInt(feature.getPreferenceKey(appContext), value.toInt()).apply()
    }

    fun getSitePermissionsCustomSettingsRules(): SitePermissionsRules {
        return SitePermissionsRules(
            notification = getSitePermissionsPhoneFeatureAction(PhoneFeature.NOTIFICATION),
            microphone = getSitePermissionsPhoneFeatureAction(PhoneFeature.MICROPHONE),
            location = getSitePermissionsPhoneFeatureAction(PhoneFeature.LOCATION),
            camera = getSitePermissionsPhoneFeatureAction(PhoneFeature.CAMERA),
            autoplayAudible = getSitePermissionsPhoneFeatureAutoplayAction(
                feature = PhoneFeature.AUTOPLAY_AUDIBLE,
                default = AutoplayAction.BLOCKED
            ),
            autoplayInaudible = getSitePermissionsPhoneFeatureAutoplayAction(
                feature = PhoneFeature.AUTOPLAY_INAUDIBLE,
                default = AutoplayAction.ALLOWED
            ),
            persistentStorage = getSitePermissionsPhoneFeatureAction(PhoneFeature.PERSISTENT_STORAGE),
            mediaKeySystemAccess = getSitePermissionsPhoneFeatureAction(PhoneFeature.MEDIA_KEY_SYSTEM_ACCESS)
        )
    }

    fun setSitePermissionSettingListener(lifecycleOwner: LifecycleOwner, listener: () -> Unit) {
        val sitePermissionKeys = listOf(
            PhoneFeature.NOTIFICATION,
            PhoneFeature.MICROPHONE,
            PhoneFeature.LOCATION,
            PhoneFeature.CAMERA,
            PhoneFeature.AUTOPLAY_AUDIBLE,
            PhoneFeature.AUTOPLAY_INAUDIBLE,
            PhoneFeature.PERSISTENT_STORAGE,
            PhoneFeature.MEDIA_KEY_SYSTEM_ACCESS
        ).map { it.getPreferenceKey(appContext) }

        preferences.registerOnSharedPreferenceChangeListener(lifecycleOwner) { _, key ->
            if (key in sitePermissionKeys) listener.invoke()
        }
    }

    var shouldShowVoiceSearch by booleanPreference(
        appContext.getPreferenceKey(R.string.pref_key_show_voice_search),
        default = true
    )

    /**
     * Used in [SearchDialogFragment.kt], [SearchFragment.kt] (deprecated), and [PairFragment.kt]
     * to see if we need to check for camera permissions before using the QR code scanner.
     */
    var shouldShowCameraPermissionPrompt by booleanPreference(
        appContext.getPreferenceKey(R.string.pref_key_camera_permissions_needed),
        default = true
    )

    /**
     * Sets the state of permissions that have been checked, where [false] denotes already checked
     * and [true] denotes needing to check. See [shouldShowCameraPermissionPrompt].
     */
    var setCameraPermissionNeededState by booleanPreference(
        appContext.getPreferenceKey(R.string.pref_key_camera_permissions_needed),
        default = true
    )

    var shouldPromptToSaveLogins by booleanPreference(
        appContext.getPreferenceKey(R.string.pref_key_save_logins),
        default = true
    )

    var shouldAutofillLogins by booleanPreference(
        appContext.getPreferenceKey(R.string.pref_key_autofill_logins),
        default = true
    )

    var fxaHasSyncedItems by booleanPreference(
        appContext.getPreferenceKey(R.string.pref_key_fxa_has_synced_items),
        default = false
    )

    var lastPlacesStorageMaintenance by longPreference(
        appContext.getPreferenceKey(R.string.pref_key_last_maintenance),
        default = 0
    )

    fun addSearchWidgetInstalled(count: Int) {
        val key = appContext.getPreferenceKey(R.string.pref_key_search_widget_installed)
        val newValue = preferences.getInt(key, 0) + count
        preferences.edit()
            .putInt(key, newValue)
            .apply()
    }

    val searchWidgetInstalled: Boolean
        get() = 0 < preferences.getInt(
            appContext.getPreferenceKey(R.string.pref_key_search_widget_installed),
            0
        )

    fun incrementNumTimesPrivateModeOpened() = numTimesPrivateModeOpened.increment()

    var showedPrivateModeContextualFeatureRecommender by booleanPreference(
        appContext.getPreferenceKey(R.string.pref_key_showed_private_mode_cfr),
        default = false
    )

    private val numTimesPrivateModeOpened = counterPreference(
        appContext.getPreferenceKey(R.string.pref_key_private_mode_opened)
    )

    val shouldShowPrivateModeCfr: Boolean
        get() {
            if (!canShowCfr) return false
            val focusInstalled = MozillaProductDetector
                .getInstalledMozillaProducts(appContext as Application)
                .contains(MozillaProductDetector.MozillaProducts.FOCUS.productName)

            val showCondition = if (focusInstalled) {
                numTimesPrivateModeOpened.value >= CFR_COUNT_CONDITION_FOCUS_INSTALLED
            } else {
                numTimesPrivateModeOpened.value >= CFR_COUNT_CONDITION_FOCUS_NOT_INSTALLED
            }

            if (showCondition && !showedPrivateModeContextualFeatureRecommender) {
                return true
            }

            return false
        }

    var openLinksInExternalApp by booleanPreference(
        appContext.getPreferenceKey(R.string.pref_key_open_links_in_external_app),
        default = false
    )

    var allowDomesticChinaFxaServer by booleanPreference(
        appContext.getPreferenceKey(R.string.pref_key_allow_domestic_china_fxa_server),
        default = true
    )

    var overrideFxAServer by stringPreference(
        appContext.getPreferenceKey(R.string.pref_key_override_fxa_server),
        default = ""
    )

    var overrideSyncTokenServer by stringPreference(
        appContext.getPreferenceKey(R.string.pref_key_override_sync_tokenserver),
        default = ""
    )

    var overrideAmoUser by stringPreference(
        appContext.getPreferenceKey(R.string.pref_key_override_amo_user),
        default = ""
    )

    var overrideAmoCollection by stringPreference(
        appContext.getPreferenceKey(R.string.pref_key_override_amo_collection),
        default = ""
    )

    fun amoCollectionOverrideConfigured(): Boolean {
        return overrideAmoUser.isNotEmpty() || overrideAmoCollection.isNotEmpty()
    }

    var topSitesSize by intPreference(
        appContext.getPreferenceKey(R.string.pref_key_top_sites_size),
        default = 0
    )

    val topSitesMaxLimit by intPreference(
        appContext.getPreferenceKey(R.string.pref_key_top_sites_max_limit),
        default = topSitesMaxCount
    )

    var openTabsCount by intPreference(
        appContext.getPreferenceKey(R.string.pref_key_open_tabs_count),
        0
    )

    val customAddonsAccount by stringPreference(
        appContext.getPreferenceKey(R.string.pref_key_addons_custom_account),
        BuildConfig.AMO_COLLECTION_USER
    )

    val customAddonsCollection by stringPreference(
        appContext.getPreferenceKey(R.string.pref_key_addons_custom_collection),
        BuildConfig.AMO_COLLECTION_NAME
    )

    var mobileBookmarksSize by intPreference(
        appContext.getPreferenceKey(R.string.pref_key_mobile_bookmarks_size),
        0
    )

    var desktopBookmarksSize by intPreference(
        appContext.getPreferenceKey(R.string.pref_key_desktop_bookmarks_size),
        0
    )

    /**
     * Storing number of installed add-ons for telemetry purposes
     */
    var installedAddonsCount by intPreference(
        appContext.getPreferenceKey(R.string.pref_key_installed_addons_count),
        0
    )

    /**
     * Storing the list of installed add-ons for telemetry purposes
     */
    var installedAddonsList by stringPreference(
        appContext.getPreferenceKey(R.string.pref_key_installed_addons_list),
        default = ""
    )

    /**
     * Storing number of enabled add-ons for telemetry purposes
     */
    var enabledAddonsCount by intPreference(
        appContext.getPreferenceKey(R.string.pref_key_enabled_addons_count),
        0
    )

    /**
     * Storing the list of enabled add-ons for telemetry purposes
     */
    var enabledAddonsList by stringPreference(
        appContext.getPreferenceKey(R.string.pref_key_enabled_addons_list),
        default = ""
    )

    private var savedLoginsSortingStrategyString by stringPreference(
        appContext.getPreferenceKey(R.string.pref_key_saved_logins_sorting_strategy),
        default = SavedLoginsSortingStrategyMenu.Item.AlphabeticallySort.strategyString
    )

    val savedLoginsMenuHighlightedItem: SavedLoginsSortingStrategyMenu.Item
        get() = SavedLoginsSortingStrategyMenu.Item.fromString(savedLoginsSortingStrategyString)

    var savedLoginsSortingStrategy: SortingStrategy
        get() {
            return when (savedLoginsMenuHighlightedItem) {
                SavedLoginsSortingStrategyMenu.Item.AlphabeticallySort ->
                    SortingStrategy.Alphabetically(appContext.components.publicSuffixList)
                SavedLoginsSortingStrategyMenu.Item.LastUsedSort -> SortingStrategy.LastUsed
            }
        }
        set(value) {
            savedLoginsSortingStrategyString = when (value) {
                is SortingStrategy.Alphabetically ->
                    SavedLoginsSortingStrategyMenu.Item.AlphabeticallySort.strategyString
                is SortingStrategy.LastUsed ->
                    SavedLoginsSortingStrategyMenu.Item.LastUsedSort.strategyString
            }
        }

    var isPullToRefreshEnabledInBrowser by booleanPreference(
        appContext.getPreferenceKey(R.string.pref_key_website_pull_to_refresh),
        default = true
    )

    var isDynamicToolbarEnabled by booleanPreference(
        appContext.getPreferenceKey(R.string.pref_key_dynamic_toolbar),
        default = true
    )

    var isSwipeToolbarToSwitchTabsEnabled by booleanPreference(
        appContext.getPreferenceKey(R.string.pref_key_swipe_toolbar_switch_tabs),
        default = true
    )

    var addressFeature by featureFlagPreference(
        appContext.getPreferenceKey(R.string.pref_key_show_address_feature),
        default = false,
        featureFlag = FeatureFlags.addressesFeature
    )

    var isHistoryMetadataEnabled by booleanPreference(
        appContext.getPreferenceKey(R.string.pref_key_history_metadata_feature),
        default = false
    )

    var historyMetadataFeature by featureFlagPreference(
        appContext.getPreferenceKey(R.string.pref_key_history_metadata_feature),
        default = FeatureFlags.historyMetadataFeature,
        featureFlag = FeatureFlags.historyMetadataFeature || isHistoryMetadataEnabled
    )

    /**
     * Storing desktop item checkbox value in the home screen menu.
     * If set to true, next opened tab from home screen will be opened in desktop mode.
     */
    var openNextTabInDesktopMode by booleanPreference(
        appContext.getPreferenceKey(R.string.pref_key_open_next_tab_desktop_mode),
        default = false
    )

    var signedInFxaAccount by booleanPreference(
        appContext.getPreferenceKey(R.string.pref_key_fxa_signed_in),
        default = false
    )

    /**
     * Storing the user choice from the "Credit cards" settings for whether save and autofill cards
     * should be enabled or not.
     * If set to `true` when the user focuses on credit card fields in the webpage an Android prompt letting her
     * select the card details to be automatically filled will appear.
     */
    var shouldAutofillCreditCardDetails by booleanPreference(
        appContext.getPreferenceKey(R.string.pref_key_credit_cards_save_and_autofill_cards),
        default = true
    )
}<|MERGE_RESOLUTION|>--- conflicted
+++ resolved
@@ -809,14 +809,6 @@
         default = true
     )
 
-<<<<<<< HEAD
-    var shouldShowGridViewBanner by booleanPreference(
-        appContext.getPreferenceKey(R.string.pref_key_should_show_grid_view_banner),
-        default = false
-    )
-
-=======
->>>>>>> 637485e2
     @VisibleForTesting(otherwise = PRIVATE)
     internal val trackingProtectionOnboardingCount = counterPreference(
         appContext.getPreferenceKey(R.string.pref_key_tracking_protection_onboarding),
