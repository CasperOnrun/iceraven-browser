--- conflicted
+++ resolved
@@ -882,11 +882,7 @@
      */
     var shouldShowInactiveTabsTurnOffSurvey by booleanPreference(
         appContext.getPreferenceKey(R.string.pref_key_should_show_inactive_tabs_turn_off_survey),
-<<<<<<< HEAD
-        default = true
-=======
-        default = false
->>>>>>> 5a685e67
+        default = false
     )
 
     fun getSitePermissionsPhoneFeatureAction(
