--- conflicted
+++ resolved
@@ -1909,8 +1909,6 @@
         appContext.getPreferenceKey(R.string.pref_key_hidden_engines_restored),
         default = false,
     )
-<<<<<<< HEAD
-=======
 
     /**
      * Indicates if Firefox Suggest is enabled.
@@ -1941,5 +1939,4 @@
         default = { enableFxSuggest },
         featureFlag = FeatureFlags.fxSuggest,
     )
->>>>>>> 52cb89cf
 }