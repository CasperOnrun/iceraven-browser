--- conflicted
+++ resolved
@@ -56,11 +56,8 @@
     private val collectionStorage: TabCollectionStorage = mockk(relaxed = true)
     private val accountManager: FxaAccountManager = mockk(relaxed = true)
     private val activity: HomeActivity = mockk(relaxed = true)
-<<<<<<< HEAD
-=======
 
     private val testDispatcher = TestCoroutineDispatcher()
->>>>>>> 3dc8ef80
 
     @get:Rule
     val disableNavGraphProviderAssertionRule = DisableNavGraphProviderAssertionRule()
@@ -250,12 +247,8 @@
             bookmarksUseCase,
             tabsTrayStore,
             collectionStorage,
-<<<<<<< HEAD
-            accountManager
-=======
             accountManager,
             coroutineContext
->>>>>>> 3dc8ef80
         )
         navigationInteractor.onSaveToBookmarks(listOf(createTrayTab()))
         coVerify(exactly = 1) { bookmarksUseCase.addBookmark(any(), any(), any()) }
