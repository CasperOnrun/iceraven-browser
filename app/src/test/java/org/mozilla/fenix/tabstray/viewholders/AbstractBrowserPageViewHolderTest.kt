/* This Source Code Form is subject to the terms of the Mozilla Public
 * License, v. 2.0. If a copy of the MPL was not distributed with this
 * file, You can obtain one at http://mozilla.org/MPL/2.0/. */

package org.mozilla.fenix.tabstray.viewholders

import android.view.LayoutInflater
import android.view.View.GONE
import android.view.View.VISIBLE
import android.widget.TextView
import io.mockk.mockk
import mozilla.components.browser.state.state.createTab
import mozilla.components.browser.state.store.BrowserStore
import mozilla.components.support.test.robolectric.testContext
import org.junit.Assert.assertTrue
import org.junit.Test
import org.junit.runner.RunWith
import org.mozilla.fenix.R
import org.mozilla.fenix.helpers.FenixRobolectricTestRunner
import org.mozilla.fenix.tabstray.TabsTrayInteractor
import org.mozilla.fenix.tabstray.TabsTrayStore
import org.mozilla.fenix.tabstray.browser.AbstractBrowserTrayList
import org.mozilla.fenix.tabstray.browser.BrowserTabsAdapter
import org.mozilla.fenix.tabstray.browser.BrowserTrayInteractor

@RunWith(FenixRobolectricTestRunner::class)
class AbstractBrowserPageViewHolderTest {
    val tabsTrayStore: TabsTrayStore = TabsTrayStore()
    val browserStore = BrowserStore()
    val interactor = mockk<TabsTrayInteractor>(relaxed = true)
    val browserTrayInteractor = mockk<BrowserTrayInteractor>(relaxed = true)
    val adapter = BrowserTabsAdapter(testContext, browserTrayInteractor, tabsTrayStore, "Test")

    @Test
    fun `WHEN tabs inserted THEN show tray`() {
        val itemView =
            LayoutInflater.from(testContext).inflate(R.layout.normal_browser_tray_list, null)
        val viewHolder = PrivateBrowserPageViewHolder(itemView, tabsTrayStore, browserStore, interactor)
        val trayList: AbstractBrowserTrayList = itemView.findViewById(R.id.tray_list_item)
        val emptyList: TextView = itemView.findViewById(R.id.tab_tray_empty_view)

        viewHolder.bind(adapter)
        viewHolder.attachedToWindow()

<<<<<<< HEAD
        adapter.updateTabs(
            Tabs(
                list = listOf(
                    createTab("tab1")
                ),
                selectedIndex = 0
            )
        )
=======
        adapter.updateTabs(listOf(createTab(url = "url", id = "tab1")), "tab1")
>>>>>>> c72675e6

        assertTrue(trayList.visibility == VISIBLE)
        assertTrue(emptyList.visibility == GONE)
    }

    @Test
    fun `WHEN no tabs THEN show empty view`() {
        val itemView =
            LayoutInflater.from(testContext).inflate(R.layout.normal_browser_tray_list, null)
        val viewHolder = PrivateBrowserPageViewHolder(itemView, tabsTrayStore, browserStore, interactor)
        val trayList: AbstractBrowserTrayList = itemView.findViewById(R.id.tray_list_item)
        val emptyList: TextView = itemView.findViewById(R.id.tab_tray_empty_view)

        viewHolder.bind(adapter)
        viewHolder.attachedToWindow()

<<<<<<< HEAD
        adapter.updateTabs(
            Tabs(
                list = emptyList(),
                selectedIndex = 0
            )
        )
=======
        adapter.updateTabs(emptyList(), "")
>>>>>>> c72675e6

        assertTrue(trayList.visibility == GONE)
        assertTrue(emptyList.visibility == VISIBLE)
    }
}<|MERGE_RESOLUTION|>--- conflicted
+++ resolved
@@ -42,18 +42,7 @@
         viewHolder.bind(adapter)
         viewHolder.attachedToWindow()
 
-<<<<<<< HEAD
-        adapter.updateTabs(
-            Tabs(
-                list = listOf(
-                    createTab("tab1")
-                ),
-                selectedIndex = 0
-            )
-        )
-=======
         adapter.updateTabs(listOf(createTab(url = "url", id = "tab1")), "tab1")
->>>>>>> c72675e6
 
         assertTrue(trayList.visibility == VISIBLE)
         assertTrue(emptyList.visibility == GONE)
@@ -70,16 +59,7 @@
         viewHolder.bind(adapter)
         viewHolder.attachedToWindow()
 
-<<<<<<< HEAD
-        adapter.updateTabs(
-            Tabs(
-                list = emptyList(),
-                selectedIndex = 0
-            )
-        )
-=======
         adapter.updateTabs(emptyList(), "")
->>>>>>> c72675e6
 
         assertTrue(trayList.visibility == GONE)
         assertTrue(emptyList.visibility == VISIBLE)
