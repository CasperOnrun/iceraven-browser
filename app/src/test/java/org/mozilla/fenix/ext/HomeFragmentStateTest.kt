--- conflicted
+++ resolved
@@ -276,8 +276,6 @@
         assertEquals(3, result.size)
         assertNull(result.firstOrNull { it.category != anotherStoriesCategory.name })
     }
-<<<<<<< HEAD
-=======
 
     @Test
     fun `GIVEN recentTabs contains a SearchGroup WHEN recentSearchGroup is called THEN return the group`() {
@@ -296,7 +294,6 @@
 
         assertNull(state.recentSearchGroup)
     }
->>>>>>> 5a685e67
 }
 
 private fun getFakePocketStories(
