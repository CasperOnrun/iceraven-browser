/* This Source Code Form is subject to the terms of the Mozilla Public
 * License, v. 2.0. If a copy of the MPL was not distributed with this
 * file, You can obtain one at http://mozilla.org/MPL/2.0/. */

package org.mozilla.fenix.components.metrics

import io.mockk.MockKAnnotations
import mozilla.components.service.glean.testing.GleanTestRule
import mozilla.components.support.test.robolectric.testContext
import org.junit.Assert.assertEquals
import org.junit.Assert.assertFalse
import org.junit.Assert.assertTrue
import org.junit.Before
import org.junit.Rule
import org.junit.Test
import org.junit.runner.RunWith
import org.mozilla.fenix.GleanMetrics.Addons
import org.mozilla.fenix.GleanMetrics.Awesomebar
import org.mozilla.fenix.GleanMetrics.BookmarksManagement
import org.mozilla.fenix.GleanMetrics.CreditCards
import org.mozilla.fenix.GleanMetrics.Events
import org.mozilla.fenix.GleanMetrics.History
import org.mozilla.fenix.GleanMetrics.RecentBookmarks
import org.mozilla.fenix.GleanMetrics.SyncedTabs
import org.mozilla.fenix.GleanMetrics.TabsTray
import org.mozilla.fenix.helpers.FenixRobolectricTestRunner

@RunWith(FenixRobolectricTestRunner::class)
class GleanMetricsServiceTest {
    @get:Rule
    val gleanRule = GleanTestRule(testContext)

    private lateinit var gleanService: GleanMetricsService

    @Before
    fun setup() {
        MockKAnnotations.init(this)

        gleanService = GleanMetricsService(testContext)
    }

    @Test
    fun `the app_opened event is correctly recorded`() {
        // Build the event wrapper used by Fenix.
        val event = Event.OpenedApp(Event.OpenedApp.Source.APP_ICON)

        // Feed the wrapped event in the Glean service.
        gleanService.track(event)

        // Use the testing API to verify that it's correctly recorded.
        assertTrue(Events.appOpened.testHasValue())

        // Get all the recorded events. We only expect 1 to be recorded.
        val events = Events.appOpened.testGetValue()
        assertEquals(1, events.size)

        // Verify that we get the expected content out.
        assertEquals("events", events[0].category)
        assertEquals("app_opened", events[0].name)

        // We only expect 1 extra key.
        assertEquals(1, events[0].extra!!.size)
        assertEquals("APP_ICON", events[0].extra!!["source"])
    }

    @Test
    fun `synced tab event is correctly recorded`() {
        assertFalse(SyncedTabs.syncedTabsSuggestionClicked.testHasValue())
        gleanService.track(Event.SyncedTabSuggestionClicked)
        assertTrue(SyncedTabs.syncedTabsSuggestionClicked.testHasValue())
    }

    @Test
    fun `awesomebar events are correctly recorded`() {
        assertFalse(Awesomebar.bookmarkSuggestionClicked.testHasValue())
        gleanService.track(Event.BookmarkSuggestionClicked)
        assertTrue(Awesomebar.bookmarkSuggestionClicked.testHasValue())

        assertFalse(Awesomebar.clipboardSuggestionClicked.testHasValue())
        gleanService.track(Event.ClipboardSuggestionClicked)
        assertTrue(Awesomebar.clipboardSuggestionClicked.testHasValue())

        assertFalse(Awesomebar.historySuggestionClicked.testHasValue())
        gleanService.track(Event.HistorySuggestionClicked)
        assertTrue(Awesomebar.historySuggestionClicked.testHasValue())

        assertFalse(Awesomebar.searchActionClicked.testHasValue())
        gleanService.track(Event.SearchActionClicked)
        assertTrue(Awesomebar.searchActionClicked.testHasValue())

        assertFalse(Awesomebar.searchSuggestionClicked.testHasValue())
        gleanService.track(Event.SearchSuggestionClicked)
        assertTrue(Awesomebar.searchSuggestionClicked.testHasValue())

        assertFalse(Awesomebar.openedTabSuggestionClicked.testHasValue())
        gleanService.track(Event.OpenedTabSuggestionClicked)
        assertTrue(Awesomebar.openedTabSuggestionClicked.testHasValue())
    }

    @Test
    fun `bookmark events are correctly recorded`() {
        assertFalse(BookmarksManagement.open.testHasValue())
        gleanService.track(Event.OpenedBookmark)
        assertTrue(BookmarksManagement.open.testHasValue())

        assertFalse(BookmarksManagement.openInNewTab.testHasValue())
        gleanService.track(Event.OpenedBookmarkInNewTab)
        assertTrue(BookmarksManagement.openInNewTab.testHasValue())

        assertFalse(BookmarksManagement.openInNewTabs.testHasValue())
        gleanService.track(Event.OpenedBookmarksInNewTabs)
        assertTrue(BookmarksManagement.openInNewTabs.testHasValue())

        assertFalse(BookmarksManagement.openInPrivateTab.testHasValue())
        gleanService.track(Event.OpenedBookmarkInPrivateTab)
        assertTrue(BookmarksManagement.openInPrivateTab.testHasValue())

        assertFalse(BookmarksManagement.openInPrivateTabs.testHasValue())
        gleanService.track(Event.OpenedBookmarksInPrivateTabs)
        assertTrue(BookmarksManagement.openInPrivateTabs.testHasValue())

        assertFalse(BookmarksManagement.edited.testHasValue())
        gleanService.track(Event.EditedBookmark)
        assertTrue(BookmarksManagement.edited.testHasValue())

        assertFalse(BookmarksManagement.moved.testHasValue())
        gleanService.track(Event.MovedBookmark)
        assertTrue(BookmarksManagement.moved.testHasValue())

        assertFalse(BookmarksManagement.removed.testHasValue())
        gleanService.track(Event.RemoveBookmark)
        assertTrue(BookmarksManagement.removed.testHasValue())

        assertFalse(BookmarksManagement.multiRemoved.testHasValue())
        gleanService.track(Event.RemoveBookmarks)
        assertTrue(BookmarksManagement.multiRemoved.testHasValue())

        assertFalse(BookmarksManagement.shared.testHasValue())
        gleanService.track(Event.ShareBookmark)
        assertTrue(BookmarksManagement.shared.testHasValue())

        assertFalse(BookmarksManagement.copied.testHasValue())
        gleanService.track(Event.CopyBookmark)
        assertTrue(BookmarksManagement.copied.testHasValue())

        assertFalse(BookmarksManagement.folderAdd.testHasValue())
        gleanService.track(Event.AddBookmarkFolder)
        assertTrue(BookmarksManagement.folderAdd.testHasValue())

        assertFalse(BookmarksManagement.folderRemove.testHasValue())
        gleanService.track(Event.RemoveBookmarkFolder)
        assertTrue(BookmarksManagement.folderRemove.testHasValue())
    }

    @Test
    fun `History events are correctly recorded`() {
        assertFalse(History.openedItemInNewTab.testHasValue())
        gleanService.track(Event.HistoryOpenedInNewTab)
        assertTrue(History.openedItemInNewTab.testHasValue())

        assertFalse(History.openedItemsInNewTabs.testHasValue())
        gleanService.track(Event.HistoryOpenedInNewTabs)
        assertTrue(History.openedItemsInNewTabs.testHasValue())

        assertFalse(History.openedItemInPrivateTab.testHasValue())
        gleanService.track(Event.HistoryOpenedInPrivateTab)
        assertTrue(History.openedItemInPrivateTab.testHasValue())

        assertFalse(History.openedItemsInPrivateTabs.testHasValue())
        gleanService.track(Event.HistoryOpenedInPrivateTabs)
        assertTrue(History.openedItemsInPrivateTabs.testHasValue())

        assertFalse(History.recentSearchesTapped.testHasValue())
        gleanService.track(Event.HistoryRecentSearchesTapped("5"))
        assertTrue(History.recentSearchesTapped.testHasValue())
        val events = History.recentSearchesTapped.testGetValue()
        assertEquals(1, events[0].extra!!.size)
        assertEquals("5", events[0].extra!!["page_number"])
<<<<<<< HEAD
=======

        assertFalse(History.searchTermGroupTapped.testHasValue())
        gleanService.track(Event.HistorySearchTermGroupTapped)
        assertTrue(History.searchTermGroupTapped.testHasValue())

        assertFalse(History.searchTermGroupOpenTab.testHasValue())
        gleanService.track(Event.HistorySearchTermGroupOpenTab)
        assertTrue(History.searchTermGroupOpenTab.testHasValue())

        assertFalse(History.searchTermGroupRemoveTab.testHasValue())
        gleanService.track(Event.HistorySearchTermGroupRemoveTab)
        assertTrue(History.searchTermGroupRemoveTab.testHasValue())

        assertFalse(History.searchTermGroupRemoveAll.testHasValue())
        gleanService.track(Event.HistorySearchTermGroupRemoveAll)
        assertTrue(History.searchTermGroupRemoveAll.testHasValue())
>>>>>>> 5a685e67
    }

    @Test
    fun `Addon events are correctly recorded`() {
        assertFalse(Addons.openAddonsInSettings.testHasValue())
        gleanService.track(Event.AddonsOpenInSettings)
        assertTrue(Addons.openAddonsInSettings.testHasValue())

        assertFalse(Addons.openAddonInToolbarMenu.testHasValue())
        gleanService.track(Event.AddonsOpenInToolbarMenu("123"))
        assertTrue(Addons.openAddonInToolbarMenu.testHasValue())
        var events = Addons.openAddonInToolbarMenu.testGetValue()
        assertEquals(1, events.size)
        assertEquals("addons", events[0].category)
        assertEquals("open_addon_in_toolbar_menu", events[0].name)
        assertEquals(1, events[0].extra!!.size)
        assertEquals("123", events[0].extra!!["addon_id"])

        assertFalse(Addons.openAddonSetting.testHasValue())
        gleanService.track(Event.AddonOpenSetting("123"))
        assertTrue(Addons.openAddonSetting.testHasValue())
        events = Addons.openAddonSetting.testGetValue()
        assertEquals(1, events.size)
        assertEquals("addons", events[0].category)
        assertEquals("open_addon_setting", events[0].name)
        assertEquals(1, events[0].extra!!.size)
        assertEquals("123", events[0].extra!!["addon_id"])
    }

    @Test
    fun `TabsTray events are correctly recorded`() {
        assertFalse(TabsTray.opened.testHasValue())
        gleanService.track(Event.TabsTrayOpened)
        assertTrue(TabsTray.opened.testHasValue())

        assertFalse(TabsTray.closed.testHasValue())
        gleanService.track(Event.TabsTrayClosed)
        assertTrue(TabsTray.closed.testHasValue())

        assertFalse(TabsTray.openedExistingTab.testHasValue())
        gleanService.track(Event.OpenedExistingTab("Test"))
        assertTrue(TabsTray.openedExistingTab.testHasValue())
        var events = TabsTray.openedExistingTab.testGetValue()
        assertEquals(1, events.size)
        assertEquals("tabs_tray", events[0].category)
        assertEquals("opened_existing_tab", events[0].name)
        assertEquals(1, events[0].extra!!.size)
        assertEquals("Test", events[0].extra!!["source"])

        assertFalse(TabsTray.closedExistingTab.testHasValue())
        gleanService.track(Event.ClosedExistingTab("Test"))
        assertTrue(TabsTray.closedExistingTab.testHasValue())
        events = TabsTray.closedExistingTab.testGetValue()
        assertEquals(1, events.size)
        assertEquals("tabs_tray", events[0].category)
        assertEquals("closed_existing_tab", events[0].name)
        assertEquals(1, events[0].extra!!.size)
        assertEquals("Test", events[0].extra!!["source"])

        assertFalse(TabsTray.privateModeTapped.testHasValue())
        gleanService.track(Event.TabsTrayPrivateModeTapped)
        assertTrue(TabsTray.privateModeTapped.testHasValue())

        assertFalse(TabsTray.normalModeTapped.testHasValue())
        gleanService.track(Event.TabsTrayNormalModeTapped)
        assertTrue(TabsTray.normalModeTapped.testHasValue())

        assertFalse(TabsTray.syncedModeTapped.testHasValue())
        gleanService.track(Event.TabsTraySyncedModeTapped)
        assertTrue(TabsTray.syncedModeTapped.testHasValue())

        assertFalse(TabsTray.newTabTapped.testHasValue())
        gleanService.track(Event.NewTabTapped)
        assertTrue(TabsTray.newTabTapped.testHasValue())

        assertFalse(TabsTray.newPrivateTabTapped.testHasValue())
        gleanService.track(Event.NewPrivateTabTapped)
        assertTrue(TabsTray.newPrivateTabTapped.testHasValue())

        assertFalse(TabsTray.menuOpened.testHasValue())
        gleanService.track(Event.TabsTrayMenuOpened)
        assertTrue(TabsTray.menuOpened.testHasValue())

        assertFalse(TabsTray.saveToCollection.testHasValue())
        gleanService.track(Event.TabsTraySaveToCollectionPressed)
        assertTrue(TabsTray.saveToCollection.testHasValue())

        assertFalse(TabsTray.shareAllTabs.testHasValue())
        gleanService.track(Event.TabsTrayShareAllTabsPressed)
        assertTrue(TabsTray.shareAllTabs.testHasValue())

        assertFalse(TabsTray.closeAllTabs.testHasValue())
        gleanService.track(Event.TabsTrayCloseAllTabsPressed)
        assertTrue(TabsTray.closeAllTabs.testHasValue())

        assertFalse(TabsTray.inactiveTabsRecentlyClosed.testHasValue())
        gleanService.track(Event.TabsTrayRecentlyClosedPressed)
        assertTrue(TabsTray.inactiveTabsRecentlyClosed.testHasValue())
    }

    @Test
    fun `default browser events are correctly recorded`() {
        assertFalse(Events.defaultBrowserChanged.testHasValue())
        gleanService.track(Event.ChangedToDefaultBrowser)
        assertTrue(Events.defaultBrowserChanged.testHasValue())

        assertFalse(Events.defaultBrowserNotifTapped.testHasValue())
        gleanService.track(Event.DefaultBrowserNotifTapped)
        assertTrue(Events.defaultBrowserNotifTapped.testHasValue())
    }

    @Test
    fun `Home screen recent bookmarks events are correctly recorded`() {
        assertFalse(RecentBookmarks.shown.testHasValue())
        gleanService.track(Event.RecentBookmarksShown)
        assertTrue(RecentBookmarks.shown.testHasValue())

        assertFalse(RecentBookmarks.bookmarkClicked.testHasValue())
        gleanService.track(Event.BookmarkClicked)
        assertTrue(RecentBookmarks.bookmarkClicked.testHasValue())

        assertFalse(RecentBookmarks.showAllBookmarks.testHasValue())
        gleanService.track(Event.ShowAllBookmarks)
        assertTrue(RecentBookmarks.showAllBookmarks.testHasValue())
    }

    @Test
    fun `credit card events are correctly recorded`() {
        assertFalse(CreditCards.saved.testHasValue())
        gleanService.track(Event.CreditCardSaved)
        assertTrue(CreditCards.saved.testHasValue())

        assertFalse(CreditCards.deleted.testHasValue())
        gleanService.track(Event.CreditCardDeleted)
        assertTrue(CreditCards.deleted.testHasValue())

        assertFalse(CreditCards.modified.testHasValue())
        gleanService.track(Event.CreditCardModified)
        assertTrue(CreditCards.modified.testHasValue())

        assertFalse(CreditCards.formDetected.testHasValue())
        gleanService.track(Event.CreditCardFormDetected)
        assertTrue(CreditCards.formDetected.testHasValue())

        assertFalse(CreditCards.autofilled.testHasValue())
        gleanService.track(Event.CreditCardAutofilled)
        assertTrue(CreditCards.autofilled.testHasValue())

        assertFalse(CreditCards.autofillPromptShown.testHasValue())
        gleanService.track(Event.CreditCardAutofillPromptShown)
        assertTrue(CreditCards.autofillPromptShown.testHasValue())

        assertFalse(CreditCards.autofillPromptExpanded.testHasValue())
        gleanService.track(Event.CreditCardAutofillPromptExpanded)
        assertTrue(CreditCards.autofillPromptExpanded.testHasValue())

        assertFalse(CreditCards.autofillPromptDismissed.testHasValue())
        gleanService.track(Event.CreditCardAutofillPromptDismissed)
        assertTrue(CreditCards.autofillPromptDismissed.testHasValue())

        assertFalse(CreditCards.managementAddTapped.testHasValue())
        gleanService.track(Event.CreditCardManagementAddTapped)
        assertTrue(CreditCards.managementAddTapped.testHasValue())

        assertFalse(CreditCards.managementCardTapped.testHasValue())
        gleanService.track(Event.CreditCardManagementCardTapped)
        assertTrue(CreditCards.managementCardTapped.testHasValue())
    }
}<|MERGE_RESOLUTION|>--- conflicted
+++ resolved
@@ -176,8 +176,6 @@
         val events = History.recentSearchesTapped.testGetValue()
         assertEquals(1, events[0].extra!!.size)
         assertEquals("5", events[0].extra!!["page_number"])
-<<<<<<< HEAD
-=======
 
         assertFalse(History.searchTermGroupTapped.testHasValue())
         gleanService.track(Event.HistorySearchTermGroupTapped)
@@ -194,7 +192,6 @@
         assertFalse(History.searchTermGroupRemoveAll.testHasValue())
         gleanService.track(Event.HistorySearchTermGroupRemoveAll)
         assertTrue(History.searchTermGroupRemoveAll.testHasValue())
->>>>>>> 5a685e67
     }
 
     @Test
