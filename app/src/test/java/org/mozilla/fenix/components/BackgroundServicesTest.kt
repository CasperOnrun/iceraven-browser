--- conflicted
+++ resolved
@@ -38,10 +38,7 @@
     fun setup() {
         MockKAnnotations.init(this)
         every { metrics.track(any()) } just Runs
-<<<<<<< HEAD
-=======
         every { settings.signedInFxaAccount = any() } just Runs
->>>>>>> 3dc8ef80
 
         observer = TelemetryAccountObserver(settings, metrics)
         registry = ObserverRegistry<AccountObserver>().apply { register(observer) }
@@ -53,10 +50,7 @@
 
         registry.notifyObservers { onAuthenticated(account, AuthType.Signin) }
         verify { metrics.track(Event.SyncAuthSignIn) }
-<<<<<<< HEAD
-=======
         verify { settings.signedInFxaAccount = true }
->>>>>>> 3dc8ef80
         confirmVerified(metrics, settings)
     }
 
@@ -66,10 +60,7 @@
 
         registry.notifyObservers { onAuthenticated(account, AuthType.Signup) }
         verify { metrics.track(Event.SyncAuthSignUp) }
-<<<<<<< HEAD
-=======
         verify { settings.signedInFxaAccount = true }
->>>>>>> 3dc8ef80
         confirmVerified(metrics, settings)
     }
 
@@ -79,10 +70,7 @@
 
         registry.notifyObservers { onAuthenticated(account, AuthType.Pairing) }
         verify { metrics.track(Event.SyncAuthPaired) }
-<<<<<<< HEAD
-=======
         verify { settings.signedInFxaAccount = true }
->>>>>>> 3dc8ef80
         confirmVerified(metrics, settings)
     }
 
@@ -92,10 +80,7 @@
 
         registry.notifyObservers { onAuthenticated(account, AuthType.MigratedReuse) }
         verify { metrics.track(Event.SyncAuthFromSharedReuse) }
-<<<<<<< HEAD
-=======
         verify { settings.signedInFxaAccount = true }
->>>>>>> 3dc8ef80
         confirmVerified(metrics, settings)
 
         registry.notifyObservers { onAuthenticated(account, AuthType.MigratedCopy) }
@@ -108,10 +93,7 @@
 
         registry.notifyObservers { onAuthenticated(account, AuthType.Recovered) }
         verify { metrics.track(Event.SyncAuthRecovered) }
-<<<<<<< HEAD
-=======
         verify { settings.signedInFxaAccount = true }
->>>>>>> 3dc8ef80
         confirmVerified(metrics, settings)
     }
 
@@ -121,10 +103,7 @@
 
         registry.notifyObservers { onAuthenticated(account, AuthType.OtherExternal(null)) }
         verify { metrics.track(Event.SyncAuthOtherExternal) }
-<<<<<<< HEAD
-=======
         verify { settings.signedInFxaAccount = true }
->>>>>>> 3dc8ef80
         confirmVerified(metrics, settings)
     }
 
@@ -134,10 +113,7 @@
 
         registry.notifyObservers { onAuthenticated(account, AuthType.OtherExternal("someAction")) }
         verify { metrics.track(Event.SyncAuthOtherExternal) }
-<<<<<<< HEAD
-=======
         verify { settings.signedInFxaAccount = true }
->>>>>>> 3dc8ef80
         confirmVerified(metrics, settings)
     }
 
@@ -147,10 +123,7 @@
 
         registry.notifyObservers { onAuthenticated(account, AuthType.Existing) }
         verify { metrics wasNot Called }
-<<<<<<< HEAD
-=======
         verify { settings.signedInFxaAccount = true }
->>>>>>> 3dc8ef80
         confirmVerified(metrics, settings)
     }
 
@@ -158,10 +131,7 @@
     fun `telemetry account observer tracks sign out event`() {
         registry.notifyObservers { onLoggedOut() }
         verify { metrics.track(Event.SyncAuthSignOut) }
-<<<<<<< HEAD
-=======
         verify { settings.signedInFxaAccount = false }
->>>>>>> 3dc8ef80
         confirmVerified(metrics, settings)
     }
 }