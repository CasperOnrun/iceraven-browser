/* This Source Code Form is subject to the terms of the Mozilla Public
 * License, v. 2.0. If a copy of the MPL was not distributed with this
 * file, You can obtain one at http://mozilla.org/MPL/2.0/. */

package org.mozilla.fenix.browser

import android.content.Context
import android.view.View
import androidx.lifecycle.Lifecycle
import androidx.lifecycle.LifecycleOwner
import androidx.lifecycle.LifecycleRegistry
import androidx.navigation.NavController
import io.mockk.every
import io.mockk.mockk
import io.mockk.spyk
import io.mockk.verify
import kotlinx.coroutines.ExperimentalCoroutinesApi
import kotlinx.coroutines.test.TestCoroutineDispatcher
import mozilla.components.browser.state.action.ContentAction
import mozilla.components.browser.state.action.RestoreCompleteAction
import mozilla.components.browser.state.action.TabListAction
import mozilla.components.browser.state.state.BrowserState
import mozilla.components.browser.state.state.LoadRequestState
import mozilla.components.browser.state.state.SessionState
import mozilla.components.browser.state.state.TabSessionState
import mozilla.components.browser.state.state.createTab
import mozilla.components.browser.state.store.BrowserStore
import mozilla.components.browser.toolbar.BrowserToolbar
import mozilla.components.support.test.ext.joinBlocking
import mozilla.components.support.test.rule.MainCoroutineRule
import org.junit.After
import org.junit.Assert.fail
import org.junit.Before
import org.junit.Rule
import org.junit.Test
import org.junit.runner.RunWith
import org.mozilla.fenix.FenixApplication
import org.mozilla.fenix.HomeActivity
import org.mozilla.fenix.R
import org.mozilla.fenix.components.toolbar.BrowserToolbarView
import org.mozilla.fenix.components.toolbar.ToolbarIntegration
import org.mozilla.fenix.ext.application
import org.mozilla.fenix.ext.components
import org.mozilla.fenix.ext.settings
import org.mozilla.fenix.helpers.FenixRobolectricTestRunner
import org.mozilla.fenix.onboarding.FenixOnboarding
import java.lang.Exception

@ExperimentalCoroutinesApi
@RunWith(FenixRobolectricTestRunner::class)
class BrowserFragmentTest {

    private lateinit var store: BrowserStore
    private lateinit var testTab: TabSessionState
    private lateinit var browserFragment: BrowserFragment
    private lateinit var view: View
    private lateinit var homeActivity: HomeActivity
    private lateinit var fenixApplication: FenixApplication
    private lateinit var context: Context
    private lateinit var lifecycleOwner: MockedLifecycleOwner
    private lateinit var navController: NavController
    private lateinit var onboarding: FenixOnboarding

    private val testDispatcher = TestCoroutineDispatcher()

    @get:Rule
    val coroutinesTestRule = MainCoroutineRule(testDispatcher)

    @Before
    fun setup() {
        context = mockk(relaxed = true)
        fenixApplication = mockk(relaxed = true)
        every { context.application } returns fenixApplication

        homeActivity = mockk(relaxed = true)
        view = mockk(relaxed = true)
        lifecycleOwner = MockedLifecycleOwner(Lifecycle.State.STARTED)
        navController = mockk(relaxed = true)
        onboarding = mockk(relaxed = true)

        browserFragment = spyk(BrowserFragment())
        every { browserFragment.view } returns view
        every { browserFragment.isAdded } returns true
        every { browserFragment.browserToolbarView } returns mockk(relaxed = true)
        every { browserFragment.activity } returns homeActivity
        every { browserFragment.lifecycle } returns lifecycleOwner.lifecycle
        every { browserFragment.onboarding } returns onboarding

        every { browserFragment.requireContext() } returns context
        every { browserFragment.initializeUI(any(), any()) } returns mockk()
        every { browserFragment.fullScreenChanged(any()) } returns Unit
        every { browserFragment.resumeDownloadDialogState(any(), any(), any(), any(), any()) } returns Unit

        testTab = createTab(url = "https://mozilla.org")
        store = BrowserStore()
        every { context.components.core.store } returns store
    }

    @After
    fun cleanUp() {
        testDispatcher.cleanupTestCoroutines()
    }

    @Test
    fun `GIVEN fragment is added WHEN selected tab changes THEN theme is updated`() {
        browserFragment.observeTabSelection(store)
        verify(exactly = 0) { browserFragment.updateThemeForSession(testTab) }

        addAndSelectTab(testTab)
        verify(exactly = 1) { browserFragment.updateThemeForSession(testTab) }
    }

    @Test
    fun `GIVEN fragment is removing WHEN selected tab changes THEN theme is not updated`() {
        every { browserFragment.isRemoving } returns true
        browserFragment.observeTabSelection(store)

        addAndSelectTab(testTab)
        verify(exactly = 0) { browserFragment.updateThemeForSession(testTab) }
    }

    @Test
    fun `GIVEN browser UI is not initialized WHEN selected tab changes THEN browser UI is initialized`() {
        browserFragment.observeTabSelection(store)
        verify(exactly = 0) { browserFragment.initializeUI(view, testTab) }

        addAndSelectTab(testTab)
        verify(exactly = 1) { browserFragment.initializeUI(view, testTab) }
    }

    @Test
    fun `GIVEN browser UI is initialized WHEN selected tab changes THEN toolbar is expanded`() {
        browserFragment.browserInitialized = true
        browserFragment.observeTabSelection(store)

        val toolbar: BrowserToolbarView = mockk(relaxed = true)
        every { browserFragment.browserToolbarView } returns toolbar

        val newSelectedTab = createTab("https://firefox.com")
        addAndSelectTab(newSelectedTab)
        verify(exactly = 1) { toolbar.expand() }
    }

    @Test
    fun `GIVEN browser UI is initialized WHEN selected tab changes THEN full screen mode is exited`() {
        browserFragment.browserInitialized = true
        browserFragment.observeTabSelection(store)

        val newSelectedTab = createTab("https://firefox.com")
        addAndSelectTab(newSelectedTab)
        verify(exactly = 1) { browserFragment.fullScreenChanged(false) }
    }

    @Test
    fun `GIVEN browser UI is initialized WHEN selected tab changes THEN download dialog is resumed`() {
        browserFragment.browserInitialized = true
        browserFragment.observeTabSelection(store)

        val newSelectedTab = createTab("https://firefox.com")
        addAndSelectTab(newSelectedTab)
        verify(exactly = 1) {
            browserFragment.resumeDownloadDialogState(newSelectedTab.id, store, view, context, any())
        }
    }

    @Test
    fun `WHEN url changes THEN toolbar is expanded`() {
        addAndSelectTab(testTab)
        browserFragment.expandToolbarOnNavigation(store)

        val toolbar: BrowserToolbarView = mockk(relaxed = true)
        every { browserFragment.browserToolbarView } returns toolbar

        store.dispatch(ContentAction.UpdateUrlAction(testTab.id, "https://firefox.com")).joinBlocking()
        verify(exactly = 1) { toolbar.expand() }
    }

    @Test
    fun `WHEN load request is triggered THEN toolbar is expanded`() {
        addAndSelectTab(testTab)
        browserFragment.expandToolbarOnNavigation(store)

        val toolbar: BrowserToolbarView = mockk(relaxed = true)
        every { browserFragment.browserToolbarView } returns toolbar

        store.dispatch(ContentAction.UpdateLoadRequestAction(
            testTab.id,
            LoadRequestState("https://firefox.com", false, true))
        ).joinBlocking()
        verify(exactly = 1) { toolbar.expand() }
    }

    @Test
    fun `GIVEN tabs are restored WHEN there are no tabs THEN navigate to home`() {
        browserFragment.observeRestoreComplete(store, navController)
        store.dispatch(RestoreCompleteAction).joinBlocking()

        verify(exactly = 1) { navController.popBackStack(R.id.homeFragment, false) }
    }

    @Test
    fun `GIVEN tabs are restored WHEN there are tabs THEN do not navigate`() {
        addAndSelectTab(testTab)
        browserFragment.observeRestoreComplete(store, navController)
        store.dispatch(RestoreCompleteAction).joinBlocking()

        verify(exactly = 0) { navController.popBackStack(R.id.homeFragment, false) }
    }

    @Test
    fun `GIVEN tabs are restored WHEN there is no selected tab THEN navigate to home`() {
        val store = BrowserStore(initialState = BrowserState(tabs = listOf(testTab)))
        browserFragment.observeRestoreComplete(store, navController)
        store.dispatch(RestoreCompleteAction).joinBlocking()

        verify(exactly = 1) { navController.popBackStack(R.id.homeFragment, false) }
    }

    @Test
    fun `GIVEN the onboarding is finished WHEN visiting any link THEN the onboarding is not dismissed `() {
        every { onboarding.userHasBeenOnboarded() } returns true

        browserFragment.observeTabSource(store)

        val newSelectedTab = createTab("any-tab.org")
        addAndSelectTab(newSelectedTab)

        verify(exactly = 0) { onboarding.finish() }
    }

    @Test
    fun `GIVEN the onboarding is not finished WHEN visiting a link THEN the onboarding is dismissed `() {
        every { onboarding.userHasBeenOnboarded() } returns false

        browserFragment.observeTabSource(store)

        val newSelectedTab = createTab("any-tab.org")
        addAndSelectTab(newSelectedTab)

        verify(exactly = 1) { onboarding.finish() }
    }

    @Test
    fun `GIVEN the onboarding is not finished WHEN visiting an onboarding link THEN the onboarding is not dismissed `() {
        every { onboarding.userHasBeenOnboarded() } returns false

        browserFragment.observeTabSource(store)

        val newSelectedTab = createTab(BaseBrowserFragment.onboardingLinksList[0])
        addAndSelectTab(newSelectedTab)

        verify(exactly = 0) { onboarding.finish() }
    }

    @Test
    fun `GIVEN the onboarding is not finished WHEN opening a page from another app THEN the onboarding is not dismissed `() {
        every { onboarding.userHasBeenOnboarded() } returns false

        browserFragment.observeTabSource(store)

        val newSelectedTab1: TabSessionState = mockk(relaxed = true)
        val newSelectedTab2: TabSessionState = mockk(relaxed = true)
        val newSelectedTab3: TabSessionState = mockk(relaxed = true)

        every { newSelectedTab1.source } returns SessionState.Source.ACTION_SEARCH
        every { newSelectedTab2.source } returns SessionState.Source.ACTION_SEND
        every { newSelectedTab3.source } returns SessionState.Source.ACTION_VIEW

        addAndSelectTab(newSelectedTab1)
        verify(exactly = 0) { onboarding.finish() }

        addAndSelectTab(newSelectedTab2)
        verify(exactly = 0) { onboarding.finish() }

        addAndSelectTab(newSelectedTab3)
        verify(exactly = 0) { onboarding.finish() }
    }

    @Test
    fun `GIVEN the onboarding is not finished WHEN visiting an link after redirect THEN the onboarding is not dismissed `() {
        every { onboarding.userHasBeenOnboarded() } returns false

        val newSelectedTab: TabSessionState = mockk(relaxed = true)
        every { newSelectedTab.content.loadRequest?.triggeredByRedirect } returns true

        browserFragment.observeTabSource(store)
        addAndSelectTab(newSelectedTab)

        verify(exactly = 0) { onboarding.finish() }
    }

    @Test
    fun `WHEN isPullToRefreshEnabledInBrowser is disabled THEN pull down refresh is disabled`() {
        every { context.settings().isPullToRefreshEnabledInBrowser } returns true
        assert(browserFragment.shouldPullToRefreshBeEnabled(false))

        every { context.settings().isPullToRefreshEnabledInBrowser } returns false
        assert(!browserFragment.shouldPullToRefreshBeEnabled(false))
    }

    @Test
    fun `WHEN in fullscreen THEN pull down refresh is disabled`() {
        every { context.settings().isPullToRefreshEnabledInBrowser } returns true
        assert(browserFragment.shouldPullToRefreshBeEnabled(false))
        assert(!browserFragment.shouldPullToRefreshBeEnabled(true))
    }

    @Test
    fun `WHEN fragment is not attached THEN toolbar invalidation does nothing`() {
        val browserToolbarView: BrowserToolbarView = mockk(relaxed = true)
        val browserToolbar: BrowserToolbar = mockk(relaxed = true)
        val toolbarIntegration: ToolbarIntegration = mockk(relaxed = true)
        every { browserToolbarView.view } returns browserToolbar
        every { browserToolbarView.toolbarIntegration } returns toolbarIntegration
        every { browserFragment.context } returns null
        browserFragment._browserToolbarView = browserToolbarView
        browserFragment.safeInvalidateBrowserToolbarView()

        verify(exactly = 0) { browserToolbar.invalidateActions() }
        verify(exactly = 0) { toolbarIntegration.invalidateMenu() }
    }

    @Test
    @Suppress("TooGenericExceptionCaught")
    fun `WHEN fragment is attached and toolbar view is null THEN toolbar invalidation is safe`() {
        every { browserFragment.context } returns mockk(relaxed = true)
        try {
            browserFragment.safeInvalidateBrowserToolbarView()
        } catch (e: Exception) {
            fail("Exception thrown when invalidating toolbar")
        }
    }

    @Test
    fun `WHEN fragment and view are attached THEN toolbar invalidation is triggered`() {
        val browserToolbarView: BrowserToolbarView = mockk(relaxed = true)
        val browserToolbar: BrowserToolbar = mockk(relaxed = true)
        val toolbarIntegration: ToolbarIntegration = mockk(relaxed = true)
        every { browserToolbarView.view } returns browserToolbar
        every { browserToolbarView.toolbarIntegration } returns toolbarIntegration
        every { browserFragment.context } returns mockk(relaxed = true)
        browserFragment._browserToolbarView = browserToolbarView
        browserFragment.safeInvalidateBrowserToolbarView()

        verify(exactly = 1) { browserToolbar.invalidateActions() }
        verify(exactly = 1) { toolbarIntegration.invalidateMenu() }
    }

    @Test
<<<<<<< HEAD
    fun `WHEN fragment is not attached THEN toolbar invalidation does nothing`() {
        val browserToolbarView: BrowserToolbarView = mockk(relaxed = true)
        val browserToolbar: BrowserToolbar = mockk(relaxed = true)
        val toolbarIntegration: ToolbarIntegration = mockk(relaxed = true)
        every { browserToolbarView.view } returns browserToolbar
        every { browserToolbarView.toolbarIntegration } returns toolbarIntegration
        every { browserFragment.context } returns null
        browserFragment._browserToolbarView = browserToolbarView
        browserFragment.safeInvalidateBrowserToolbarView()

        verify(exactly = 0) { browserToolbar.invalidateActions() }
        verify(exactly = 0) { toolbarIntegration.invalidateMenu() }
    }

    @Test
    @Suppress("TooGenericExceptionCaught")
    fun `WHEN fragment is attached and toolbar view is null THEN toolbar invalidation is safe`() {
        every { browserFragment.context } returns mockk(relaxed = true)
        try {
            browserFragment.safeInvalidateBrowserToolbarView()
        } catch (e: Exception) {
            fail("Exception thrown when invalidating toolbar")
        }
    }

    @Test
    fun `WHEN fragment and view are attached THEN toolbar invalidation is triggered`() {
        val browserToolbarView: BrowserToolbarView = mockk(relaxed = true)
        val browserToolbar: BrowserToolbar = mockk(relaxed = true)
        val toolbarIntegration: ToolbarIntegration = mockk(relaxed = true)
        every { browserToolbarView.view } returns browserToolbar
        every { browserToolbarView.toolbarIntegration } returns toolbarIntegration
        every { browserFragment.context } returns mockk(relaxed = true)
        browserFragment._browserToolbarView = browserToolbarView
        browserFragment.safeInvalidateBrowserToolbarView()

        verify(exactly = 1) { browserToolbar.invalidateActions() }
        verify(exactly = 1) { toolbarIntegration.invalidateMenu() }
=======
    fun `WHEN fragment configuration changed THEN menu is dismissed`() {
        val browserToolbarView: BrowserToolbarView = mockk(relaxed = true)
        every { browserFragment.context } returns null
        browserFragment._browserToolbarView = browserToolbarView

        browserFragment.onConfigurationChanged(mockk(relaxed = true))

        verify(exactly = 1) { browserToolbarView.dismissMenu() }
>>>>>>> 0c3b2952
    }

    private fun addAndSelectTab(tab: TabSessionState) {
        store.dispatch(TabListAction.AddTabAction(tab)).joinBlocking()
        store.dispatch(TabListAction.SelectTabAction(tab.id)).joinBlocking()
    }

    internal class MockedLifecycleOwner(initialState: Lifecycle.State) : LifecycleOwner {
        val lifecycleRegistry = LifecycleRegistry(this).apply {
            currentState = initialState
        }

        override fun getLifecycle(): Lifecycle = lifecycleRegistry
    }
}<|MERGE_RESOLUTION|>--- conflicted
+++ resolved
@@ -347,46 +347,6 @@
     }
 
     @Test
-<<<<<<< HEAD
-    fun `WHEN fragment is not attached THEN toolbar invalidation does nothing`() {
-        val browserToolbarView: BrowserToolbarView = mockk(relaxed = true)
-        val browserToolbar: BrowserToolbar = mockk(relaxed = true)
-        val toolbarIntegration: ToolbarIntegration = mockk(relaxed = true)
-        every { browserToolbarView.view } returns browserToolbar
-        every { browserToolbarView.toolbarIntegration } returns toolbarIntegration
-        every { browserFragment.context } returns null
-        browserFragment._browserToolbarView = browserToolbarView
-        browserFragment.safeInvalidateBrowserToolbarView()
-
-        verify(exactly = 0) { browserToolbar.invalidateActions() }
-        verify(exactly = 0) { toolbarIntegration.invalidateMenu() }
-    }
-
-    @Test
-    @Suppress("TooGenericExceptionCaught")
-    fun `WHEN fragment is attached and toolbar view is null THEN toolbar invalidation is safe`() {
-        every { browserFragment.context } returns mockk(relaxed = true)
-        try {
-            browserFragment.safeInvalidateBrowserToolbarView()
-        } catch (e: Exception) {
-            fail("Exception thrown when invalidating toolbar")
-        }
-    }
-
-    @Test
-    fun `WHEN fragment and view are attached THEN toolbar invalidation is triggered`() {
-        val browserToolbarView: BrowserToolbarView = mockk(relaxed = true)
-        val browserToolbar: BrowserToolbar = mockk(relaxed = true)
-        val toolbarIntegration: ToolbarIntegration = mockk(relaxed = true)
-        every { browserToolbarView.view } returns browserToolbar
-        every { browserToolbarView.toolbarIntegration } returns toolbarIntegration
-        every { browserFragment.context } returns mockk(relaxed = true)
-        browserFragment._browserToolbarView = browserToolbarView
-        browserFragment.safeInvalidateBrowserToolbarView()
-
-        verify(exactly = 1) { browserToolbar.invalidateActions() }
-        verify(exactly = 1) { toolbarIntegration.invalidateMenu() }
-=======
     fun `WHEN fragment configuration changed THEN menu is dismissed`() {
         val browserToolbarView: BrowserToolbarView = mockk(relaxed = true)
         every { browserFragment.context } returns null
@@ -395,7 +355,6 @@
         browserFragment.onConfigurationChanged(mockk(relaxed = true))
 
         verify(exactly = 1) { browserToolbarView.dismissMenu() }
->>>>>>> 0c3b2952
     }
 
     private fun addAndSelectTab(tab: TabSessionState) {
