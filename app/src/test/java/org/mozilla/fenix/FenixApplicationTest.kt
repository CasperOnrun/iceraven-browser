/* This Source Code Form is subject to the terms of the Mozilla Public
 * License, v. 2.0. If a copy of the MPL was not distributed with this
 * file, You can obtain one at http://mozilla.org/MPL/2.0/. */

package org.mozilla.fenix

import android.content.pm.PackageManager
import android.os.Build
import androidx.test.core.app.ApplicationProvider
import io.mockk.Runs
import io.mockk.every
import io.mockk.just
import io.mockk.mockk
import io.mockk.mockkStatic
import io.mockk.spyk
import io.mockk.verify
import mozilla.components.browser.state.store.BrowserStore
import mozilla.components.concept.engine.webextension.DisabledFlags
import mozilla.components.concept.engine.webextension.Metadata
import mozilla.components.concept.engine.webextension.WebExtension
import mozilla.components.feature.addons.migration.DefaultSupportedAddonsChecker
import mozilla.components.service.glean.testing.GleanTestRule
import org.junit.Assert.assertEquals
import org.junit.Assert.assertFalse
import org.junit.Before
import org.junit.Rule
import org.junit.Test
import org.junit.runner.RunWith
import org.mozilla.fenix.GleanMetrics.Addons
import org.mozilla.fenix.GleanMetrics.Metrics
import org.mozilla.fenix.GleanMetrics.Preferences
import org.mozilla.fenix.GleanMetrics.SearchDefaultEngine
import org.mozilla.fenix.components.metrics.MozillaProductDetector
import org.mozilla.fenix.components.toolbar.ToolbarPosition
import org.mozilla.fenix.helpers.FenixRobolectricTestRunner
import org.mozilla.fenix.tabstray.ext.inactiveTabs
import org.mozilla.fenix.utils.BrowsersCache
import org.mozilla.fenix.utils.Settings
import org.robolectric.annotation.Config

@RunWith(FenixRobolectricTestRunner::class)
class FenixApplicationTest {

    @get:Rule val gleanTestRule = GleanTestRule(ApplicationProvider.getApplicationContext())

    private lateinit var application: FenixApplication
    private lateinit var browsersCache: BrowsersCache
    private lateinit var mozillaProductDetector: MozillaProductDetector
    private lateinit var browserStore: BrowserStore

    @Before
    fun setUp() {
        application = ApplicationProvider.getApplicationContext()
        browsersCache = mockk(relaxed = true)
        mozillaProductDetector = mockk(relaxed = true)
        browserStore = BrowserStore()
    }

    @Test
    fun `GIVEN there are unsupported addons installed WHEN subscribing for new add-ons checks THEN register for checks`() {
        val checker = mockk<DefaultSupportedAddonsChecker>(relaxed = true)
        val unSupportedExtension: WebExtension = mockk()
        val metadata: Metadata = mockk()

        every { unSupportedExtension.getMetadata() } returns metadata
        every { metadata.disabledFlags } returns DisabledFlags.select(DisabledFlags.APP_SUPPORT)

        application.subscribeForNewAddonsIfNeeded(checker, listOf(unSupportedExtension))

        verify { checker.registerForChecks() }
    }

    @Test
    fun `GIVEN there are no unsupported addons installed WHEN subscribing for new add-ons checks THEN unregister for checks`() {
        val checker = mockk<DefaultSupportedAddonsChecker>(relaxed = true)
        val unSupportedExtension: WebExtension = mockk()
        val metadata: Metadata = mockk()

        every { unSupportedExtension.getMetadata() } returns metadata
        every { metadata.disabledFlags } returns DisabledFlags.select(DisabledFlags.USER)

        application.subscribeForNewAddonsIfNeeded(checker, listOf(unSupportedExtension))

        verify { checker.unregisterForChecks() }
    }

    @Test
    @Config(sdk = [Build.VERSION_CODES.O])
    fun `WHEN setStartupMetrics is called THEN sets some base metrics`() {
        val expectedAppName = "org.mozilla.fenix"
        val expectedAppInstallSource = "org.mozilla.install.source"
        val settings: Settings = mockk()
        val application = spyk(application)
        val packageManager: PackageManager = mockk()

        every { application.packageManager } returns packageManager
        @Suppress("DEPRECATION")
        every { packageManager.getInstallerPackageName(any()) } returns expectedAppInstallSource
        every { browsersCache.all(any()).isDefaultBrowser } returns true
        every { mozillaProductDetector.getMozillaBrowserDefault(any()) } returns expectedAppName
        every { mozillaProductDetector.getInstalledMozillaProducts(any()) } returns listOf(expectedAppName)
        every { settings.adjustCampaignId } returns "ID"
        every { settings.adjustAdGroup } returns "group"
        every { settings.adjustCreative } returns "creative"
        every { settings.adjustNetwork } returns "network"
        every { settings.searchWidgetInstalled } returns true
        every { settings.openTabsCount } returns 1
        every { settings.topSitesSize } returns 2
        every { settings.installedAddonsCount } returns 3
        every { settings.installedAddonsList } returns "test1,test2,test3"
        every { settings.enabledAddonsCount } returns 2
        every { settings.enabledAddonsList } returns "test1,test2"
        every { settings.desktopBookmarksSize } returns 4
        every { settings.mobileBookmarksSize } returns 5
        every { settings.toolbarPosition } returns ToolbarPosition.BOTTOM
        every { settings.getTabViewPingString() } returns "test"
        every { settings.getTabTimeoutPingString() } returns "test"
        every { settings.shouldShowSearchSuggestions } returns true
        every { settings.shouldUseTrackingProtection } returns true
        every { settings.isRemoteDebuggingEnabled } returns true
        every { settings.isTelemetryEnabled } returns true
        every { settings.isExperimentationEnabled } returns true
        every { settings.shouldShowHistorySuggestions } returns true
        every { settings.shouldShowBookmarkSuggestions } returns true
        every { settings.shouldShowClipboardSuggestions } returns true
        every { settings.shouldShowSearchShortcuts } returns true
        every { settings.openLinksInAPrivateTab } returns true
        every { settings.shouldShowSearchSuggestionsInPrivate } returns true
        every { settings.shouldShowVoiceSearch } returns true
        every { settings.openLinksInExternalApp } returns true
        every { settings.shouldUseFixedTopToolbar } returns true
        every { settings.useStandardTrackingProtection } returns true
        every { settings.switchServiceIsEnabled } returns true
        every { settings.touchExplorationIsEnabled } returns true
        every { settings.shouldUseLightTheme } returns true
        every { settings.signedInFxaAccount } returns true
        every { settings.showRecentTabsFeature } returns true
        every { settings.showRecentBookmarksFeature } returns true
        every { settings.showTopFrecentSites } returns true
        every { settings.historyMetadataUIFeature } returns true
        every { settings.showPocketRecommendationsFeature } returns true
        every { settings.showPocketRecommendationsFeature } returns true
        every { settings.searchTermTabGroupsAreEnabled } returns true
        every { application.reportHomeScreenMetrics(settings) } just Runs
        every { settings.inactiveTabsAreEnabled } returns true
<<<<<<< HEAD
        mockkStatic("org.mozilla.fenix.tabstray.ext.TabSelectorsKt") {
            every { browserStore.state.inactiveTabs } returns listOf(mockk(), mockk())
=======
>>>>>>> 5a685e67

            application.setStartupMetrics(browserStore, settings, browsersCache, mozillaProductDetector)

            assertEquals(2, Metrics.inactiveTabsCount.testGetValue())
        }

        // Verify that browser defaults metrics are set.
        assertEquals("Mozilla", Metrics.distributionId.testGetValue())
        assertEquals(true, Metrics.defaultBrowser.testGetValue())
        assertEquals(expectedAppName, Metrics.defaultMozBrowser.testGetValue())
        assertEquals(listOf(expectedAppName), Metrics.mozillaProducts.testGetValue())
        assertEquals("ID", Metrics.adjustCampaign.testGetValue())
        assertEquals("group", Metrics.adjustAdGroup.testGetValue())
        assertEquals("creative", Metrics.adjustCreative.testGetValue())
        assertEquals("network", Metrics.adjustNetwork.testGetValue())
        assertEquals(true, Metrics.searchWidgetInstalled.testGetValue())
        assertEquals(true, Metrics.hasOpenTabs.testGetValue())
        assertEquals(1, Metrics.tabsOpenCount.testGetValue())
        assertEquals(true, Metrics.hasTopSites.testGetValue())
        assertEquals(2, Metrics.topSitesCount.testGetValue())
        assertEquals(true, Addons.hasInstalledAddons.testGetValue())
        assertEquals(listOf("test1", "test2", "test3"), Addons.installedAddons.testGetValue())
        assertEquals(true, Addons.hasEnabledAddons.testGetValue())
        assertEquals(listOf("test1", "test2"), Addons.enabledAddons.testGetValue())
        assertEquals(true, Preferences.searchSuggestionsEnabled.testGetValue())
        assertEquals(true, Preferences.remoteDebuggingEnabled.testGetValue())
        assertEquals(true, Preferences.telemetryEnabled.testGetValue())
        assertEquals(true, Preferences.studiesEnabled.testGetValue())
        assertEquals(true, Preferences.browsingHistorySuggestion.testGetValue())
        assertEquals(true, Preferences.bookmarksSuggestion.testGetValue())
        assertEquals(true, Preferences.clipboardSuggestionsEnabled.testGetValue())
        assertEquals(true, Preferences.searchShortcutsEnabled.testGetValue())
        assertEquals(true, Preferences.voiceSearchEnabled.testGetValue())
        assertEquals(true, Preferences.openLinksInAppEnabled.testGetValue())
        assertEquals(true, Preferences.signedInSync.testGetValue())
        assertEquals(true, Preferences.searchTermGroupsEnabled.testGetValue())
        assertEquals(emptyList<String>(), Preferences.syncItems.testGetValue())
        assertEquals("fixed_top", Preferences.toolbarPositionSetting.testGetValue())
        assertEquals("standard", Preferences.enhancedTrackingProtection.testGetValue())
        assertEquals(listOf("switch", "touch exploration"), Preferences.accessibilityServices.testGetValue())
        assertEquals(true, Preferences.inactiveTabsEnabled.testGetValue())
<<<<<<< HEAD
=======
        assertEquals(expectedAppInstallSource, Metrics.installSource.testGetValue())
>>>>>>> 5a685e67

        // Verify that search engine defaults are NOT set. This test does
        // not mock most of the objects telemetry is collected from.
        assertFalse(SearchDefaultEngine.code.testHasValue())
        assertFalse(SearchDefaultEngine.name.testHasValue())
        assertFalse(SearchDefaultEngine.submissionUrl.testHasValue())
    }
}<|MERGE_RESOLUTION|>--- conflicted
+++ resolved
@@ -11,7 +11,6 @@
 import io.mockk.every
 import io.mockk.just
 import io.mockk.mockk
-import io.mockk.mockkStatic
 import io.mockk.spyk
 import io.mockk.verify
 import mozilla.components.browser.state.store.BrowserStore
@@ -33,7 +32,6 @@
 import org.mozilla.fenix.components.metrics.MozillaProductDetector
 import org.mozilla.fenix.components.toolbar.ToolbarPosition
 import org.mozilla.fenix.helpers.FenixRobolectricTestRunner
-import org.mozilla.fenix.tabstray.ext.inactiveTabs
 import org.mozilla.fenix.utils.BrowsersCache
 import org.mozilla.fenix.utils.Settings
 import org.robolectric.annotation.Config
@@ -143,16 +141,8 @@
         every { settings.searchTermTabGroupsAreEnabled } returns true
         every { application.reportHomeScreenMetrics(settings) } just Runs
         every { settings.inactiveTabsAreEnabled } returns true
-<<<<<<< HEAD
-        mockkStatic("org.mozilla.fenix.tabstray.ext.TabSelectorsKt") {
-            every { browserStore.state.inactiveTabs } returns listOf(mockk(), mockk())
-=======
->>>>>>> 5a685e67
 
-            application.setStartupMetrics(browserStore, settings, browsersCache, mozillaProductDetector)
-
-            assertEquals(2, Metrics.inactiveTabsCount.testGetValue())
-        }
+        application.setStartupMetrics(browserStore, settings, browsersCache, mozillaProductDetector)
 
         // Verify that browser defaults metrics are set.
         assertEquals("Mozilla", Metrics.distributionId.testGetValue())
@@ -189,10 +179,7 @@
         assertEquals("standard", Preferences.enhancedTrackingProtection.testGetValue())
         assertEquals(listOf("switch", "touch exploration"), Preferences.accessibilityServices.testGetValue())
         assertEquals(true, Preferences.inactiveTabsEnabled.testGetValue())
-<<<<<<< HEAD
-=======
         assertEquals(expectedAppInstallSource, Metrics.installSource.testGetValue())
->>>>>>> 5a685e67
 
         // Verify that search engine defaults are NOT set. This test does
         // not mock most of the objects telemetry is collected from.
