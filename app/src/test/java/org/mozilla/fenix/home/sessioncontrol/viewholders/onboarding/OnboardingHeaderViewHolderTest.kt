--- conflicted
+++ resolved
@@ -33,10 +33,6 @@
 
         OnboardingHeaderViewHolder(view)
 
-<<<<<<< HEAD
-        assertEquals("Welcome to Iceraven Preview!", view.header_text.text)
-=======
         assertEquals(welcomeMessage, view.header_text.text)
->>>>>>> edea181c
     }
 }