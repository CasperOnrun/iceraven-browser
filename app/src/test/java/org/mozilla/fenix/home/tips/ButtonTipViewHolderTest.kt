--- conflicted
+++ resolved
@@ -51,10 +51,7 @@
         )
 
         viewHolder = ButtonTipViewHolder(view, interactor, settings)
-<<<<<<< HEAD
-=======
         binding = ButtonTipItemBinding.bind(view)
->>>>>>> cb5708f8
         every { view.context } returns activity
         every { activity.openToBrowserAndLoad(any(), any(), any()) } just Runs
         every { interactor.onCloseTip(any()) } just Runs
@@ -68,15 +65,9 @@
     fun `text is displayed based on given tip`() {
         viewHolder.bind(defaultTip())
 
-<<<<<<< HEAD
-        assertEquals("Tip Title", viewHolder.tip_header_text.text)
-        assertEquals("Tip description", viewHolder.tip_description_text.text)
-        assertEquals("button", viewHolder.tip_button.text)
-=======
         assertEquals("Tip Title", binding.tipHeaderText.text)
         assertEquals("Tip description", binding.tipDescriptionText.text)
         assertEquals("button", binding.tipButton.text)
->>>>>>> cb5708f8
     }
 
     @Test
