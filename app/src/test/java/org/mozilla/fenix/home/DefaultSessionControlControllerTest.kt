--- conflicted
+++ resolved
@@ -468,11 +468,7 @@
                 )
             }
         } finally {
-<<<<<<< HEAD
-            unmockkStatic(SearchState::class)
-=======
             unmockkStatic("mozilla.components.browser.state.state.SearchStateKt")
->>>>>>> 0c3b2952
         }
     }
 
