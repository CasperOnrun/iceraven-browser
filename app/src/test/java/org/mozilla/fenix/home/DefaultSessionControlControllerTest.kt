--- conflicted
+++ resolved
@@ -468,11 +468,7 @@
                 )
             }
         } finally {
-<<<<<<< HEAD
-            unmockkStatic(SearchState::class)
-=======
             unmockkStatic("mozilla.components.browser.state.state.SearchStateKt")
->>>>>>> 9d91b8ee
         }
     }
 
