--- conflicted
+++ resolved
@@ -29,20 +29,13 @@
 import mozilla.components.feature.accounts.push.SendTabUseCases
 import mozilla.components.feature.share.RecentAppsStorage
 import mozilla.components.support.test.robolectric.testContext
-<<<<<<< HEAD
-=======
 import mozilla.components.support.test.rule.MainCoroutineRule
->>>>>>> dc3f8958
 import org.junit.After
 import org.junit.Assert.assertEquals
 import org.junit.Assert.assertNotEquals
 import org.junit.Assert.assertTrue
 import org.junit.Before
-<<<<<<< HEAD
 import org.junit.Ignore
-=======
-import org.junit.Rule
->>>>>>> dc3f8958
 import org.junit.Test
 import org.junit.runner.RunWith
 import org.mozilla.fenix.R
@@ -117,11 +110,7 @@
         val activityContext: Context = mockk<Activity>()
         val testController = DefaultShareController(
             activityContext, shareSubject, shareData, mockk(),
-<<<<<<< HEAD
-            mockk(), mockk(), recentAppStorage, testCoroutineScope, dismiss
-=======
             mockk(), mockk(), recentAppStorage, testCoroutineScope, testDispatcher, dismiss
->>>>>>> dc3f8958
         )
         every { activityContext.startActivity(capture(shareIntent)) } just Runs
         every { recentAppStorage.updateRecentApp(appShareOption.activityName) } just Runs
@@ -158,11 +147,7 @@
         val activityContext: Context = mockk<Activity>()
         val testController = DefaultShareController(
             activityContext, shareSubject, shareData, mockk(),
-<<<<<<< HEAD
-            snackbar, mockk(), recentAppStorage, testCoroutineScope, dismiss
-=======
             snackbar, mockk(), recentAppStorage, testCoroutineScope, testDispatcher, dismiss
->>>>>>> dc3f8958
         )
         every { recentAppStorage.updateRecentApp(appShareOption.activityName) } just Runs
         every { activityContext.startActivity(capture(shareIntent)) } throws SecurityException()
@@ -190,11 +175,7 @@
         val activityContext: Context = mockk<Activity>()
         val testController = DefaultShareController(
             activityContext, shareSubject, shareData, mockk(),
-<<<<<<< HEAD
-            snackbar, mockk(), recentAppStorage, testCoroutineScope, dismiss
-=======
             snackbar, mockk(), recentAppStorage, testCoroutineScope, testDispatcher, dismiss
->>>>>>> dc3f8958
         )
         every { recentAppStorage.updateRecentApp(appShareOption.activityName) } just Runs
         every { activityContext.startActivity(capture(shareIntent)) } throws ActivityNotFoundException()
