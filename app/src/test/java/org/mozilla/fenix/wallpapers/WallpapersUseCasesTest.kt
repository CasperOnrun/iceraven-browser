--- conflicted
+++ resolved
@@ -25,17 +25,12 @@
 import org.mozilla.fenix.components.AppStore
 import org.mozilla.fenix.components.appstate.AppAction
 import org.mozilla.fenix.utils.Settings
-<<<<<<< HEAD
-import java.util.Calendar
-import java.util.Date
-=======
 import org.mozilla.fenix.wallpapers.LegacyWallpaperMigration.Companion.TURNING_RED_PANDA_WALLPAPER_CARD_COLOR_DARK
 import org.mozilla.fenix.wallpapers.LegacyWallpaperMigration.Companion.TURNING_RED_PANDA_WALLPAPER_CARD_COLOR_LIGHT
 import org.mozilla.fenix.wallpapers.LegacyWallpaperMigration.Companion.TURNING_RED_PANDA_WALLPAPER_NAME
 import org.mozilla.fenix.wallpapers.LegacyWallpaperMigration.Companion.TURNING_RED_WALLPAPER_TEXT_COLOR
 import java.io.File
 import java.util.*
->>>>>>> 68970841
 import kotlin.random.Random
 
 @RunWith(AndroidJUnit4::class)
@@ -65,11 +60,7 @@
     private val mockLegacyFileManager = mockk<LegacyWallpaperFileManager> {
         every { clean(any(), any()) } just runs
     }
-<<<<<<< HEAD
-    private val mockMigrationHelper = mockk<LegacyWallpaperMigration>(relaxed = true)
-=======
     private lateinit var mockMigrationHelper: LegacyWallpaperMigration
->>>>>>> 68970841
 
     private val mockMetadataFetcher = mockk<WallpaperMetadataFetcher>()
     private val mockDownloader = mockk<WallpaperDownloader> {
@@ -589,10 +580,6 @@
 
         verify { mockSettings.currentWallpaperName = selectedWallpaper.name }
         verify { mockSettings.currentWallpaperTextColor = selectedWallpaper.textColor!! }
-<<<<<<< HEAD
-        verify { mockSettings.currentWallpaperCardColor = selectedWallpaper.cardColor!! }
-=======
->>>>>>> 68970841
         assertEquals(selectedWallpaper, appStore.state.wallpaperState.currentWallpaper)
         assertEquals(wallpaperFileState, Wallpaper.ImageFileState.Downloaded)
     }
@@ -669,77 +656,49 @@
     @Test
     fun `GIVEN a wallpaper with no text color WHEN it is is selected THEN persist the wallpaper name and missing text color and dispatch the update`() {
         every { mockSettings.currentWallpaperName = any() } just Runs
-<<<<<<< HEAD
-        val store = mockk<AppStore>(relaxed = true)
-        val wallpaperFileState = WallpapersUseCases.DefaultSelectWallpaperUseCase(
-            settings = mockSettings,
-            store = store,
-=======
         val appStore = mockk<AppStore>(relaxed = true)
         val wallpaperFileState = WallpapersUseCases.DefaultSelectWallpaperUseCase(
             settings = mockSettings,
             appStore = appStore,
->>>>>>> 68970841
             fileManager = mockk(),
             downloader = mockk(),
         )
         val wallpaper: Wallpaper = mockk {
             every { name } returns "Test"
             every { textColor } returns null
-<<<<<<< HEAD
-=======
             every { cardColorLight } returns null
             every { cardColorDark } returns null
->>>>>>> 68970841
         }
 
         wallpaperFileState.selectWallpaper(wallpaper)
 
         verify { mockSettings.currentWallpaperName = "Test" }
         verify { mockSettings.currentWallpaperTextColor = 0L }
-<<<<<<< HEAD
-        verify { store.dispatch(AppAction.WallpaperAction.UpdateCurrentWallpaper(wallpaper)) }
-=======
         verify { appStore.dispatch(AppAction.WallpaperAction.UpdateCurrentWallpaper(wallpaper)) }
->>>>>>> 68970841
     }
 
     @Test
     fun `GIVEN a wallpaper with available text color WHEN it is is selected THEN persist the wallpaper name and text color and dispatch the update`() {
         every { mockSettings.currentWallpaperName = any() } just Runs
-<<<<<<< HEAD
-        val store = mockk<AppStore>(relaxed = true)
-        val wallpaperFileState = WallpapersUseCases.DefaultSelectWallpaperUseCase(
-            settings = mockSettings,
-            store = store,
-=======
         val appStore = mockk<AppStore>(relaxed = true)
         val wallpaperFileState = WallpapersUseCases.DefaultSelectWallpaperUseCase(
             settings = mockSettings,
             appStore = appStore,
->>>>>>> 68970841
             fileManager = mockk(),
             downloader = mockk(),
         )
         val wallpaper: Wallpaper = mockk {
             every { name } returns "Test"
             every { textColor } returns 321L
-<<<<<<< HEAD
-=======
             every { cardColorLight } returns 321L
             every { cardColorDark } returns 321L
->>>>>>> 68970841
         }
 
         wallpaperFileState.selectWallpaper(wallpaper)
 
         verify { mockSettings.currentWallpaperName = "Test" }
         verify { mockSettings.currentWallpaperTextColor = 321L }
-<<<<<<< HEAD
-        verify { store.dispatch(AppAction.WallpaperAction.UpdateCurrentWallpaper(wallpaper)) }
-=======
         verify { appStore.dispatch(AppAction.WallpaperAction.UpdateCurrentWallpaper(wallpaper)) }
->>>>>>> 68970841
     }
 
     private enum class TimeRelation {
@@ -776,12 +735,8 @@
                     learnMoreUrl = null,
                 ),
                 textColor = Random.nextLong(),
-<<<<<<< HEAD
-                cardColor = Random.nextLong(),
-=======
                 cardColorLight = Random.nextLong(),
                 cardColorDark = Random.nextLong(),
->>>>>>> 68970841
                 thumbnailFileState = Wallpaper.ImageFileState.Unavailable,
                 assetsFileState = Wallpaper.ImageFileState.Unavailable,
             )
@@ -798,12 +753,8 @@
                     learnMoreUrl = null,
                 ),
                 textColor = Random.nextLong(),
-<<<<<<< HEAD
-                cardColor = Random.nextLong(),
-=======
                 cardColorLight = Random.nextLong(),
                 cardColorDark = Random.nextLong(),
->>>>>>> 68970841
                 thumbnailFileState = Wallpaper.ImageFileState.Unavailable,
                 assetsFileState = Wallpaper.ImageFileState.Unavailable,
             )
