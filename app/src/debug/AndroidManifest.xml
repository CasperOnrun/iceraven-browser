--- conflicted
+++ resolved
@@ -19,31 +19,6 @@
     <application
             tools:replace="android:name"
             android:name="org.mozilla.fenix.DebugFenixApplication">
-<<<<<<< HEAD
-
-        <activity android:name=".autofill.AutofillUnlockActivity"
-            android:exported="false"
-            android:theme="@style/Theme.AppCompat.Translucent" />
-
-        <activity android:name=".autofill.AutofillConfirmActivity"
-            android:exported="false"
-            android:theme="@style/Theme.AppCompat.Translucent" />
-
-        <activity android:name=".autofill.AutofillSearchActivity"
-            android:exported="false"
-            android:theme="@style/DialogActivityTheme" />
-
-        <service
-            android:name=".autofill.AutofillService"
-            android:label="@string/app_name"
-            android:permission="android.permission.BIND_AUTOFILL_SERVICE">
-            <intent-filter>
-                <action android:name="android.service.autofill.AutofillService"/>
-            </intent-filter>
-        </service>
-
-=======
->>>>>>> cb5708f8
     </application>
 
 </manifest>