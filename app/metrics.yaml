--- conflicted
+++ resolved
@@ -743,8 +743,6 @@
     notification_emails:
       - fenix-core@mozilla.com
     expires: never
-<<<<<<< HEAD
-=======
   mobile_bookmarks_count:
     type: counter
     lifetime: application
@@ -821,7 +819,6 @@
     notification_emails:
       - fenix-core@mozilla.com
     expires: "2021-08-01"
->>>>>>> 064f42b6
   top_sites_count:
     type: counter
     lifetime: application
