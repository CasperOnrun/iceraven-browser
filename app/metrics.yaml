--- conflicted
+++ resolved
@@ -9102,8 +9102,6 @@
     notification_emails:
       - android-probes@mozilla.com
       - fbertsch@mozilla.com
-<<<<<<< HEAD
-=======
     expires: 122
 
 private_browsing_shortcut_cfr:
@@ -9130,5 +9128,4 @@
       - https://github.com/mozilla-mobile/firefox-android/pull/1139
     notification_emails:
       - android-probes@mozilla.com
->>>>>>> 09d9f897
     expires: 122