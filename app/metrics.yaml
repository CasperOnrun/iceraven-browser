--- conflicted
+++ resolved
@@ -156,20 +156,13 @@
       - https://github.com/mozilla-mobile/fenix/pull/18982#pullrequestreview-635098629
       - https://github.com/mozilla-mobile/fenix/pull/19924#issuecomment-861423789
       - https://github.com/mozilla-mobile/fenix/pull/21076#issuecomment-909237275
-<<<<<<< HEAD
-=======
-      - https://github.com/mozilla-mobile/fenix/pull/21038#issuecomment-906757301
->>>>>>> cb5708f8
-    data_sensitivity:
-      - interaction
-    notification_emails:
-      - android-probes@mozilla.com
-<<<<<<< HEAD
-    expires: "2022-04-01"
-=======
-      - erichards@mozilla.com
-    expires: never
->>>>>>> cb5708f8
+      - https://github.com/mozilla-mobile/fenix/pull/21038#issuecomment-906757301
+    data_sensitivity:
+      - interaction
+    notification_emails:
+      - android-probes@mozilla.com
+      - erichards@mozilla.com
+    expires: never
   default_browser_notif_tapped:
     type: event
     description: |
@@ -1427,10 +1420,6 @@
       - interaction
     notification_emails:
       - android-probes@mozilla.com
-<<<<<<< HEAD
-    expires: "2022-02-01"
-  signed_in_sync:
-=======
     expires: "2022-09-20"
   preference_toggled:
     type: event
@@ -1507,7 +1496,6 @@
       - android-probes@mozilla.com
     expires: "2022-02-01"
   remote_debugging_enabled:
->>>>>>> cb5708f8
     type: boolean
     description: |
       Whether or not the user has remote debugging enabled
@@ -1586,8 +1574,6 @@
     notification_emails:
       - android-probes@mozilla.com
     expires: "2022-02-01"
-<<<<<<< HEAD
-=======
   browsing_history_suggestion:
     type: boolean
     description: |
@@ -1704,7 +1690,6 @@
     notification_emails:
       - android-probes@mozilla.com
     expires: "2022-02-01"
->>>>>>> cb5708f8
   toolbar_position_setting:
     type: string
     description: |
@@ -2686,9 +2671,6 @@
       - interaction
     notification_emails:
       - android-probes@mozilla.com
-<<<<<<< HEAD
-    expires: "2022-08-01"
-=======
       - erichards@mozilla.com
     expires: never
   recent_searches_tapped:
@@ -2710,7 +2692,6 @@
       - android-probes@mozilla.com
     expires: "2022-11-01"
 
->>>>>>> cb5708f8
 
 reader_mode:
   available:
@@ -3467,7 +3448,6 @@
     type: event
     description: |
       A user pressed the microphone icon, opening a new voice search screen.
-<<<<<<< HEAD
     bugs:
       - https://github.com/mozilla-mobile/fenix/issues/4457
     data_reviews:
@@ -3480,77 +3460,6 @@
     notification_emails:
       - android-probes@mozilla.com
     expires: "2022-02-01"
-
-contextual_hint.tracking_protection:
-  display:
-    type: event
-    description: |
-      The enhanced tracking protection contextual hint was
-      displayed.
-    bugs:
-      - https://github.com/mozilla-mobile/fenix/issues/9625
-    data_reviews:
-      - https://github.com/mozilla-mobile/fenix/pull/11923
-      - https://github.com/mozilla-mobile/fenix/pull/13958#issuecomment-676857877
-      - https://github.com/mozilla-mobile/fenix/pull/18143
-      - https://github.com/mozilla-mobile/fenix/pull/19924#issuecomment-861423789
-    data_sensitivity:
-      - interaction
-    notification_emails:
-      - android-probes@mozilla.com
-    expires: "2021-07-01"
-  dismiss:
-    type: event
-    description: |
-      The enhanced tracking protection contextual hint was
-      dismissed
-      by pressing the close button
-    bugs:
-      - https://github.com/mozilla-mobile/fenix/issues/9625
-    data_reviews:
-      - https://github.com/mozilla-mobile/fenix/pull/11923
-      - https://github.com/mozilla-mobile/fenix/pull/13958#issuecomment-676857877
-      - https://github.com/mozilla-mobile/fenix/pull/18143
-      - https://github.com/mozilla-mobile/fenix/pull/19924#issuecomment-861423789
-    data_sensitivity:
-      - interaction
-    notification_emails:
-      - android-probes@mozilla.com
-    expires: "2021-07-01"
-  outside_tap:
-    type: event
-    description: |
-      The user tapped outside of the etp contextual hint
-      (which has no effect).
-    bugs:
-      - https://github.com/mozilla-mobile/fenix/issues/9625
-    data_reviews:
-      - https://github.com/mozilla-mobile/fenix/pull/11923
-      - https://github.com/mozilla-mobile/fenix/pull/13958#issuecomment-676857877
-      - https://github.com/mozilla-mobile/fenix/pull/18143
-      - https://github.com/mozilla-mobile/fenix/pull/19924#issuecomment-861423789
-    data_sensitivity:
-      - interaction
-    notification_emails:
-      - android-probes@mozilla.com
-    expires: "2021-07-01"
-  inside_tap:
-    type: event
-    description: |
-      The user tapped inside of the etp contextual hint
-      (which brings up the etp panel for this site).
-    bugs:
-      - https://github.com/mozilla-mobile/fenix/issues/9625
-    data_reviews:
-      - https://github.com/mozilla-mobile/fenix/pull/11923
-      - https://github.com/mozilla-mobile/fenix/pull/13958#issuecomment-676857877
-      - https://github.com/mozilla-mobile/fenix/pull/18143
-      - https://github.com/mozilla-mobile/fenix/pull/19924#issuecomment-861423789
-    data_sensitivity:
-      - interaction
-    notification_emails:
-      - android-probes@mozilla.com
-    expires: "2021-07-01"
 
 tracking_protection:
   exception_added:
@@ -3643,114 +3552,6 @@
     extra_keys:
       etp_setting:
         description: "The new setting for ETP: strict, standard, custom"
-=======
->>>>>>> cb5708f8
-    bugs:
-      - https://github.com/mozilla-mobile/fenix/issues/4457
-    data_reviews:
-      - https://github.com/mozilla-mobile/fenix/pull/4714
-      - https://github.com/mozilla-mobile/fenix/pull/15713#issuecomment-703972068
-      - https://github.com/mozilla-mobile/fenix/pull/19924#issuecomment-861423789
-      - https://github.com/mozilla-mobile/fenix/pull/20517#pullrequestreview-718069041
-    data_sensitivity:
-      - interaction
-    notification_emails:
-      - android-probes@mozilla.com
-    expires: "2022-02-01"
-
-<<<<<<< HEAD
-=======
-tracking_protection:
-  exception_added:
-    type: event
-    description: |
-      A user added a tracking protection exception through the TP toggle in the
-      panel.
-    bugs:
-      - https://github.com/mozilla-mobile/fenix/issues/5312
-    data_reviews:
-      - https://github.com/mozilla-mobile/fenix/pull/5414#issuecomment-532847188
-      - https://github.com/mozilla-mobile/fenix/pull/15713#issuecomment-703972068
-      - https://github.com/mozilla-mobile/fenix/pull/19924#issuecomment-861423789
-      - https://github.com/mozilla-mobile/fenix/pull/20517#pullrequestreview-718069041
-    data_sensitivity:
-      - interaction
-    notification_emails:
-      - android-probes@mozilla.com
-    expires: "2022-02-01"
-  panel_settings:
-    type: event
-    description: |
-      A user opened tracking protection settings from the panel.
-    bugs:
-      - https://github.com/mozilla-mobile/fenix/issues/5312
-    data_reviews:
-      - https://github.com/mozilla-mobile/fenix/pull/5414#issuecomment-532847188
-      - https://github.com/mozilla-mobile/fenix/pull/15713#issuecomment-703972068
-      - https://github.com/mozilla-mobile/fenix/pull/19924#issuecomment-861423789
-      - https://github.com/mozilla-mobile/fenix/pull/20517#pullrequestreview-718069041
-    data_sensitivity:
-      - interaction
-    notification_emails:
-      - android-probes@mozilla.com
-    expires: "2022-02-01"
-  etp_shield:
-    type: event
-    description: |
-      A user pressed the tracking protection shield icon in toolbar.
-    bugs:
-      - https://github.com/mozilla-mobile/fenix/issues/5312
-    data_reviews:
-      - https://github.com/mozilla-mobile/fenix/pull/5414#issuecomment-532847188
-      - https://github.com/mozilla-mobile/fenix/pull/15713#issuecomment-703972068
-      - https://github.com/mozilla-mobile/fenix/pull/19924#issuecomment-861423789
-      - https://github.com/mozilla-mobile/fenix/pull/20517#pullrequestreview-718069041
-    data_sensitivity:
-      - interaction
-    notification_emails:
-      - android-probes@mozilla.com
-    expires: "2022-02-01"
-  etp_tracker_list:
-    type: event
-    description: |
-      A user pressed into a list of categorized trackers in tracking protection
-      panel.
-    bugs:
-      - https://github.com/mozilla-mobile/fenix/issues/5312
-    data_reviews:
-      - https://github.com/mozilla-mobile/fenix/pull/5414#issuecomment-532847188
-      - https://github.com/mozilla-mobile/fenix/pull/15713#issuecomment-703972068
-      - https://github.com/mozilla-mobile/fenix/pull/19924#issuecomment-861423789
-      - https://github.com/mozilla-mobile/fenix/pull/20517#pullrequestreview-718069041
-    data_sensitivity:
-      - interaction
-    notification_emails:
-      - android-probes@mozilla.com
-    expires: "2022-02-01"
-  etp_settings:
-    type: event
-    description: |
-      A user opened tracking protection settings through settings.
-    bugs:
-      - https://github.com/mozilla-mobile/fenix/issues/5312
-    data_reviews:
-      - https://github.com/mozilla-mobile/fenix/pull/5414#issuecomment-532847188
-      - https://github.com/mozilla-mobile/fenix/pull/15713#issuecomment-703972068
-      - https://github.com/mozilla-mobile/fenix/pull/19924#issuecomment-861423789
-      - https://github.com/mozilla-mobile/fenix/pull/20517#pullrequestreview-718069041
-    data_sensitivity:
-      - interaction
-    notification_emails:
-      - android-probes@mozilla.com
-    expires: "2022-02-01"
-  etp_setting_changed:
-    type: event
-    description: |
-      A user changed their tracking protection level setting to either strict,
-      standard, or custom.
-    extra_keys:
-      etp_setting:
-        description: "The new setting for ETP: strict, standard, custom"
     bugs:
       - https://github.com/mozilla-mobile/fenix/issues/5312
       - https://github.com/mozilla-mobile/fenix/issues/11063
@@ -3766,7 +3567,6 @@
       - android-probes@mozilla.com
     expires: "2022-02-01"
 
->>>>>>> cb5708f8
 tab:
   media_play:
     type: event
@@ -4253,8 +4053,6 @@
       - interaction
     notification_emails:
       - android-probes@mozilla.com
-<<<<<<< HEAD
-=======
       - erichards@mozilla.com
     expires: never
   google_top_site_removed:
@@ -4282,7 +4080,6 @@
       - interaction
     notification_emails:
       - android-probes@mozilla.com
->>>>>>> cb5708f8
     expires: "2022-02-01"
 
 app_theme:
@@ -4557,10 +4354,7 @@
       - https://github.com/mozilla-mobile/fenix/pull/15713#issuecomment-703972068
       - https://github.com/mozilla-mobile/fenix/pull/19924#issuecomment-861423789
       - https://github.com/mozilla-mobile/fenix/pull/20230#issuecomment-879244938
-<<<<<<< HEAD
-=======
-      - https://github.com/mozilla-mobile/fenix/pull/21038#issuecomment-906757301
->>>>>>> cb5708f8
+      - https://github.com/mozilla-mobile/fenix/pull/21038#issuecomment-906757301
     data_sensitivity:
       - interaction
     notification_emails:
@@ -4581,10 +4375,7 @@
       - https://github.com/mozilla-mobile/fenix/pull/15713#issuecomment-703972068
       - https://github.com/mozilla-mobile/fenix/pull/19924#issuecomment-861423789
       - https://github.com/mozilla-mobile/fenix/pull/20230#issuecomment-879244938
-<<<<<<< HEAD
-=======
-      - https://github.com/mozilla-mobile/fenix/pull/21038#issuecomment-906757301
->>>>>>> cb5708f8
+      - https://github.com/mozilla-mobile/fenix/pull/21038#issuecomment-906757301
     data_sensitivity:
       - interaction
     notification_emails:
@@ -4604,10 +4395,7 @@
       - https://github.com/mozilla-mobile/fenix/pull/15713#issuecomment-703972068
       - https://github.com/mozilla-mobile/fenix/pull/19924#issuecomment-861423789
       - https://github.com/mozilla-mobile/fenix/pull/20230#issuecomment-879244938
-<<<<<<< HEAD
-=======
-      - https://github.com/mozilla-mobile/fenix/pull/21038#issuecomment-906757301
->>>>>>> cb5708f8
+      - https://github.com/mozilla-mobile/fenix/pull/21038#issuecomment-906757301
     data_sensitivity:
       - interaction
     notification_emails:
@@ -5322,12 +5110,8 @@
       - interaction
     notification_emails:
       - android-probes@mozilla.com
-<<<<<<< HEAD
-    expires: "2022-02-01"
-=======
-      - erichards@mozilla.com
-    expires: never
->>>>>>> cb5708f8
+      - erichards@mozilla.com
+    expires: never
 
 contextual_menu:
   copy_tapped:
@@ -5795,8 +5579,6 @@
       - https://github.com/mozilla-mobile/fenix/pull/19025
       - https://github.com/mozilla-mobile/fenix/pull/19924#issuecomment-861423789
       - https://github.com/mozilla-mobile/fenix/pull/21076#issuecomment-909237275
-<<<<<<< HEAD
-=======
     data_sensitivity:
       - interaction
     notification_emails:
@@ -5810,16 +5592,11 @@
     data_reviews:
       - https://github.com/mozilla-mobile/fenix/pull/21344
       - https://github.com/mozilla-mobile/fenix/pull/21344#issuecomment-923198787
->>>>>>> cb5708f8
-    data_sensitivity:
-      - interaction
-    notification_emails:
-      - android-probes@mozilla.com
-<<<<<<< HEAD
-    expires: "2022-04-01"
-=======
+    data_sensitivity:
+      - interaction
+    notification_emails:
+      - android-probes@mozilla.com
     expires: "2022-09-20"
->>>>>>> cb5708f8
 
 android_keystore_experiment:
   experiment_failure:
