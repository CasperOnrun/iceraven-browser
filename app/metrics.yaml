# This Source Code Form is subject to the terms of the Mozilla Public
# License, v. 2.0. If a copy of the MPL was not distributed with this
# file, You can obtain one at http://mozilla.org/MPL/2.0/.
---
$schema: moz://mozilla.org/schemas/glean/metrics/2-0-0

no_lint:
  - CATEGORY_GENERIC

events:
  app_opened_all_startup:
    type: event
    description: |
      **This probe has a known flaw:** for COLD start up, it doesn't take into
      account if the process is already running when the app starts, possibly
      inflating results (e.g. a Service started the process 20min ago and only
      now is HomeActivity launching). See the `cold_*_app_to_first_frame` probes
      for a replacement.
      <br><br>
      A user opened the app to the HomeActivity. The HomeActivity
      encompasses the home screen, browser screen, settings screen,
      collections and other screens in the nav_graph.
      This differs from the app_opened probe because it measures all
      startups, not just cold startup. Note: There is a short gap
      between the time application goes into background and the time
      android reports the application going into the background.
      Note: This metric does not record souce when app opened from
      task switcher: open application -> press home button -> open
      recent tasks -> choose fenix. In this case will report
      [source = unknown, type = hot, has_saved_instance_state = false].
    extra_keys:
      type:
        description: |
          the startup type for opening fenix. the application and HomeActivity
          either needs to be created or started again. possible values are
          `cold`, `warm`, `hot` or `error`. Error is for impossible cases.
          Please file a bug if you see the error case.
          app created AND HomeActivity created = cold
          app started AND HomeActivity created = warm
          app started AND HomeActivity started = hot
          app created AND HomeActivity started = error
          Some applications such as gmail launches the default browser in the
          background. So when we eventually click a link, browser is already
          started in the background. This means that custom_tab will mostly
          report `warm` startup type.
      source:
        description: |
          The method used to open Fenix. Possible values are `app_icon`,
          `custom_tab`, `link` or `unknown`. unknown is for startup sources
          where we can't pinpoint the cause. One UNKNOWN case is the app
          switcher where we don't know what variables to check to ensure this
          startup wasn't caused by something else.
      has_saved_instance_state:
        description: |
          boolean value whether or not startup type has a savedInstance.
          using savedInstance, HomeActivity's previous state can be restored.
          This is an optional key since it is not applicable to all the cases.
          for example, when we are doing a hot start up, we cant have a
          savedInstanceState therefore we report only [APP_ICON, HOT] instead
          of [APP_ICON, HOT, false].
      first_frame_pre_draw_nanos:
        description: |
          the number of nanoseconds the application took to launch. This is the
          time difference between application launch(user pressing app_icon,
          launching a link) and until the first view is about to be drawn
          on the screen. If the time is not captured, this extra key will
          not be reported.
    bugs:
      - https://github.com/mozilla-mobile/fenix/issues/11830
      - https://github.com/mozilla-mobile/fenix/issues/12573
      - https://github.com/mozilla-mobile/fenix/pull/13494
      - https://github.com/mozilla-mobile/fenix/issues/10069
      - https://github.com/mozilla-mobile/fenix/issues/19923
    data_reviews:
      - https://github.com/mozilla-mobile/fenix/pull/12114#pullrequestreview-445245341
      - https://github.com/mozilla-mobile/fenix/pull/13958#issuecomment-676857877
      - https://github.com/mozilla-mobile/fenix/pull/13494#pullrequestreview-474050499
      - https://github.com/mozilla-mobile/fenix/pull/15605#issuecomment-702365594
      - https://github.com/mozilla-mobile/fenix/pull/19924#issuecomment-861423789
    data_sensitivity:
      - interaction
    notification_emails:
      - esmyth@mozilla.com
      - perf-android-fe@mozilla.com
    expires: "2021-12-01"
  app_received_intent:
    type: event
    description: |
      The system received an Intent for the HomeActivity. An intent
      is received an external entity wants to the app to display
      content. Intents can be received when the app is closed – at
      which point the app will be opened – or when the app is
      already opened – at which point the already open app will make
      changes such as loading a url. This can be used loosely as a
      heuristic for when the user requested to open the app. The
      HomeActivity encompasses the home screen and browser screen but
      may include other screens. This differs from the app_opened
      probe because it measures all startups, not just cold startup.
    extra_keys:
      source:
        description: |
          The method used to open Fenix. Possible values are `app_icon`,
          `custom_tab`, `link` or `unknown`
    bugs:
      - https://github.com/mozilla-mobile/fenix/issues/11830
      - https://github.com/mozilla-mobile/fenix/issues/19923
    data_reviews:
      - https://github.com/mozilla-mobile/fenix/pull/11940/
      - https://github.com/mozilla-mobile/fenix/pull/13958#issuecomment-676857877
      - https://github.com/mozilla-mobile/fenix/pull/19924#issuecomment-861423789
    notification_emails:
      - esmyth@mozilla.com
      - perf-android-fe@mozilla.com
    expires: "2021-12-01"
  app_opened:
    type: event
    description: |
      A user opened the app (from cold start, to the homescreen or browser)
    extra_keys:
      source:
        description: |
          The method used to open Fenix. Possible values are: `app_icon`,
          `custom_tab` or `link`
    bugs:
      - https://github.com/mozilla-mobile/fenix/issues/968
      - https://github.com/mozilla-mobile/fenix/issues/10616
      - https://github.com/mozilla-mobile/fenix/issues/19923
    data_reviews:
      - https://github.com/mozilla-mobile/fenix/pull/1067#issuecomment-474598673
      - https://github.com/mozilla-mobile/fenix/pull/13958#issuecomment-676857877
      - https://github.com/mozilla-mobile/fenix/pull/18143
      - https://github.com/mozilla-mobile/fenix/pull/19924#issuecomment-861423789
    data_sensitivity:
      - interaction
    notification_emails:
      - telemetry-client-dev@mozilla.com
      - android-probes@mozilla.com
    expires: "2021-12-01"
  search_bar_tapped:
    type: event
    description: |
      A user tapped the search bar
    extra_keys:
      source:
        description: |
          The view the user was on when they initiated the search (For example:
          `Home` or `Browser`)
    bugs:
      - https://github.com/mozilla-mobile/fenix/issues/959
      - https://github.com/mozilla-mobile/fenix/issues/19923
    data_reviews:
      - https://github.com/mozilla-mobile/fenix/pull/1067#issuecomment-474598673
      - https://github.com/mozilla-mobile/fenix/pull/13958#issuecomment-676857877
      - https://github.com/mozilla-mobile/fenix/pull/18143
      - https://github.com/mozilla-mobile/fenix/pull/19924#issuecomment-861423789
    data_sensitivity:
      - interaction
    notification_emails:
      - android-probes@mozilla.com
    expires: "2021-12-01"
  entered_url:
    type: event
    description: |
      A user entered a url
    extra_keys:
      autocomplete:
        description: |
          A boolean that tells us whether the URL was autofilled by an
          Autocomplete suggestion
    bugs:
      - https://github.com/mozilla-mobile/fenix/issues/959
      - https://github.com/mozilla-mobile/fenix/issues/19923
    data_reviews:
      - https://github.com/mozilla-mobile/fenix/pull/1067#issuecomment-474598673
      - https://github.com/mozilla-mobile/fenix/pull/13958#issuecomment-676857877
      - https://github.com/mozilla-mobile/fenix/pull/18143
      - https://github.com/mozilla-mobile/fenix/pull/19924#issuecomment-861423789
    data_sensitivity:
      - interaction
    notification_emails:
      - android-probes@mozilla.com
    expires: "2021-12-01"
  performed_search:
    type: event
    description: |
      A user performed a search
    extra_keys:
      source:
        description: |
          A string that tells us how the user performed the search. Possible
          values are:

          * default.action
          * default.suggestion
          * shortcut.action
          * shortcut.suggestion
    bugs:
      - https://github.com/mozilla-mobile/fenix/issues/959
      - https://github.com/mozilla-mobile/fenix/issues/19923
    data_reviews:
      - https://github.com/mozilla-mobile/fenix/pull/1067#issuecomment-474598673
      - https://github.com/mozilla-mobile/fenix/pull/1677
      - https://github.com/mozilla-mobile/fenix/pull/13958#issuecomment-676857877
      - https://github.com/mozilla-mobile/fenix/pull/18143
      - https://github.com/mozilla-mobile/fenix/pull/19924#issuecomment-861423789
    data_sensitivity:
      - interaction
    notification_emails:
      - android-probes@mozilla.com
    expires: "2021-12-01"
  browser_menu_action:
    type: event
    description: |
      A browser menu item was tapped
    extra_keys:
      item:
        description: |
          A string containing the name of the item the user tapped. These items
          include:
          add_to_homescreen, add_to_top_sites, addons_manager, back, bookmark,
          bookmarks, desktop_view_off, desktop_view_on, downloads,
          find_in_page, forward, help, history, library, new_private_tab,
          new_tab, open_in_app, open_in_fenix, quit, reader_mode_appearance,
          reader_mode_off, reader_mode_on, reload, save_to_collection,
          set_default_browser, settings, share, stop, sync_account, and
          sync_tabs.
    bugs:
      - https://github.com/mozilla-mobile/fenix/issues/1024
      - https://github.com/mozilla-mobile/fenix/issues/19923
    data_reviews:
      - https://github.com/mozilla-mobile/fenix/pull/1214#issue-264756708
      - https://github.com/mozilla-mobile/fenix/pull/5098#issuecomment-529658996
      - https://github.com/mozilla-mobile/fenix/pull/6310
      - https://github.com/mozilla-mobile/fenix/pull/13958#issuecomment-676857877
      - https://github.com/mozilla-mobile/fenix/pull/18143
      - https://github.com/mozilla-mobile/fenix/pull/19924#issuecomment-861423789
    data_sensitivity:
      - interaction
    notification_emails:
      - android-probes@mozilla.com
    expires: "2021-12-01"
  default_browser_changed:
    type: event
    description: |
      Indicates the default browser was changed
    bugs:
      - https://github.com/mozilla-mobile/fenix/issues/18857
    data_reviews:
      - https://github.com/mozilla-mobile/fenix/pull/18895
      - https://github.com/mozilla-mobile/fenix/pull/19924#issuecomment-861423789
    data_sensitivity:
      - interaction
    notification_emails:
      - android-probes@mozilla.com
    expires: "2021-10-01"
  toolbar_menu_visible:
    type: event
    description: |
      The browser menu was displayed from toolbar menu
    bugs:
      - https://github.com/mozilla-mobile/fenix/issues/18855
    data_reviews:
      - https://github.com/mozilla-mobile/fenix/pull/18895
      - https://github.com/mozilla-mobile/fenix/pull/19924#issuecomment-861423789
    data_sensitivity:
      - interaction
    notification_emails:
      - android-probes@mozilla.com
    expires: "2021-10-01"
  total_uri_count:
    type: counter
    description: |
      A counter of URIs visited by the user in the current session, including
      page reloads. This does not include background page requests and URIs from
      embedded pages or private browsing but may be incremented without user
      interaction by website scripts that programmatically redirect to a new
      location.
    send_in_pings:
      - metrics
    bugs:
      - https://github.com/mozilla-mobile/fenix/issues/1301
      - https://github.com/mozilla-mobile/fenix/issues/4456
    data_reviews:
      - https://github.com/mozilla-mobile/fenix/pull/1785
      - https://github.com/mozilla-mobile/fenix/pull/8314
      - https://github.com/mozilla-mobile/fenix/pull/15713#issuecomment-703972068
      - https://github.com/mozilla-mobile/fenix/pull/19924#issuecomment-861423789
    data_sensitivity:
      - interaction
    notification_emails:
      - android-probes@mozilla.com
    expires: "2021-08-01"
  normal_and_private_uri_count:
    type: counter
    description: |
      A counter of URIs visited by the user in the current session, including
      page reloads. This includes private browsing.  This does not include
      background page requests and URIs from embedded pages but may be
      incremented without user interaction by website scripts that
      programmatically redirect to a new location.
    send_in_pings:
      - metrics
    bugs:
      - https://github.com/mozilla-mobile/fenix/issues/17089
    data_reviews:
      - https://github.com/mozilla-mobile/fenix/pull/17935
      - https://github.com/mozilla-mobile/fenix/pull/19924#issuecomment-861423789
    data_sensitivity:
      - interaction
    notification_emails:
      - android-probes@mozilla.com
    expires: "2022-08-01"
  preference_toggled:
    type: event
    description: |
      A user toggled a boolean preference in settings
    extra_keys:
      preference_key:
        description: |
          The preference key for the boolean (true/false) preference the user
          toggled.

          We currently track: show_search_suggestions, remote_debugging,
          telemetry, tracking_protection, search_bookmarks,
          search_browsing_history, show_clipboard_suggestions,
          show_search_shortcuts, open_links_in_a_private_tab (bug in
          implementation https://github.com/mozilla-mobile/fenix/issues/7384),
          pref_key_sync_logins, pref_key_sync_bookmarks, pref_key_sync_history,
          pref_key_show_voice_search,
          and pref_key_show_search_suggestions_in_private.
      enabled:
        description: "Whether or not the preference is *now* enabled"
    bugs:
      - https://github.com/mozilla-mobile/fenix/issues/975
      - https://github.com/mozilla-mobile/fenix/issues/5094
      - https://github.com/mozilla-mobile/fenix/issues/5737
      - https://github.com/mozilla-mobile/fenix/issues/5586
      - https://github.com/mozilla-mobile/fenix/issues/6396
      - https://github.com/mozilla-mobile/fenix/issues/6070
      - https://github.com/mozilla-mobile/fenix/issues/19923
    data_reviews:
      - https://github.com/mozilla-mobile/fenix/pull/1896
      - https://github.com/mozilla-mobile/fenix/pull/5704
      - https://github.com/mozilla-mobile/fenix/pull/5886
      - https://github.com/mozilla-mobile/fenix/pull/5975
      - https://github.com/mozilla-mobile/fenix/pull/6352
      - https://github.com/mozilla-mobile/fenix/pull/6601
      - https://github.com/mozilla-mobile/fenix/pull/6746
      - https://github.com/mozilla-mobile/fenix/pull/13958#issuecomment-676857877
      - https://github.com/mozilla-mobile/fenix/pull/19924#issuecomment-861423789
    data_sensitivity:
      - technical
      - interaction
    notification_emails:
      - android-probes@mozilla.com
    expires: "2021-12-01"
  whats_new_tapped:
    type: event
    description: |
      A user opened the "what's new" page button
    bugs:
      - https://github.com/mozilla-mobile/fenix/issues/5021
      - https://github.com/mozilla-mobile/fenix/issues/19923
    data_reviews:
      - https://github.com/mozilla-mobile/fenix/pull/5090
      - https://github.com/mozilla-mobile/fenix/pull/13958#issuecomment-676857877
      - https://github.com/mozilla-mobile/fenix/pull/18143
      - https://github.com/mozilla-mobile/fenix/pull/19924#issuecomment-861423789
    data_sensitivity:
      - interaction
    notification_emails:
      - android-probes@mozilla.com
    expires: "2021-12-01"
  opened_link:
    type: event
    description: |
      A user opened a link with Fenix
    extra_keys:
      mode:
        description: |
          The mode the link was opened in. Either 'PRIVATE' or 'NORMAL'. N.B.:
          this probe may be incorrectly implemented: see
          https://github.com/mozilla-mobile/fenix/issues/14133
    bugs:
      - https://github.com/mozilla-mobile/fenix/issues/5737
      - https://github.com/mozilla-mobile/fenix/issues/19923
    data_reviews:
      - https://github.com/mozilla-mobile/fenix/pull/5975
      - https://github.com/mozilla-mobile/fenix/pull/13958#issuecomment-676857877
      - https://github.com/mozilla-mobile/fenix/pull/18143
      - https://github.com/mozilla-mobile/fenix/pull/19924#issuecomment-861423789
    data_sensitivity:
      - interaction
    notification_emails:
      - android-probes@mozilla.com
    expires: "2021-12-01"
  tab_counter_menu_action:
    type: event
    description:
      A tab counter menu item was tapped
    extra_keys:
      item:
        description: |
          A string containing the name of the item the user tapped. These items
          are:

            New tab, New private tab, Close tab
    bugs:
      - https://github.com/mozilla-mobile/fenix/issues/11442
      - https://github.com/mozilla-mobile/fenix/issues/19923
    data_reviews:
      - https://github.com/mozilla-mobile/fenix/pull/11533
      - https://github.com/mozilla-mobile/fenix/pull/13958#issuecomment-676857877
      - https://github.com/mozilla-mobile/fenix/pull/18143
      - https://github.com/mozilla-mobile/fenix/pull/19924#issuecomment-861423789
    data_sensitivity:
      - interaction
    notification_emails:
      - android-probes@mozilla.com
    expires: "2021-12-01"
  synced_tab_opened:
    type: event
    description: >
      An event that indicates that a synced tab was opened.
    bugs:
      - https://github.com/mozilla-mobile/fenix/issues/15369
      - https://github.com/mozilla-mobile/fenix/issues/19923
    data_reviews:
      - https://github.com/mozilla-mobile/fenix/pull/16727
      - https://github.com/mozilla-mobile/fenix/pull/19924#issuecomment-861423789
    data_sensitivity:
      - interaction
    notification_emails:
      - android-probes@mozilla.com
    expires: "2021-12-10"
  recently_closed_tabs_opened:
    type: event
    description: |
      An event that indicates that the user
      has accessed recently closed tabs list.
    bugs:
      - https://github.com/mozilla-mobile/fenix/issues/15366
      - https://github.com/mozilla-mobile/fenix/issues/19923
    data_reviews:
      - https://github.com/mozilla-mobile/fenix/pull/16739
      - https://github.com/mozilla-mobile/fenix/pull/19924#issuecomment-861423789
    data_sensitivity:
      - interaction
    notification_emails:
      - android-probes@mozilla.com
    expires: "2021-12-10"
  copy_url_tapped:
    type: event
    description: |
      An event that indicates that a user has selected
      copy option when long pressing on url bar.
    bugs:
      - https://github.com/mozilla-mobile/fenix/issues/16827
      - https://github.com/mozilla-mobile/fenix/issues/19923
    data_reviews:
      - https://github.com/mozilla-mobile/fenix/pull/16915
    data_sensitivity:
      - interaction
    notification_emails:
      - android-probes@mozilla.com
    expires: "2021-12-10"

onboarding:
  fxa_auto_signin:
    type: event
    description:
      The onboarding automatic sign in card was tapped.
    bugs:
      - https://github.com/mozilla-mobile/fenix/issues/10824
    data_reviews:
      - https://github.com/mozilla-mobile/fenix/pull/11867
      - https://github.com/mozilla-mobile/fenix/pull/15713#issuecomment-703972068
      - https://github.com/mozilla-mobile/fenix/pull/19924#issuecomment-861423789
    data_sensitivity:
      - interaction
    notification_emails:
      - android-probes@mozilla.com
      - erichards@mozilla.com
    expires: "2021-08-01"
  fxa_manual_signin:
    type: event
    description:
      The onboarding manual sign in card was tapped.
    bugs:
      - https://github.com/mozilla-mobile/fenix/issues/10824
    data_reviews:
      - https://github.com/mozilla-mobile/fenix/pull/11867
      - https://github.com/mozilla-mobile/fenix/pull/15713#issuecomment-703972068
      - https://github.com/mozilla-mobile/fenix/pull/19924#issuecomment-861423789
    data_sensitivity:
      - interaction
    notification_emails:
      - android-probes@mozilla.com
      - erichards@mozilla.com
    expires: "2021-08-01"
  privacy_notice:
    type: event
    description:
      The onboarding privacy notice card was tapped.
    bugs:
      - https://github.com/mozilla-mobile/fenix/issues/10824
    data_reviews:
      - https://github.com/mozilla-mobile/fenix/pull/11867
      - https://github.com/mozilla-mobile/fenix/pull/15713#issuecomment-703972068
      - https://github.com/mozilla-mobile/fenix/pull/19924#issuecomment-861423789
    data_sensitivity:
      - interaction
    notification_emails:
      - android-probes@mozilla.com
      - erichards@mozilla.com
    expires: "2021-08-01"
  pref_toggled_private_browsing:
    type: event
    description:
      The private browsing preference was selected from the onboarding card.
    bugs:
      - https://github.com/mozilla-mobile/fenix/issues/10824
    data_reviews:
      - https://github.com/mozilla-mobile/fenix/pull/11867
      - https://github.com/mozilla-mobile/fenix/pull/15713#issuecomment-703972068
      - https://github.com/mozilla-mobile/fenix/pull/19924#issuecomment-861423789
    data_sensitivity:
      - interaction
    notification_emails:
      - android-probes@mozilla.com
      - erichards@mozilla.com
    expires: "2021-08-01"
  pref_toggled_toolbar_position:
    type: event
    description:
      The toolbar position preference was chosen from the onboarding card.
    extra_keys:
      position:
        description: |
          A string that indicates the position of the toolbar TOP or BOTTOM.
          Default: BOTTOM
    bugs:
      - https://github.com/mozilla-mobile/fenix/issues/10824
    data_reviews:
      - https://github.com/mozilla-mobile/fenix/pull/11867
      - https://github.com/mozilla-mobile/fenix/pull/15713#issuecomment-703972068
      - https://github.com/mozilla-mobile/fenix/pull/19924#issuecomment-861423789
    data_sensitivity:
      - interaction
    notification_emails:
      - android-probes@mozilla.com
      - erichards@mozilla.com
    expires: "2021-08-01"
  pref_toggled_tracking_prot:
    type: event
    description:
      The tracking protection preference was chosen from the onboarding card.
    extra_keys:
      setting:
        description: |
          A string that indicates the Tracking Protection policy STANDARD
          or STRICT. Default: Toggle ON, STANDARD
    bugs:
      - https://github.com/mozilla-mobile/fenix/issues/10824
    data_reviews:
      - https://github.com/mozilla-mobile/fenix/pull/11867
      - https://github.com/mozilla-mobile/fenix/pull/15713#issuecomment-703972068
      - https://github.com/mozilla-mobile/fenix/pull/19924#issuecomment-861423789
    data_sensitivity:
      - interaction
    notification_emails:
      - android-probes@mozilla.com
      - erichards@mozilla.com
    expires: "2021-08-01"
  pref_toggled_theme_picker:
    type: event
    description:
      The device theme was chosen using the theme picker onboarding card.
    extra_keys:
      theme:
        description: |
          A string that indicates the theme LIGHT, DARK, or FOLLOW DEVICE.
          Default: FOLLOW DEVICE
    bugs:
      - https://github.com/mozilla-mobile/fenix/issues/10824
    data_reviews:
      - https://github.com/mozilla-mobile/fenix/pull/11867
      - https://github.com/mozilla-mobile/fenix/pull/15713#issuecomment-703972068
      - https://github.com/mozilla-mobile/fenix/pull/19924#issuecomment-861423789
    data_sensitivity:
      - interaction
    notification_emails:
      - android-probes@mozilla.com
      - erichards@mozilla.com
    expires: "2021-08-01"
  finish:
    type: event
    description:
      The user taps starts browsing and ends the onboarding experience.
    bugs:
      - https://github.com/mozilla-mobile/fenix/issues/10824
    data_reviews:
      - https://github.com/mozilla-mobile/fenix/pull/11867
      - https://github.com/mozilla-mobile/fenix/pull/15713#issuecomment-703972068
      - https://github.com/mozilla-mobile/fenix/pull/19924#issuecomment-861423789
    data_sensitivity:
      - interaction
    notification_emails:
      - android-probes@mozilla.com
      - erichards@mozilla.com
    expires: "2021-08-01"

search_shortcuts:
  selected:
    type: event
    description: |
      A user selected a search shortcut engine to use
    extra_keys:
      engine:
        description: |
          The name of the built-in search engine the user selected as a string
    bugs:
      - https://github.com/mozilla-mobile/fenix/issues/793
    data_reviews:
      - https://github.com/mozilla-mobile/fenix/pull/1202#issuecomment-476870449
      - https://github.com/mozilla-mobile/fenix/pull/15713#issuecomment-703972068
      - https://github.com/mozilla-mobile/fenix/pull/19924#issuecomment-861423789
    notification_emails:
      - android-probes@mozilla.com
    expires: "2021-08-01"

experiments_default_browser:
  toolbar_menu_clicked:
    type: event
    description: |
      Set default browser was clicked from toolbar menu
    bugs:
      - https://github.com/mozilla-mobile/fenix/issues/18851
    data_reviews:
      - https://github.com/mozilla-mobile/fenix/pull/18895
      - https://github.com/mozilla-mobile/fenix/pull/19924#issuecomment-861423789
    data_sensitivity:
      - interaction
    notification_emails:
      - android-probes@mozilla.com
    expires: "2021-10-01"
toolbar_settings:
  changed_position:
    type: event
    description: |
      The user selected a new position for the toolbar
    extra_keys:
      position:
        description: |
          A string that indicates the new position of the toolbar TOP or BOTTOM
    bugs:
      - https://github.com/mozilla-mobile/fenix/issues/6054
    data_reviews:
      - https://github.com/mozilla-mobile/fenix/pull/6608
      - https://github.com/mozilla-mobile/fenix/pull/15713#issuecomment-703972068
      - https://github.com/mozilla-mobile/fenix/pull/19924#issuecomment-861423789
    data_sensitivity:
      - interaction
    notification_emails:
      - android-probes@mozilla.com
    expires: "2021-08-01"

crash_reporter:
  opened:
    type: event
    description: |
      The crash reporter was displayed
    bugs:
      - https://github.com/mozilla-mobile/fenix/issues/1040
      - https://github.com/mozilla-mobile/fenix/issues/19923
    data_reviews:
      - https://github.com/mozilla-mobile/fenix/pull/1214#issue-264756708
      - https://github.com/mozilla-mobile/fenix/pull/13958#issuecomment-676857877
      - https://github.com/mozilla-mobile/fenix/pull/18143
      - https://github.com/mozilla-mobile/fenix/pull/19924#issuecomment-861423789
    data_sensitivity:
      - interaction
    notification_emails:
      - android-probes@mozilla.com
    expires: "2021-12-01"
  closed:
    type: event
    description: |
      The crash reporter was closed
    extra_keys:
      crash_submitted:
        description: |
          A boolean that tells us whether or not the user submitted a crash
          report
    bugs:
      - https://github.com/mozilla-mobile/fenix/issues/1040
      - https://github.com/mozilla-mobile/fenix/issues/19923
    data_reviews:
      - https://github.com/mozilla-mobile/fenix/pull/1214#issue-264756708
      - https://github.com/mozilla-mobile/fenix/pull/13958#issuecomment-676857877
      - https://github.com/mozilla-mobile/fenix/pull/18143
      - https://github.com/mozilla-mobile/fenix/pull/19924#issuecomment-861423789
    data_sensitivity:
      - interaction
    notification_emails:
      - android-probes@mozilla.com
    expires: "2021-12-01"

context_menu:
  item_tapped:
    type: event
    description: |
      A user tapped an item in the browsers context menu
    extra_keys:
      named:
        description: |
          The name of the item that was tapped. Available items are:

          ```
          open_in_new_tab, open_in_private_tab, open_image_in_new_tab,
          save_image, share_link, copy_link, copy_image_location, share_image
          ```
    bugs:
      - https://github.com/mozilla-mobile/fenix/issues/957
      - https://github.com/mozilla-mobile/fenix/issues/16076
      - https://github.com/mozilla-mobile/fenix/issues/19923
    data_reviews:
      - https://github.com/mozilla-mobile/fenix/pull/1344#issuecomment-479285010
      - https://github.com/mozilla-mobile/fenix/pull/13958#issuecomment-676857877
      - https://github.com/mozilla-mobile/fenix/issues/16076#issuecomment-726216734
      - https://github.com/mozilla-mobile/fenix/pull/18143
      - https://github.com/mozilla-mobile/fenix/pull/19924#issuecomment-861423789
    data_sensitivity:
      - interaction
    notification_emails:
      - android-probes@mozilla.com
    expires: "2021-12-01"

login_dialog:
  displayed:
    type: event
    description: |
      The login dialog prompt was displayed
    bugs:
      - https://github.com/mozilla-mobile/fenix/issues/9730
    data_reviews:
      - https://github.com/mozilla-mobile/fenix/pull/13050
      - https://github.com/mozilla-mobile/fenix/pull/19924#issuecomment-861423789
    data_sensitivity:
      - interaction
    notification_emails:
      - android-probes@mozilla.com
    expires: "2021-08-01"
  cancelled:
    type: event
    description: |
      The login dialog prompt was cancelled
    bugs:
      - https://github.com/mozilla-mobile/fenix/issues/9730
    data_reviews:
      - https://github.com/mozilla-mobile/fenix/pull/13050
      - https://github.com/mozilla-mobile/fenix/pull/19924#issuecomment-861423789
    data_sensitivity:
      - interaction
    notification_emails:
      - android-probes@mozilla.com
    expires: "2021-08-01"
  saved:
    type: event
    description: |
      The login dialog prompt "save" button was pressed
    bugs:
      - https://github.com/mozilla-mobile/fenix/issues/9730
    data_reviews:
      - https://github.com/mozilla-mobile/fenix/pull/13050
      - https://github.com/mozilla-mobile/fenix/pull/19924#issuecomment-861423789
    data_sensitivity:
      - interaction
    notification_emails:
      - android-probes@mozilla.com
    expires: "2021-08-01"
  never_save:
    type: event
    description: |
      The login dialog prompt "never save" button was pressed
    bugs:
      - https://github.com/mozilla-mobile/fenix/issues/9730
    data_reviews:
      - https://github.com/mozilla-mobile/fenix/pull/13050
      - https://github.com/mozilla-mobile/fenix/pull/19924#issuecomment-861423789
    data_sensitivity:
      - interaction
    notification_emails:
      - android-probes@mozilla.com
    expires: "2021-08-01"

find_in_page:
  opened:
    type: event
    description: |
      A user opened the find in page UI
    bugs:
      - https://github.com/mozilla-mobile/fenix/issues/1036
    data_reviews:
      - https://github.com/mozilla-mobile/fenix/pull/1344#issuecomment-479285010
      - https://github.com/mozilla-mobile/fenix/pull/15713#issuecomment-703972068
      - https://github.com/mozilla-mobile/fenix/pull/19924#issuecomment-861423789
    data_sensitivity:
      - interaction
    notification_emails:
      - android-probes@mozilla.com
    expires: "2021-08-01"
  closed:
    type: event
    description: |
      A user closed the find in page UI
    bugs:
      - https://github.com/mozilla-mobile/fenix/issues/1036
    data_reviews:
      - https://github.com/mozilla-mobile/fenix/pull/1344#issuecomment-479285010
      - https://github.com/mozilla-mobile/fenix/pull/15713#issuecomment-703972068
      - https://github.com/mozilla-mobile/fenix/pull/19924#issuecomment-861423789
    data_sensitivity:
      - interaction
    notification_emails:
      - android-probes@mozilla.com
    expires: "2021-08-01"
  searched_page:
    type: event
    description: |
      A user searched the page
    bugs:
      - https://github.com/mozilla-mobile/fenix/issues/1036
    data_reviews:
      - https://github.com/mozilla-mobile/fenix/pull/1344#issuecomment-479285010
      - https://github.com/mozilla-mobile/fenix/pull/15713#issuecomment-703972068
      - https://github.com/mozilla-mobile/fenix/pull/19924#issuecomment-861423789
    data_sensitivity:
      - interaction
    notification_emails:
      - android-probes@mozilla.com
    expires: "2021-08-01"

metrics:
  default_browser:
    type: boolean
    lifetime: application
    description: |
      Is Fenix the default browser?
    send_in_pings:
      - metrics
    bugs:
      - https://github.com/mozilla-mobile/fenix/issues/960
    data_reviews:
      - https://github.com/mozilla-mobile/fenix/pull/1067#issuecomment-474598673
      - https://github.com/mozilla-mobile/fenix/pull/15713#issuecomment-703972068
      - https://github.com/mozilla-mobile/fenix/pull/19924#issuecomment-861423789
    data_sensitivity:
      - interaction
    notification_emails:
      - android-probes@mozilla.com
    expires: "2021-08-01"
  distribution_id:
    type: string
    lifetime: application
    description: |
      A string containing the distribution identifier. This is currently used
      to identify installs from Mozilla Online.
    send_in_pings:
      - metrics
    bugs:
      - https://github.com/mozilla-mobile/fenix/issues/16075
    data_reviews:
      - https://github.com/mozilla-mobile/fenix/issues/16075
      - https://github.com/mozilla-mobile/fenix/pull/19924#issuecomment-861423789
    data_sensitivity:
      - technical
    notification_emails:
      - android-probes@mozilla.com
    expires: never
  mobile_bookmarks_count:
    type: counter
    lifetime: application
    description: |
      A counter that indicates how many bookmarks a user has in the mobile
      folder. This value will only be set if the user has at least *one*
      bookmark. If they have 0, this ping will not get sent, resulting in
      a null value. To disambiguate between a failed `mobile_bookmarks_count`
      ping and 0 bookmarks, please see `has_mobile_bookmarks`.
    send_in_pings:
      - metrics
    bugs:
      - https://github.com/mozilla-mobile/fenix/issues/16941
    data_reviews:
      - https://github.com/mozilla-mobile/fenix/pull/16942
      - https://github.com/mozilla-mobile/fenix/pull/16942#issuecomment-742794701
      - https://github.com/mozilla-mobile/fenix/pull/19924#issuecomment-861423789
    data_sensitivity:
      - interaction
    notification_emails:
      - android-probes@mozilla.com
    expires: "2021-08-01"
  has_mobile_bookmarks:
    type: boolean
    lifetime: application
    description: |
      A boolean that indicates if the user has bookmarks in the mobile folder
    send_in_pings:
      - metrics
    bugs:
      - https://github.com/mozilla-mobile/fenix/issues/16941
    data_reviews:
      - https://github.com/mozilla-mobile/fenix/pull/16942
      - https://github.com/mozilla-mobile/fenix/pull/16942#issuecomment-742794701
      - https://github.com/mozilla-mobile/fenix/pull/19924#issuecomment-861423789
    data_sensitivity:
      - interaction
    notification_emails:
      - android-probes@mozilla.com
    expires: "2021-08-01"
  desktop_bookmarks_count:
    type: counter
    lifetime: application
    description: |
      A counter that indicates how many bookmarks a user has in the desktop
      folder. This value will only be set if the user has at least *one*
      bookmark. If they have 0, this ping will not get sent, resulting in a
      null value. To disambiguate between a failed `desktop_bookmarks_count`
      ping and 0 bookmarks, please see `has_desktop_bookmarks`.
    send_in_pings:
      - metrics
    bugs:
      - https://github.com/mozilla-mobile/fenix/issues/16941
    data_reviews:
      - https://github.com/mozilla-mobile/fenix/pull/16942
      - https://github.com/mozilla-mobile/fenix/pull/16942#issuecomment-742794701
      - https://github.com/mozilla-mobile/fenix/pull/19924#issuecomment-861423789
    data_sensitivity:
      - interaction
    notification_emails:
      - android-probes@mozilla.com
    expires: "2021-08-01"
  has_desktop_bookmarks:
    type: boolean
    lifetime: application
    description: |
      A boolean that indicates if the user has bookmarks in the desktop folder
    send_in_pings:
      - metrics
    bugs:
      - https://github.com/mozilla-mobile/fenix/issues/16941
    data_reviews:
      - https://github.com/mozilla-mobile/fenix/pull/16942
      - https://github.com/mozilla-mobile/fenix/pull/16942#issuecomment-742794701
      - https://github.com/mozilla-mobile/fenix/pull/19924#issuecomment-861423789
    data_sensitivity:
      - interaction
    notification_emails:
      - android-probes@mozilla.com
    expires: "2021-08-01"
  top_sites_count:
    type: counter
    lifetime: application
    description: |
      A counter that indicates how many top sites a user has. This value will
      only be set if the user has at least *one* top site. If they have 0,
      this ping will not get sent, resulting in a null value. To disambiguate
      between a failed `top_sites_count` ping and 0 top sites, please see
      `has_top_sites`.
    send_in_pings:
      - metrics
    bugs:
      - https://github.com/mozilla-mobile/fenix/issues/8125
    data_reviews:
      - https://github.com/mozilla-mobile/fenix/pull/9556
      - https://github.com/mozilla-mobile/fenix/pull/15713#issuecomment-703972068
      - https://github.com/mozilla-mobile/fenix/pull/19924#issuecomment-861423789
    data_sensitivity:
      - interaction
    notification_emails:
      - android-probes@mozilla.com
    expires: "2021-08-01"
  has_top_sites:
    type: boolean
    lifetime: application
    description: |
      A boolean that indicates if the user has top sites
    send_in_pings:
      - metrics
    bugs:
      - https://github.com/mozilla-mobile/fenix/issues/8125
    data_reviews:
      - https://github.com/mozilla-mobile/fenix/pull/9556
      - https://github.com/mozilla-mobile/fenix/pull/15713#issuecomment-703972068
      - https://github.com/mozilla-mobile/fenix/pull/19924#issuecomment-861423789
    data_sensitivity:
      - interaction
    notification_emails:
      - android-probes@mozilla.com
    expires: "2021-08-01"
  recently_used_pwa_count:
    type: counter
    lifetime: application
    description: |
      A counter that indicates how many PWAs a user has recently used.
      Threshold for "recency" set in HomeActivity#PWA_RECENTLY_USED_THRESHOLD.
      Currently we are not told by the OS when a PWA is removed by the user,
      so we use the "recently used" heuristic to judge how many PWAs are still
      active, as a proxy for "installed". This value will only be set if the
      user has at least *one* recently used PWA. If they have 0, this metric
      will not be sent, resulting in a null value during analysis on the
      server-side. To disambiguate between a failed `recently_used_pwa_count`
      metric and 0 recent PWAs, please see `has_recent_pwas`.
    send_in_pings:
      - metrics
    bugs:
      - https://github.com/mozilla-mobile/fenix/issues/11909
    data_reviews:
      - https://github.com/mozilla-mobile/fenix/pull/11982#pullrequestreview-437963817
      - https://github.com/mozilla-mobile/fenix/pull/15713#issuecomment-703972068
      - https://github.com/mozilla-mobile/fenix/pull/19924#issuecomment-861423789
    data_sensitivity:
      - interaction
    notification_emails:
      - android-probes@mozilla.com
    expires: "2021-08-01"
  has_recent_pwas:
    type: boolean
    lifetime: application
    description: |
      A boolean that indicates if the user has recently used PWAs.
      See recently_used_pwa_count for the actual count.
    send_in_pings:
      - metrics
    bugs:
      - https://github.com/mozilla-mobile/fenix/issues/11909
    data_reviews:
      - https://github.com/mozilla-mobile/fenix/pull/11982#pullrequestreview-437963817
      - https://github.com/mozilla-mobile/fenix/pull/15713#issuecomment-703972068
      - https://github.com/mozilla-mobile/fenix/pull/19924#issuecomment-861423789
    data_sensitivity:
      - interaction
    notification_emails:
      - android-probes@mozilla.com
    expires: "2021-08-01"
  search_count:
    type: labeled_counter
    description: |
      The labels for this counter are `<search-engine-name>.<source>`.

      If the search engine is bundled with Fenix `search-engine-name` will be
      the name of the search engine. If it's a custom search engine (defined:
      https://github.com/mozilla-mobile/fenix/issues/1607) the value will be
      `custom`.

      `source` will be: `action`, `suggestion`, `widget`, `shortcut`, `topsite`
      (depending on the source from which the search started). Also added the
      `other` option for the source but it should never enter on this case.
    send_in_pings:
      - metrics
    bugs:
      - https://github.com/mozilla-mobile/fenix/issues/1158
      - https://github.com/mozilla-mobile/fenix/issues/6556
    data_reviews:
      - https://github.com/mozilla-mobile/fenix/pull/1677
      - https://github.com/mozilla-mobile/fenix/pull/5216
      - https://github.com/mozilla-mobile/fenix/pull/7310
      - https://github.com/mozilla-mobile/fenix/pull/15713#issuecomment-703972068
      - https://github.com/mozilla-mobile/fenix/pull/19924#issuecomment-861423789
    data_sensitivity:
      - technical
      - interaction
    notification_emails:
      - android-probes@mozilla.com
    expires: "2021-08-01"
  credit_cards_saved_count:
    type: counter
    lifetime: application
    description: |
      A counter that indicates the number of credit cards that have been
      saved manually by the user.
    send_in_pings:
      - metrics
    bugs:
      - https://github.com/mozilla-mobile/fenix/issues/18711
    data_reviews:
      - https://github.com/mozilla-mobile/fenix/pull/19548#issuecomment-848811030
      - https://github.com/mozilla-mobile/fenix/pull/19924#issuecomment-861423789
    data_sensitivity:
      - interaction
    notification_emails:
      - android-probes@mozilla.com
    expires: "2021-10-01"
  credit_cards_deleted_count:
    type: counter
    lifetime: application
    description: |
      A counter that indicates the number of credit cards that have been
      deleted by the user.
    send_in_pings:
      - metrics
    bugs:
      - https://github.com/mozilla-mobile/fenix/issues/18711
    data_reviews:
      - https://github.com/mozilla-mobile/fenix/pull/19548#issuecomment-848811030
      - https://github.com/mozilla-mobile/fenix/pull/19924#issuecomment-861423789
    data_sensitivity:
      - interaction
    notification_emails:
      - android-probes@mozilla.com
    expires: "2021-10-01"
  credit_cards_autofill_count:
    type: counter
    lifetime: application
    description: |
      A counter that indicates the number of times the user has autofilled
      a credit card.
    send_in_pings:
      - metrics
    bugs:
      - https://github.com/mozilla-mobile/fenix/issues/18711
    data_reviews:
      - https://github.com/mozilla-mobile/fenix/pull/19548#issuecomment-848811030
      - https://github.com/mozilla-mobile/fenix/pull/19924#issuecomment-861423789
    data_sensitivity:
      - interaction
    notification_emails:
      - android-probes@mozilla.com
    expires: "2021-10-01"
  mozilla_products:
    type: string_list
    lifetime: application
    description: |
      A list of all the Mozilla products installed on device. We currently scan
      for: Firefox, Firefox Beta, Firefox Aurora, Firefox Nightly, Firefox
      Fdroid, Firefox Lite, Reference Browser, Reference Browser Debug, Fenix,
      Focus, and Lockwise.
    send_in_pings:
      - metrics
    bugs:
      - https://github.com/mozilla-mobile/fenix/issues/1192
    data_reviews:
      - https://github.com/mozilla-mobile/fenix/pull/1953/
      - https://github.com/mozilla-mobile/fenix/pull/5216
      - https://github.com/mozilla-mobile/fenix/pull/15713#issuecomment-703972068
      - https://github.com/mozilla-mobile/fenix/pull/19924#issuecomment-861423789
    data_sensitivity:
      - technical
      - interaction
    notification_emails:
      - android-probes@mozilla.com
    expires: "2021-08-01"
  default_moz_browser:
    type: string
    lifetime: application
    description: |
      The name of the default browser on device if and only if it's a Mozilla
      owned product
    send_in_pings:
      - metrics
    bugs:
      - https://github.com/mozilla-mobile/fenix/issues/1192
    data_reviews:
      - https://github.com/mozilla-mobile/fenix/pull/1953/
      - https://github.com/mozilla-mobile/fenix/pull/5216
      - https://github.com/mozilla-mobile/fenix/pull/15713#issuecomment-703972068
      - https://github.com/mozilla-mobile/fenix/pull/19924#issuecomment-861423789
    data_sensitivity:
      - technical
      - interaction
    notification_emails:
      - android-probes@mozilla.com
    expires: "2021-08-01"
  adjust_campaign:
    type: string
    lifetime: application
    description: |
      A string containing the Adjust campaign ID from which the user installed
      Fenix. This will not send on the first session the user runs. If the
      install is organic, this will be empty.
    send_in_pings:
      - metrics
    bugs:
      - https://github.com/mozilla-mobile/fenix/issues/1298
      - https://github.com/mozilla-mobile/fenix/issues/9136
    data_reviews:
      - https://github.com/mozilla-mobile/fenix/pull/5579
      - https://github.com/mozilla-mobile/fenix/pull/15713#issuecomment-703972068
      - https://github.com/mozilla-mobile/fenix/pull/19924#issuecomment-861423789
    data_sensitivity:
      - technical
    notification_emails:
      - android-probes@mozilla.com
    expires: "2021-08-01"
  adjust_ad_group:
    type: string
    lifetime: application
    description: |
      A string containing the Adjust ad group ID from which the user installed
      Fenix. This will not send on the first session the user runs. If the
      install is organic, this will be empty.
    send_in_pings:
      - metrics
    bugs:
      - https://github.com/mozilla-mobile/fenix/issues/1298
      - https://github.com/mozilla-mobile/fenix/issues/9136
    data_reviews:
      - https://github.com/mozilla-mobile/fenix/pull/9253
      - https://github.com/mozilla-mobile/fenix/pull/15713#issuecomment-703972068
      - https://github.com/mozilla-mobile/fenix/pull/19924#issuecomment-861423789
    data_sensitivity:
      - interaction
    notification_emails:
      - android-probes@mozilla.com
    expires: "2021-08-01"
  adjust_creative:
    type: string
    lifetime: application
    description: |
      A string containing the Adjust creative ID from which the user installed
      Fenix. This will not send on the first session the user runs. If the
      install is organic, this will be empty.
    send_in_pings:
      - metrics
    bugs:
      - https://github.com/mozilla-mobile/fenix/issues/1298
      - https://github.com/mozilla-mobile/fenix/issues/9136
    data_reviews:
      - https://github.com/mozilla-mobile/fenix/pull/9253
      - https://github.com/mozilla-mobile/fenix/pull/15713#issuecomment-703972068
      - https://github.com/mozilla-mobile/fenix/pull/19924#issuecomment-861423789
    data_sensitivity:
      - interaction
    notification_emails:
      - android-probes@mozilla.com
    expires: "2021-08-01"
  adjust_network:
    type: string
    lifetime: application
    description: |
      A string containing the Adjust network ID from which the user installed
      Fenix. This will not send on the first session the user runs. If the
      install is organic, this will be empty.
    send_in_pings:
      - metrics
    bugs:
      - https://github.com/mozilla-mobile/fenix/issues/1298
      - https://github.com/mozilla-mobile/fenix/issues/9136
    data_reviews:
      - https://github.com/mozilla-mobile/fenix/pull/9253
      - https://github.com/mozilla-mobile/fenix/pull/15713#issuecomment-703972068
      - https://github.com/mozilla-mobile/fenix/pull/19924#issuecomment-861423789
    data_sensitivity:
      - interaction
    notification_emails:
      - android-probes@mozilla.com
    expires: "2021-08-01"
  toolbar_position:
    type: string
    lifetime: application
    description: |
      A string that indicates the new position of the toolbar TOP or BOTTOM
    send_in_pings:
      - metrics
    bugs:
      - https://github.com/mozilla-mobile/fenix/issues/6054
    data_reviews:
      - https://github.com/mozilla-mobile/fenix/pull/6608
      - https://github.com/mozilla-mobile/fenix/pull/15713#issuecomment-703972068
      - https://github.com/mozilla-mobile/fenix/pull/19924#issuecomment-861423789
    data_sensitivity:
      - interaction
    notification_emails:
      - android-probes@mozilla.com
    expires: "2021-08-01"
  close_tab_setting:
    type: string
    lifetime: application
    description: |
      A string that indicates the setting for tab closing:
      MANUAL, ONE_DAY, ONE_WEEK, ONE_MONTH
    send_in_pings:
      - metrics
    bugs:
      - https://github.com/mozilla-mobile/fenix/issues/15347#issue-707408975
    data_reviews:
      - https://github.com/mozilla-mobile/fenix/pull/15811#issuecomment-706402952
      - https://github.com/mozilla-mobile/fenix/pull/19924#issuecomment-861423789
    data_sensitivity:
      - interaction
    notification_emails:
      - android-probes@mozilla.com
    expires: "2021-08-01"
  tab_view_setting:
    type: string
    lifetime: application
    description: |
      A string that indicates the setting for tab view:
      GRID, LIST
    send_in_pings:
      - metrics
    bugs:
      - https://github.com/mozilla-mobile/fenix/issues/15347#issue-707408975
    data_reviews:
      - https://github.com/mozilla-mobile/fenix/pull/15811#issuecomment-706402952
      - https://github.com/mozilla-mobile/fenix/pull/19924#issuecomment-861423789
    data_sensitivity:
      - interaction
    notification_emails:
      - android-probes@mozilla.com
    expires: "2021-08-01"
  search_widget_installed:
    type: boolean
    lifetime: application
    description: |
      Whether or not the search widget is installed
    send_in_pings:
      - metrics
    bugs:
      - https://github.com/mozilla-mobile/fenix/issues/9488
    data_reviews:
      - https://github.com/mozilla-mobile/fenix/pull/10958
      - https://github.com/mozilla-mobile/fenix/pull/15713#issuecomment-703972068
      - https://github.com/mozilla-mobile/fenix/pull/19924#issuecomment-861423789
    data_sensitivity:
      - interaction
    notification_emails:
      - android-probes@mozilla.com
    expires: "2021-08-01"
  tabs_open_count:
    type: counter
    lifetime: application
    description: |
      A counter that indicates how many NORMAL tabs a user has open. This
      value will only be set if the user has at least *one* open tab. If they
      have 0, this ping will not get sent, resulting in a null value. To
      disambiguate between a failed `tabs_open_count` ping and 0 open tabs,
      please see `has_open_tabs`.
    send_in_pings:
      - metrics
    bugs:
      - https://github.com/mozilla-mobile/fenix/issues/11479
    data_reviews:
      - https://github.com/mozilla-mobile/fenix/pull/12024
      - https://github.com/mozilla-mobile/fenix/pull/15713#issuecomment-703972068
      - https://github.com/mozilla-mobile/fenix/pull/19924#issuecomment-861423789
    data_sensitivity:
      - interaction
    notification_emails:
      - android-probes@mozilla.com
    expires: "2021-08-01"
  has_open_tabs:
    type: boolean
    lifetime: application
    description: |
      A boolean that indicates if the user has any open NORMAL tabs.
    send_in_pings:
      - metrics
    bugs:
      - https://github.com/mozilla-mobile/fenix/issues/11479
    data_reviews:
      - https://github.com/mozilla-mobile/fenix/pull/12024
      - https://github.com/mozilla-mobile/fenix/pull/15713#issuecomment-703972068
      - https://github.com/mozilla-mobile/fenix/pull/19924#issuecomment-861423789
    data_sensitivity:
      - interaction
    notification_emails:
      - android-probes@mozilla.com
    expires: "2021-08-01"
  start_reason_process_error:
    type: boolean
    description: |
      The `AppStartReasonProvider.ProcessLifecycleObserver.onCreate` was
      unexpectedly called twice. We can use this metric to validate our
      assumptions about how these APIs are called. This probe can be removed
      once we validate these assumptions.
    bugs:
      - https://github.com/mozilla-mobile/fenix/issues/18426
    data_reviews:
      - https://github.com/mozilla-mobile/fenix/pull/18632#issue-600193452
    data_sensitivity:
      - technical
    notification_emails:
      - perf-android-fe@mozilla.com
      - mcomella@mozilla.com
    expires: "2021-08-11"
  start_reason_activity_error:
    type: boolean
    description: |
      The `AppStartReasonProvider.ActivityLifecycleCallbacks.onActivityCreated`
      was unexpectedly called twice. We can use this metric to validate our
      assumptions about how these APIs are called. This probe can be removed
      once we validate these assumptions.
    bugs:
      - https://github.com/mozilla-mobile/fenix/issues/18426
    data_reviews:
      - https://github.com/mozilla-mobile/fenix/pull/18632#issue-600193452
    data_sensitivity:
      - technical
    notification_emails:
      - perf-android-fe@mozilla.com
      - mcomella@mozilla.com
    expires: "2021-08-11"

preferences:
  search_suggestions_enabled:
    type: boolean
    description: >
      Whether or not the user has search suggestions enabled
      default: true
    send_in_pings:
      - metrics
    bugs:
      - https://github.com/mozilla-mobile/fenix/issues/11118
    data_reviews:
      - https://github.com/mozilla-mobile/fenix/pull/11211
      - https://github.com/mozilla-mobile/fenix/pull/15713#issuecomment-703972068
      - https://github.com/mozilla-mobile/fenix/pull/19924#issuecomment-861423789
    data_sensitivity:
      - interaction
    notification_emails:
      - android-probes@mozilla.com
    expires: "2021-08-01"
  remote_debugging_enabled:
    type: boolean
    description: >
      Whether or not the user has remote debugging enabled
      default: false
    send_in_pings:
      - metrics
    bugs:
      - https://github.com/mozilla-mobile/fenix/issues/11118
    data_reviews:
      - https://github.com/mozilla-mobile/fenix/pull/11211
      - https://github.com/mozilla-mobile/fenix/pull/15713#issuecomment-703972068
      - https://github.com/mozilla-mobile/fenix/pull/19924#issuecomment-861423789
    data_sensitivity:
      - interaction
    notification_emails:
      - android-probes@mozilla.com
    expires: "2021-08-01"
  telemetry_enabled:
    type: boolean
    description: >
      Whether or not the user has telemetry enabled. Note we should
      never receive a "false" value for this since telemetry would
      not send in that case.
      default: true
    send_in_pings:
      - metrics
    bugs:
      - https://github.com/mozilla-mobile/fenix/issues/11118
    data_reviews:
      - https://github.com/mozilla-mobile/fenix/pull/11211
      - https://github.com/mozilla-mobile/fenix/pull/15713#issuecomment-703972068
      - https://github.com/mozilla-mobile/fenix/pull/19924#issuecomment-861423789
    data_sensitivity:
      - interaction
    notification_emails:
      - android-probes@mozilla.com
    expires: "2021-08-01"
  enhanced_tracking_protection:
    type: string
    description: >
      What type of enhanced tracking protection the user has enabled.
      "standard," "strict," "custom," or "" (if disabled)
      default: "standard"
    send_in_pings:
      - metrics
    bugs:
      - https://github.com/mozilla-mobile/fenix/issues/11118
    data_reviews:
      - https://github.com/mozilla-mobile/fenix/pull/11211
      - https://github.com/mozilla-mobile/fenix/pull/15713#issuecomment-703972068
      - https://github.com/mozilla-mobile/fenix/pull/19924#issuecomment-861423789
    data_sensitivity:
      - interaction
    notification_emails:
      - android-probes@mozilla.com
    expires: "2021-08-01"
  bookmarks_suggestion:
    type: boolean
    description: >
      Whether or not the user has enabled bookmark search suggestions
      default: true
    send_in_pings:
      - metrics
    bugs:
      - https://github.com/mozilla-mobile/fenix/issues/11118
    data_reviews:
      - https://github.com/mozilla-mobile/fenix/pull/11211
      - https://github.com/mozilla-mobile/fenix/pull/15713#issuecomment-703972068
      - https://github.com/mozilla-mobile/fenix/pull/19924#issuecomment-861423789
    data_sensitivity:
      - interaction
    notification_emails:
      - android-probes@mozilla.com
    expires: "2021-08-01"
  browsing_history_suggestion:
    type: boolean
    description: >
      Whether or not the user has enabled browsing history suggestions.
      default: true
    send_in_pings:
      - metrics
    bugs:
      - https://github.com/mozilla-mobile/fenix/issues/11118
    data_reviews:
      - https://github.com/mozilla-mobile/fenix/pull/11211
      - https://github.com/mozilla-mobile/fenix/pull/15713#issuecomment-703972068
      - https://github.com/mozilla-mobile/fenix/pull/19924#issuecomment-861423789
    data_sensitivity:
      - interaction
    notification_emails:
      - android-probes@mozilla.com
    expires: "2021-08-01"
  clipboard_suggestions_enabled:
    type: boolean
    description: >
      Whether or not the user has enabled clipboard search suggestions.
      default: true
    send_in_pings:
      - metrics
    bugs:
      - https://github.com/mozilla-mobile/fenix/issues/11118
    data_reviews:
      - https://github.com/mozilla-mobile/fenix/pull/11211
      - https://github.com/mozilla-mobile/fenix/pull/15713#issuecomment-703972068
      - https://github.com/mozilla-mobile/fenix/pull/19924#issuecomment-861423789
    data_sensitivity:
      - interaction
    notification_emails:
      - android-probes@mozilla.com
    expires: "2021-08-01"
  search_shortcuts_enabled:
    type: boolean
    description: >
      Whether or not the user has enabled search shortcuts.
      default: true
    send_in_pings:
      - metrics
    bugs:
      - https://github.com/mozilla-mobile/fenix/issues/11118
    data_reviews:
      - https://github.com/mozilla-mobile/fenix/pull/11211
      - https://github.com/mozilla-mobile/fenix/pull/15713#issuecomment-703972068
      - https://github.com/mozilla-mobile/fenix/pull/19924#issuecomment-861423789
    data_sensitivity:
      - interaction
    notification_emails:
      - android-probes@mozilla.com
    expires: "2021-08-01"
  open_links_in_private:
    type: boolean
    description: >
      Whether or not the user has enabled open links in a private tab.
      default: false
    send_in_pings:
      - metrics
    bugs:
      - https://github.com/mozilla-mobile/fenix/issues/11118
    data_reviews:
      - https://github.com/mozilla-mobile/fenix/pull/11211
      - https://github.com/mozilla-mobile/fenix/pull/15713#issuecomment-703972068
      - https://github.com/mozilla-mobile/fenix/pull/19924#issuecomment-861423789
    data_sensitivity:
      - interaction
    notification_emails:
      - android-probes@mozilla.com
    expires: "2021-08-01"
  signed_in_sync:
    type: boolean
    description: >
      Whether or not the user is signed into FxA
      default: false
    send_in_pings:
      - metrics
    bugs:
      - https://github.com/mozilla-mobile/fenix/issues/11118
    data_reviews:
      - https://github.com/mozilla-mobile/fenix/pull/11211
      - https://github.com/mozilla-mobile/fenix/pull/15713#issuecomment-703972068
      - https://github.com/mozilla-mobile/fenix/pull/19924#issuecomment-861423789
    data_sensitivity:
      - interaction
    notification_emails:
      - android-probes@mozilla.com
    expires: "2021-08-01"
  sync_items:
    type: string_list
    description: >
      The list of items the user has chosen to sync with FxA.
      default: "" if the user is signed out. Otherwise defaults to
      whatever is set in their FxA account. New accounts set:
      [bookmarks, history, passwords, tabs]
    send_in_pings:
      - metrics
    bugs:
      - https://github.com/mozilla-mobile/fenix/issues/11118
    data_reviews:
      - https://github.com/mozilla-mobile/fenix/pull/11211
      - https://github.com/mozilla-mobile/fenix/pull/15713#issuecomment-703972068
      - https://github.com/mozilla-mobile/fenix/pull/19924#issuecomment-861423789
    data_sensitivity:
      - interaction
    notification_emails:
      - android-probes@mozilla.com
    expires: "2021-08-01"
  voice_search_enabled:
    type: boolean
    description: >
      Whether or not the user has enabled the voice search button.
      default: true
    send_in_pings:
      - metrics
    bugs:
      - https://github.com/mozilla-mobile/fenix/issues/11118
    data_reviews:
      - https://github.com/mozilla-mobile/fenix/pull/11211
      - https://github.com/mozilla-mobile/fenix/pull/15713#issuecomment-703972068
      - https://github.com/mozilla-mobile/fenix/pull/19924#issuecomment-861423789
    data_sensitivity:
      - interaction
    notification_emails:
      - android-probes@mozilla.com
    expires: "2021-08-01"
  private_search_suggestions:
    type: boolean
    description: >
      Whether or not the user has enabled showing search suggestions
      in private mode.
      default: false (we prompt the user, asking them to make a selection)
    send_in_pings:
      - metrics
    bugs:
      - https://github.com/mozilla-mobile/fenix/issues/11118
    data_reviews:
      - https://github.com/mozilla-mobile/fenix/pull/11211
      - https://github.com/mozilla-mobile/fenix/pull/15713#issuecomment-703972068
      - https://github.com/mozilla-mobile/fenix/pull/19924#issuecomment-861423789
    data_sensitivity:
      - interaction
    notification_emails:
      - android-probes@mozilla.com
    expires: "2021-08-01"
  toolbar_position_setting:
    type: string
    description: >
      The position of the toolbar
      default: bottom (defaults to top if the user has accessibility services)
    send_in_pings:
      - metrics
    bugs:
      - https://github.com/mozilla-mobile/fenix/issues/11118
    data_reviews:
      - https://github.com/mozilla-mobile/fenix/pull/11211
      - https://github.com/mozilla-mobile/fenix/pull/15713#issuecomment-703972068
      - https://github.com/mozilla-mobile/fenix/pull/19924#issuecomment-861423789
    data_sensitivity:
      - interaction
    notification_emails:
      - android-probes@mozilla.com
    expires: "2021-08-01"
  accessibility_services:
    type: string_list
    description: >
      Whether or not the user has touch exploration or switch services enabled.
      These are built into the Android OS, not Fenix prefs.
      default: ""
    send_in_pings:
      - metrics
    bugs:
      - https://github.com/mozilla-mobile/fenix/issues/11118
    data_reviews:
      - https://github.com/mozilla-mobile/fenix/pull/11211
      - https://github.com/mozilla-mobile/fenix/pull/15713#issuecomment-703972068
      - https://github.com/mozilla-mobile/fenix/pull/19924#issuecomment-861423789
    data_sensitivity:
      - interaction
    notification_emails:
      - android-probes@mozilla.com
    expires: "2021-08-01"
  open_links_in_app_enabled:
    type: boolean
    description: >
      Whether or not the user has the open links in apps feature enabled.
      default: false
    send_in_pings:
      - metrics
    bugs:
      - https://github.com/mozilla-mobile/fenix/issues/11118
    data_reviews:
      - https://github.com/mozilla-mobile/fenix/pull/11446
      - https://github.com/mozilla-mobile/fenix/pull/15713#issuecomment-703972068
      - https://github.com/mozilla-mobile/fenix/pull/19924#issuecomment-861423789
    data_sensitivity:
      - interaction
    notification_emails:
      - android-probes@mozilla.com
    expires: "2021-08-01"
  user_theme:
    type: string
    description: >
      The theme the user has enabled. "light," "dark," "system," or "battery"
      default: "system" for API 28+, else "light"
    send_in_pings:
      - metrics
    bugs:
      - https://github.com/mozilla-mobile/fenix/issues/11118
    data_reviews:
      - https://github.com/mozilla-mobile/fenix/pull/11446
      - https://github.com/mozilla-mobile/fenix/pull/15713#issuecomment-703972068
      - https://github.com/mozilla-mobile/fenix/pull/19924#issuecomment-861423789
    data_sensitivity:
      - interaction
    notification_emails:
      - android-probes@mozilla.com
    expires: "2021-08-01"

search.default_engine:
  code:
    type: string
    lifetime: application
    description: |
      If the search engine is pre-loaded with Fenix this value
      will be the search engine identifier. If it's a custom search engine
      (defined: https://github.com/mozilla-mobile/fenix/issues/1607) the
      value will be "custom"
    send_in_pings:
      - metrics
    bugs:
      - https://github.com/mozilla-mobile/fenix/issues/800
    data_reviews:
      - https://github.com/mozilla-mobile/fenix/pull/1606
      - https://github.com/mozilla-mobile/fenix/pull/5216
      - https://github.com/mozilla-mobile/fenix/pull/15713#issuecomment-703972068
      - https://github.com/mozilla-mobile/fenix/pull/19924#issuecomment-861423789
    data_sensitivity:
      - technical
      - interaction
    notification_emails:
      - android-probes@mozilla.com
    expires: "2021-08-01"
  name:
    type: string
    lifetime: application
    description: |
      If the search engine is pre-loaded with Fenix this value
      will be the search engine name. If it's a custom search engine
      (defined: https://github.com/mozilla-mobile/fenix/issues/1607) the
      value will be "custom"
    send_in_pings:
      - metrics
    bugs:
      - https://github.com/mozilla-mobile/fenix/issues/800
    data_reviews:
      - https://github.com/mozilla-mobile/fenix/pull/1606
      - https://github.com/mozilla-mobile/fenix/pull/5216
      - https://github.com/mozilla-mobile/fenix/pull/15713#issuecomment-703972068
      - https://github.com/mozilla-mobile/fenix/pull/19924#issuecomment-861423789
    data_sensitivity:
      - technical
      - interaction
    notification_emails:
      - android-probes@mozilla.com
    expires: "2021-08-01"
  submission_url:
    type: string
    lifetime: application
    description: |
      If the search engine is pre-loaded with Fenix this value will be he base
      URL we use to build the search query for the search engine. For example:
      https://mysearchengine.com/?query=%s. If it's a custom search engine
      (defined: https://github.com/mozilla-mobile/fenix/issues/1607) the value
      will be "custom"
    send_in_pings:
      - metrics
    bugs:
      - https://github.com/mozilla-mobile/fenix/issues/800
    data_reviews:
      - https://github.com/mozilla-mobile/fenix/pull/1606
      - https://github.com/mozilla-mobile/fenix/pull/5216
      - https://github.com/mozilla-mobile/fenix/pull/15713#issuecomment-703972068
      - https://github.com/mozilla-mobile/fenix/pull/19924#issuecomment-861423789
    data_sensitivity:
      - technical
      - interaction
    notification_emails:
      - android-probes@mozilla.com
    expires: "2021-08-01"

bookmarks_management:
  open:
    type: event
    description: |
      A user opened a bookmark.
    bugs:
      - https://github.com/mozilla-mobile/fenix/issues/18173
    data_reviews:
      - https://github.com/mozilla-mobile/fenix/pull/18174
      - https://github.com/mozilla-mobile/fenix/pull/19924#issuecomment-861423789
    data_sensitivity:
      - interaction
    notification_emails:
      - android-probes@mozilla.com
    expires: "2022-08-01"
  open_in_new_tab:
    type: event
    description: |
      A user opened a bookmark in a new tab.
    bugs:
      - https://github.com/mozilla-mobile/fenix/issues/974
    data_reviews:
      - https://github.com/mozilla-mobile/fenix/pull/1708
      - https://github.com/mozilla-mobile/fenix/pull/13958#issuecomment-676857877
      - https://github.com/mozilla-mobile/fenix/pull/18143
      - https://github.com/mozilla-mobile/fenix/pull/19924#issuecomment-861423789
    data_sensitivity:
      - interaction
    notification_emails:
      - android-probes@mozilla.com
    expires: "2021-12-01"
  open_in_new_tabs:
    type: event
    description: |
      A user opened multiple bookmarks at once in new tabs.
    bugs:
      - https://github.com/mozilla-mobile/fenix/issues/974
    data_reviews:
      - https://github.com/mozilla-mobile/fenix/pull/1708
      - https://github.com/mozilla-mobile/fenix/pull/13958#issuecomment-676857877
      - https://github.com/mozilla-mobile/fenix/pull/18143
      - https://github.com/mozilla-mobile/fenix/pull/19924#issuecomment-861423789
    data_sensitivity:
      - interaction
    notification_emails:
      - android-probes@mozilla.com
    expires: "2021-12-01"
  open_in_private_tab:
    type: event
    description: |
      A user opened a bookmark in a new private tab.
    bugs:
      - https://github.com/mozilla-mobile/fenix/issues/974
      - https://github.com/mozilla-mobile/fenix/issues/19923
    data_reviews:
      - https://github.com/mozilla-mobile/fenix/pull/1708
      - https://github.com/mozilla-mobile/fenix/pull/13958#issuecomment-676857877
      - https://github.com/mozilla-mobile/fenix/pull/18143
      - https://github.com/mozilla-mobile/fenix/pull/19924#issuecomment-861423789
    data_sensitivity:
      - interaction
    notification_emails:
      - android-probes@mozilla.com
    expires: "2021-12-01"
  open_in_private_tabs:
    type: event
    description: |
      A user opened multiple bookmarks at once in new private tabs.
    bugs:
      - https://github.com/mozilla-mobile/fenix/issues/974
      - https://github.com/mozilla-mobile/fenix/issues/19923
    data_reviews:
      - https://github.com/mozilla-mobile/fenix/pull/1708
      - https://github.com/mozilla-mobile/fenix/pull/13958#issuecomment-676857877
      - https://github.com/mozilla-mobile/fenix/pull/18143
      - https://github.com/mozilla-mobile/fenix/pull/19924#issuecomment-861423789
    data_sensitivity:
      - interaction
    notification_emails:
      - android-probes@mozilla.com
    expires: "2021-12-01"
  edited:
    type: event
    description: |
      A user edited the title and/or URL of an existing bookmark.
    bugs:
      - https://github.com/mozilla-mobile/fenix/issues/974
      - https://github.com/mozilla-mobile/fenix/issues/19923
    data_reviews:
      - https://github.com/mozilla-mobile/fenix/pull/1708
      - https://github.com/mozilla-mobile/fenix/pull/13958#issuecomment-676857877
      - https://github.com/mozilla-mobile/fenix/pull/18143
      - https://github.com/mozilla-mobile/fenix/pull/19924#issuecomment-861423789
    data_sensitivity:
      - interaction
    notification_emails:
      - android-probes@mozilla.com
    expires: "2021-12-01"
  moved:
    type: event
    description: |
      A user moved an existing bookmark or folder to another folder.
    bugs:
      - https://github.com/mozilla-mobile/fenix/issues/974
      - https://github.com/mozilla-mobile/fenix/issues/19923
    data_reviews:
      - https://github.com/mozilla-mobile/fenix/pull/1708
      - https://github.com/mozilla-mobile/fenix/pull/13958#issuecomment-676857877
      - https://github.com/mozilla-mobile/fenix/pull/18143
      - https://github.com/mozilla-mobile/fenix/pull/19924#issuecomment-861423789
    data_sensitivity:
      - interaction
    notification_emails:
      - android-probes@mozilla.com
    expires: "2021-12-01"
  removed:
    type: event
    description: |
      A user removed a bookmark item.
    bugs:
      - https://github.com/mozilla-mobile/fenix/issues/974
      - https://github.com/mozilla-mobile/fenix/issues/19923
    data_reviews:
      - https://github.com/mozilla-mobile/fenix/pull/1708
      - https://github.com/mozilla-mobile/fenix/pull/13958#issuecomment-676857877
      - https://github.com/mozilla-mobile/fenix/pull/18143
      - https://github.com/mozilla-mobile/fenix/pull/19924#issuecomment-861423789
    data_sensitivity:
      - interaction
    notification_emails:
      - android-probes@mozilla.com
    expires: "2021-12-01"
  multi_removed:
    type: event
    description: |
      A user removed multiple bookmarks at once.
    bugs:
      - https://github.com/mozilla-mobile/fenix/issues/974
      - https://github.com/mozilla-mobile/fenix/issues/19923
    data_reviews:
      - https://github.com/mozilla-mobile/fenix/pull/1708
      - https://github.com/mozilla-mobile/fenix/pull/13958#issuecomment-676857877
      - https://github.com/mozilla-mobile/fenix/pull/18143
      - https://github.com/mozilla-mobile/fenix/pull/19924#issuecomment-861423789
    data_sensitivity:
      - interaction
    notification_emails:
      - android-probes@mozilla.com
    expires: "2021-12-01"
  shared:
    type: event
    description: |
      A user shared a bookmark.
    bugs:
      - https://github.com/mozilla-mobile/fenix/issues/974
      - https://github.com/mozilla-mobile/fenix/issues/19923
    data_reviews:
      - https://github.com/mozilla-mobile/fenix/pull/1708
      - https://github.com/mozilla-mobile/fenix/pull/13958#issuecomment-676857877
      - https://github.com/mozilla-mobile/fenix/pull/18143
      - https://github.com/mozilla-mobile/fenix/pull/19924#issuecomment-861423789
    data_sensitivity:
      - interaction
    notification_emails:
      - android-probes@mozilla.com
    expires: "2021-12-01"
  copied:
    type: event
    description: |
      A user copied a bookmark.
    bugs:
      - https://github.com/mozilla-mobile/fenix/issues/974
      - https://github.com/mozilla-mobile/fenix/issues/19923
    data_reviews:
      - https://github.com/mozilla-mobile/fenix/pull/1708
      - https://github.com/mozilla-mobile/fenix/pull/13958#issuecomment-676857877
      - https://github.com/mozilla-mobile/fenix/pull/18143
      - https://github.com/mozilla-mobile/fenix/pull/19924#issuecomment-861423789
    data_sensitivity:
      - interaction
    notification_emails:
      - android-probes@mozilla.com
    expires: "2021-12-01"
  folder_add:
    type: event
    description: |
      A user added a new bookmark folder.
    bugs:
      - https://github.com/mozilla-mobile/fenix/issues/974
      - https://github.com/mozilla-mobile/fenix/issues/19923
    data_reviews:
      - https://github.com/mozilla-mobile/fenix/pull/1708
      - https://github.com/mozilla-mobile/fenix/pull/13958#issuecomment-676857877
      - https://github.com/mozilla-mobile/fenix/pull/18143
      - https://github.com/mozilla-mobile/fenix/pull/19924#issuecomment-861423789
    data_sensitivity:
      - interaction
    notification_emails:
      - android-probes@mozilla.com
    expires: "2021-12-01"
  folder_remove:
    type: event
    description: |
      A user removed a bookmark folder.
    bugs:
      - https://github.com/mozilla-mobile/fenix/issues/3174
      - https://github.com/mozilla-mobile/fenix/issues/19923
    data_reviews:
      - https://github.com/mozilla-mobile/fenix/pull/3724
      - https://github.com/mozilla-mobile/fenix/pull/13958#issuecomment-676857877
      - https://github.com/mozilla-mobile/fenix/pull/18143
      - https://github.com/mozilla-mobile/fenix/pull/19924#issuecomment-861423789
    data_sensitivity:
      - interaction
    notification_emails:
      - android-probes@mozilla.com
    expires: "2021-12-01"

custom_tab:
  closed:
    type: event
    description: |
      A user closed the custom tab
    bugs:
      - https://github.com/mozilla-mobile/fenix/issues/977
      - https://github.com/mozilla-mobile/fenix/issues/19923
    data_reviews:
      - https://github.com/mozilla-mobile/fenix/pull/1697
      - https://github.com/mozilla-mobile/fenix/pull/13958#issuecomment-676857877
      - https://github.com/mozilla-mobile/fenix/pull/18143
      - https://github.com/mozilla-mobile/fenix/pull/19924#issuecomment-861423789
    data_sensitivity:
      - interaction
    notification_emails:
      - android-probes@mozilla.com
    expires: "2021-12-01"
  action_button:
    type: event
    description: |
      A user pressed the action button provided by the launching app
    bugs:
      - https://github.com/mozilla-mobile/fenix/issues/977
      - https://github.com/mozilla-mobile/fenix/issues/19923
    data_reviews:
      - https://github.com/mozilla-mobile/fenix/pull/1697
      - https://github.com/mozilla-mobile/fenix/pull/13958#issuecomment-676857877
      - https://github.com/mozilla-mobile/fenix/pull/18143
      - https://github.com/mozilla-mobile/fenix/pull/19924#issuecomment-861423789
    data_sensitivity:
      - interaction
    notification_emails:
      - android-probes@mozilla.com
    expires: "2021-12-01"
  menu:
    type: event
    description: |
      A user opened the custom tabs menu
    bugs:
      - https://github.com/mozilla-mobile/fenix/issues/977
      - https://github.com/mozilla-mobile/fenix/issues/19923
    data_reviews:
      - https://github.com/mozilla-mobile/fenix/pull/1697
      - https://github.com/mozilla-mobile/fenix/pull/13958#issuecomment-676857877
      - https://github.com/mozilla-mobile/fenix/pull/18143
      - https://github.com/mozilla-mobile/fenix/pull/19924#issuecomment-861423789
    data_sensitivity:
      - interaction
    notification_emails:
      - android-probes@mozilla.com
    expires: "2021-12-01"

activation:
  identifier:
    type: string
    lifetime: ping
    description: |
      A hashed and salted version of the Google Advertising ID from the device.
      This will never be sent in a ping that also contains the client_id.
    send_in_pings:
      - activation
    bugs:
      - https://bugzilla.mozilla.org/1538011
      - https://bugzilla.mozilla.org/1501822
      - https://github.com/mozilla-mobile/fenix/issues/19923
    data_reviews:
      - https://github.com/mozilla-mobile/fenix/pull/1707#issuecomment-486972209
      - https://github.com/mozilla-mobile/fenix/pull/13958#issuecomment-676857877
      - https://github.com/mozilla-mobile/fenix/pull/18143
      - https://github.com/mozilla-mobile/fenix/pull/19924#issuecomment-861423789
    data_sensitivity:
      - highly_sensitive
    notification_emails:
      - android-probes@mozilla.com
    expires: "2021-12-01"
  activation_id:
    type: uuid
    lifetime: user
    description: |
      An alternate identifier, not correlated with the client_id, generated once
      and only sent with the activation ping.
    send_in_pings:
      - activation
    bugs:
      - https://bugzilla.mozilla.org/1538011
      - https://github.com/mozilla-mobile/fenix/issues/19923
    data_reviews:
      - https://github.com/mozilla-mobile/fenix/pull/1707#issuecomment-486972209
      - https://github.com/mozilla-mobile/fenix/pull/13958#issuecomment-676857877
      - https://github.com/mozilla-mobile/fenix/pull/18143
      - https://github.com/mozilla-mobile/fenix/pull/19924#issuecomment-861423789
    data_sensitivity:
      - highly_sensitive
    notification_emails:
      - android-probes@mozilla.com
    expires: "2021-12-01"
    no_lint:
      - USER_LIFETIME_EXPIRATION

error_page:
  visited_error:
    type: event
    description: |
      A user encountered an error page
    extra_keys:
      error_type:
        description: "The error type of the error page encountered"
    bugs:
      - https://github.com/mozilla-mobile/fenix/issues/1242
      - https://github.com/mozilla-mobile/fenix/issues/19923
    data_reviews:
      - https://github.com/mozilla-mobile/fenix/pull/2491#issuecomment-492414486
      - https://github.com/mozilla-mobile/fenix/pull/13958#issuecomment-676857877
      - https://github.com/mozilla-mobile/fenix/pull/18143
      - https://github.com/mozilla-mobile/fenix/pull/19924#issuecomment-861423789
    data_sensitivity:
      - interaction
    notification_emails:
      - android-probes@mozilla.com
    expires: "2021-12-01"

sync_auth:
  opened:
    type: event
    description: |
      A user opened the sync authentication page
    bugs:
      - https://github.com/mozilla-mobile/fenix/issues/1190
    data_reviews:
      - https://github.com/mozilla-mobile/fenix/pull/2745#issuecomment-494918532
      - https://github.com/mozilla-mobile/fenix/pull/15713#issuecomment-703972068
      - https://github.com/mozilla-mobile/fenix/pull/19924#issuecomment-861423789
    data_sensitivity:
      - interaction
    notification_emails:
      - android-probes@mozilla.com
    expires: "2021-08-01"
  closed:
    type: event
    description: |
      A user closed the sync page
    bugs:
      - https://github.com/mozilla-mobile/fenix/issues/1190
    data_reviews:
      - https://github.com/mozilla-mobile/fenix/pull/2745#issuecomment-494918532
      - https://github.com/mozilla-mobile/fenix/pull/15713#issuecomment-703972068
      - https://github.com/mozilla-mobile/fenix/pull/19924#issuecomment-861423789
    data_sensitivity:
      - interaction
    notification_emails:
      - android-probes@mozilla.com
    expires: "2021-08-01"
  use_email:
    type: event
    description: |
      A user chose to use their email to sign in instead of scanning a QR code,
      counterpart to "scan_pairing"
    bugs:
      - https://github.com/mozilla-mobile/fenix/issues/9834
    data_reviews:
      - https://github.com/mozilla-mobile/fenix/pull/9835#pullrequestreview-398641844
      - https://github.com/mozilla-mobile/fenix/pull/15713#issuecomment-703972068
      - https://github.com/mozilla-mobile/fenix/pull/19924#issuecomment-861423789
    data_sensitivity:
      - interaction
    notification_emails:
      - android-probes@mozilla.com
    expires: "2021-08-01"
  use_email_problem:
    type: event
    description: |
      A user chose to use their email to sign in after an account problem
    bugs:
      - https://github.com/mozilla-mobile/fenix/issues/9834
    data_reviews:
      - https://github.com/mozilla-mobile/fenix/pull/9835#pullrequestreview-398641844
      - https://github.com/mozilla-mobile/fenix/pull/15713#issuecomment-703972068
      - https://github.com/mozilla-mobile/fenix/pull/19924#issuecomment-861423789
    data_sensitivity:
      - interaction
    notification_emails:
      - android-probes@mozilla.com
    expires: "2021-08-01"
  sign_in:
    type: event
    description: |
      A user pressed the sign in button on the sync authentication page and was
      successfully signed in to FxA
    bugs:
      - https://github.com/mozilla-mobile/fenix/issues/1190
    data_reviews:
      - https://github.com/mozilla-mobile/fenix/pull/2745#issuecomment-494918532
      - https://github.com/mozilla-mobile/fenix/pull/15713#issuecomment-703972068
      - https://github.com/mozilla-mobile/fenix/pull/19924#issuecomment-861423789
    data_sensitivity:
      - interaction
    notification_emails:
      - android-probes@mozilla.com
    expires: "2021-08-01"
  sign_out:
    type: event
    description: |
      A user pressed the sign out button on the sync account page and was
      successfully signed out of FxA
    bugs:
      - https://github.com/mozilla-mobile/fenix/issues/1190
    data_reviews:
      - https://github.com/mozilla-mobile/fenix/pull/2745#issuecomment-494918532
      - https://github.com/mozilla-mobile/fenix/pull/15713#issuecomment-703972068
      - https://github.com/mozilla-mobile/fenix/pull/19924#issuecomment-861423789
    data_sensitivity:
      - interaction
    notification_emails:
      - android-probes@mozilla.com
    expires: "2021-08-01"
  sign_up:
    type: event
    description: |
      User registered a new Firefox Account, and was signed into it
    bugs:
      - https://github.com/mozilla-mobile/fenix/issues/4971
    data_reviews:
      - https://github.com/mozilla-mobile/fenix/pull/4931#issuecomment-529740300
      - https://github.com/mozilla-mobile/fenix/pull/15713#issuecomment-703972068
      - https://github.com/mozilla-mobile/fenix/pull/19924#issuecomment-861423789
    data_sensitivity:
      - technical
      - interaction
    notification_emails:
      - android-probes@mozilla.com
    expires: "2021-08-01"
  paired:
    type: event
    description: |
      User signed into FxA by pairing with a different Firefox browser, using a
      QR code
    bugs:
      - https://github.com/mozilla-mobile/fenix/issues/4971
    data_reviews:
      - https://github.com/mozilla-mobile/fenix/pull/4931#issuecomment-529740300
      - https://github.com/mozilla-mobile/fenix/pull/15713#issuecomment-703972068
      - https://github.com/mozilla-mobile/fenix/pull/19924#issuecomment-861423789
    data_sensitivity:
      - technical
      - interaction
    notification_emails:
      - android-probes@mozilla.com
    expires: "2021-08-01"
  recovered:
    type: event
    description: |
      Account manager automatically recovered FxA authentication state without
      direct user involvement
    bugs:
      - https://github.com/mozilla-mobile/fenix/issues/4971
    data_reviews:
      - https://github.com/mozilla-mobile/fenix/pull/4931#issuecomment-529740300
      - https://github.com/mozilla-mobile/fenix/pull/15713#issuecomment-703972068
      - https://github.com/mozilla-mobile/fenix/pull/19924#issuecomment-861423789
    data_sensitivity:
      - technical
      - interaction
    notification_emails:
      - android-probes@mozilla.com
    expires: "2021-08-01"
  other_external:
    type: event
    description: |
      User authenticated via FxA using an unknown mechanism. "Known" mechanisms
      are currently sign-in, sign-up and pairing
    bugs:
      - https://github.com/mozilla-mobile/fenix/issues/4971
    data_reviews:
      - https://github.com/mozilla-mobile/fenix/pull/4931#issuecomment-529740300
      - https://github.com/mozilla-mobile/fenix/pull/15713#issuecomment-703972068
      - https://github.com/mozilla-mobile/fenix/pull/19924#issuecomment-861423789
    data_sensitivity:
      - technical
      - interaction
    notification_emails:
      - android-probes@mozilla.com
    expires: "2021-08-01"
  scan_pairing:
    type: event
    description: |
      A user pressed the scan pairing button on the sync authentication page
    bugs:
      - https://github.com/mozilla-mobile/fenix/issues/1190
    data_reviews:
      - https://github.com/mozilla-mobile/fenix/pull/2745#issuecomment-494918532
      - https://github.com/mozilla-mobile/fenix/pull/15713#issuecomment-703972068
      - https://github.com/mozilla-mobile/fenix/pull/19924#issuecomment-861423789
    data_sensitivity:
      - interaction
    notification_emails:
      - android-probes@mozilla.com
    expires: "2021-08-01"

sync_account:
  opened:
    type: event
    description: |
      A user opened the sync account page
    bugs:
      - https://github.com/mozilla-mobile/fenix/issues/1190
    data_reviews:
      - https://github.com/mozilla-mobile/fenix/pull/2745#issuecomment-494918532
      - https://github.com/mozilla-mobile/fenix/pull/15713#issuecomment-703972068
      - https://github.com/mozilla-mobile/fenix/pull/19924#issuecomment-861423789
    data_sensitivity:
      - interaction
    notification_emails:
      - android-probes@mozilla.com
    expires: "2021-08-01"
  sync_now:
    type: event
    description: |
      A user pressed the sync now button on the sync account page
    bugs:
      - https://github.com/mozilla-mobile/fenix/issues/1190
    data_reviews:
      - https://github.com/mozilla-mobile/fenix/pull/2745#issuecomment-494918532
      - https://github.com/mozilla-mobile/fenix/pull/15713#issuecomment-703972068
      - https://github.com/mozilla-mobile/fenix/pull/19924#issuecomment-861423789
    data_sensitivity:
      - interaction
    notification_emails:
      - android-probes@mozilla.com
    expires: "2021-08-01"
  send_tab:
    type: event
    description: |
      A user sent the current tab to another FxA device
    bugs:
      - https://github.com/mozilla-mobile/fenix/issues/4908
    data_reviews:
      - https://github.com/mozilla-mobile/fenix/pull/5106
      - https://github.com/mozilla-mobile/fenix/pull/15713#issuecomment-703972068
      - https://github.com/mozilla-mobile/fenix/pull/19924#issuecomment-861423789
    data_sensitivity:
      - interaction
    notification_emails:
      - android-probes@mozilla.com
    expires: "2021-08-01"
  sign_in_to_send_tab:
    type: event
    description: |
      A user pressed the "sign in to send tab" button inside the share tab menu
    bugs:
      - https://github.com/mozilla-mobile/fenix/issues/4908
    data_reviews:
      - https://github.com/mozilla-mobile/fenix/pull/5106
      - https://github.com/mozilla-mobile/fenix/pull/15713#issuecomment-703972068
      - https://github.com/mozilla-mobile/fenix/pull/19924#issuecomment-861423789
    data_sensitivity:
      - interaction
    notification_emails:
      - android-probes@mozilla.com
    expires: "2021-08-01"

history:
  opened:
    type: event
    description: |
      A user opened the history screen
    bugs:
      - https://github.com/mozilla-mobile/fenix/issues/2362
    data_reviews:
      - https://github.com/mozilla-mobile/fenix/pull/3940
      - https://github.com/mozilla-mobile/fenix/pull/15713#issuecomment-703972068
      - https://github.com/mozilla-mobile/fenix/pull/19924#issuecomment-861423789
    data_sensitivity:
      - interaction
    notification_emails:
      - android-probes@mozilla.com
    expires: "2021-08-01"
  removed:
    type: event
    description: |
      A user removed a history item
    bugs:
      - https://github.com/mozilla-mobile/fenix/issues/2362
    data_reviews:
      - https://github.com/mozilla-mobile/fenix/pull/3940
      - https://github.com/mozilla-mobile/fenix/pull/15713#issuecomment-703972068
      - https://github.com/mozilla-mobile/fenix/pull/19924#issuecomment-861423789
    data_sensitivity:
      - interaction
    notification_emails:
      - android-probes@mozilla.com
    expires: "2021-08-01"
  removed_all:
    type: event
    description: |
      A user removed all history items
    bugs:
      - https://github.com/mozilla-mobile/fenix/issues/2362
    data_reviews:
      - https://github.com/mozilla-mobile/fenix/pull/3940
      - https://github.com/mozilla-mobile/fenix/pull/15713#issuecomment-703972068
      - https://github.com/mozilla-mobile/fenix/pull/19924#issuecomment-861423789
    data_sensitivity:
      - interaction
    notification_emails:
      - android-probes@mozilla.com
    expires: "2021-08-01"
  shared:
    type: event
    description: |
      A user shared a history item
    bugs:
      - https://github.com/mozilla-mobile/fenix/issues/2362
    data_reviews:
      - https://github.com/mozilla-mobile/fenix/pull/3940
      - https://github.com/mozilla-mobile/fenix/pull/15713#issuecomment-703972068
      - https://github.com/mozilla-mobile/fenix/pull/19924#issuecomment-861423789
    data_sensitivity:
      - interaction
    notification_emails:
      - android-probes@mozilla.com
    expires: "2021-08-01"
  opened_item:
    type: event
    description: |
      A user opened a history item
    bugs:
      - https://github.com/mozilla-mobile/fenix/issues/18178
    data_reviews:
      - https://github.com/mozilla-mobile/fenix/pull/18261
      - https://github.com/mozilla-mobile/fenix/pull/19924#issuecomment-861423789
    data_sensitivity:
      - interaction
    notification_emails:
      - android-probes@mozilla.com
    expires: "2022-08-01"
  opened_item_in_new_tab:
    type: event
    description: |
      A user opened a history item in a new tab
    bugs:
      - https://github.com/mozilla-mobile/fenix/issues/18178
    data_reviews:
      - https://github.com/mozilla-mobile/fenix/pull/18261
      - https://github.com/mozilla-mobile/fenix/pull/19924#issuecomment-861423789
    data_sensitivity:
      - interaction
    notification_emails:
      - android-probes@mozilla.com
    expires: "2022-08-01"
  opened_items_in_new_tabs:
    type: event
    description: |
      A user opened multiple history items in new tabs
    bugs:
      - https://github.com/mozilla-mobile/fenix/issues/18178
      - https://github.com/mozilla-mobile/fenix/issues/19923
    data_reviews:
      - https://github.com/mozilla-mobile/fenix/pull/18261
      - https://github.com/mozilla-mobile/fenix/pull/19924#issuecomment-861423789
    data_sensitivity:
      - interaction
    notification_emails:
      - android-probes@mozilla.com
    expires: "2022-08-01"
  opened_item_in_private_tab:
    type: event
    description: |
      A user opened a history item in a private tab
    bugs:
      - https://github.com/mozilla-mobile/fenix/issues/18178
    data_reviews:
      - https://github.com/mozilla-mobile/fenix/pull/18261
      - https://github.com/mozilla-mobile/fenix/pull/19924#issuecomment-861423789
    data_sensitivity:
      - interaction
    notification_emails:
      - android-probes@mozilla.com
    expires: "2022-08-01"
  opened_items_in_private_tabs:
    type: event
    description: |
      A user opened multiple history items in private tabs
    bugs:
      - https://github.com/mozilla-mobile/fenix/issues/18178
    data_reviews:
      - https://github.com/mozilla-mobile/fenix/pull/18261
      - https://github.com/mozilla-mobile/fenix/pull/19924#issuecomment-861423789
    data_sensitivity:
      - interaction
    notification_emails:
      - android-probes@mozilla.com
    expires: "2022-08-01"

tip:
  displayed:
    type: event
    description: |
      The tip was displayed
    extra_keys:
      identifier:
        description: "The identifier of the tip displayed"
    bugs:
      - https://github.com/mozilla-mobile/fenix/issues/9328
    data_reviews:
      - https://github.com/mozilla-mobile/fenix/pull/9836
      - https://github.com/mozilla-mobile/fenix/pull/15713#issuecomment-703972068
      - https://github.com/mozilla-mobile/fenix/pull/19924#issuecomment-861423789
    data_sensitivity:
      - interaction
    notification_emails:
      - android-probes@mozilla.com
    expires: "2021-08-01"
  pressed:
    type: event
    description: |
      The tip's button was pressed
    extra_keys:
      identifier:
        description: "The identifier of the tip the action was taken on"
    bugs:
      - https://github.com/mozilla-mobile/fenix/issues/9328
    data_reviews:
      - https://github.com/mozilla-mobile/fenix/pull/9836
      - https://github.com/mozilla-mobile/fenix/pull/15713#issuecomment-703972068
      - https://github.com/mozilla-mobile/fenix/pull/19924#issuecomment-861423789
    data_sensitivity:
      - interaction
    notification_emails:
      - android-probes@mozilla.com
    expires: "2021-08-01"
  closed:
    type: event
    description: |
      The tip was closed
    extra_keys:
      identifier:
        description: "The identifier of the tip closed"
    bugs:
      - https://github.com/mozilla-mobile/fenix/issues/9328
    data_reviews:
      - https://github.com/mozilla-mobile/fenix/pull/9836
      - https://github.com/mozilla-mobile/fenix/pull/15713#issuecomment-703972068
      - https://github.com/mozilla-mobile/fenix/pull/19924#issuecomment-861423789
    data_sensitivity:
      - interaction
    notification_emails:
      - android-probes@mozilla.com
    expires: "2021-08-01"

reader_mode:
  available:
    type: event
    description: |
      Reader mode is available for the current page
    bugs:
      - https://github.com/mozilla-mobile/fenix/issues/2267
    data_reviews:
      - https://github.com/mozilla-mobile/fenix/pull/3941
      - https://github.com/mozilla-mobile/fenix/pull/15713#issuecomment-703972068
      - https://github.com/mozilla-mobile/fenix/pull/19924#issuecomment-861423789
    data_sensitivity:
      - interaction
    notification_emails:
      - android-probes@mozilla.com
    expires: "2021-08-01"
  opened:
    type: event
    description: |
      A user opened reader mode
    bugs:
      - https://github.com/mozilla-mobile/fenix/issues/2267
    data_reviews:
      - https://github.com/mozilla-mobile/fenix/pull/3941
      - https://github.com/mozilla-mobile/fenix/pull/15713#issuecomment-703972068
      - https://github.com/mozilla-mobile/fenix/pull/19924#issuecomment-861423789
    data_sensitivity:
      - interaction
    notification_emails:
      - android-probes@mozilla.com
    expires: "2021-08-01"
  closed:
    type: event
    description: |
      A user closed reader mode
    bugs:
      - https://github.com/mozilla-mobile/fenix/issues/2267
    data_reviews:
      - https://github.com/mozilla-mobile/fenix/pull/4328
      - https://github.com/mozilla-mobile/fenix/pull/15713#issuecomment-703972068
      - https://github.com/mozilla-mobile/fenix/pull/19924#issuecomment-861423789
    data_sensitivity:
      - interaction
    notification_emails:
      - android-probes@mozilla.com
    expires: "2021-08-01"
  appearance:
    type: event
    description: |
      A user tapped the appearance button
    bugs:
      - https://github.com/mozilla-mobile/fenix/issues/2267
    data_reviews:
      - https://github.com/mozilla-mobile/fenix/pull/3941
      - https://github.com/mozilla-mobile/fenix/pull/15713#issuecomment-703972068
      - https://github.com/mozilla-mobile/fenix/pull/19924#issuecomment-861423789
    data_sensitivity:
      - interaction
    notification_emails:
      - android-probes@mozilla.com
    expires: "2021-08-01"

tabs_tray.cfr:
  dismiss:
    type: event
    description: |
      A user dismisses the tabs tray CFR.
    bugs:
      - https://github.com/mozilla-mobile/fenix/issues/16485
    data_reviews:
      - https://github.com/mozilla-mobile/fenix/pull/17442
      - https://github.com/mozilla-mobile/fenix/issues/16485#issuecomment-759641324
      - https://github.com/mozilla-mobile/fenix/pull/19924#issuecomment-861423789
    data_sensitivity:
      - interaction
    notification_emails:
      - android-probes@mozilla.com
    expires: "2021-08-01"
  go_to_settings:
    type: event
    description: |
      A user selects the CFR option to navigate to settings.
    bugs:
      - https://github.com/mozilla-mobile/fenix/issues/16485
    data_reviews:
      - https://github.com/mozilla-mobile/fenix/pull/17442
      - https://github.com/mozilla-mobile/fenix/issues/16485#issuecomment-759641324
      - https://github.com/mozilla-mobile/fenix/pull/19924#issuecomment-861423789
    data_sensitivity:
      - interaction
    notification_emails:
      - android-probes@mozilla.com
    expires: "2021-08-01"

tabs_tray:
  opened:
    type: event
    description: |
      A user opened the tabs tray
    bugs:
      - https://github.com/mozilla-mobile/fenix/issues/11273
    data_reviews:
      - https://github.com/mozilla-mobile/fenix/pull/12036
      - https://github.com/mozilla-mobile/fenix/pull/15713#issuecomment-703972068
      - https://github.com/mozilla-mobile/fenix/pull/19924#issuecomment-861423789
    data_sensitivity:
      - interaction
    notification_emails:
      - android-probes@mozilla.com
    expires: "2021-08-01"
  closed:
    type: event
    description: |
      A user closed the tabs tray
    bugs:
      - https://github.com/mozilla-mobile/fenix/issues/11273
    data_reviews:
      - https://github.com/mozilla-mobile/fenix/pull/12036
      - https://github.com/mozilla-mobile/fenix/pull/15713#issuecomment-703972068
      - https://github.com/mozilla-mobile/fenix/pull/19924#issuecomment-861423789
    data_sensitivity:
      - interaction
    notification_emails:
      - android-probes@mozilla.com
    expires: "2021-08-01"
  opened_existing_tab:
    type: event
    description: |
      A user opened an existing tab
    bugs:
      - https://github.com/mozilla-mobile/fenix/issues/11273
    data_reviews:
      - https://github.com/mozilla-mobile/fenix/pull/12036
      - https://github.com/mozilla-mobile/fenix/pull/15713#issuecomment-703972068
      - https://github.com/mozilla-mobile/fenix/pull/19924#issuecomment-861423789
    data_sensitivity:
      - interaction
    notification_emails:
      - android-probes@mozilla.com
    expires: "2021-08-01"
  closed_existing_tab:
    type: event
    description: |
      A user closed an existing tab
    bugs:
      - https://github.com/mozilla-mobile/fenix/issues/11273
    data_reviews:
      - https://github.com/mozilla-mobile/fenix/pull/12036
      - https://github.com/mozilla-mobile/fenix/pull/15713#issuecomment-703972068
      - https://github.com/mozilla-mobile/fenix/pull/19924#issuecomment-861423789
    data_sensitivity:
      - interaction
    notification_emails:
      - android-probes@mozilla.com
    expires: "2021-08-01"
  private_mode_tapped:
    type: event
    description: |
      A user switched to private mode
    bugs:
      - https://github.com/mozilla-mobile/fenix/issues/11273
    data_reviews:
      - https://github.com/mozilla-mobile/fenix/pull/12036
      - https://github.com/mozilla-mobile/fenix/pull/15713#issuecomment-703972068
      - https://github.com/mozilla-mobile/fenix/pull/19924#issuecomment-861423789
    data_sensitivity:
      - interaction
    notification_emails:
      - android-probes@mozilla.com
    expires: "2021-08-01"
  normal_mode_tapped:
    type: event
    description: |
      A user switched to normal mode
    bugs:
      - https://github.com/mozilla-mobile/fenix/issues/11273
    data_reviews:
      - https://github.com/mozilla-mobile/fenix/pull/12036
      - https://github.com/mozilla-mobile/fenix/pull/15713#issuecomment-703972068
      - https://github.com/mozilla-mobile/fenix/pull/19924#issuecomment-861423789
    data_sensitivity:
      - interaction
    notification_emails:
      - android-probes@mozilla.com
    expires: "2021-08-01"
  synced_mode_tapped:
    type: event
    description: |
      A user switched to synced mode
    bugs:
      - https://github.com/mozilla-mobile/fenix/issues/18948
    data_reviews:
      - https://github.com/mozilla-mobile/fenix/pull/19004
      - https://github.com/mozilla-mobile/fenix/pull/19924#issuecomment-861423789
    data_sensitivity:
      - interaction
    notification_emails:
      - android-probes@mozilla.com
    expires: "2022-08-01"
  new_tab_tapped:
    type: event
    description: |
      A user opened a new tab
    bugs:
      - https://github.com/mozilla-mobile/fenix/issues/11273
    data_reviews:
      - https://github.com/mozilla-mobile/fenix/pull/12036
      - https://github.com/mozilla-mobile/fenix/pull/15713#issuecomment-703972068
      - https://github.com/mozilla-mobile/fenix/pull/19924#issuecomment-861423789
    data_sensitivity:
      - interaction
    notification_emails:
      - android-probes@mozilla.com
    expires: "2021-08-01"
  new_private_tab_tapped:
    type: event
    description: |
      A user opened a new private tab
    bugs:
      - https://github.com/mozilla-mobile/fenix/issues/11273
    data_reviews:
      - https://github.com/mozilla-mobile/fenix/pull/12036
      - https://github.com/mozilla-mobile/fenix/pull/15713#issuecomment-703972068
      - https://github.com/mozilla-mobile/fenix/pull/19924#issuecomment-861423789
    data_sensitivity:
      - interaction
    notification_emails:
      - android-probes@mozilla.com
    expires: "2021-08-01"
  menu_opened:
    type: event
    description: |
      A user opened three three dot menu in the tabs tray
    bugs:
      - https://github.com/mozilla-mobile/fenix/issues/11273
    data_reviews:
      - https://github.com/mozilla-mobile/fenix/pull/12036
      - https://github.com/mozilla-mobile/fenix/pull/15713#issuecomment-703972068
      - https://github.com/mozilla-mobile/fenix/pull/19924#issuecomment-861423789
    data_sensitivity:
      - interaction
    notification_emails:
      - android-probes@mozilla.com
    expires: "2021-08-01"
  save_to_collection:
    type: event
    description: |
      A user tapped the save to collection button in the tabs tray
    bugs:
      - https://github.com/mozilla-mobile/fenix/issues/11273
    data_reviews:
      - https://github.com/mozilla-mobile/fenix/pull/12036
      - https://github.com/mozilla-mobile/fenix/pull/15713#issuecomment-703972068
      - https://github.com/mozilla-mobile/fenix/pull/19924#issuecomment-861423789
    data_sensitivity:
      - interaction
    notification_emails:
      - android-probes@mozilla.com
    expires: "2021-08-01"
  share_all_tabs:
    type: event
    description: |
      A user tapped the share all tabs button in the
      three dot menu within the tabs tray
    bugs:
      - https://github.com/mozilla-mobile/fenix/issues/11273
    data_reviews:
      - https://github.com/mozilla-mobile/fenix/pull/12036
      - https://github.com/mozilla-mobile/fenix/pull/15713#issuecomment-703972068
      - https://github.com/mozilla-mobile/fenix/pull/19924#issuecomment-861423789
    data_sensitivity:
      - interaction
    notification_emails:
      - android-probes@mozilla.com
    expires: "2021-08-01"
  close_all_tabs:
    type: event
    description: |
      A user tapped the close all tabs button in the
      three dot menu within the tabs tray
    bugs:
      - https://github.com/mozilla-mobile/fenix/issues/11273
    data_reviews:
      - https://github.com/mozilla-mobile/fenix/pull/12036
      - https://github.com/mozilla-mobile/fenix/pull/15713#issuecomment-703972068
      - https://github.com/mozilla-mobile/fenix/pull/19924#issuecomment-861423789
    data_sensitivity:
      - interaction
    notification_emails:
      - android-probes@mozilla.com
    expires: "2021-08-01"

collections:
  renamed:
    type: event
    description: |
      A user renamed a collection
    bugs:
      - https://github.com/mozilla-mobile/fenix/issues/969
      - https://github.com/mozilla-mobile/fenix/issues/19923
    data_reviews:
      - https://github.com/mozilla-mobile/fenix/pull/3935
      - https://github.com/mozilla-mobile/fenix/pull/13958#issuecomment-676857877
      - https://github.com/mozilla-mobile/fenix/pull/18143
      - https://github.com/mozilla-mobile/fenix/pull/19924#issuecomment-861423789
    data_sensitivity:
      - technical
      - interaction
    notification_emails:
      - android-probes@mozilla.com
    expires: "2021-12-01"
  tab_restored:
    type: event
    description: |
      A user restored a tab from collection tab list
    bugs:
      - https://github.com/mozilla-mobile/fenix/issues/969
      - https://github.com/mozilla-mobile/fenix/issues/19923
    data_reviews:
      - https://github.com/mozilla-mobile/fenix/pull/3935
      - https://github.com/mozilla-mobile/fenix/pull/13958#issuecomment-676857877
      - https://github.com/mozilla-mobile/fenix/pull/18143
      - https://github.com/mozilla-mobile/fenix/pull/19924#issuecomment-861423789
    data_sensitivity:
      - technical
      - interaction
    notification_emails:
      - android-probes@mozilla.com
    expires: "2021-12-01"
  all_tabs_restored:
    type: event
    description: |
      A user tapped "open tabs" from collection menu
    bugs:
      - https://github.com/mozilla-mobile/fenix/issues/969
      - https://github.com/mozilla-mobile/fenix/issues/19923
    data_reviews:
      - https://github.com/mozilla-mobile/fenix/pull/3935
      - https://github.com/mozilla-mobile/fenix/pull/13958#issuecomment-676857877
      - https://github.com/mozilla-mobile/fenix/pull/18143
      - https://github.com/mozilla-mobile/fenix/pull/19924#issuecomment-861423789
    data_sensitivity:
      - technical
      - interaction
    notification_emails:
      - android-probes@mozilla.com
    expires: "2021-12-01"
  tab_removed:
    type: event
    description: |
      A user tapped remove tab from collection tab list
    bugs:
      - https://github.com/mozilla-mobile/fenix/issues/969
      - https://github.com/mozilla-mobile/fenix/issues/19923
    data_reviews:
      - https://github.com/mozilla-mobile/fenix/pull/3935
      - https://github.com/mozilla-mobile/fenix/pull/13958#issuecomment-676857877
      - https://github.com/mozilla-mobile/fenix/pull/18143
      - https://github.com/mozilla-mobile/fenix/pull/19924#issuecomment-861423789
    data_sensitivity:
      - technical
      - interaction
    notification_emails:
      - android-probes@mozilla.com
    expires: "2021-12-01"
  shared:
    type: event
    description: |
      A user tapped share collection
    bugs:
      - https://github.com/mozilla-mobile/fenix/issues/969
      - https://github.com/mozilla-mobile/fenix/issues/19923
    data_reviews:
      - https://github.com/mozilla-mobile/fenix/pull/3935
      - https://github.com/mozilla-mobile/fenix/pull/13958#issuecomment-676857877
      - https://github.com/mozilla-mobile/fenix/pull/18143
      - https://github.com/mozilla-mobile/fenix/pull/19924#issuecomment-861423789
    data_sensitivity:
      - technical
      - interaction
    notification_emails:
      - android-probes@mozilla.com
    expires: "2021-12-01"
  removed:
    type: event
    description: |
      A user tapped delete collection from collection menu
    bugs:
      - https://github.com/mozilla-mobile/fenix/issues/969
      - https://github.com/mozilla-mobile/fenix/issues/19923
    data_reviews:
      - https://github.com/mozilla-mobile/fenix/pull/3935
      - https://github.com/mozilla-mobile/fenix/pull/13958#issuecomment-676857877
      - https://github.com/mozilla-mobile/fenix/pull/18143
      - https://github.com/mozilla-mobile/fenix/pull/19924#issuecomment-861423789
    data_sensitivity:
      - technical
      - interaction
    notification_emails:
      - android-probes@mozilla.com
    expires: "2021-12-01"
  saved:
    type: event
    description: |
      A user saved a list of tabs to a new collection
    extra_keys:
      tabs_open:
        description: "The number of tabs open in the current session"
      tabs_selected:
        description: "The number of tabs added to the collection"
    bugs:
      - https://github.com/mozilla-mobile/fenix/issues/969
      - https://github.com/mozilla-mobile/fenix/issues/19923
    data_reviews:
      - https://github.com/mozilla-mobile/fenix/pull/3935
      - https://github.com/mozilla-mobile/fenix/pull/13958#issuecomment-676857877
      - https://github.com/mozilla-mobile/fenix/pull/18143
      - https://github.com/mozilla-mobile/fenix/pull/19924#issuecomment-861423789
    data_sensitivity:
      - technical
      - interaction
    notification_emails:
      - android-probes@mozilla.com
    expires: "2021-12-01"
  tabs_added:
    type: event
    description: |
      A user saved a list of tabs to an existing collection
    extra_keys:
      tabs_open:
        description: "The number of tabs open in the current session"
      tabs_selected:
        description: "The number of tabs added to the collection"
    bugs:
      - https://github.com/mozilla-mobile/fenix/issues/969
      - https://github.com/mozilla-mobile/fenix/issues/19923
    data_reviews:
      - https://github.com/mozilla-mobile/fenix/pull/3935
      - https://github.com/mozilla-mobile/fenix/pull/13958#issuecomment-676857877
      - https://github.com/mozilla-mobile/fenix/pull/18143
      - https://github.com/mozilla-mobile/fenix/pull/19924#issuecomment-861423789
    data_sensitivity:
      - technical
      - interaction
    notification_emails:
      - android-probes@mozilla.com
    expires: "2021-12-01"
  tab_select_opened:
    type: event
    description: |
      A user opened the select tabs screen (the first step of the collection
      creation flow)
    bugs:
      - https://github.com/mozilla-mobile/fenix/issues/969
      - https://github.com/mozilla-mobile/fenix/issues/19923
    data_reviews:
      - https://github.com/mozilla-mobile/fenix/pull/3935
      - https://github.com/mozilla-mobile/fenix/pull/13958#issuecomment-676857877
      - https://github.com/mozilla-mobile/fenix/pull/18143
      - https://github.com/mozilla-mobile/fenix/pull/19924#issuecomment-861423789
    data_sensitivity:
      - technical
      - interaction
    notification_emails:
      - android-probes@mozilla.com
    expires: "2021-12-01"
  add_tab_button:
    type: event
    description: |
      A user tapped the "add tab" button in the three dot menu of collections
    bugs:
      - https://github.com/mozilla-mobile/fenix/issues/969
      - https://github.com/mozilla-mobile/fenix/issues/19923
    data_reviews:
      - https://github.com/mozilla-mobile/fenix/pull/4358
      - https://github.com/mozilla-mobile/fenix/pull/13958#issuecomment-676857877
      - https://github.com/mozilla-mobile/fenix/pull/18143
      - https://github.com/mozilla-mobile/fenix/pull/19924#issuecomment-861423789
    data_sensitivity:
      - interaction
    notification_emails:
      - android-probes@mozilla.com
    expires: "2021-12-01"
  long_press:
    type: event
    description: |
      A user long pressed on a tab, triggering the collection creation screen
    bugs:
      - https://github.com/mozilla-mobile/fenix/issues/969
      - https://github.com/mozilla-mobile/fenix/issues/19923
    data_reviews:
      - https://github.com/mozilla-mobile/fenix/pull/4358
      - https://github.com/mozilla-mobile/fenix/pull/13958#issuecomment-676857877
      - https://github.com/mozilla-mobile/fenix/pull/18143
      - https://github.com/mozilla-mobile/fenix/pull/19924#issuecomment-861423789
    data_sensitivity:
      - interaction
    notification_emails:
      - android-probes@mozilla.com
    expires: "2021-12-01"
  save_button:
    type: event
    description: |
      A user pressed the "save to collection" button on either the home or
      browser screen, triggering the collection creation screen to open
      (tab_select_opened)
    bugs:
      - https://github.com/mozilla-mobile/fenix/issues/969
      - https://github.com/mozilla-mobile/fenix/issues/19923
    data_reviews:
      - https://github.com/mozilla-mobile/fenix/pull/4358
      - https://github.com/mozilla-mobile/fenix/pull/13958#issuecomment-676857877
      - https://github.com/mozilla-mobile/fenix/pull/18143
      - https://github.com/mozilla-mobile/fenix/pull/19924#issuecomment-861423789
    data_sensitivity:
      - interaction
    notification_emails:
      - android-probes@mozilla.com
    expires: "2021-12-01"
    extra_keys:
      from_screen:
        description: |
          A string representing the screen from which the user pressed the save
          button. Currently one of: `browserMenu`, `homeMenu` or `home`
  rename_button:
    type: event
    description: |
      A user pressed the "rename collection" button in the three dot menu
    bugs:
      - https://github.com/mozilla-mobile/fenix/issues/969
      - https://github.com/mozilla-mobile/fenix/issues/19923
    data_reviews:
      - https://github.com/mozilla-mobile/fenix/pull/4539
      - https://github.com/mozilla-mobile/fenix/pull/13958#issuecomment-676857877
      - https://github.com/mozilla-mobile/fenix/pull/18143
      - https://github.com/mozilla-mobile/fenix/pull/19924#issuecomment-861423789
    data_sensitivity:
      - interaction
    notification_emails:
      - android-probes@mozilla.com
    expires: "2021-12-01"

search_widget:
  new_tab_button:
    type: event
    description: |
      A user pressed anywhere from the Firefox logo until the start of the
      microphone icon, opening a new tab search screen.
    bugs:
      - https://github.com/mozilla-mobile/fenix/issues/4457
    data_reviews:
      - https://github.com/mozilla-mobile/fenix/pull/4714
      - https://github.com/mozilla-mobile/fenix/pull/15713#issuecomment-703972068
      - https://github.com/mozilla-mobile/fenix/pull/19924#issuecomment-861423789
    data_sensitivity:
      - interaction
    notification_emails:
      - android-probes@mozilla.com
    expires: "2021-08-01"
  voice_button:
    type: event
    description: |
      A user pressed the microphone icon, opening a new voice search screen.
    bugs:
      - https://github.com/mozilla-mobile/fenix/issues/4457
    data_reviews:
      - https://github.com/mozilla-mobile/fenix/pull/4714
      - https://github.com/mozilla-mobile/fenix/pull/15713#issuecomment-703972068
      - https://github.com/mozilla-mobile/fenix/pull/19924#issuecomment-861423789
    data_sensitivity:
      - interaction
    notification_emails:
      - android-probes@mozilla.com
    expires: "2021-08-01"

private_browsing_mode:
  snackbar_undo:
    type: event
    description: |
      A user pressed the "undo" button in the snackbar that is shown when the
      garbage icon is tapped.
    bugs:
      - https://github.com/mozilla-mobile/fenix/issues/4658
    data_reviews:
      - https://github.com/mozilla-mobile/fenix/pull/4968
      - https://github.com/mozilla-mobile/fenix/pull/15713#issuecomment-703972068
      - https://github.com/mozilla-mobile/fenix/pull/19924#issuecomment-861423789
    data_sensitivity:
      - interaction
    notification_emails:
      - android-probes@mozilla.com
    expires: "2021-08-01"
  notification_tapped:
    type: event
    description: |
      A user pressed the private browsing mode notification itself.
    bugs:
      - https://github.com/mozilla-mobile/fenix/issues/4658
    data_reviews:
      - https://github.com/mozilla-mobile/fenix/pull/4968
      - https://github.com/mozilla-mobile/fenix/pull/15713#issuecomment-703972068
      - https://github.com/mozilla-mobile/fenix/pull/19924#issuecomment-861423789
    data_sensitivity:
      - interaction
    notification_emails:
      - android-probes@mozilla.com
    expires: "2021-08-01"

contextual_hint.tracking_protection:
  display:
    type: event
    description: |
      The enhanced tracking protection contextual hint was
      displayed.
    bugs:
      - https://github.com/mozilla-mobile/fenix/issues/9625
    data_reviews:
      - https://github.com/mozilla-mobile/fenix/pull/11923
      - https://github.com/mozilla-mobile/fenix/pull/13958#issuecomment-676857877
      - https://github.com/mozilla-mobile/fenix/pull/18143
      - https://github.com/mozilla-mobile/fenix/pull/19924#issuecomment-861423789
    data_sensitivity:
      - interaction
    notification_emails:
      - android-probes@mozilla.com
    expires: "2021-07-01"
  dismiss:
    type: event
    description: |
      The enhanced tracking protection contextual hint was
      dismissed
      by pressing the close button
    bugs:
      - https://github.com/mozilla-mobile/fenix/issues/9625
    data_reviews:
      - https://github.com/mozilla-mobile/fenix/pull/11923
      - https://github.com/mozilla-mobile/fenix/pull/13958#issuecomment-676857877
      - https://github.com/mozilla-mobile/fenix/pull/18143
      - https://github.com/mozilla-mobile/fenix/pull/19924#issuecomment-861423789
    data_sensitivity:
      - interaction
    notification_emails:
      - android-probes@mozilla.com
    expires: "2021-07-01"
  outside_tap:
    type: event
    description: |
      The user tapped outside of the etp contextual hint
      (which has no effect).
    bugs:
      - https://github.com/mozilla-mobile/fenix/issues/9625
    data_reviews:
      - https://github.com/mozilla-mobile/fenix/pull/11923
      - https://github.com/mozilla-mobile/fenix/pull/13958#issuecomment-676857877
      - https://github.com/mozilla-mobile/fenix/pull/18143
      - https://github.com/mozilla-mobile/fenix/pull/19924#issuecomment-861423789
    data_sensitivity:
      - interaction
    notification_emails:
      - android-probes@mozilla.com
    expires: "2021-07-01"
  inside_tap:
    type: event
    description: |
      The user tapped inside of the etp contextual hint
      (which brings up the etp panel for this site).
    bugs:
      - https://github.com/mozilla-mobile/fenix/issues/9625
    data_reviews:
      - https://github.com/mozilla-mobile/fenix/pull/11923
      - https://github.com/mozilla-mobile/fenix/pull/13958#issuecomment-676857877
      - https://github.com/mozilla-mobile/fenix/pull/18143
      - https://github.com/mozilla-mobile/fenix/pull/19924#issuecomment-861423789
    data_sensitivity:
      - interaction
    notification_emails:
      - android-probes@mozilla.com
    expires: "2021-07-01"

tracking_protection:
  exception_added:
    type: event
    description: |
      A user added a tracking protection exception through the TP toggle in the
      panel.
    bugs:
      - https://github.com/mozilla-mobile/fenix/issues/5312
    data_reviews:
      - https://github.com/mozilla-mobile/fenix/pull/5414#issuecomment-532847188
      - https://github.com/mozilla-mobile/fenix/pull/15713#issuecomment-703972068
      - https://github.com/mozilla-mobile/fenix/pull/19924#issuecomment-861423789
    data_sensitivity:
      - interaction
    notification_emails:
      - android-probes@mozilla.com
    expires: "2021-08-01"
  panel_settings:
    type: event
    description: |
      A user opened tracking protection settings from the panel.
    bugs:
      - https://github.com/mozilla-mobile/fenix/issues/5312
    data_reviews:
      - https://github.com/mozilla-mobile/fenix/pull/5414#issuecomment-532847188
      - https://github.com/mozilla-mobile/fenix/pull/15713#issuecomment-703972068
      - https://github.com/mozilla-mobile/fenix/pull/19924#issuecomment-861423789
    data_sensitivity:
      - interaction
    notification_emails:
      - android-probes@mozilla.com
    expires: "2021-08-01"
  etp_shield:
    type: event
    description: |
      A user pressed the tracking protection shield icon in toolbar.
    bugs:
      - https://github.com/mozilla-mobile/fenix/issues/5312
    data_reviews:
      - https://github.com/mozilla-mobile/fenix/pull/5414#issuecomment-532847188
      - https://github.com/mozilla-mobile/fenix/pull/15713#issuecomment-703972068
      - https://github.com/mozilla-mobile/fenix/pull/19924#issuecomment-861423789
    data_sensitivity:
      - interaction
    notification_emails:
      - android-probes@mozilla.com
    expires: "2021-08-01"
  etp_tracker_list:
    type: event
    description: |
      A user pressed into a list of categorized trackers in tracking protection
      panel.
    bugs:
      - https://github.com/mozilla-mobile/fenix/issues/5312
    data_reviews:
      - https://github.com/mozilla-mobile/fenix/pull/5414#issuecomment-532847188
      - https://github.com/mozilla-mobile/fenix/pull/15713#issuecomment-703972068
      - https://github.com/mozilla-mobile/fenix/pull/19924#issuecomment-861423789
    data_sensitivity:
      - interaction
    notification_emails:
      - android-probes@mozilla.com
    expires: "2021-08-01"
  etp_settings:
    type: event
    description: |
      A user opened tracking protection settings through settings.
    bugs:
      - https://github.com/mozilla-mobile/fenix/issues/5312
    data_reviews:
      - https://github.com/mozilla-mobile/fenix/pull/5414#issuecomment-532847188
      - https://github.com/mozilla-mobile/fenix/pull/15713#issuecomment-703972068
      - https://github.com/mozilla-mobile/fenix/pull/19924#issuecomment-861423789
    data_sensitivity:
      - interaction
    notification_emails:
      - android-probes@mozilla.com
    expires: "2021-08-01"
  etp_setting_changed:
    type: event
    description: |
      A user changed their tracking protection level setting to either strict,
      standard, or custom.
    extra_keys:
      etp_setting:
        description: "The new setting for ETP: strict, standard, custom"
    bugs:
      - https://github.com/mozilla-mobile/fenix/issues/5312
      - https://github.com/mozilla-mobile/fenix/issues/11063
    data_reviews:
      - https://github.com/mozilla-mobile/fenix/pull/5414#issuecomment-532847188
      - https://github.com/mozilla-mobile/fenix/pull/11383
      - https://github.com/mozilla-mobile/fenix/pull/15713#issuecomment-703972068
      - https://github.com/mozilla-mobile/fenix/pull/19924#issuecomment-861423789
    data_sensitivity:
      - interaction
    notification_emails:
      - android-probes@mozilla.com
    expires: "2021-08-01"

private_browsing_shortcut:
  create_shortcut:
    type: event
    description: |
      A user pressed the "Add private browsing shortcut" button in settings.
    bugs:
      - https://github.com/mozilla-mobile/fenix/issues/4658
    data_reviews:
      - https://github.com/mozilla-mobile/fenix/pull/5194
      - https://github.com/mozilla-mobile/fenix/pull/15713#issuecomment-703972068
      - https://github.com/mozilla-mobile/fenix/pull/19924#issuecomment-861423789
    data_sensitivity:
      - interaction
    notification_emails:
      - android-probes@mozilla.com
    expires: "2021-08-01"
  cfr_add_shortcut:
    type: event
    description: |
      A user pressed the "Add shortcut" button when the contextual feature
      recommender appeared.
    bugs:
      - https://github.com/mozilla-mobile/fenix/issues/4658
    data_reviews:
      - https://github.com/mozilla-mobile/fenix/pull/5194
      - https://github.com/mozilla-mobile/fenix/pull/15713#issuecomment-703972068
      - https://github.com/mozilla-mobile/fenix/pull/19924#issuecomment-861423789
    data_sensitivity:
      - interaction
    notification_emails:
      - android-probes@mozilla.com
    expires: "2021-08-01"
  cfr_cancel:
    type: event
    description: |
      A user pressed the "No thanks" button when the contextual feature
      recommender appeared.
    bugs:
      - https://github.com/mozilla-mobile/fenix/issues/4658
    data_reviews:
      - https://github.com/mozilla-mobile/fenix/pull/5194
      - https://github.com/mozilla-mobile/fenix/pull/15713#issuecomment-703972068
      - https://github.com/mozilla-mobile/fenix/pull/19924#issuecomment-861423789
    data_sensitivity:
      - interaction
    notification_emails:
      - android-probes@mozilla.com
    expires: "2021-08-01"
  pinned_shortcut_priv:
    type: event
    description: |
      A user pressed the pinned private shortcut in Android home screen, opening
      up a new private search.
    bugs:
      - https://github.com/mozilla-mobile/fenix/issues/4658
    data_reviews:
      - https://github.com/mozilla-mobile/fenix/pull/5194
      - https://github.com/mozilla-mobile/fenix/pull/15713#issuecomment-703972068
      - https://github.com/mozilla-mobile/fenix/pull/19924#issuecomment-861423789
    data_sensitivity:
      - interaction
    notification_emails:
      - android-probes@mozilla.com
    expires: "2021-08-01"
  static_shortcut_tab:
    type: event
    description: |
      A user pressed the long-press shortcut "Open new tab", opening up a new
      search.
    bugs:
      - https://github.com/mozilla-mobile/fenix/issues/4658
    data_reviews:
      - https://github.com/mozilla-mobile/fenix/pull/5194
      - https://github.com/mozilla-mobile/fenix/pull/15713#issuecomment-703972068
      - https://github.com/mozilla-mobile/fenix/pull/19924#issuecomment-861423789
    data_sensitivity:
      - interaction
    notification_emails:
      - android-probes@mozilla.com
    expires: "2021-08-01"
  static_shortcut_priv:
    type: event
    description: |
      A user pressed the long-press shortcut "Open new private tab", opening up
      a new private search.
    bugs:
      - https://github.com/mozilla-mobile/fenix/issues/4658
    data_reviews:
      - https://github.com/mozilla-mobile/fenix/pull/5194
      - https://github.com/mozilla-mobile/fenix/pull/15713#issuecomment-703972068
      - https://github.com/mozilla-mobile/fenix/pull/19924#issuecomment-861423789
    data_sensitivity:
      - interaction
    notification_emails:
      - android-probes@mozilla.com
    expires: "2021-08-01"

tab:
  media_play:
    type: event
    description: |
      A user pressed the play icon on a tab from the home screen
    bugs:
      - https://github.com/mozilla-mobile/fenix/issues/5197
    data_reviews:
      - https://github.com/mozilla-mobile/fenix/pull/5266
      - https://github.com/mozilla-mobile/fenix/pull/15713#issuecomment-703972068
      - https://github.com/mozilla-mobile/fenix/pull/19924#issuecomment-861423789
    data_sensitivity:
      - interaction
    notification_emails:
      - android-probes@mozilla.com
    expires: "2021-08-01"
    no_lint:
      - COMMON_PREFIX
  media_pause:
    type: event
    description: |
      A user pressed the pause icon on a tab from the home screen
    bugs:
      - https://github.com/mozilla-mobile/fenix/issues/5197
    data_reviews:
      - https://github.com/mozilla-mobile/fenix/pull/5266
      - https://github.com/mozilla-mobile/fenix/pull/15713#issuecomment-703972068
      - https://github.com/mozilla-mobile/fenix/pull/19924#issuecomment-861423789
    data_sensitivity:
      - interaction
    notification_emails:
      - android-probes@mozilla.com
    expires: "2021-08-01"

media_notification:
  play:
    type: event
    description: |
      A user pressed the play icon on the media notification
    bugs:
      - https://github.com/mozilla-mobile/fenix/issues/5197
    data_reviews:
      - https://github.com/mozilla-mobile/fenix/pull/5520
      - https://github.com/mozilla-mobile/fenix/pull/15713#issuecomment-703972068
      - https://github.com/mozilla-mobile/fenix/pull/19924#issuecomment-861423789
    data_sensitivity:
      - interaction
    notification_emails:
      - android-probes@mozilla.com
    expires: "2021-08-01"
  pause:
    type: event
    description: |
      A user pressed the pause icon on the media notification
    bugs:
      - https://github.com/mozilla-mobile/fenix/issues/5197
    data_reviews:
      - https://github.com/mozilla-mobile/fenix/pull/5520
      - https://github.com/mozilla-mobile/fenix/pull/15713#issuecomment-703972068
      - https://github.com/mozilla-mobile/fenix/pull/19924#issuecomment-861423789
    data_sensitivity:
      - interaction
    notification_emails:
      - android-probes@mozilla.com
    expires: "2021-08-01"

media_state:
  play:
    type: event
    description: |
      Media started playing.
    bugs:
      - https://github.com/mozilla-mobile/fenix/issues/5705
    data_reviews:
      - https://github.com/mozilla-mobile/fenix/pull/6463
      - https://github.com/mozilla-mobile/fenix/pull/15713#issuecomment-703972068
      - https://github.com/mozilla-mobile/fenix/pull/19924#issuecomment-861423789
    data_sensitivity:
      - interaction
    notification_emails:
      - android-probes@mozilla.com
    expires: "2021-08-01"
  pause:
    type: event
    description: |
      Media playback was paused.
    bugs:
      - https://github.com/mozilla-mobile/fenix/issues/5705
    data_reviews:
      - https://github.com/mozilla-mobile/fenix/pull/6463
      - https://github.com/mozilla-mobile/fenix/pull/15713#issuecomment-703972068
      - https://github.com/mozilla-mobile/fenix/pull/19924#issuecomment-861423789
    data_sensitivity:
      - interaction
    notification_emails:
      - android-probes@mozilla.com
    expires: "2021-08-01"
  stop:
    type: event
    description: |
      Media playback has ended.
    bugs:
      - https://github.com/mozilla-mobile/fenix/issues/5705
    data_reviews:
      - https://github.com/mozilla-mobile/fenix/pull/6463
      - https://github.com/mozilla-mobile/fenix/pull/15713#issuecomment-703972068
      - https://github.com/mozilla-mobile/fenix/pull/19924#issuecomment-861423789
    data_sensitivity:
      - interaction
    notification_emails:
      - android-probes@mozilla.com
    expires: "2021-08-01"
  fullscreen:
    type: event
    description: |
      Video set to fullscreen.
    bugs:
      - https://github.com/mozilla-mobile/fenix/issues/15368
    data_reviews:
      - https://github.com/mozilla-mobile/fenix/pull/16833
      - https://github.com/mozilla-mobile/fenix/pull/19924#issuecomment-861423789
    data_sensitivity:
      - interaction
    notification_emails:
      - android-probes@mozilla.com
    expires: "2021-08-01"
  picture_in_picture:
    type: event
    description: |
      Video set to picture in picture mode.
    bugs:
      - https://github.com/mozilla-mobile/fenix/issues/15368
    data_reviews:
      - https://github.com/mozilla-mobile/fenix/pull/16833
      - https://github.com/mozilla-mobile/fenix/pull/19924#issuecomment-861423789
    data_sensitivity:
      - interaction
    notification_emails:
      - android-probes@mozilla.com
    expires: "2021-08-01"

logins:
  open_logins:
    type: event
    description: |
      A user accessed Logins in Settings
    bugs:
      - https://github.com/mozilla-mobile/fenix/issues/5586
    data_reviews:
      - https://github.com/mozilla-mobile/fenix/pull/6352
      - https://github.com/mozilla-mobile/fenix/pull/15713#issuecomment-703972068
      - https://github.com/mozilla-mobile/fenix/pull/19924#issuecomment-861423789
    data_sensitivity:
      - interaction
    notification_emails:
      - android-probes@mozilla.com
    expires: "2021-08-01"
  open_individual_login:
    type: event
    description: |
      A user accessed an individual login in saved logins
    bugs:
      - https://github.com/mozilla-mobile/fenix/issues/5586
    data_reviews:
      - https://github.com/mozilla-mobile/fenix/pull/6352
      - https://github.com/mozilla-mobile/fenix/pull/15713#issuecomment-703972068
      - https://github.com/mozilla-mobile/fenix/pull/19924#issuecomment-861423789
    data_sensitivity:
      - interaction
    notification_emails:
      - android-probes@mozilla.com
    expires: "2021-08-01"
  copy_login:
    type: event
    description: |
      A user copied a piece of a login in saved logins
    bugs:
      - https://github.com/mozilla-mobile/fenix/issues/5586
    data_reviews:
      - https://github.com/mozilla-mobile/fenix/pull/6352
      - https://github.com/mozilla-mobile/fenix/pull/15713#issuecomment-703972068
      - https://github.com/mozilla-mobile/fenix/pull/19924#issuecomment-861423789
    data_sensitivity:
      - interaction
    notification_emails:
      - android-probes@mozilla.com
    expires: "2021-08-01"
  view_password_login:
    type: event
    description: |
      A user viewed a password in an individual saved login
    bugs:
      - https://github.com/mozilla-mobile/fenix/issues/5586
    data_reviews:
      - https://github.com/mozilla-mobile/fenix/pull/6352
      - https://github.com/mozilla-mobile/fenix/pull/15713#issuecomment-703972068
      - https://github.com/mozilla-mobile/fenix/pull/19924#issuecomment-861423789
    data_sensitivity:
      - interaction
    notification_emails:
      - android-probes@mozilla.com
    expires: "2021-08-01"
  save_logins_setting_changed:
    type: event
    description: |
      A user changed their setting for asking to save logins
    extra_keys:
      setting:
        description: |
          The new setting for saving logins the user selected. Either
          `ask_to_save` or `never_save`
    bugs:
      - https://github.com/mozilla-mobile/fenix/issues/5586
    data_reviews:
      - https://github.com/mozilla-mobile/fenix/pull/7767
      - https://github.com/mozilla-mobile/fenix/pull/15713#issuecomment-703972068
      - https://github.com/mozilla-mobile/fenix/pull/19924#issuecomment-861423789
    data_sensitivity:
      - interaction
    notification_emails:
      - android-probes@mozilla.com
    expires: "2021-08-01"
  open_login_editor:
    type: event
    description: |
      A user entered the edit screen for an individual saved login
    bugs:
      - https://github.com/mozilla-mobile/fenix/issues/10173
    data_reviews:
      - https://github.com/mozilla-mobile/fenix/issues/11208
      - https://github.com/mozilla-mobile/fenix/pull/15713#issuecomment-703972068
      - https://github.com/mozilla-mobile/fenix/pull/19924#issuecomment-861423789
    data_sensitivity:
      - interaction
    notification_emails:
      - android-probes@mozilla.com
    expires: "2021-08-01"
  delete_saved_login:
    type: event
    description: |
      A user confirms delete of a saved login
    bugs:
      - https://github.com/mozilla-mobile/fenix/issues/10173
    data_reviews:
      - https://github.com/mozilla-mobile/fenix/issues/11208
      - https://github.com/mozilla-mobile/fenix/pull/15713#issuecomment-703972068
      - https://github.com/mozilla-mobile/fenix/pull/19924#issuecomment-861423789
    data_sensitivity:
      - interaction
    notification_emails:
      - android-probes@mozilla.com
    expires: "2021-08-01"
  save_edited_login:
    type: event
    description: |
      A user saves changes made to an individual login
    bugs:
      - https://github.com/mozilla-mobile/fenix/issues/10173
    data_reviews:
      - https://github.com/mozilla-mobile/fenix/issues/11208
      - https://github.com/mozilla-mobile/fenix/pull/15713#issuecomment-703972068
      - https://github.com/mozilla-mobile/fenix/pull/19924#issuecomment-861423789
    data_sensitivity:
      - interaction
    notification_emails:
      - android-probes@mozilla.com
    expires: "2021-08-01"

download_notification:
  resume:
    type: event
    description: |
      A user resumed a download in the download notification
    bugs:
      - https://github.com/mozilla-mobile/fenix/issues/5583
    data_reviews:
      - https://github.com/mozilla-mobile/fenix/pull/6554
      - https://github.com/mozilla-mobile/fenix/pull/13958#issuecomment-676857877
      - https://github.com/mozilla-mobile/fenix/pull/18143
      - https://github.com/mozilla-mobile/fenix/pull/19924#issuecomment-861423789
    data_sensitivity:
      - interaction
    notification_emails:
      - android-probes@mozilla.com
    expires: "2021-07-01"
  pause:
    type: event
    description: |
      A user paused a download in the download notification
    bugs:
      - https://github.com/mozilla-mobile/fenix/issues/5583
    data_reviews:
      - https://github.com/mozilla-mobile/fenix/pull/6554
      - https://github.com/mozilla-mobile/fenix/pull/13958#issuecomment-676857877
      - https://github.com/mozilla-mobile/fenix/pull/18143
      - https://github.com/mozilla-mobile/fenix/pull/19924#issuecomment-861423789
    data_sensitivity:
      - interaction
    notification_emails:
      - android-probes@mozilla.com
    expires: "2021-07-01"
  cancel:
    type: event
    description: |
      A user cancelled a download in the download notification
    bugs:
      - https://github.com/mozilla-mobile/fenix/issues/5583
    data_reviews:
      - https://github.com/mozilla-mobile/fenix/pull/6554
      - https://github.com/mozilla-mobile/fenix/pull/13958#issuecomment-676857877
      - https://github.com/mozilla-mobile/fenix/pull/18143
      - https://github.com/mozilla-mobile/fenix/pull/19924#issuecomment-861423789
    data_sensitivity:
      - interaction
    notification_emails:
      - android-probes@mozilla.com
    expires: "2021-07-01"
  try_again:
    type: event
    description: |
      A user tapped on try again when a download fails in the download
      notification
    bugs:
      - https://github.com/mozilla-mobile/fenix/issues/5583
    data_reviews:
      - https://github.com/mozilla-mobile/fenix/pull/6554
      - https://github.com/mozilla-mobile/fenix/pull/13958#issuecomment-676857877
      - https://github.com/mozilla-mobile/fenix/pull/18143
      - https://github.com/mozilla-mobile/fenix/pull/19924#issuecomment-861423789
    data_sensitivity:
      - interaction
    notification_emails:
      - android-probes@mozilla.com
    expires: "2021-07-01"
  open:
    type: event
    description: |
      A user opened a downloaded file in the download notification
    bugs:
      - https://github.com/mozilla-mobile/fenix/issues/5583
    data_reviews:
      - https://github.com/mozilla-mobile/fenix/pull/6554
      - https://github.com/mozilla-mobile/fenix/pull/13958#issuecomment-676857877
      - https://github.com/mozilla-mobile/fenix/pull/18143
      - https://github.com/mozilla-mobile/fenix/pull/19924#issuecomment-861423789
    data_sensitivity:
      - interaction
    notification_emails:
      - android-probes@mozilla.com
    expires: "2021-07-01"
  in_app_open:
    type: event
    description: |
      A user opened a downloaded file in the in-app notification link
    bugs:
      - https://github.com/mozilla-mobile/fenix/issues/5583
    data_reviews:
      - https://github.com/mozilla-mobile/fenix/pull/6554
      - https://github.com/mozilla-mobile/fenix/pull/13958#issuecomment-676857877
      - https://github.com/mozilla-mobile/fenix/pull/18143
      - https://github.com/mozilla-mobile/fenix/pull/19924#issuecomment-861423789
    data_sensitivity:
      - interaction
    notification_emails:
      - android-probes@mozilla.com
    expires: "2021-07-01"
  in_app_try_again:
    type: event
    description: |
      A user tapped on try again when a download fails in the in-app
      notification link
    bugs:
      - https://github.com/mozilla-mobile/fenix/issues/5583
    data_reviews:
      - https://github.com/mozilla-mobile/fenix/pull/6554
      - https://github.com/mozilla-mobile/fenix/pull/13958#issuecomment-676857877
      - https://github.com/mozilla-mobile/fenix/pull/18143
      - https://github.com/mozilla-mobile/fenix/pull/19924#issuecomment-861423789
    data_sensitivity:
      - interaction
    notification_emails:
      - android-probes@mozilla.com
    expires: "2021-07-01"

downloads_misc:
  download_added:
    type: event
    description:
      A counter for how many times something is downloaded in the app.
    bugs:
      - https://github.com/mozilla-mobile/fenix/issues/11578
    data_reviews:
      - https://github.com/mozilla-mobile/fenix/pull/16730
      - https://github.com/mozilla-mobile/fenix/pull/18143
      - https://github.com/mozilla-mobile/fenix/pull/19924#issuecomment-861423789
    notification_emails:
      - android-probes@mozilla.com
    expires: "2021-07-01"

downloads_management:
  downloads_screen_opened:
    type: event
    description: >
      A counter for the number of times users access the "Downloads" folder
      inside the app.
    bugs:
      - https://github.com/mozilla-mobile/fenix/issues/15367
    data_reviews:
      - https://github.com/mozilla-mobile/fenix/pull/16728
      - https://github.com/mozilla-mobile/fenix/pull/18143
      - https://github.com/mozilla-mobile/fenix/pull/19924#issuecomment-861423789
    notification_emails:
      - android-probes@mozilla.com
    expires: "2021-07-01"

  item_opened:
    type: event
    description: >
      A counter for how often a user tap to opens a download from inside the
      "Downloads" folder.
    bugs:
      - https://github.com/mozilla-mobile/fenix/issues/15367
      - https://github.com/mozilla-mobile/fenix/issues/19923
    data_reviews:
      - https://github.com/mozilla-mobile/fenix/pull/16728
      - https://github.com/mozilla-mobile/fenix/pull/18143
      - https://github.com/mozilla-mobile/fenix/pull/19924#issuecomment-861423789
    notification_emails:
      - android-probes@mozilla.com
    expires: "2021-12-01"

  item_deleted:
    type: event
    description: >
      A counter for how often a user deletes one / more downloads at a time.
    bugs:
      - https://github.com/mozilla-mobile/fenix/issues/15367
      - https://github.com/mozilla-mobile/fenix/issues/19923
    data_reviews:
      - https://github.com/mozilla-mobile/fenix/pull/16728
      - https://github.com/mozilla-mobile/fenix/pull/18143
      - https://github.com/mozilla-mobile/fenix/pull/19924#issuecomment-861423789
    notification_emails:
      - android-probes@mozilla.com
    expires: "2021-12-01"

user_specified_search_engines:
  custom_engine_added:
    type: event
    description: |
      A user added a new custom search engine
    bugs:
      - https://github.com/mozilla-mobile/fenix/issues/5884
    data_reviews:
      - https://github.com/mozilla-mobile/fenix/pull/6918
      - https://github.com/mozilla-mobile/fenix/pull/15713#issuecomment-703972068
      - https://github.com/mozilla-mobile/fenix/pull/19924#issuecomment-861423789
    data_sensitivity:
      - interaction
    notification_emails:
      - android-probes@mozilla.com
    expires: "2021-08-01"
    no_lint:
      - COMMON_PREFIX
  custom_engine_deleted:
    type: event
    description: |
      A user deleted a custom search engine
    bugs:
      - https://github.com/mozilla-mobile/fenix/issues/5884
      - https://github.com/mozilla-mobile/fenix/issues/7881
    data_reviews:
      - https://github.com/mozilla-mobile/fenix/pull/6918
      - https://github.com/mozilla-mobile/fenix/pull/15713#issuecomment-703972068
      - https://github.com/mozilla-mobile/fenix/pull/19924#issuecomment-861423789
    data_sensitivity:
      - interaction
    notification_emails:
      - android-probes@mozilla.com
    expires: "2021-08-01"

search_suggestions:
  enable_in_private:
    type: event
    description: |
      A user enabled receiving search suggestions in private sessions
    bugs:
      - https://github.com/mozilla-mobile/fenix/issues/6070
    data_reviews:
      - https://github.com/mozilla-mobile/fenix/pull/6746
      - https://github.com/mozilla-mobile/fenix/pull/15713#issuecomment-703972068
      - https://github.com/mozilla-mobile/fenix/pull/19924#issuecomment-861423789
    data_sensitivity:
      - technical
      - interaction
    notification_emails:
      - android-probes@mozilla.com
    expires: "2021-08-01"

voice_search:
  tapped:
    type: event
    description: |
      A user selected the voice search button on the search screen.
    bugs:
      - https://github.com/mozilla-mobile/fenix/issues/10465
    data_reviews:
      - https://github.com/mozilla-mobile/fenix/pull/10785
      - https://github.com/mozilla-mobile/fenix/pull/15713#issuecomment-703972068
      - https://github.com/mozilla-mobile/fenix/pull/19924#issuecomment-861423789
    data_sensitivity:
      - interaction
    notification_emails:
      - android-probes@mozilla.com
    expires: "2021-08-01"

top_sites:
  open_default:
    type: event
    description: |
      A user opened a default top site
    bugs:
      - https://github.com/mozilla-mobile/fenix/issues/8125
    data_reviews:
      - https://github.com/mozilla-mobile/fenix/pull/10752
      - https://github.com/mozilla-mobile/fenix/pull/15713#issuecomment-703972068
      - https://github.com/mozilla-mobile/fenix/pull/19924#issuecomment-861423789
    data_sensitivity:
      - interaction
    notification_emails:
      - android-probes@mozilla.com
    expires: "2021-08-01"
  open_google_search_attribution:
    type: event
    description: |
      A user opened the google top site
    bugs:
      - https://github.com/mozilla-mobile/fenix/issues/17418
    data_reviews:
      - https://github.com/mozilla-mobile/fenix/pull/17637
      - https://github.com/mozilla-mobile/fenix/pull/19924#issuecomment-861423789
    data_sensitivity:
      - interaction
    notification_emails:
      - android-probes@mozilla.com
    expires: "2021-08-01"
  open_frecency:
    type: event
    description: |
      A user opened a frecency top site
    bugs:
      - https://github.com/mozilla-mobile/fenix/issues/14565
    data_reviews:
      - https://github.com/mozilla-mobile/fenix/pull/15136
      - https://github.com/mozilla-mobile/fenix/pull/15713#issuecomment-703972068
      - https://github.com/mozilla-mobile/fenix/pull/19924#issuecomment-861423789
    data_sensitivity:
      - interaction
    notification_emails:
      - android-probes@mozilla.com
    expires: "2021-08-01"
  open_pinned:
    type: event
    description: |
      A user opened a pinned top site
    bugs:
      - https://github.com/mozilla-mobile/fenix/issues/14565
    data_reviews:
      - https://github.com/mozilla-mobile/fenix/pull/15136
      - https://github.com/mozilla-mobile/fenix/pull/15713#issuecomment-703972068
      - https://github.com/mozilla-mobile/fenix/pull/19924#issuecomment-861423789
    data_sensitivity:
      - interaction
    notification_emails:
      - android-probes@mozilla.com
    expires: "2021-08-01"
  swipe_carousel:
    type: event
    description: |
      A user swiped to change the page of the top sites carousel
    extra_keys:
      page:
        description: |
          The page number the carousel is now on
    bugs:
      - https://github.com/mozilla-mobile/fenix/issues/14565
    data_reviews:
      - https://github.com/mozilla-mobile/fenix/pull/15136
      - https://github.com/mozilla-mobile/fenix/pull/15713#issuecomment-703972068
      - https://github.com/mozilla-mobile/fenix/pull/19924#issuecomment-861423789
    data_sensitivity:
      - interaction
    notification_emails:
      - android-probes@mozilla.com
    expires: "2021-08-01"
  long_press:
    type: event
    description: |
      A user long pressed on a top site
    extra_keys:
      type:
        description: |
          The type of top site. Options are: "FRECENCY," "DEFAULT," or "PINNED."
    bugs:
      - https://github.com/mozilla-mobile/fenix/issues/14565
    data_reviews:
      - https://github.com/mozilla-mobile/fenix/pull/15136
      - https://github.com/mozilla-mobile/fenix/pull/15713#issuecomment-703972068
      - https://github.com/mozilla-mobile/fenix/pull/19924#issuecomment-861423789
    data_sensitivity:
      - interaction
    notification_emails:
      - android-probes@mozilla.com
    expires: "2021-08-01"
  open_in_new_tab:
    type: event
    description: |
      A user opens a new tab based on a top site item
    bugs:
      - https://github.com/mozilla-mobile/fenix/issues/6757
    data_reviews:
      - https://github.com/mozilla-mobile/fenix/pull/7523
      - https://github.com/mozilla-mobile/fenix/pull/15713#issuecomment-703972068
      - https://github.com/mozilla-mobile/fenix/pull/19924#issuecomment-861423789
    data_sensitivity:
      - interaction
    notification_emails:
      - android-probes@mozilla.com
    expires: "2021-08-01"
  open_in_private_tab:
    type: event
    description: |
      A user opens a new private tab based on a top site item
    bugs:
      - https://github.com/mozilla-mobile/fenix/issues/6757
    data_reviews:
      - https://github.com/mozilla-mobile/fenix/pull/7523
      - https://github.com/mozilla-mobile/fenix/pull/15713#issuecomment-703972068
      - https://github.com/mozilla-mobile/fenix/pull/19924#issuecomment-861423789
    data_sensitivity:
      - interaction
    notification_emails:
      - android-probes@mozilla.com
    expires: "2021-08-01"
  remove:
    type: event
    description: |
      A user removes a top site item
    bugs:
      - https://github.com/mozilla-mobile/fenix/issues/6757
    data_reviews:
      - https://github.com/mozilla-mobile/fenix/pull/7523
      - https://github.com/mozilla-mobile/fenix/pull/15713#issuecomment-703972068
      - https://github.com/mozilla-mobile/fenix/pull/19924#issuecomment-861423789
    data_sensitivity:
      - interaction
    notification_emails:
      - android-probes@mozilla.com
    expires: "2021-08-01"

about_page:
  support_tapped:
    type: event
    description: |
      A user tapped on "Support" item from About page
    bugs:
      - https://github.com/mozilla-mobile/fenix/issues/6834
    data_reviews:
      - https://github.com/mozilla-mobile/fenix/pull/8047
      - https://github.com/mozilla-mobile/fenix/pull/13958#issuecomment-676857877
      - https://github.com/mozilla-mobile/fenix/pull/18143
      - https://github.com/mozilla-mobile/fenix/pull/19924#issuecomment-861423789
    data_sensitivity:
      - interaction
    notification_emails:
      - android-probes@mozilla.com
    expires: "2021-07-01"
  privacy_notice_tapped:
    type: event
    description: |
      A user tapped on "Privacy notice" item from About page
    bugs:
      - https://github.com/mozilla-mobile/fenix/issues/6834
    data_reviews:
      - https://github.com/mozilla-mobile/fenix/pull/8047
      - https://github.com/mozilla-mobile/fenix/pull/13958#issuecomment-676857877
      - https://github.com/mozilla-mobile/fenix/pull/18143
      - https://github.com/mozilla-mobile/fenix/pull/19924#issuecomment-861423789
    data_sensitivity:
      - interaction
    notification_emails:
      - android-probes@mozilla.com
    expires: "2021-07-01"

app_theme:
  dark_theme_selected:
    type: event
    description: |
      A user selected Dark Theme
    extra_keys:
      source:
        description: |
          The source from where dark theme was selected. The source can be
          'SETTINGS' or 'ONBOARDING'
    bugs:
      - https://github.com/mozilla-mobile/fenix/issues/7289
      - https://github.com/mozilla-mobile/fenix/issues/19923
    data_reviews:
      - https://github.com/mozilla-mobile/fenix/pull/7968
      - https://github.com/mozilla-mobile/fenix/pull/13958#issuecomment-676857877
      - https://github.com/mozilla-mobile/fenix/pull/18143
      - https://github.com/mozilla-mobile/fenix/pull/19924#issuecomment-861423789
    data_sensitivity:
      - interaction
    notification_emails:
      - android-probes@mozilla.com
    expires: "2021-12-01"

pocket:
  pocket_top_site_clicked:
    type: event
    description: |
      A user clicked on the trending Pocket top site
    bugs:
      - https://github.com/mozilla-mobile/fenix/issues/8126
    data_reviews:
      - https://github.com/mozilla-mobile/fenix/pull/8098
      - https://github.com/mozilla-mobile/fenix/pull/15713#issuecomment-703972068
      - https://github.com/mozilla-mobile/fenix/pull/19924#issuecomment-861423789
    data_sensitivity:
      - interaction
    notification_emails:
      - android-probes@mozilla.com
    expires: "2021-08-01"
    no_lint:
      - COMMON_PREFIX

  pocket_top_site_removed:
    type: event
    description: |
      A user removed the trending Pocket top site
    bugs:
      - https://github.com/mozilla-mobile/fenix/issues/8126
    data_reviews:
      - https://github.com/mozilla-mobile/fenix/pull/8098
      - https://github.com/mozilla-mobile/fenix/pull/15713#issuecomment-703972068
      - https://github.com/mozilla-mobile/fenix/pull/19924#issuecomment-861423789
    data_sensitivity:
      - interaction
    notification_emails:
      - android-probes@mozilla.com
    expires: "2021-08-01"

first_session:
  campaign:
    type: string
    send_in_pings:
      - first-session
    description: |
      The name of the campaign that is responsible for this installation.
    bugs:
      - https://github.com/mozilla-mobile/fenix/issues/7295
    data_reviews:
      - https://github.com/mozilla-mobile/fenix/pull/8074#issuecomment-586512202
      - https://github.com/mozilla-mobile/fenix/pull/15713#issuecomment-703972068
      - https://github.com/mozilla-mobile/fenix/pull/19924#issuecomment-861423789
    data_sensitivity:
      - technical
      - interaction
    notification_emails:
      - android-probes@mozilla.com
    expires: "2021-08-01"
  network:
    type: string
    send_in_pings:
      - first-session
    description: |
      The name of the Network that sourced this installation.
    bugs:
      - https://github.com/mozilla-mobile/fenix/issues/7295
    data_reviews:
      - https://github.com/mozilla-mobile/fenix/pull/8074#issuecomment-586512202
      - https://github.com/mozilla-mobile/fenix/pull/15713#issuecomment-703972068
      - https://github.com/mozilla-mobile/fenix/pull/19924#issuecomment-861423789
    data_sensitivity:
      - technical
      - interaction
    notification_emails:
      - android-probes@mozilla.com
    expires: "2021-08-01"
  adgroup:
    type: string
    send_in_pings:
      - first-session
    description: |
      The name of the AdGroup that was used to source this installation.
    bugs:
      - https://github.com/mozilla-mobile/fenix/pull/8074#issuecomment-586512202
    data_reviews:
      - https://github.com/mozilla-mobile/fenix/pull/8074#issuecomment-586480836
      - https://github.com/mozilla-mobile/fenix/pull/15713#issuecomment-703972068
      - https://github.com/mozilla-mobile/fenix/pull/19924#issuecomment-861423789
    data_sensitivity:
      - technical
      - interaction
    notification_emails:
      - android-probes@mozilla.com
    expires: "2021-08-01"
  creative:
    send_in_pings:
      - first-session
    type: string
    description: |
      The identifier of the creative material that the user interacted with.
    bugs:
      - https://github.com/mozilla-mobile/fenix/issues/7295
    data_reviews:
      - https://github.com/mozilla-mobile/fenix/pull/8074#issuecomment-586512202
      - https://github.com/mozilla-mobile/fenix/pull/15713#issuecomment-703972068
      - https://github.com/mozilla-mobile/fenix/pull/19924#issuecomment-861423789
    data_sensitivity:
      - technical
      - interaction
    notification_emails:
      - android-probes@mozilla.com
    expires: "2021-08-01"
  timestamp:
    send_in_pings:
      - first-session
    type: datetime
    description: |
      The Glean generated date and time of the installation. This is
      unique per app install, though the rest of the data in this
      ping is from Adjust and will remain static across installs.
    bugs:
      - https://github.com/mozilla-mobile/fenix/issues/7295
    data_reviews:
      - https://github.com/mozilla-mobile/fenix/pull/8074#issuecomment-586512202
      - https://github.com/mozilla-mobile/fenix/pull/15713#issuecomment-703972068
      - https://github.com/mozilla-mobile/fenix/pull/19924#issuecomment-861423789
    data_sensitivity:
      - technical
      - interaction
    notification_emails:
      - android-probes@mozilla.com
    expires: "2021-08-01"

browser.search:
  with_ads:
    type: labeled_counter
    description: |
      Records counts of SERP pages with adverts displayed.
      The key format is `<provider-name>`.
    send_in_pings:
      - metrics
    bugs:
      - https://github.com/mozilla-mobile/fenix/issues/6558
    data_reviews:
      - https://github.com/mozilla-mobile/fenix/pull/10112
      - https://github.com/mozilla-mobile/fenix/pull/15713#issuecomment-703972068
      - https://github.com/mozilla-mobile/fenix/pull/19924#issuecomment-861423789
    data_sensitivity:
      - interaction
    notification_emails:
      - android-probes@mozilla.com
    expires: "2021-08-01"
  ad_clicks:
    type: labeled_counter
    description: |
      Records clicks of adverts on SERP pages.
      The key format is `<provider-name>`.
    send_in_pings:
      - metrics
    bugs:
      - https://github.com/mozilla-mobile/fenix/issues/6558
    data_reviews:
      - https://github.com/mozilla-mobile/fenix/pull/10112
      - https://github.com/mozilla-mobile/fenix/pull/15713#issuecomment-703972068
      - https://github.com/mozilla-mobile/fenix/pull/19924#issuecomment-861423789
    data_sensitivity:
      - interaction
    notification_emails:
      - android-probes@mozilla.com
    expires: "2021-08-01"
  in_content:
    type: labeled_counter
    description: |
      Records the type of interaction a user has on SERP pages.
    send_in_pings:
      - metrics
    bugs:
      - https://github.com/mozilla-mobile/fenix/issues/6557
    data_reviews:
      - https://github.com/mozilla-mobile/fenix/pull/10167
      - https://github.com/mozilla-mobile/fenix/pull/15713#issuecomment-703972068
      - https://github.com/mozilla-mobile/fenix/pull/19924#issuecomment-861423789
    data_sensitivity:
      - interaction
    notification_emails:
      - android-probes@mozilla.com
    expires: "2021-08-01"

addons:
  open_addons_in_settings:
    type: event
    description: |
      A user accessed "Add-ons" from the Settings
    bugs:
      - https://github.com/mozilla-mobile/fenix/issues/6174
      - https://github.com/mozilla-mobile/fenix/issues/19923
    data_reviews:
      - https://github.com/mozilla-mobile/fenix/pull/8318
      - https://github.com/mozilla-mobile/fenix/pull/13958#issuecomment-676857877
      - https://github.com/mozilla-mobile/fenix/pull/18143
      - https://github.com/mozilla-mobile/fenix/pull/19924#issuecomment-861423789
    data_sensitivity:
      - interaction
    notification_emails:
      - android-probes@mozilla.com
    expires: "2021-12-01"
  open_addon_in_toolbar_menu:
    type: event
    description: |
      A user interacted with an installed add-on in the toolbar menu
    extra_keys:
      addon_id:
        description: |
          The id of the add-on that was interacted with in the toolbar menu
    bugs:
      - https://github.com/mozilla-mobile/fenix/issues/6174
      - https://github.com/mozilla-mobile/fenix/issues/19923
    data_reviews:
      - https://github.com/mozilla-mobile/fenix/pull/8318
      - https://github.com/mozilla-mobile/fenix/pull/13958#issuecomment-676857877
      - https://github.com/mozilla-mobile/fenix/pull/18143
      - https://github.com/mozilla-mobile/fenix/pull/19924#issuecomment-861423789
    data_sensitivity:
      - interaction
    notification_emails:
      - android-probes@mozilla.com
    expires: "2021-12-01"
  open_addon_setting:
    type: event
    description: |
      A user opened an add-on's setting
    extra_keys:
      addon_id:
        description: |
          The id of the add-on that was interacted with
    bugs:
      - https://github.com/mozilla-mobile/fenix/issues/17644
    data_reviews:
      - https://github.com/mozilla-mobile/fenix/pull/18504
      - https://github.com/mozilla-mobile/fenix/pull/19924#issuecomment-861423789
    data_sensitivity:
      - interaction
    notification_emails:
      - android-probes@mozilla.com
    expires: "2022-08-01"
  has_installed_addons:
    type: boolean
    description: |
      Whether or not the user has installed add-ons on the device.
    send_in_pings:
      - metrics
    bugs:
      - https://github.com/mozilla-mobile/fenix/issues/6174
      - https://github.com/mozilla-mobile/fenix/issues/19923
    data_reviews:
      - https://github.com/mozilla-mobile/fenix/pull/8318
      - https://github.com/mozilla-mobile/fenix/pull/13958#issuecomment-676857877
      - https://github.com/mozilla-mobile/fenix/pull/18143
      - https://github.com/mozilla-mobile/fenix/pull/19924#issuecomment-861423789
    data_sensitivity:
      - interaction
    notification_emails:
      - android-probes@mozilla.com
    expires: "2021-12-01"
  has_enabled_addons:
    type: boolean
    description: |
      Whether or not the user has enabled add-ons on the device.
    send_in_pings:
      - metrics
    bugs:
      - https://github.com/mozilla-mobile/fenix/issues/6174
      - https://github.com/mozilla-mobile/fenix/issues/19923
    data_reviews:
      - https://github.com/mozilla-mobile/fenix/pull/8318
      - https://github.com/mozilla-mobile/fenix/pull/13958#issuecomment-676857877
      - https://github.com/mozilla-mobile/fenix/pull/18143
      - https://github.com/mozilla-mobile/fenix/pull/19924#issuecomment-861423789
    data_sensitivity:
      - interaction
    notification_emails:
      - android-probes@mozilla.com
    expires: "2021-12-01"
  installed_addons:
    type: string_list
    description: |
      A list of all installed add-ons on the device.
    send_in_pings:
      - metrics
    bugs:
      - https://github.com/mozilla-mobile/fenix/issues/8920
      - https://github.com/mozilla-mobile/fenix/issues/19923
    data_reviews:
      - https://github.com/mozilla-mobile/fenix/pull/11080
      - https://github.com/mozilla-mobile/fenix/pull/13958#issuecomment-676857877
      - https://github.com/mozilla-mobile/fenix/pull/18143
      - https://github.com/mozilla-mobile/fenix/pull/19924#issuecomment-861423789
    data_sensitivity:
      - interaction
    notification_emails:
      - android-probes@mozilla.com
    expires: "2021-12-01"
  enabled_addons:
    type: string_list
    description: |
      A list of all enabled add-ons on the device.
    send_in_pings:
      - metrics
    bugs:
      - https://github.com/mozilla-mobile/fenix/issues/8920
      - https://github.com/mozilla-mobile/fenix/issues/19923
    data_reviews:
      - https://github.com/mozilla-mobile/fenix/pull/11080
      - https://github.com/mozilla-mobile/fenix/pull/13958#issuecomment-676857877
      - https://github.com/mozilla-mobile/fenix/pull/18143
      - https://github.com/mozilla-mobile/fenix/pull/19924#issuecomment-861423789
    data_sensitivity:
      - interaction
    notification_emails:
      - android-probes@mozilla.com
    expires: "2021-12-01"

startup.timeline:
  framework_primary:
    send_in_pings:
      - startup-timeline
    type: timespan
    time_unit: millisecond
    description: |
      The duration the Android framework takes to start before letting us run
      code in `*Application.init` when this device has
      `clock_ticks_per_second_v2` equal to 100: if it's not equal to 100, then
      this value is captured in `framework_secondary`. We split this into two
      metrics to make it easier to analyze in GLAM. We split on 100 because
      when we did our initial brief analysis -
      https://sql.telemetry.mozilla.org/queries/75591 - the results for clocks
      ticks were overwhelmingly 100.

      The duration is calculated from `appInitTimestamp -
      processStartTimestamp`. `processStartTimestamp` is derived from the clock
      tick time unit, which is expected to be less granular than nanoseconds.
      Therefore, we convert and round our timestamps to clock ticks before
      computing the difference and convert back to nanoseconds to report.

      For debugging purposes, `clock_ticks_per_second_v2`, which may vary
      between devices, is also reported as a metric
    bugs:
      - https://github.com/mozilla-mobile/fenix/issues/8803
      - https://github.com/mozilla-mobile/fenix/issues/17972
    data_reviews:
      - https://github.com/mozilla-mobile/fenix/pull/9788#pullrequestreview-394228626
      - https://github.com/mozilla-mobile/fenix/pull/15713#issuecomment-703972068
      - https://github.com/mozilla-mobile/fenix/pull/18043#issue-575389284
    data_sensitivity:
      - technical
    notification_emails:
      - perf-android-fe@mozilla.com
      - mcomella@mozilla.com
    expires: "2021-08-01"
  framework_secondary:
    send_in_pings:
      - startup-timeline
    type: timespan
    time_unit: millisecond
    description: |
      The duration the Android framework takes to start before letting us run
      code in `*Application.init` when this device has
      `clock_ticks_per_second_v2` not equal to 100. For more details on this
      metric, see `framework_primary`
    bugs:
      - https://github.com/mozilla-mobile/fenix/issues/17972
    data_reviews:
      - https://github.com/mozilla-mobile/fenix/pull/18043#issue-575389284
    data_sensitivity:
      - technical
    notification_emails:
      - perf-android-fe@mozilla.com
      - mcomella@mozilla.com
    expires: "2021-08-01"
  framework_start_error:
    send_in_pings:
      - startup-timeline
    type: boolean
    description: |
      An error when attempting to record `framework_primary/secondary` - the
      application init timestamp returned a negative value - which is likely
      indicative of a bug in the implementation.
    bugs:
      - https://github.com/mozilla-mobile/fenix/issues/8803
    data_reviews:
      - https://github.com/mozilla-mobile/fenix/pull/9788#pullrequestreview-394228626
      - https://github.com/mozilla-mobile/fenix/pull/15713#issuecomment-703972068
    data_sensitivity:
      - technical
    notification_emails:
      - perf-android-fe@mozilla.com
      - mcomella@mozilla.com
    expires: "2021-08-01"
  framework_start_read_error:
    send_in_pings:
      - startup-timeline
    type: boolean
    description: |
      An error when attempting to read stats from /proc pseudo-filesystem -
      privacy managers can block access to reading these files -
      the application will catch a file reading exception.
    bugs:
      - https://github.com/mozilla-mobile/fenix/issues/10434
    data_reviews:
      - https://github.com/mozilla-mobile/fenix/pull/10481
      - https://github.com/mozilla-mobile/fenix/pull/15713#issuecomment-703972068
    data_sensitivity:
      - technical
    notification_emails:
      - perf-android-fe@mozilla.com
      - mcomella@mozilla.com
    expires: "2021-08-01"
  clock_ticks_per_second_v2:
    send_in_pings:
      - startup-timeline
    type: quantity
    unit: clock ticks per second
    description: |
      The number of clock tick time units that occur in one second on this
      particular device. This value is expected to be used in conjunction with
      the `framework_primary/secondary` metrics.
    bugs:
      - https://github.com/mozilla-mobile/fenix/issues/8803
      - https://github.com/mozilla-mobile/fenix/issues/18157
    data_reviews:
      - https://github.com/mozilla-mobile/fenix/pull/9788#pullrequestreview-394228626
      - https://github.com/mozilla-mobile/fenix/pull/15713#issuecomment-703972068
      - https://github.com/mozilla-mobile/fenix/pull/18158#issue-579593943
    data_sensitivity:
      - technical
    notification_emails:
      - perf-android-fe@mozilla.com
      - mcomella@mozilla.com
    expires: "2021-08-01"

perf.startup:
  cold_main_app_to_first_frame:
    type: timing_distribution
    time_unit: millisecond
    description: |
      The duration from `*Application`'s initializer to the first Android frame
      being drawn in a [COLD MAIN start
      up](https://wiki.mozilla.org/index.php?title=Performance/Fenix/Glossary).
      Notably, this duration omits the time from process start to the
      initializer (which includes a lengthy dex operation) and the time from
      the first frame to visual completeness. This probe doesn't measure Custom
      Tabs or other uses of `ExternalAppBrowserActivity` to simplify result
      analysis. The methodology for determining this measurement is imperfect
      to simplify implementation. Issues may include:
      <br>- Not measuring Beta and Release channels (due to
      `MigrationDecisionActivity` interrupting the logic).
      <br>- Not distinguishing between MAIN to homescreen, onboarding, session
      restore, others?
      <br>- Not choosing to record a MAIN based on what the user would see and
      thus the core code path (i.e. the thing we want to measure) but rather on
      the initial `Intent` state.
      <br><br>
      The hope is that these cases will not have a significant impact on the end
      results but, if they appear to, we can replace it with a more complex
      implementation.
      <br><br>
      Around April 8, 2021 the implementation was refactored. Functionally, it
      should be the same but it's noted just in case there are bugs.
    bugs:
      - https://github.com/mozilla-mobile/fenix/issues/18426
    data_reviews:
      - https://github.com/mozilla-mobile/fenix/pull/18632#issue-600193452
    data_sensitivity:
      - technical
    notification_emails:
      - perf-android-fe@mozilla.com
      - mcomella@mozilla.com
    expires: "2021-08-11"
  cold_view_app_to_first_frame:
    type: timing_distribution
    time_unit: millisecond
    description: |
      The duration from `*Application`'s initializer to the first Android frame
      being drawn in a [COLD VIEW start
      up](https://wiki.mozilla.org/index.php?title=Performance/Fenix/Glossary).
      The methodology for determining this measurement is imperfect to simplify
      implementation. Issues may include:
      <br>-Including VIEW intents that aren't valid so take code paths similar
      to MAIN (this is speculative)
      <br><br>
      See the `cold_main_app_to_first_frame` probe docs for other possible
      known issues and more details.
      <br><br>
      Around April 8, 2021 the implementation was refactored. Functionally, it
      should be the same but it's noted just in case there are bugs.
    bugs:
      - https://github.com/mozilla-mobile/fenix/issues/18426
    data_reviews:
      - https://github.com/mozilla-mobile/fenix/pull/18632#issue-600193452
    data_sensitivity:
      - technical
    notification_emails:
      - perf-android-fe@mozilla.com
      - mcomella@mozilla.com
    expires: "2021-08-11"
  cold_unknwn_app_to_first_frame:
    type: timing_distribution
    time_unit: millisecond
    description: |
      The duration from `*Application`'s initializer to the first Android frame
      being drawn in a [COLD start
      up](https://wiki.mozilla.org/index.php?title=Performance/Fenix/Glossary)
      where we can't say it was a MAIN or VIEW start up. The methodology for
      determining this measurement is imperfect to simplify implementation.
      <br><br>
      See the `cold_main_app_to_first_frame` probe docs for known issues and
      more details.
      <br><br>
      Around April 8, 2021 the implementation was refactored. Functionally, it
      should be the same but it's noted just in case there are bugs.
    bugs:
      - https://github.com/mozilla-mobile/fenix/issues/18426
    data_reviews:
      - https://github.com/mozilla-mobile/fenix/pull/18632#issue-600193452
    data_sensitivity:
      - technical
    notification_emails:
      - perf-android-fe@mozilla.com
      - mcomella@mozilla.com
    expires: "2021-08-11"
  application_on_create:
    type: timing_distribution
    time_unit: millisecond
    description: |
      The duration of `FenixApplication.onCreate` in the main process. This does
      not measure the duration of migration code (via
      `MigratingFenixApplication` included in the Beta and Release channels.
    bugs:
      - https://github.com/mozilla-mobile/fenix/issues/17969
    data_reviews:
      - https://github.com/mozilla-mobile/fenix/pull/17973#issue-572183889
    data_sensitivity:
      - technical
    notification_emails:
      - perf-android-fe@mozilla.com
      - mcomella@mozilla.com
    expires: "2021-08-11"
  app_on_create_to_glean_init:
    type: timing_distribution
    time_unit: millisecond
    description: |
      A subsection of the duration of `FenixApplication.onCreate` and thus the
      `application_on_create` probe from the start of the method through when
      `initializeGlean` is called. Note: `initializeGlean` is a no-op for Beta
      and Release builds which instead initialize it during
      `MigratingFenixApplication`, which we don't currently measure.
    bugs:
      - https://github.com/mozilla-mobile/fenix/issues/18426
    data_reviews:
      - https://github.com/mozilla-mobile/fenix/pull/18525#issue-594961170
    data_sensitivity:
      - technical
    notification_emails:
      - perf-android-fe@mozilla.com
      - mcomella@mozilla.com
    expires: "2021-08-11"
  app_on_create_to_megazord_init:
    type: timing_distribution
    time_unit: millisecond
    description: |
      A subsection of the duration of `FenixApplication.onCreate` and thus the
      `application_on_create` probe from after the `app_on_create_to_glean_init`
      probe until we block for the megazord to complete set up.
    bugs:
      - https://github.com/mozilla-mobile/fenix/issues/18426
    data_reviews:
      - https://github.com/mozilla-mobile/fenix/pull/18525#issue-594961170
    data_sensitivity:
      - technical
    notification_emails:
      - perf-android-fe@mozilla.com
      - mcomella@mozilla.com
    expires: "2021-08-11"
  app_on_create_to_setup_in_main:
    type: timing_distribution
    time_unit: millisecond
    description: |
      A subsection of the duration of `FenixApplication.onCreate` and thus the
      `application_on_create` probe from after the
      `app_on_create_to_megazord_init` probe until the end of
      `setupInMainProcessOnly`, which is expected to be the end of the
      `onCreate` call (unless the implementation later changes).
    bugs:
      - https://github.com/mozilla-mobile/fenix/issues/18426
    data_reviews:
      - https://github.com/mozilla-mobile/fenix/pull/18525#issue-594961170
    data_sensitivity:
      - technical
    notification_emails:
      - perf-android-fe@mozilla.com
      - mcomella@mozilla.com
    expires: "2021-08-11"
  home_activity_on_create:
    type: timing_distribution
    time_unit: millisecond
    description: |
      The duration of `HomeActivity.onCreate`.
    bugs:
      - https://github.com/mozilla-mobile/fenix/issues/17969
    data_reviews:
      - https://github.com/mozilla-mobile/fenix/pull/17973#issue-572183889
    data_sensitivity:
      - technical
    notification_emails:
      - perf-android-fe@mozilla.com
      - mcomella@mozilla.com
    expires: "2021-08-11"
  home_activity_on_start:
    type: timing_distribution
    time_unit: millisecond
    description: |
      The duration of `HomeActivity.onStart`. This may encapsulate
      `HomeFragment` or `BrowserFragment` creation, depending on the code path,
      so we expect this to take varying amounts of time. As such, this probe may
      not be easy to interpret directly but we believe collecting it may give us
      more information about different patterns we might see in performance
      data.
    bugs:
      - https://github.com/mozilla-mobile/fenix/issues/18426
    data_reviews:
      - https://github.com/mozilla-mobile/fenix/pull/18558#issue-596791848
    data_sensitivity:
      - technical
    notification_emails:
      - perf-android-fe@mozilla.com
      - mcomella@mozilla.com
    expires: "2021-08-11"
  home_fragment_on_create_view:
    type: timing_distribution
    time_unit: millisecond
    description: |
      The duration of `HomeFragment.onCreateView`.
    bugs:
      - https://github.com/mozilla-mobile/fenix/issues/18426
    data_reviews:
      - https://github.com/mozilla-mobile/fenix/pull/18558#issue-596791848
    data_sensitivity:
      - technical
    notification_emails:
      - perf-android-fe@mozilla.com
      - mcomella@mozilla.com
    expires: "2021-08-11"
  home_fragment_on_view_created:
    type: timing_distribution
    time_unit: millisecond
    description: |
      The duration of `HomeFragment.onViewCreated`.
    bugs:
      - https://github.com/mozilla-mobile/fenix/issues/18426
    data_reviews:
      - https://github.com/mozilla-mobile/fenix/pull/18558#issue-596791848
    data_sensitivity:
      - technical
    notification_emails:
      - perf-android-fe@mozilla.com
      - mcomella@mozilla.com
    expires: "2021-08-11"
  base_bfragment_on_create_view:
    type: timing_distribution
    time_unit: millisecond
    description: |
      The duration of `BaseBrowserFragment.onCreateView`.
    bugs:
      - https://github.com/mozilla-mobile/fenix/issues/18426
    data_reviews:
      - https://github.com/mozilla-mobile/fenix/pull/18558#issue-596791848
    data_sensitivity:
      - technical
    notification_emails:
      - perf-android-fe@mozilla.com
      - mcomella@mozilla.com
    expires: "2021-08-11"
  base_bfragment_on_view_created:
    type: timing_distribution
    time_unit: millisecond
    description: |
      The duration of `BaseBrowserFragment.onViewCreated`.
    bugs:
      - https://github.com/mozilla-mobile/fenix/issues/18426
    data_reviews:
      - https://github.com/mozilla-mobile/fenix/pull/18558#issue-596791848
    data_sensitivity:
      - technical
    notification_emails:
      - perf-android-fe@mozilla.com
      - mcomella@mozilla.com
    expires: "2021-08-11"
  startup_type:
    type: labeled_counter
    description: |
      Indicates how the browser was started. The label is divided into two
      variables. `state` is how cached the browser is when started. `path` is
      what code path we are expected to take. Together, they create a combined
      label: `state_path`. For brevity, the specific states are documented in
      the [Fenix perf
      glossary](https://wiki.mozilla.org/index.php?title=Performance/Fenix/Glossary).
      <br><br>
      This implementation is intended to be simple, not comprehensive. We list
      the implications below.

      <br><br>
      These ways of opening the app undesirably adds events to our primary
      buckets (non-`unknown` cases):
      <br>- App switcher cold/warm: `cold/warm_` + duplicates path from
      previous launch
      <br>- Home screen shortcuts: `*_view`
      <br>- An Intent is sent internally that's uses `ACTION_MAIN` or
      `ACTION_VIEW` could be: `*_main/view` (unknown if this ever happens)
      <br>- A command-line launch uses `ACTION_MAIN` or `ACTION_VIEW` could be:
      `*_main/view`

      <br><br>
      These ways of opening the app undesirably do not add their events to our
      primary buckets:
      <br>- Close and reopen the app very quickly: no event is recorded.

      <br><br>
      These ways of opening the app don't affect our primary buckets:
      <br>- App switcher hot: `hot_unknown`
      <br>- PWA (all states): `unknown_unknown`
      <br>- Custom tab: `unknown_view`
      <br>- Cold start where a service or other non-activity starts the process
      (not manually tested) - this seems to happen if you have the homescreen
      widget: `unknown_*`
      <br>- Another activity is drawn before HomeActivity (e.g. widget voice
      search): `unknown_*`
      <br>- Widget text search: `*_unknown`

      <br><br>
      In addition to the events above, the `unknown` state may be chosen when we
      were unable to determine a cause due to implementation details or the API
      was used incorrectly. We may be able to record the events listed above
      into different buckets but we kept the implementation simple for now.
      <br><br>
      N.B.: for implementation simplicity, we duplicate the logic in app that
      determines `path` so it's not perfectly accurate. In one way, we record we
      is intended to happen rather than what actually happened (e.g. the user
      may click a link so we record VIEW but the app does a MAIN by going to the
      homescreen because the link was invalid).
    labels:
      - cold_main
      - cold_view
      - cold_unknown
      - warm_main
      - warm_view
      - warm_unknown
      - hot_main
      - hot_view
      - hot_unknown
      - unknown_main
      - unknown_view
      - unknown_unknown
    bugs:
      - https://github.com/mozilla-mobile/fenix/issues/18836
    data_reviews:
      - https://github.com/mozilla-mobile/fenix/pull/19028
    data_sensitivity:
      - interaction
    notification_emails:
      - perf-android-fe@mozilla.com
      - mcomella@mozilla.com
    expires: "2021-10-09"

perf.awesomebar:
  history_suggestions:
    send_in_pings:
      - metrics
    type: timing_distribution
    time_unit: millisecond
    description: >
      Duration of a history awesomebar suggestion query.
    bugs:
      - https://github.com/mozilla-mobile/android-components/issues/4992
    data_reviews:
      - https://github.com/mozilla-mobile/fenix/pull/10276#pullrequestreview-411101979
      - https://github.com/mozilla-mobile/fenix/pull/19924#issuecomment-861423789
    data_sensitivity:
      - technical
      - interaction
    notification_emails:
      - android-probes@mozilla.com
      - gkruglov@mozilla.com
    expires: "2021-11-15"
  bookmark_suggestions:
    send_in_pings:
      - metrics
    type: timing_distribution
    time_unit: millisecond
    description: >
      Duration of a bookmarks awesomebar suggestion query.
    bugs:
      - https://github.com/mozilla-mobile/android-components/issues/4992
    data_reviews:
      - https://github.com/mozilla-mobile/fenix/pull/10276#pullrequestreview-411101979
      - https://github.com/mozilla-mobile/fenix/pull/19924#issuecomment-861423789
    data_sensitivity:
      - technical
      - interaction
    notification_emails:
      - android-probes@mozilla.com
      - gkruglov@mozilla.com
    expires: "2021-11-15"
  search_engine_suggestions:
    send_in_pings:
      - metrics
    type: timing_distribution
    time_unit: millisecond
    description: >
      Duration of a search engine awesomebar suggestion query.
    bugs:
      - https://github.com/mozilla-mobile/android-components/issues/4992
    data_reviews:
      - https://github.com/mozilla-mobile/fenix/pull/10276#pullrequestreview-411101979
      - https://github.com/mozilla-mobile/fenix/pull/19924#issuecomment-861423789
    data_sensitivity:
      - technical
      - interaction
    notification_emails:
      - android-probes@mozilla.com
      - gkruglov@mozilla.com
    expires: "2021-11-15"
  session_suggestions:
    send_in_pings:
      - metrics
    type: timing_distribution
    time_unit: millisecond
    description: >
      Duration of a session awesomebar suggestion query.
    bugs:
      - https://github.com/mozilla-mobile/android-components/issues/4992
    data_reviews:
      - https://github.com/mozilla-mobile/fenix/pull/10276#pullrequestreview-411101979
      - https://github.com/mozilla-mobile/fenix/pull/19924#issuecomment-861423789
    data_sensitivity:
      - technical
      - interaction
    notification_emails:
      - android-probes@mozilla.com
      - gkruglov@mozilla.com
    expires: "2021-11-15"
  synced_tabs_suggestions:
    send_in_pings:
      - metrics
    type: timing_distribution
    time_unit: millisecond
    description: >
      Duration of a synced tabs awesomebar suggestion query.
    bugs:
      - https://github.com/mozilla-mobile/android-components/issues/4992
    data_reviews:
      - https://github.com/mozilla-mobile/fenix/pull/10276#pullrequestreview-411101979
      - https://github.com/mozilla-mobile/fenix/pull/19924#issuecomment-861423789
    data_sensitivity:
      - technical
      - interaction
    notification_emails:
      - android-probes@mozilla.com
      - gkruglov@mozilla.com
    expires: "2021-11-15"
  clipboard_suggestions:
    send_in_pings:
      - metrics
    type: timing_distribution
    time_unit: millisecond
    description: >
      Duration of a clipboard awesomebar suggestion query.
    bugs:
      - https://github.com/mozilla-mobile/android-components/issues/4992
    data_reviews:
      - https://github.com/mozilla-mobile/fenix/pull/10276#pullrequestreview-411101979
      - https://github.com/mozilla-mobile/fenix/pull/19924#issuecomment-861423789
    data_sensitivity:
      - technical
      - interaction
    notification_emails:
      - android-probes@mozilla.com
      - gkruglov@mozilla.com
    expires: "2021-11-15"
  shortcuts_suggestions:
    send_in_pings:
      - metrics
    type: timing_distribution
    time_unit: millisecond
    description: >
      Duration of a shortcuts awesomebar suggestion query.
    bugs:
      - https://github.com/mozilla-mobile/android-components/issues/4992
    data_reviews:
      - https://github.com/mozilla-mobile/fenix/pull/10276#pullrequestreview-411101979
      - https://github.com/mozilla-mobile/fenix/pull/19924#issuecomment-861423789
    data_sensitivity:
      - technical
      - interaction
    notification_emails:
      - android-probes@mozilla.com
      - gkruglov@mozilla.com
    expires: "2021-11-15"

autoplay:
  visited_setting:
    type: event
    description: A user visited the autoplay settings screen
    bugs:
      - https://github.com/mozilla-mobile/fenix/issues/11579
    data_reviews:
      - https://github.com/mozilla-mobile/fenix/pull/13041#issuecomment-665777411
      - https://github.com/mozilla-mobile/fenix/pull/19924#issuecomment-861423789
    data_sensitivity:
      - interaction
    notification_emails:
      - android-probes@mozilla.com
    expires: "2021-08-01"
  setting_changed:
    type: event
    description: |
      A user changed their autoplay setting to either block_cellular,
      block_audio, or block_all.
    extra_keys:
      autoplay_setting:
        description: |
          The new setting for autoplay: block_cellular,
          block_audio, or block_all.
    bugs:
      - https://github.com/mozilla-mobile/fenix/issues/11579
    data_reviews:
      - https://github.com/mozilla-mobile/fenix/pull/13041#issuecomment-665777411
      - https://github.com/mozilla-mobile/fenix/pull/19924#issuecomment-861423789
    data_sensitivity:
      - interaction
    notification_emails:
      - android-probes@mozilla.com
    expires: "2021-08-01"

storage.stats:
  query_stats_duration:
    send_in_pings:
      - metrics
    type: timing_distribution
    description: >
      How long it took to query the device for the StorageStats that contain the
      file size information. The docs say it may be expensive so we want to
      ensure it's not too expensive.  This value is only available on Android
      8+.
    bugs:
      - https://github.com/mozilla-mobile/fenix/issues/12802
    data_reviews:
      - https://github.com/mozilla-mobile/fenix/pull/12876#issuecomment-666770732
      - https://github.com/mozilla-mobile/fenix/pull/17704#issue-564299127
      - https://github.com/mozilla-mobile/fenix/pull/19924#issuecomment-861423789
    data_sensitivity:
      - technical
      - interaction
    notification_emails:
      - android-probes@mozilla.com
      - perf-android-fe@mozilla.com
      - mcomella@mozilla.com
    expires: "2021-08-01"
  app_bytes:
    send_in_pings:
      - metrics
    type: memory_distribution
    description: >
      The size of the app's APK and related files as installed: this is expected
      to be larger than download size. This is the output of
      [StorageStats.getAppBytes](https://developer.android.com/reference/android/app/usage/StorageStats#getAppBytes())
      so see that for details. This value is only available on Android 8+. A
      similar value may be available on the Google Play dashboard: we can use
      this value to see if that value is reliable enough.
    memory_unit: byte
    bugs:
      - https://github.com/mozilla-mobile/fenix/issues/12802
    data_reviews:
      - https://github.com/mozilla-mobile/fenix/pull/12876#issuecomment-666770732
      - https://github.com/mozilla-mobile/fenix/pull/17704#issue-564299127
      - https://github.com/mozilla-mobile/fenix/pull/19924#issuecomment-861423789
    data_sensitivity:
      - technical
      - interaction
    notification_emails:
      - android-probes@mozilla.com
      - perf-android-fe@mozilla.com
      - mcomella@mozilla.com
    expires: "2021-08-01"
  cache_bytes:
    send_in_pings:
      - metrics
    type: memory_distribution
    description: >
      The size of all cached data in the app. This is the output of
      [StorageStats.getCacheBytes](https://developer.android.com/reference/android/app/usage/StorageStats#getCacheBytes())
      so see that for details. This value is only available on Android 8+.
    memory_unit: byte
    bugs:
      - https://github.com/mozilla-mobile/fenix/issues/12802
    data_reviews:
      - https://github.com/mozilla-mobile/fenix/pull/12876#issuecomment-666770732
      - https://github.com/mozilla-mobile/fenix/pull/17704#issue-564299127
      - https://github.com/mozilla-mobile/fenix/pull/19924#issuecomment-861423789
    data_sensitivity:
      - technical
      - interaction
    notification_emails:
      - android-probes@mozilla.com
      - perf-android-fe@mozilla.com
      - mcomella@mozilla.com
    expires: "2021-08-01"
  data_dir_bytes:
    send_in_pings:
      - metrics
    type: memory_distribution
    description: >
      The size of all data minus `cache_bytes`. This is the output of
      [StorageStats.getDataBytes](https://developer.android.com/reference/android/app/usage/StorageStats#getDataBytes())
      except we subtract the value of `cache_bytes` so the cache is not measured
      redundantly; see that method for details. This value is only available on
      Android 8+.
    memory_unit: byte
    bugs:
      - https://github.com/mozilla-mobile/fenix/issues/12802
    data_reviews:
      - https://github.com/mozilla-mobile/fenix/pull/12876#issuecomment-666770732
      - https://github.com/mozilla-mobile/fenix/pull/17704#issue-564299127
      - https://github.com/mozilla-mobile/fenix/pull/19924#issuecomment-861423789
    data_sensitivity:
      - technical
      - interaction
    notification_emails:
      - android-probes@mozilla.com
      - perf-android-fe@mozilla.com
      - mcomella@mozilla.com
    expires: "2021-08-01"

progressive_web_app:
  homescreen_tap:
    type: event
    description: |
      A user taps on PWA homescreen icon
    bugs:
      - https://github.com/mozilla-mobile/fenix/issues/10261
    data_reviews:
      - https://github.com/mozilla-mobile/fenix/pull/11859
      - https://github.com/mozilla-mobile/fenix/pull/18071
      - https://github.com/mozilla-mobile/fenix/pull/19924#issuecomment-861423789
    data_sensitivity:
      - interaction
    notification_emails:
      - android-probes@mozilla.com
      - erichards@mozilla.com
    expires: "2021-09-01"
  install_tap:
    type: event
    description: |
      A user installs a PWA. Could be a shortcut or added to homescreen.
    bugs:
      - https://github.com/mozilla-mobile/fenix/issues/10261
    data_reviews:
      - https://github.com/mozilla-mobile/fenix/pull/11859
      - https://github.com/mozilla-mobile/fenix/pull/18071
      - https://github.com/mozilla-mobile/fenix/pull/19924#issuecomment-861423789
    data_sensitivity:
      - interaction
    notification_emails:
      - android-probes@mozilla.com
      - erichards@mozilla.com
    expires: "2021-09-01"
  foreground:
    type: event
    description: |
      A user brings the PWA into the foreground.
    extra_keys:
      time_ms:
        description: |
          The current time in ms when the PWA was brought to the foreground.
    bugs:
      - https://github.com/mozilla-mobile/fenix/issues/10261
    data_reviews:
      - https://github.com/mozilla-mobile/fenix/pull/11859
      - https://github.com/mozilla-mobile/fenix/pull/18071
      - https://github.com/mozilla-mobile/fenix/pull/19924#issuecomment-861423789
    data_sensitivity:
      - interaction
    notification_emails:
      - android-probes@mozilla.com
      - erichards@mozilla.com
    expires: "2021-09-01"
  background:
    type: event
    description: |
      A user puts the PWA into the background.
    extra_keys:
      time_ms:
        description: |
          The current time in ms when the PWA was backgrounded.
    bugs:
      - https://github.com/mozilla-mobile/fenix/issues/10261
    data_reviews:
      - https://github.com/mozilla-mobile/fenix/pull/11859
      - https://github.com/mozilla-mobile/fenix/pull/18071
      - https://github.com/mozilla-mobile/fenix/pull/19924#issuecomment-861423789
    data_sensitivity:
      - interaction
    notification_emails:
      - android-probes@mozilla.com
      - erichards@mozilla.com
    expires: "2021-09-01"

master_password:
  displayed:
    type: event
    description: |
      The master password migration dialog was displayed
    bugs:
      - https://github.com/mozilla-mobile/fenix/pull/14468#issuecomment-684114534
    data_reviews:
      - https://github.com/mozilla-mobile/fenix/pull/14468#issuecomment-684114534
      - https://github.com/mozilla-mobile/fenix/pull/18071
      - https://github.com/mozilla-mobile/fenix/pull/19924#issuecomment-861423789
    data_sensitivity:
      - interaction
    notification_emails:
      - android-probes@mozilla.com
    expires: "2021-09-01"
  migration:
    type: event
    description: |
      Logins were successfully migrated using a master password.
    bugs:
      - https://github.com/mozilla-mobile/fenix/pull/14468#issuecomment-684114534
    data_reviews:
      - https://github.com/mozilla-mobile/fenix/pull/14468#issuecomment-684114534
      - https://github.com/mozilla-mobile/fenix/pull/18071
      - https://github.com/mozilla-mobile/fenix/pull/19924#issuecomment-861423789
    data_sensitivity:
      - interaction
    notification_emails:
      - android-probes@mozilla.com
    expires: "2021-09-01"

tabs:
  setting_opened:
    type: event
    description: |
      The tab settings were opened.
    bugs:
      - https://github.com/mozilla-mobile/fenix/issues/15347#issue-707408975
    data_reviews:
      - https://github.com/mozilla-mobile/fenix/pull/15811#issuecomment-706402952
      - https://github.com/mozilla-mobile/fenix/pull/19924#issuecomment-861423789
    data_sensitivity:
      - interaction
    notification_emails:
      - android-probes@mozilla.com
    expires: "2021-08-01"

banner_open_in_app:
  displayed:
    type: event
    description: |
      Open in App banner was shown.
    bugs:
      - https://github.com/mozilla-mobile/fenix/issues/16828
    data_reviews:
      - https://github.com/mozilla-mobile/fenix/pull/17049
      - https://github.com/mozilla-mobile/fenix/pull/19924#issuecomment-861423789
    data_sensitivity:
      - interaction
    notification_emails:
      - android-probes@mozilla.com
    expires: "2021-08-01"
  dismissed:
    type: event
    description: |
      User tapped 'dismiss' on Open in App banner.
    bugs:
      - https://github.com/mozilla-mobile/fenix/issues/16828
    data_reviews:
      - https://github.com/mozilla-mobile/fenix/pull/17049
      - https://github.com/mozilla-mobile/fenix/pull/19924#issuecomment-861423789
    data_sensitivity:
      - interaction
    notification_emails:
      - android-probes@mozilla.com
    expires: "2021-08-01"
  go_to_settings:
    type: event
    description: |
      User tapped 'go to settings' on Open in App banner.
    bugs:
      - https://github.com/mozilla-mobile/fenix/issues/16828
    data_reviews:
      - https://github.com/mozilla-mobile/fenix/pull/17049
      - https://github.com/mozilla-mobile/fenix/pull/19924#issuecomment-861423789
    data_sensitivity:
      - interaction
    notification_emails:
      - android-probes@mozilla.com
    expires: "2021-08-01"

contextual_menu:
  copy_tapped:
    type: event
    description: |
      The context menu's 'copy' option was used.
    bugs:
      - https://github.com/mozilla-mobile/fenix/issues/11580
      - https://github.com/mozilla-mobile/fenix/issues/19923
    data_reviews:
      - https://github.com/mozilla-mobile/fenix/pull/16968
      - https://github.com/mozilla-mobile/fenix/pull/19924#issuecomment-861423789
    data_sensitivity:
      - interaction
    notification_emails:
      - android-probes@mozilla.com
    expires: "2021-12-01"
  search_tapped:
    type: event
    description: |
      The context menu's 'search' option was used.
    bugs:
      - https://github.com/mozilla-mobile/fenix/issues/11580
      - https://github.com/mozilla-mobile/fenix/issues/19923
    data_reviews:
      - https://github.com/mozilla-mobile/fenix/pull/16968
      - https://github.com/mozilla-mobile/fenix/pull/19924#issuecomment-861423789
    data_sensitivity:
      - interaction
    notification_emails:
      - android-probes@mozilla.com
    expires: "2021-12-01"
  select_all_tapped:
    type: event
    description: |
      The context menu's 'select all' option was used.
    bugs:
      - https://github.com/mozilla-mobile/fenix/issues/11580
      - https://github.com/mozilla-mobile/fenix/issues/19923
    data_reviews:
      - https://github.com/mozilla-mobile/fenix/pull/16968
      - https://github.com/mozilla-mobile/fenix/pull/19924#issuecomment-861423789
    data_sensitivity:
      - interaction
    notification_emails:
      - android-probes@mozilla.com
    expires: "2021-12-01"
  share_tapped:
    type: event
    description: |
      The context menu's 'share' option was used.
    bugs:
      - https://github.com/mozilla-mobile/fenix/issues/11580
      - https://github.com/mozilla-mobile/fenix/issues/19923
    data_reviews:
      - https://github.com/mozilla-mobile/fenix/pull/16968
      - https://github.com/mozilla-mobile/fenix/pull/19924#issuecomment-861423789
    data_sensitivity:
      - interaction
    notification_emails:
      - android-probes@mozilla.com
    expires: "2021-12-01"

engine_tab:
  kills:
    type: labeled_counter
    labels:
      - foreground
      - background
    description: |
      How often was the content process of a foreground (selected) or
      background tab killed.
    bugs:
      - https://github.com/mozilla-mobile/android-components/issues/9366
    data_reviews:
      - https://github.com/mozilla-mobile/fenix/pull/17864
      - https://github.com/mozilla-mobile/fenix/pull/19924#issuecomment-861423789
    data_sensitivity:
      - technical
    notification_emails:
      - android-probes@mozilla.com
      - skaspari@mozilla.com
    expires: "2021-12-31"
  kill_foreground_age:
    type: timing_distribution
    time_unit: millisecond
    description: |
      Measures the age of the engine session of a foreground (selected) tab
      at the time its content process got killed.
    bugs:
      - https://github.com/mozilla-mobile/android-components/issues/9366
    data_reviews:
      - https://github.com/mozilla-mobile/fenix/pull/17864
      - https://github.com/mozilla-mobile/fenix/pull/19924#issuecomment-861423789
    data_sensitivity:
      - technical
    notification_emails:
      - android-probes@mozilla.com
      - skaspari@mozilla.com
    expires: "2021-12-31"
  kill_background_age:
    type: timing_distribution
    time_unit: millisecond
    description: |
      Measures the age of the engine session of a background tab at the
      time its content process got killed.
    bugs:
      - https://github.com/mozilla-mobile/android-components/issues/9366
    data_reviews:
      - https://github.com/mozilla-mobile/fenix/pull/17864
      - https://github.com/mozilla-mobile/fenix/pull/19924#issuecomment-861423789
    data_sensitivity:
      - technical
    notification_emails:
      - android-probes@mozilla.com
      - skaspari@mozilla.com
    expires: "2021-12-31"
  foreground_metrics:
    type: event
    description: |
      Event collecting data about the state of tabs when the app comes back to
      the foreground.
    bugs:
      - https://github.com/mozilla-mobile/android-components/issues/9997
    data_reviews:
      - https://github.com/mozilla-mobile/fenix/pull/18747#issuecomment-815731764
      - https://github.com/mozilla-mobile/fenix/pull/19924#issuecomment-861423789
    data_sensitivity:
      - technical
    notification_emails:
      - android-probes@mozilla.com
      - skaspari@mozilla.com
    expires: "2021-12-31"
    extra_keys:
      background_active_tabs:
        description: |
          Number of active tabs (with an engine session assigned) when the app
          went to the background.
      background_crashed_tabs:
        description: |
          Number of tabs marked as crashed when the app went to the background.
      background_total_tabs:
        description: |
          Number of total tabs when the app went to the background.
      foreground_active_tabs:
        description: |
          Number of active tabs (with an engine session assigned) when the
          app came back to the foreground.
      foreground_crashed_tabs:
        description: |
          Number of tabs marked as crashed when the app came back to the
          foreground.
      foreground_total_tabs:
        description: |
          Number of total tabs when the app came back to the foreground.
      time_in_background:
        description: |
          Time (in milliseconds) the app was in the background.

synced_tabs:
  synced_tabs_suggestion_clicked:
    type: event
    description: |
      The synced tab suggestion in awesomebar was clicked.
    bugs:
      - https://github.com/mozilla-mobile/fenix/issues/18163
    data_reviews:
      - https://github.com/mozilla-mobile/fenix/pull/18172
      - https://github.com/mozilla-mobile/fenix/pull/19924#issuecomment-861423789
    data_sensitivity:
      - interaction
    notification_emails:
      - android-probes@mozilla.com
    expires: "2021-08-01"

awesomebar:
  bookmark_suggestion_clicked:
    type: event
    description: |
      The bookmark suggestion in awesomebar was clicked.
    bugs:
      - https://github.com/mozilla-mobile/fenix/issues/18068
    data_reviews:
      - https://github.com/mozilla-mobile/fenix/pull/18090
      - https://github.com/mozilla-mobile/fenix/pull/19924#issuecomment-861423789
    data_sensitivity:
      - interaction
    notification_emails:
      - android-probes@mozilla.com
    expires: "2021-08-01"
  clipboard_suggestion_clicked:
    type: event
    description: |
      The clipboard suggestion in awesomebar was clicked.
    bugs:
      - https://github.com/mozilla-mobile/fenix/issues/18068
    data_reviews:
      - https://github.com/mozilla-mobile/fenix/pull/18090
      - https://github.com/mozilla-mobile/fenix/pull/19924#issuecomment-861423789
    data_sensitivity:
      - interaction
    notification_emails:
      - android-probes@mozilla.com
    expires: "2021-08-01"
  history_suggestion_clicked:
    type: event
    description: |
      The history suggestion in awesomebar was clicked.
    bugs:
      - https://github.com/mozilla-mobile/fenix/issues/18068
    data_reviews:
      - https://github.com/mozilla-mobile/fenix/pull/18090
      - https://github.com/mozilla-mobile/fenix/pull/19924#issuecomment-861423789
    data_sensitivity:
      - interaction
    notification_emails:
      - android-probes@mozilla.com
    expires: "2021-08-01"
  search_action_clicked:
    type: event
    description: |
      The search action in awesomebar was clicked.
    bugs:
      - https://github.com/mozilla-mobile/fenix/issues/18068
    data_reviews:
      - https://github.com/mozilla-mobile/fenix/pull/18090
      - https://github.com/mozilla-mobile/fenix/pull/19924#issuecomment-861423789
    data_sensitivity:
      - interaction
    notification_emails:
      - android-probes@mozilla.com
    expires: "2021-08-01"
  search_suggestion_clicked:
    type: event
    description: |
      The search suggestion in awesomebar was clicked.
    bugs:
      - https://github.com/mozilla-mobile/fenix/issues/18068
    data_reviews:
      - https://github.com/mozilla-mobile/fenix/pull/18090
      - https://github.com/mozilla-mobile/fenix/pull/19924#issuecomment-861423789
    data_sensitivity:
      - interaction
    notification_emails:
      - android-probes@mozilla.com
    expires: "2021-08-01"
  opened_tab_suggestion_clicked:
    type: event
    description: |
      The opened tab suggestion in awesomebar was clicked.
    bugs:
      - https://github.com/mozilla-mobile/fenix/issues/18068
    data_reviews:
      - https://github.com/mozilla-mobile/fenix/pull/18090
      - https://github.com/mozilla-mobile/fenix/pull/19924#issuecomment-861423789
    data_sensitivity:
      - interaction
    notification_emails:
      - android-probes@mozilla.com
    expires: "2021-08-01"

home_menu:
  settings_item_clicked:
    type: event
    description: The user clicked the settings option in home menu.
    bugs:
      - https://github.com/mozilla-mobile/fenix/issues/18856
    data_reviews:
      - https://github.com/mozilla-mobile/fenix/pull/18987
      - https://github.com/mozilla-mobile/fenix/pull/19924#issuecomment-861423789
    data_sensitivity:
      - interaction
    notification_emails:
      - android-probes@mozilla.com
    expires: "2021-10-01"

home_screen:
  home_screen_displayed:
    type: event
    description: The user clicked the settings option in home menu.
    bugs:
      - https://github.com/mozilla-mobile/fenix/issues/18856
    data_reviews:
      - https://github.com/mozilla-mobile/fenix/pull/19025
      - https://github.com/mozilla-mobile/fenix/pull/19924#issuecomment-861423789
    data_sensitivity:
      - interaction
    notification_emails:
      - android-probes@mozilla.com
    expires: "2021-10-01"

android_keystore_experiment:
  experiment_failure:
    type: event
    description: |
      Records an instance of an unexpected failure during the experiment
    extra_keys:
      failure_exception:
        description: |
          Exception class associated with an unexpected failure of this
          experiment, not caught by the other failure handlers.
    bugs:
      - https://github.com/mozilla-mobile/fenix/issues/17869
    data_reviews:
      - https://github.com/mozilla-mobile/fenix/pull/18333#pullrequestreview-612447395
      - https://github.com/mozilla-mobile/fenix/pull/19924#issuecomment-861423789
    data_sensitivity:
      - technical
    notification_emails:
      - android-probes@mozilla.com
    expires: "2021-09-01"
  get_failure:
    type: event
    description: |
      Unexpected failure when trying to read from secure prefs.
    extra_keys:
      failure_exception:
        description: |
          Exception class associated with an unexpected failure of this
          experiment.
    bugs:
      - https://github.com/mozilla-mobile/fenix/issues/17869
    data_reviews:
      - https://github.com/mozilla-mobile/fenix/pull/18333#pullrequestreview-612447395
      - https://github.com/mozilla-mobile/fenix/pull/19924#issuecomment-861423789
    data_sensitivity:
      - technical
    notification_emails:
      - android-probes@mozilla.com
    expires: "2021-09-01"
  get_result:
    type: event
    description: |
      Success when trying to read from secure prefs.
    extra_keys:
      result:
        description: |
          Result code identifying whether the read operation returned the
          expected value or not.
    bugs:
      - https://github.com/mozilla-mobile/fenix/issues/17869
    data_reviews:
      - https://github.com/mozilla-mobile/fenix/pull/18333#pullrequestreview-612447395
      - https://github.com/mozilla-mobile/fenix/pull/19924#issuecomment-861423789
    data_sensitivity:
      - technical
    notification_emails:
      - android-probes@mozilla.com
    expires: "2021-09-01"
  write_failure:
    type: event
    description: |
      Unexpected failure when trying to write to secure prefs.
    extra_keys:
      failure_exception:
        description: |
          Exception class associated with an unexpected failure of this
          experiment.
    bugs:
      - https://github.com/mozilla-mobile/fenix/issues/17869
    data_reviews:
      - https://github.com/mozilla-mobile/fenix/pull/18333#pullrequestreview-612447395
      - https://github.com/mozilla-mobile/fenix/pull/19924#issuecomment-861423789
    data_sensitivity:
      - technical
    notification_emails:
      - android-probes@mozilla.com
    expires: "2021-09-01"
  write_success:
    type: event
    description: |
      Success in writing to secure prefs.
    bugs:
      - https://github.com/mozilla-mobile/fenix/issues/17869
    data_reviews:
      - https://github.com/mozilla-mobile/fenix/pull/18333#pullrequestreview-612447395
      - https://github.com/mozilla-mobile/fenix/pull/19924#issuecomment-861423789
    data_sensitivity:
      - technical
    notification_emails:
      - android-probes@mozilla.com
    expires: "2021-09-01"
  reset:
    type: event
    description: |
      An experiment failed, and was reset to run again in the future from a
      blank state.
    bugs:
      - https://github.com/mozilla-mobile/fenix/issues/17869
    data_reviews:
      - https://github.com/mozilla-mobile/fenix/pull/18333#pullrequestreview-612447395
      - https://github.com/mozilla-mobile/fenix/pull/19924#issuecomment-861423789
    data_sensitivity:
      - technical
    notification_emails:
      - android-probes@mozilla.com
    expires: "2021-09-01"

set_default_newtab_experiment:
  set_default_browser_clicked:
    type: event
    description: |
      Set default browser was clicked from new tab screen.
    bugs:
      - https://github.com/mozilla-mobile/fenix/issues/18853
    data_reviews:
      - https://github.com/mozilla-mobile/fenix/pull/18895
      - https://github.com/mozilla-mobile/fenix/pull/19924#issuecomment-861423789
    data_sensitivity:
      - interaction
    notification_emails:
      - android-probes@mozilla.com
    expires: "2021-10-01"
  close_experiment_card_clicked:
    type: event
    description: |
      Close experiment card was clicked from new tab screen.
    bugs:
      - https://github.com/mozilla-mobile/fenix/issues/18853
    data_reviews:
      - https://github.com/mozilla-mobile/fenix/pull/18895
      - https://github.com/mozilla-mobile/fenix/pull/19924#issuecomment-861423789
    data_sensitivity:
      - interaction
    notification_emails:
      - android-probes@mozilla.com
    expires: "2021-10-01"

set_default_setting_experiment:
  set_default_browser_clicked:
    type: event
    description: |
      Set default browser was clicked from settings screen.
    bugs:
      - https://github.com/mozilla-mobile/fenix/issues/18852
    data_reviews:
      - https://github.com/mozilla-mobile/fenix/pull/19047
      - https://github.com/mozilla-mobile/fenix/pull/19924#issuecomment-861423789
    data_sensitivity:
      - interaction
    notification_emails:
<<<<<<< HEAD
      - fenix-core@mozilla.com
    expires: "2021-10-01"

set_default_setting_experiment:
  set_default_browser_clicked:
    type: event
    description: |
      Set default browser was clicked from settings screen.
    bugs:
      - https://github.com/mozilla-mobile/fenix/issues/18852
    data_reviews:
      - https://github.com/mozilla-mobile/fenix/pull/19047
    data_sensitivity:
      - interaction
    notification_emails:
      - fenix-core@mozilla.com
=======
      - android-probes@mozilla.com
>>>>>>> 3dc8ef80
    expires: "2021-10-01"<|MERGE_RESOLUTION|>--- conflicted
+++ resolved
@@ -5795,8 +5795,7 @@
     data_sensitivity:
       - interaction
     notification_emails:
-<<<<<<< HEAD
-      - fenix-core@mozilla.com
+      - android-probes@mozilla.com
     expires: "2021-10-01"
 
 set_default_setting_experiment:
@@ -5812,7 +5811,4 @@
       - interaction
     notification_emails:
       - fenix-core@mozilla.com
-=======
-      - android-probes@mozilla.com
->>>>>>> 3dc8ef80
     expires: "2021-10-01"