plugins {
    id "com.jetbrains.python.envs" version "0.0.26"
}

apply plugin: 'com.android.application'
apply plugin: 'kotlin-android'
apply plugin: 'kotlin-android-extensions'
apply plugin: 'jacoco'
apply plugin: 'androidx.navigation.safeargs.kotlin'
apply plugin: 'com.google.android.gms.oss-licenses-plugin'


import com.android.build.OutputFile
import groovy.json.JsonOutput
import org.gradle.internal.logging.text.StyledTextOutput.Style
import org.gradle.internal.logging.text.StyledTextOutputFactory

import static org.gradle.api.tasks.testing.TestResult.ResultType

android {
    compileSdkVersion Config.compileSdkVersion

    if (project.hasProperty("testBuildType")) {
        // Allowing to configure the test build type via command line flag (./gradlew -PtestBuildType=beta ..)
        // in order to run UI tests against other build variants than debug in automation.
        testBuildType project.property("testBuildType")
    }

    defaultConfig {
        applicationId "io.github.forkmaintainers"
        minSdkVersion Config.minSdkVersion
        targetSdkVersion Config.targetSdkVersion
        versionCode 1
        versionName Config.generateDebugVersionName()
        vectorDrawables.useSupportLibrary = true
        testInstrumentationRunner "androidx.test.runner.AndroidJUnitRunner"
        testInstrumentationRunnerArguments clearPackageData: 'true'
        resValue "bool", "IS_DEBUG", "false"
        buildConfigField "boolean", "USE_RELEASE_VERSIONING", "false"
<<<<<<< HEAD
        buildConfigField "String", "AMO_ACCOUNT", "\"mozilla\""
        buildConfigField "String", "AMO_COLLECTION", "\"7dfae8669acc4312a65e8ba5553036\""
=======
        // This should be the "public" base URL of AMO.
        buildConfigField "String", "AMO_BASE_URL", "\"https://addons.mozilla.org\""
        buildConfigField "String", "AMO_COLLECTION_NAME", "\"7dfae8669acc4312a65e8ba5553036\""
        buildConfigField "String", "AMO_COLLECTION_USER", "\"mozilla\""
        // This should be the base URL used to call the AMO API.
        buildConfigField "String", "AMO_SERVER_URL", "\"https://services.addons.mozilla.org\""
>>>>>>> 565a86ae
        def deepLinkSchemeValue = "fenix-dev"
        buildConfigField "String", "DEEP_LINK_SCHEME", "\"$deepLinkSchemeValue\""
        manifestPlaceholders = [
                "deepLinkScheme": deepLinkSchemeValue
        ]

        // Build flag for "Mozilla Online" variants. See `Config.isMozillaOnline`.
        if (project.hasProperty("mozillaOnline") || gradle.hasProperty("localProperties.mozillaOnline")) {
            buildConfigField "boolean", "MOZILLA_ONLINE", "true"
        } else {
            buildConfigField "boolean", "MOZILLA_ONLINE", "false"
        }
    }

    def releaseTemplate = {
        // We allow disabling optimization by passing `-PdisableOptimization` to gradle. This is used
        // in automation for UI testing non-debug builds.
        shrinkResources !project.hasProperty("disableOptimization")
        minifyEnabled !project.hasProperty("disableOptimization")
        proguardFiles 'proguard-android-optimize-3.5.0-modified.txt', 'proguard-rules.pro'
        matchingFallbacks = ['release'] // Use on the "release" build type in dependencies (AARs)

        if (gradle.hasProperty("localProperties.autosignReleaseWithDebugKey")) {
            signingConfig signingConfigs.debug
        }

        if (gradle.hasProperty("localProperties.debuggable")) {
            debuggable true
        }
    }

    buildTypes {
        debug {
            shrinkResources false
            minifyEnabled false
            applicationIdSuffix ".fenix.debug"
            resValue "bool", "IS_DEBUG", "true"
            pseudoLocalesEnabled true
        }
        nightly releaseTemplate >> {
            applicationIdSuffix ".fenix"
            buildConfigField "boolean", "USE_RELEASE_VERSIONING", "true"
            def deepLinkSchemeValue = "fenix-nightly"
            buildConfigField "String", "DEEP_LINK_SCHEME", "\"$deepLinkSchemeValue\""
            manifestPlaceholders = ["deepLinkScheme": deepLinkSchemeValue]
        }
        beta releaseTemplate >> {
            buildConfigField "boolean", "USE_RELEASE_VERSIONING", "true"
            applicationIdSuffix ".firefox_beta"
            def deepLinkSchemeValue = "fenix-beta"
            buildConfigField "String", "DEEP_LINK_SCHEME", "\"$deepLinkSchemeValue\""
            manifestPlaceholders = [
                    // This release type is meant to replace Firefox (Beta channel) and therefore needs to inherit
                    // its sharedUserId for all eternity. See:
                    // https://searchfox.org/mozilla-central/search?q=moz_android_shared_id&case=false&regexp=false&path=
                    // Shipping an app update without sharedUserId can have
                    // fatal consequences. For example see:
                    //  - https://issuetracker.google.com/issues/36924841
                    //  - https://issuetracker.google.com/issues/36905922
                    "sharedUserId": "org.mozilla.firefox.sharedID",
                    "deepLinkScheme": deepLinkSchemeValue
            ]
        }
        release releaseTemplate >> {
            buildConfigField "boolean", "USE_RELEASE_VERSIONING", "true"
            applicationIdSuffix ".firefox"
            def deepLinkSchemeValue = "fenix"
            buildConfigField "String", "DEEP_LINK_SCHEME", "\"$deepLinkSchemeValue\""
            manifestPlaceholders = [
                    // This release type is meant to replace Firefox (Release channel) and therefore needs to inherit
                    // its sharedUserId for all eternity. See:
                    // https://searchfox.org/mozilla-central/search?q=moz_android_shared_id&case=false&regexp=false&path=
                    // Shipping an app update without sharedUserId can have
                    // fatal consequences. For example see:
                    //  - https://issuetracker.google.com/issues/36924841
                    //  - https://issuetracker.google.com/issues/36905922
                    "sharedUserId": "org.mozilla.firefox.sharedID",
                    "deepLinkScheme": deepLinkSchemeValue
            ]
        }
        forkDebug {
            shrinkResources false
            minifyEnabled false
            applicationIdSuffix ".iceraven.debug"
            resValue "bool", "IS_DEBUG", "true"
            pseudoLocalesEnabled true
            // Need to replicate default debug config features
            signingConfig signingConfigs.debug
            debuggable true
            def deepLinkSchemeValue = "iceraven-debug"
            buildConfigField "String", "DEEP_LINK_SCHEME", "\"$deepLinkSchemeValue\""
            // Use custom default allowed addon list
            buildConfigField "String", "AMO_ACCOUNT", "\"16201230\""
            buildConfigField "String", "AMO_COLLECTION", "\"What-I-want-on-Fenix\""
        }
        forkRelease releaseTemplate >> {
            buildConfigField "boolean", "USE_RELEASE_VERSIONING", "true"
            applicationIdSuffix ".iceraven"
            def deepLinkSchemeValue = "iceraven"
            buildConfigField "String", "DEEP_LINK_SCHEME", "\"$deepLinkSchemeValue\""
            manifestPlaceholders = [
                    "deepLinkScheme": deepLinkSchemeValue
            ]
            // Use custom default allowed addon list
            buildConfigField "String", "AMO_ACCOUNT", "\"16201230\""
            buildConfigField "String", "AMO_COLLECTION", "\"What-I-want-on-Fenix\""
        }
        
    }

    aaptOptions {
        // All JavaScript code used internally by GeckoView is packaged in a
        // file called omni.ja. If this file is compressed in the APK,
        // GeckoView must uncompress it before it can do anything else which
        // causes a significant delay on startup.
        noCompress 'ja'

        // manifest.template.json is converted to manifest.json at build time.
        // No need to package the template in the APK.
        ignoreAssetsPattern "manifest.template.json"
    }

    testOptions {
        execution 'ANDROIDX_TEST_ORCHESTRATOR'
        unitTests.includeAndroidResources = true
        animationsDisabled = true
    }

    flavorDimensions "engine"

    sourceSets {
        androidTest {
            resources.srcDirs += ['src/androidTest/resources']
        }
        debug {
            java.srcDirs = ['src/geckoNightly/java']
        }
        nightly {
            java.srcDirs = ['src/geckoNightly/java']
        }
        beta {
            java.srcDirs = ['src/migration/java', 'src/geckoBeta/java']
            manifest.srcFile "src/migration/AndroidManifest.xml"
        }
        release {
            java.srcDirs = ['src/migration/java', 'src/geckoRelease/java']
            manifest.srcFile "src/migration/AndroidManifest.xml"
        }
        forkDebug {
            java.srcDirs = ['src/geckoNightly/java']
        }
        forkRelease {
            // No migration needed for fork
            java.srcDirs = ['src/geckoRelease/java']
        }
    }

    splits {
        abi {
            enable true

            reset()

            include "x86", "armeabi-v7a", "arm64-v8a", "x86_64"
        }
    }

    compileOptions {
        sourceCompatibility JavaVersion.VERSION_1_8
        targetCompatibility JavaVersion.VERSION_1_8
    }

    lintOptions {
        lintConfig file("lint.xml")
        baseline file("lint-baseline.xml")
    }

    packagingOptions {
        exclude 'META-INF/atomicfu.kotlin_module'
    }

    testOptions {
        unitTests.returnDefaultValues = true

        unitTests.all {
            // We keep running into memory issues when running our tests. With this config we
            // reserve more memory and also create a new process after every 80 test classes. This
            // is a band-aid solution and eventually we should try to find and fix the leaks
            // instead. :)
            maxParallelForks = 2
            forkEvery = 80
            maxHeapSize = "2048m"
            minHeapSize = "1024m"
        }
    }
}

android.applicationVariants.all { variant ->

// -------------------------------------------------------------------------------------------------
// Set up kotlin-allopen plugin for writing tests
// -------------------------------------------------------------------------------------------------

    boolean hasTest = gradle.startParameter.taskNames.find { it.contains("test") || it.contains("Test") } != null
    if (hasTest) {
        apply plugin: 'kotlin-allopen'
        allOpen {
            annotation("org.mozilla.fenix.utils.OpenClass")
        }
    }

// -------------------------------------------------------------------------------------------------
// Generate version codes for builds
// -------------------------------------------------------------------------------------------------

    def isDebug = variant.buildType.resValues['IS_DEBUG']?.value ?: false
    def useReleaseVersioning = variant.buildType.buildConfigFields['USE_RELEASE_VERSIONING']?.value ?: false
    def versionName = Config.releaseVersionName(project) == "" ? Config.generateDebugVersionName() : Config.releaseVersionName(project)

    println("----------------------------------------------")
    println("Variant name:      " + variant.name)
    println("Application ID:    " + [variant.mergedFlavor.applicationId, variant.buildType.applicationIdSuffix].findAll().join())
    println("Build type:        " + variant.buildType.name)
    println("Flavor:            " + variant.flavorName)
    println("Telemetry enabled: " + !isDebug)


    if (useReleaseVersioning) {
        // The Google Play Store does not allow multiple APKs for the same app that all have the
        // same version code. Therefore we need to have different version codes for our ARM and x86
        // builds.
        
        println("Version Name:      " + versionName)
        
        variant.outputs.each { output ->
            def abi = output.getFilter(OutputFile.ABI)
            // We use the same version code generator, that we inherited from Fennec, across all channels - even on
            // channels that never shipped a Fennec build.
            def versionCodeOverride = Config.generateFennecVersionCode(abi)

            println("versionCode for $abi = $versionCodeOverride")

            output.versionNameOverride = versionName
            output.versionCodeOverride = versionCodeOverride
        }
    }

// -------------------------------------------------------------------------------------------------
// BuildConfig: Set variables for Sentry, Crash Reporting, and Telemetry
// -------------------------------------------------------------------------------------------------

    buildConfigField 'String', 'SENTRY_TOKEN', 'null'
    if (!isDebug) {
        buildConfigField 'boolean', 'CRASH_REPORTING', 'true'
        // Reading sentry token from local file (if it exists). In a release task on taskcluster it will be available.
        try {
            def token = new File("${rootDir}/.sentry_token").text.trim()
            buildConfigField 'String', 'SENTRY_TOKEN', '"' + token + '"'
        } catch (FileNotFoundException ignored) {}
    } else {
        buildConfigField 'boolean', 'CRASH_REPORTING', 'false'
    }

    if (!isDebug) {
        buildConfigField 'boolean', 'TELEMETRY', 'true'
    } else {
        buildConfigField 'boolean', 'TELEMETRY', 'false'
    }

    def buildDate = Config.generateBuildDate()
    // Setting buildDate with every build changes the generated BuildConfig, which slows down the
    // build. Only do this for non-debug builds, to speed-up builds produced during local development.
    if (isDebug) {
        buildConfigField 'String', 'BUILD_DATE', '"debug build"'
    } else {
        buildConfigField 'String', 'BUILD_DATE', '"' + buildDate + '"'
    }

// -------------------------------------------------------------------------------------------------
// Adjust: Read token from local file if it exists (Only release builds)
// -------------------------------------------------------------------------------------------------

    print("Adjust token: ")

    if (!isDebug) {
        try {
            def token = new File("${rootDir}/.adjust_token").text.trim()
            buildConfigField 'String', 'ADJUST_TOKEN', '"' + token + '"'
            println "(Added from .adjust_token file)"
        } catch (FileNotFoundException ignored) {
            buildConfigField 'String', 'ADJUST_TOKEN', 'null'
            println("X_X")
        }
    } else {
        buildConfigField 'String', 'ADJUST_TOKEN', 'null'
        println("--")
    }

// -------------------------------------------------------------------------------------------------
// Leanplum: Read token from local file if it exists
// -------------------------------------------------------------------------------------------------

    print("Leanplum token: ")

    try {
        def parts = new File("${rootDir}/.leanplum_token").text.trim().split(":")
        def id = parts[0]
        def key = parts[1]
        buildConfigField 'String', 'LEANPLUM_ID', '"' + id + '"'
        buildConfigField 'String', 'LEANPLUM_TOKEN', '"' + key + '"'
        println "(Added from .leanplum_token file)"
    } catch (FileNotFoundException ignored) {
        buildConfigField 'String', 'LEANPLUM_ID', 'null'
        buildConfigField 'String', 'LEANPLUM_TOKEN', 'null'
        println("X_X")
    }

// -------------------------------------------------------------------------------------------------
// MLS: Read token from local file if it exists
// -------------------------------------------------------------------------------------------------

    print("MLS token: ")

    try {
        def token = new File("${rootDir}/.mls_token").text.trim()
        buildConfigField 'String', 'MLS_TOKEN', '"' + token + '"'
        println "(Added from .mls_token file)"
    } catch (FileNotFoundException ignored) {
        buildConfigField 'String', 'MLS_TOKEN', '""'
        println("X_X")
    }

// -------------------------------------------------------------------------------------------------
// Nimbus: Read endpoint from local.properties of a local file if it exists
// -------------------------------------------------------------------------------------------------

    print("Nimbus endpoint: ")

    if (!isDebug) {
        try {
            def url = new File("${rootDir}/.nimbus").text.trim()
            buildConfigField 'String', 'NIMBUS_ENDPOINT', '"' + url + '"'
            println "(Added from .nimbus file)"
        } catch (FileNotFoundException ignored) {
            buildConfigField 'String', 'NIMBUS_ENDPOINT', 'null'
            println("X_X")
        }
    } else if (gradle.hasProperty("localProperties.nimbus.remote-settings.url")) {
        def url=gradle.getProperty("localProperties.nimbus.remote-settings.url")
        buildConfigField 'String', 'NIMBUS_ENDPOINT', '"' + url + '"'
        println "(Added from local.properties file)"
    } else {
        buildConfigField 'String', 'NIMBUS_ENDPOINT', 'null'
        println("--")
    }
}

androidExtensions {
    experimental = true
}

// Generate Kotlin code and markdown docs for the Fenix Glean metrics.
ext.gleanGenerateMarkdownDocs = true
ext.gleanDocsDirectory = "$rootDir/docs"
apply plugin: "org.mozilla.telemetry.glean-gradle-plugin"

configurations {
    // There's an interaction between Gradle's resolution of dependencies with different types
    // (@jar, @aar) for `implementation` and `testImplementation` and with Android Studio's built-in
    // JUnit test runner.  The runtime classpath in the built-in JUnit test runner gets the
    // dependency from the `implementation`, which is type @aar, and therefore the JNA dependency
    // doesn't provide the JNI dispatch libraries in the correct Java resource directories.  I think
    // what's happening is that @aar type in `implementation` resolves to the @jar type in
    // `testImplementation`, and that it wins the dependency resolution battle.
    //
    // A workaround is to add a new configuration which depends on the @jar type and to reference
    // the underlying JAR file directly in `testImplementation`.  This JAR file doesn't resolve to
    // the @aar type in `implementation`.  This works when invoked via `gradle`, but also sets the
    // correct runtime classpath when invoked with Android Studio's built-in JUnit test runner.
    // Success!
    jnaForTest
    // Robolectric, through `com.google.android.apps.common.testing.accessibility.framework`
    // depends on an old version of protobuf that conflict with the Application Services one.
    // See: https://github.com/mozilla/application-services/issues/2952
    all*.exclude group: 'com.google.protobuf', module: 'protobuf-java'
}

dependencies {
    jnaForTest Deps.jna
    testImplementation files(configurations.jnaForTest.copyRecursive().files)

    debugImplementation Deps.mozilla_browser_engine_gecko_nightly
    forkDebugImplementation Deps.mozilla_browser_engine_gecko_nightly

    nightlyImplementation Deps.mozilla_browser_engine_gecko_nightly
    betaImplementation Deps.mozilla_browser_engine_gecko_beta
    releaseImplementation Deps.mozilla_browser_engine_gecko_release
    forkReleaseImplementation Deps.mozilla_browser_engine_gecko_release

    implementation Deps.kotlin_stdlib
    implementation Deps.kotlin_coroutines
    implementation Deps.kotlin_coroutines_android
    testImplementation Deps.kotlin_coroutines_test
    implementation Deps.androidx_appcompat
    implementation Deps.androidx_constraintlayout
    implementation Deps.androidx_coordinatorlayout

    implementation Deps.sentry


    implementation Deps.mozilla_concept_base
    implementation Deps.mozilla_concept_engine
    implementation Deps.mozilla_concept_menu
    implementation Deps.mozilla_concept_push
    implementation Deps.mozilla_concept_storage
    implementation Deps.mozilla_concept_sync
    implementation Deps.mozilla_concept_toolbar
    implementation Deps.mozilla_concept_tabstray

    implementation Deps.mozilla_browser_awesomebar
    implementation Deps.mozilla_feature_downloads
    implementation Deps.mozilla_browser_domains
    implementation Deps.mozilla_browser_icons
    implementation Deps.mozilla_browser_menu
    implementation Deps.mozilla_browser_menu2
    implementation Deps.mozilla_browser_search
    implementation Deps.mozilla_browser_session
    implementation Deps.mozilla_browser_session_storage
    implementation Deps.mozilla_browser_state
    implementation Deps.mozilla_browser_storage_sync
    implementation Deps.mozilla_browser_tabstray
    implementation Deps.mozilla_browser_thumbnails
    implementation Deps.mozilla_browser_toolbar

    implementation Deps.mozilla_support_extensions
    implementation Deps.mozilla_feature_addons

    implementation Deps.mozilla_feature_accounts
    implementation Deps.mozilla_feature_app_links
    implementation Deps.mozilla_feature_awesomebar
    implementation Deps.mozilla_feature_contextmenu
    implementation Deps.mozilla_feature_customtabs
    implementation Deps.mozilla_feature_downloads
    implementation Deps.mozilla_feature_intent
    implementation Deps.mozilla_feature_media
    implementation Deps.mozilla_feature_prompts
    implementation Deps.mozilla_feature_push
    implementation Deps.mozilla_feature_privatemode
    implementation Deps.mozilla_feature_pwa
    implementation Deps.mozilla_feature_qr
    implementation Deps.mozilla_feature_search
    implementation Deps.mozilla_feature_session
    implementation Deps.mozilla_feature_syncedtabs
    implementation Deps.mozilla_feature_toolbar
    implementation Deps.mozilla_feature_tabs
    implementation Deps.mozilla_feature_findinpage
    implementation Deps.mozilla_feature_logins
    implementation Deps.mozilla_feature_site_permissions
    implementation Deps.mozilla_feature_readerview
    implementation Deps.mozilla_feature_tab_collections
    implementation Deps.mozilla_feature_recentlyclosed
    implementation Deps.mozilla_feature_top_sites
    implementation Deps.mozilla_feature_share
    implementation Deps.mozilla_feature_accounts_push
    implementation Deps.mozilla_feature_webcompat
    implementation Deps.mozilla_feature_webnotifications
    implementation Deps.mozilla_feature_webcompat_reporter

    implementation Deps.mozilla_service_digitalassetlinks
    implementation Deps.mozilla_service_sync_logins
    implementation Deps.mozilla_service_firefox_accounts
    implementation Deps.mozilla_service_glean
    implementation Deps.mozilla_service_location
    implementation Deps.mozilla_service_nimbus

    implementation Deps.mozilla_support_base
    implementation Deps.mozilla_support_images
    implementation Deps.mozilla_support_ktx
    implementation Deps.mozilla_support_rustlog
    implementation Deps.mozilla_support_utils
    implementation Deps.mozilla_support_locale

    implementation Deps.mozilla_support_migration

    implementation Deps.mozilla_ui_colors
    implementation Deps.mozilla_ui_icons
    implementation Deps.mozilla_lib_publicsuffixlist
    implementation Deps.mozilla_ui_widgets
    implementation Deps.mozilla_ui_tabcounter

    implementation Deps.mozilla_lib_crash
    implementation Deps.mozilla_lib_dataprotect
    debugImplementation Deps.leakcanary
    forkDebugImplementation Deps.leakcanary

    implementation Deps.androidx_legacy
    implementation Deps.androidx_biometric
    implementation Deps.androidx_paging
    implementation Deps.androidx_preference
    implementation Deps.androidx_fragment
    implementation Deps.androidx_navigation_fragment
    implementation Deps.androidx_navigation_ui
    implementation Deps.androidx_recyclerview
    implementation Deps.androidx_lifecycle_livedata
    implementation Deps.androidx_lifecycle_runtime
    implementation Deps.androidx_lifecycle_viewmodel
    implementation Deps.androidx_core
    implementation Deps.androidx_core_ktx
    implementation Deps.androidx_transition
    implementation Deps.androidx_work_ktx
    implementation Deps.google_material

    androidTestImplementation Deps.uiautomator
// Removed pending AndroidX fixes
    androidTestImplementation "tools.fastlane:screengrab:2.0.0"
//    androidTestImplementation "br.com.concretesolutions:kappuccino:1.2.1"

    androidTestImplementation Deps.espresso_core, {
        exclude group: 'com.android.support', module: 'support-annotations'
    }

    androidTestImplementation(Deps.espresso_contrib) {
        exclude module: 'appcompat-v7'
        exclude module: 'support-v4'
        exclude module: 'support-annotations'
        exclude module: 'recyclerview-v7'
        exclude module: 'design'
        exclude module: 'espresso-core'
    }

    androidTestImplementation Deps.androidx_test_core
    androidTestImplementation Deps.espresso_idling_resources
    androidTestImplementation Deps.espresso_intents

    androidTestImplementation Deps.tools_test_runner
    androidTestImplementation Deps.tools_test_rules
    androidTestUtil Deps.orchestrator
    androidTestImplementation Deps.espresso_core, {
        exclude group: 'com.android.support', module: 'support-annotations'
    }

    androidTestImplementation Deps.androidx_junit
    androidTestImplementation Deps.androidx_work_testing
    androidTestImplementation Deps.mockwebserver
    testImplementation Deps.mozilla_support_test
    testImplementation Deps.mozilla_support_test_libstate
    testImplementation Deps.androidx_junit
    testImplementation Deps.androidx_work_testing
    testImplementation (Deps.robolectric) {
        exclude group: 'org.apache.maven'
    }

    testImplementation 'org.apache.maven:maven-ant-tasks:2.1.3'
    implementation Deps.mozilla_support_rusthttp

    testImplementation Deps.mockk

    // For the initial release of Glean 19, we require consumer applications to
    // depend on a separate library for unit tests. This will be removed in future releases.
    testImplementation "org.mozilla.telemetry:glean-forUnitTests:${project.ext.glean_version}"

    lintChecks project(":mozilla-lint-rules")
}

if (project.hasProperty("coverage")) {
    tasks.withType(Test).configureEach {
        jacoco.includeNoLocationClasses = true
    }

    android.applicationVariants.all { variant ->
        tasks.register("jacoco${variant.name.capitalize()}TestReport", JacocoReport) {
            dependsOn "test${variant.name.capitalize()}UnitTest"

            reports {
                xml.enabled = true
                html.enabled = true
            }

            def fileFilter = ['**/R.class', '**/R$*.class', '**/BuildConfig.*', '**/Manifest*.*',
                              '**/*Test*.*', 'android/**/*.*', '**/*$[0-9].*']
            def kotlinDebugTree = fileTree(dir: "$project.buildDir/tmp/kotlin-classes/${variant.name}", excludes: fileFilter)
            def javaDebugTree = fileTree(dir: "$project.buildDir/intermediates/classes/${variant.flavorName}/${variant.buildType.name}",
                    excludes: fileFilter)
            def mainSrc = "$project.projectDir/src/main/java"

            sourceDirectories.setFrom(files([mainSrc]))
            classDirectories.setFrom(files([kotlinDebugTree, javaDebugTree]))
            executionData.setFrom(fileTree(dir: project.buildDir, includes: [
                "jacoco/test${variant.name.capitalize()}UnitTest.exec",
                'outputs/code-coverage/connected/*coverage.ec'
            ]))
        }
    }

    android {
        buildTypes {
            debug {
                testCoverageEnabled true
            }
            forkDebug {
                testCoverageEnabled true
            }
        }
    }
}

// -------------------------------------------------------------------------------------------------
// Task for printing APK information for the requested variant
// Usage: "./gradlew printVariants
// -------------------------------------------------------------------------------------------------
tasks.register('printVariants') {
    doLast {
        def variants = android.applicationVariants.collect { variant -> [
            apks: variant.outputs.collect { output -> [
                abi: output.getFilter(com.android.build.VariantOutput.FilterType.ABI),
                fileName: output.outputFile.name
            ]},
            build_type: variant.buildType.name,
            name: variant.name,
        ]}
        // AndroidTest is a special case not included above
        variants.add([
            apks: [[
                abi: 'noarch',
                fileName: 'app-debug-androidTest.apk',
            ]],
            build_type: 'androidTest',
            name: 'androidTest',
        ])
        println 'variants: ' + JsonOutput.toJson(variants)
    }
}

task buildTranslationArray {
    // This isn't running as a task, instead the array is build when the gradle file is parsed.
    // https://github.com/mozilla-mobile/fenix/issues/14175
    def foundLocales = new StringBuilder()
    foundLocales.append("new String[]{")

    fileTree("src/main/res").visit { FileVisitDetails details ->
        if(details.file.path.endsWith("${File.separator}strings.xml")){
            def languageCode = details.file.parent.tokenize(File.separator).last().replaceAll('values-','').replaceAll('-r','-')
            languageCode = (languageCode == "values") ? "en-US" : languageCode
            foundLocales.append("\"").append(languageCode).append("\"").append(",")
        }
    }

    foundLocales.append("}")
    def foundLocalesString = foundLocales.toString().replaceAll(',}','}')
    android.defaultConfig.buildConfigField "String[]", "SUPPORTED_LOCALE_ARRAY", foundLocalesString
}

afterEvaluate {

    // Format test output. Ported from AC #2401
    tasks.withType(Test).configureEach {
        systemProperty "robolectric.logging", "stdout"
        systemProperty "logging.test-mode", "true"

        testLogging.events = []

        def out = services.get(StyledTextOutputFactory).create("tests")

        beforeSuite { descriptor ->
            if (descriptor.getClassName() != null) {
                out.style(Style.Header).println("\nSUITE: " + descriptor.getClassName())
            }
        }

        beforeTest { descriptor ->
            out.style(Style.Description).println("  TEST: " + descriptor.getName())
        }

        onOutput { descriptor, event ->
            logger.lifecycle("    " + event.message.trim())
        }

        afterTest { descriptor, result ->
            switch (result.getResultType()) {
                case ResultType.SUCCESS:
                    out.style(Style.Success).println("  SUCCESS")
                    break

                case ResultType.FAILURE:
                    out.style(Style.Failure).println("  FAILURE")
                    logger.lifecycle("", result.getException())
                    break

                case ResultType.SKIPPED:
                    out.style(Style.Info).println("  SKIPPED")
                    break
            }
            logger.lifecycle("")
        }
    }
}

if (gradle.hasProperty('localProperties.dependencySubstitutions.geckoviewTopsrcdir')) {
    if (gradle.hasProperty('localProperties.dependencySubstitutions.geckoviewTopobjdir')) {
        ext.topobjdir = gradle."localProperties.dependencySubstitutions.geckoviewTopobjdir"
    }
    ext.topsrcdir = gradle."localProperties.dependencySubstitutions.geckoviewTopsrcdir"
    apply from: "${topsrcdir}/substitute-local-geckoview.gradle"
}

if (gradle.hasProperty('localProperties.autoPublish.android-components.dir')) {
    ext.acSrcDir = gradle."localProperties.autoPublish.android-components.dir"
    apply from: "../${acSrcDir}/substitute-local-ac.gradle"
}

if (gradle.hasProperty('localProperties.autoPublish.application-services.dir')) {
    ext.appServicesSrcDir = gradle."localProperties.autoPublish.application-services.dir"
    apply from: "../${appServicesSrcDir}/build-scripts/substitute-local-appservices.gradle"
}

// Define a reusable task for updating the versions of our built-in web extensions. We automate this
// to make sure we never forget to update the version, either in local development or for releases.
// In both cases, we want to make sure the latest version of all extensions (including their latest
// changes) are installed on first start-up.
// We're using the A-C version here as we want to uplift all built-in extensions to A-C (Once that's
// done we can also remove the task below):
// https://github.com/mozilla-mobile/android-components/issues/7249
ext.updateExtensionVersion = { task, extDir ->
    configure(task) {
        from extDir
        include 'manifest.template.json'
        rename { 'manifest.json' }
        into extDir

        def values = ['version': AndroidComponents.VERSION + "." + new Date().format('MMddHHmmss')]
        inputs.properties(values)
        expand(values)
    }
}

tasks.register("updateAdsExtensionVersion", Copy) { task ->
    updateExtensionVersion(task, 'src/main/assets/extensions/ads')
}

tasks.register("updateCookiesExtensionVersion", Copy) { task ->
    updateExtensionVersion(task, 'src/main/assets/extensions/cookies')
}

preBuild.dependsOn "updateAdsExtensionVersion"
preBuild.dependsOn "updateCookiesExtensionVersion"<|MERGE_RESOLUTION|>--- conflicted
+++ resolved
@@ -37,17 +37,12 @@
         testInstrumentationRunnerArguments clearPackageData: 'true'
         resValue "bool", "IS_DEBUG", "false"
         buildConfigField "boolean", "USE_RELEASE_VERSIONING", "false"
-<<<<<<< HEAD
-        buildConfigField "String", "AMO_ACCOUNT", "\"mozilla\""
-        buildConfigField "String", "AMO_COLLECTION", "\"7dfae8669acc4312a65e8ba5553036\""
-=======
         // This should be the "public" base URL of AMO.
         buildConfigField "String", "AMO_BASE_URL", "\"https://addons.mozilla.org\""
         buildConfigField "String", "AMO_COLLECTION_NAME", "\"7dfae8669acc4312a65e8ba5553036\""
         buildConfigField "String", "AMO_COLLECTION_USER", "\"mozilla\""
         // This should be the base URL used to call the AMO API.
         buildConfigField "String", "AMO_SERVER_URL", "\"https://services.addons.mozilla.org\""
->>>>>>> 565a86ae
         def deepLinkSchemeValue = "fenix-dev"
         buildConfigField "String", "DEEP_LINK_SCHEME", "\"$deepLinkSchemeValue\""
         manifestPlaceholders = [
@@ -140,8 +135,8 @@
             def deepLinkSchemeValue = "iceraven-debug"
             buildConfigField "String", "DEEP_LINK_SCHEME", "\"$deepLinkSchemeValue\""
             // Use custom default allowed addon list
-            buildConfigField "String", "AMO_ACCOUNT", "\"16201230\""
-            buildConfigField "String", "AMO_COLLECTION", "\"What-I-want-on-Fenix\""
+            buildConfigField "String", "AMO_COLLECTION_USER", "\"16201230\""
+            buildConfigField "String", "AMO_COLLECTION_NAME", "\"What-I-want-on-Fenix\""
         }
         forkRelease releaseTemplate >> {
             buildConfigField "boolean", "USE_RELEASE_VERSIONING", "true"
@@ -152,8 +147,8 @@
                     "deepLinkScheme": deepLinkSchemeValue
             ]
             // Use custom default allowed addon list
-            buildConfigField "String", "AMO_ACCOUNT", "\"16201230\""
-            buildConfigField "String", "AMO_COLLECTION", "\"What-I-want-on-Fenix\""
+            buildConfigField "String", "AMO_COLLECTION_USER", "\"16201230\""
+            buildConfigField "String", "AMO_COLLECTION_NAME", "\"What-I-want-on-Fenix\""
         }
         
     }
