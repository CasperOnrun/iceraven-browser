plugins {
    id "com.jetbrains.python.envs" version "0.0.26"
}

apply plugin: 'com.android.application'
apply plugin: 'kotlin-android'
apply plugin: 'kotlin-android-extensions'
apply plugin: 'jacoco'
apply plugin: 'androidx.navigation.safeargs.kotlin'
apply plugin: 'com.google.android.gms.oss-licenses-plugin'


import com.android.build.OutputFile
import groovy.json.JsonOutput
import org.gradle.internal.logging.text.StyledTextOutput.Style
import org.gradle.internal.logging.text.StyledTextOutputFactory

import static org.gradle.api.tasks.testing.TestResult.ResultType

android {
    compileSdkVersion Config.compileSdkVersion

    if (project.hasProperty("testBuildType")) {
        // Allowing to configure the test build type via command line flag (./gradlew -PtestBuildType=beta ..)
        // in order to run UI tests against other build variants than debug in automation.
        testBuildType project.property("testBuildType")
    }

    defaultConfig {
        applicationId "io.github.forkmaintainers"
        minSdkVersion Config.minSdkVersion
        targetSdkVersion Config.targetSdkVersion
        versionCode 1
        versionName Config.generateDebugVersionName()
        vectorDrawables.useSupportLibrary = true
        testInstrumentationRunner "androidx.test.runner.AndroidJUnitRunner"
        testInstrumentationRunnerArguments clearPackageData: 'true'
        resValue "bool", "IS_DEBUG", "false"
        buildConfigField "boolean", "USE_RELEASE_VERSIONING", "false"
        // This should be the "public" base URL of AMO.
        buildConfigField "String", "AMO_BASE_URL", "\"https://addons.mozilla.org\""
        buildConfigField "String", "AMO_COLLECTION_NAME", "\"7dfae8669acc4312a65e8ba5553036\""
        buildConfigField "String", "AMO_COLLECTION_USER", "\"mozilla\""
        // These add-ons should be excluded for Mozilla Online builds.
        buildConfigField "String[]", "MOZILLA_ONLINE_ADDON_EXCLUSIONS",
                "{" +
                        "\"uBlock0@raymondhill.net\"," +
                        "\"firefox@ghostery.com\"," +
                        "\"jid1-MnnxcxisBPnSXQ@jetpack\"," +
                        "\"adguardadblocker@adguard.com\"," +
                        "\"foxyproxy@eric.h.jung\"," +
                        "\"{73a6fe31-595d-460b-a920-fcc0f8843232}\"," +
                        "\"jid1-BoFifL9Vbdl2zQ@jetpack\"," +
                        "\"woop-NoopscooPsnSXQ@jetpack\"" +
                "}"
        // This should be the base URL used to call the AMO API.
        buildConfigField "String", "AMO_SERVER_URL", "\"https://services.addons.mozilla.org\""
        def deepLinkSchemeValue = "fenix-dev"
        buildConfigField "String", "DEEP_LINK_SCHEME", "\"$deepLinkSchemeValue\""
        manifestPlaceholders = [
                "deepLinkScheme": deepLinkSchemeValue,
                "requestLegacyExternalStorage": true
        ]

        // Build flag for "Mozilla Online" variants. See `Config.isMozillaOnline`.
        if (project.hasProperty("mozillaOnline") || gradle.hasProperty("localProperties.mozillaOnline")) {
            buildConfigField "boolean", "MOZILLA_ONLINE", "true"
        } else {
            buildConfigField "boolean", "MOZILLA_ONLINE", "false"
        }
    }

    def releaseTemplate = {
        // We allow disabling optimization by passing `-PdisableOptimization` to gradle. This is used
        // in automation for UI testing non-debug builds.
        shrinkResources !project.hasProperty("disableOptimization")
        minifyEnabled !project.hasProperty("disableOptimization")
        proguardFiles 'proguard-android-optimize-3.5.0-modified.txt', 'proguard-rules.pro'
        matchingFallbacks = ['release'] // Use on the "release" build type in dependencies (AARs)

        if (gradle.hasProperty("localProperties.autosignReleaseWithDebugKey")) {
            signingConfig signingConfigs.debug
        }

        if (gradle.hasProperty("localProperties.debuggable")) {
            debuggable true
        }
    }

    buildTypes {
        debug {
            shrinkResources false
            minifyEnabled false
            applicationIdSuffix ".fenix.debug"
            resValue "bool", "IS_DEBUG", "true"
            pseudoLocalesEnabled true
            def deepLinkSchemeValue = "fenix-dev"
            buildConfigField "String", "DEEP_LINK_SCHEME", "\"$deepLinkSchemeValue\""
            manifestPlaceholders = [
                    "deepLinkScheme": deepLinkSchemeValue,
                    "requestLegacyExternalStorage": false
            ]
        }
        nightly releaseTemplate >> {
            applicationIdSuffix ".fenix"
            buildConfigField "boolean", "USE_RELEASE_VERSIONING", "true"
            def deepLinkSchemeValue = "fenix-nightly"
            buildConfigField "String", "DEEP_LINK_SCHEME", "\"$deepLinkSchemeValue\""
            manifestPlaceholders = ["deepLinkScheme": deepLinkSchemeValue, "requestLegacyExternalStorage": false]
        }
        beta releaseTemplate >> {
            buildConfigField "boolean", "USE_RELEASE_VERSIONING", "true"
            applicationIdSuffix ".firefox_beta"
            def deepLinkSchemeValue = "fenix-beta"
            buildConfigField "String", "DEEP_LINK_SCHEME", "\"$deepLinkSchemeValue\""
            manifestPlaceholders = [
                    // This release type is meant to replace Firefox (Beta channel) and therefore needs to inherit
                    // its sharedUserId for all eternity. See:
                    // https://searchfox.org/mozilla-central/search?q=moz_android_shared_id&case=false&regexp=false&path=
                    // Shipping an app update without sharedUserId can have
                    // fatal consequences. For example see:
                    //  - https://issuetracker.google.com/issues/36924841
                    //  - https://issuetracker.google.com/issues/36905922
                    "sharedUserId": "org.mozilla.firefox.sharedID",
                    "deepLinkScheme": deepLinkSchemeValue,
                    "requestLegacyExternalStorage": true
            ]
        }
        release releaseTemplate >> {
            buildConfigField "boolean", "USE_RELEASE_VERSIONING", "true"
            applicationIdSuffix ".firefox"
            def deepLinkSchemeValue = "fenix"
            buildConfigField "String", "DEEP_LINK_SCHEME", "\"$deepLinkSchemeValue\""
            manifestPlaceholders = [
                    // This release type is meant to replace Firefox (Release channel) and therefore needs to inherit
                    // its sharedUserId for all eternity. See:
                    // https://searchfox.org/mozilla-central/search?q=moz_android_shared_id&case=false&regexp=false&path=
                    // Shipping an app update without sharedUserId can have
                    // fatal consequences. For example see:
                    //  - https://issuetracker.google.com/issues/36924841
                    //  - https://issuetracker.google.com/issues/36905922
                    "sharedUserId": "org.mozilla.firefox.sharedID",
                    "deepLinkScheme": deepLinkSchemeValue,
                    "requestLegacyExternalStorage": true
            ]
        }
        forkDebug {
            shrinkResources false
            minifyEnabled false
            applicationIdSuffix ".iceraven.debug"
            resValue "bool", "IS_DEBUG", "true"
            pseudoLocalesEnabled true
            // Need to replicate default debug config features
            signingConfig signingConfigs.debug
            debuggable true
            def deepLinkSchemeValue = "iceraven-debug"
            buildConfigField "String", "DEEP_LINK_SCHEME", "\"$deepLinkSchemeValue\""
            // Use custom default allowed addon list
            buildConfigField "String", "AMO_COLLECTION_USER", "\"16201230\""
            buildConfigField "String", "AMO_COLLECTION_NAME", "\"What-I-want-on-Fenix\""
        }
        forkRelease releaseTemplate >> {
            buildConfigField "boolean", "USE_RELEASE_VERSIONING", "true"
            applicationIdSuffix ".iceraven"
            def deepLinkSchemeValue = "iceraven"
            buildConfigField "String", "DEEP_LINK_SCHEME", "\"$deepLinkSchemeValue\""
            manifestPlaceholders = [
                    "deepLinkScheme": deepLinkSchemeValue
            ]
            // Use custom default allowed addon list
            buildConfigField "String", "AMO_COLLECTION_USER", "\"16201230\""
            buildConfigField "String", "AMO_COLLECTION_NAME", "\"What-I-want-on-Fenix\""
        }
        
    }

    aaptOptions {
        // All JavaScript code used internally by GeckoView is packaged in a
        // file called omni.ja. If this file is compressed in the APK,
        // GeckoView must uncompress it before it can do anything else which
        // causes a significant delay on startup.
        noCompress 'ja'

        // manifest.template.json is converted to manifest.json at build time.
        // No need to package the template in the APK.
        ignoreAssetsPattern "manifest.template.json"
    }

    testOptions {
        execution 'ANDROIDX_TEST_ORCHESTRATOR'
        unitTests.includeAndroidResources = true
        animationsDisabled = true
    }

    flavorDimensions "engine"

    sourceSets {
        androidTest {
            resources.srcDirs += ['src/androidTest/resources']
        }
        beta {
            java.srcDirs = ['src/migration/java']
            manifest.srcFile "src/migration/AndroidManifest.xml"
        }
        release {
            java.srcDirs = ['src/migration/java']
            manifest.srcFile "src/migration/AndroidManifest.xml"
        }
        forkDebug {
            java.srcDirs = ['src/geckoNightly/java']
        }
        forkRelease {
            // No migration needed for fork
            java.srcDirs = ['src/geckoRelease/java']
        }
    }

    splits {
        abi {
            enable true

            reset()

            include "x86", "armeabi-v7a", "arm64-v8a", "x86_64"
        }
    }

    compileOptions {
        sourceCompatibility JavaVersion.VERSION_1_8
        targetCompatibility JavaVersion.VERSION_1_8
    }

    lintOptions {
        lintConfig file("lint.xml")
        baseline file("lint-baseline.xml")
    }

    packagingOptions {
        exclude 'META-INF/atomicfu.kotlin_module'
    }

    testOptions {
        unitTests.returnDefaultValues = true

        unitTests.all {
            // We keep running into memory issues when running our tests. With this config we
            // reserve more memory and also create a new process after every 80 test classes. This
            // is a band-aid solution and eventually we should try to find and fix the leaks
            // instead. :)
            maxParallelForks = 2
            forkEvery = 80
            maxHeapSize = "3072m"
            minHeapSize = "1024m"
        }
    }
}

android.applicationVariants.all { variant ->

// -------------------------------------------------------------------------------------------------
// Set up kotlin-allopen plugin for writing tests
// -------------------------------------------------------------------------------------------------

    boolean hasTest = gradle.startParameter.taskNames.find { it.contains("test") || it.contains("Test") } != null
    if (hasTest) {
        apply plugin: 'kotlin-allopen'
        allOpen {
            annotation("org.mozilla.fenix.utils.OpenClass")
        }
    }

// -------------------------------------------------------------------------------------------------
// Generate version codes for builds
// -------------------------------------------------------------------------------------------------

    def isDebug = variant.buildType.resValues['IS_DEBUG']?.value ?: false
    def useReleaseVersioning = variant.buildType.buildConfigFields['USE_RELEASE_VERSIONING']?.value ?: false
<<<<<<< HEAD
    def versionName = Config.releaseVersionName(project) == "" ? Config.generateDebugVersionName() : Config.releaseVersionName(project)
=======
    def versionName = variant.buildType.name == 'nightly' ? Config.nightlyVersionName() : Config.releaseVersionName(project)
>>>>>>> 3dc8ef80

    println("----------------------------------------------")
    println("Variant name:      " + variant.name)
    println("Application ID:    " + [variant.mergedFlavor.applicationId, variant.buildType.applicationIdSuffix].findAll().join())
    println("Build type:        " + variant.buildType.name)
    println("Flavor:            " + variant.flavorName)
    println("Telemetry enabled: " + !isDebug)


    if (useReleaseVersioning) {
        // The Google Play Store does not allow multiple APKs for the same app that all have the
        // same version code. Therefore we need to have different version codes for our ARM and x86
        // builds.
<<<<<<< HEAD
        
        println("Version Name:      " + versionName)
        
=======

        println("versionName override: $versionName")

>>>>>>> 3dc8ef80
        variant.outputs.each { output ->
            def abi = output.getFilter(OutputFile.ABI)
            // We use the same version code generator, that we inherited from Fennec, across all channels - even on
            // channels that never shipped a Fennec build.
            def versionCodeOverride = Config.generateFennecVersionCode(abi)

            println("versionCode for $abi = $versionCodeOverride")

            output.versionNameOverride = versionName
            output.versionCodeOverride = versionCodeOverride
        }
    }

// -------------------------------------------------------------------------------------------------
// BuildConfig: Set variables for Sentry, Crash Reporting, and Telemetry
// -------------------------------------------------------------------------------------------------

    buildConfigField 'String', 'SENTRY_TOKEN', 'null'
    if (!isDebug) {
        buildConfigField 'boolean', 'CRASH_REPORTING', 'true'
        // Reading sentry token from local file (if it exists). In a release task on taskcluster it will be available.
        try {
            def token = new File("${rootDir}/.sentry_token").text.trim()
            buildConfigField 'String', 'SENTRY_TOKEN', '"' + token + '"'
        } catch (FileNotFoundException ignored) {}
    } else {
        buildConfigField 'boolean', 'CRASH_REPORTING', 'false'
    }

    if (!isDebug) {
        buildConfigField 'boolean', 'TELEMETRY', 'true'
    } else {
        buildConfigField 'boolean', 'TELEMETRY', 'false'
    }

    def buildDate = Config.generateBuildDate()
    // Setting buildDate with every build changes the generated BuildConfig, which slows down the
    // build. Only do this for non-debug builds, to speed-up builds produced during local development.
    if (isDebug) {
        buildConfigField 'String', 'BUILD_DATE', '"debug build"'
    } else {
        buildConfigField 'String', 'BUILD_DATE', '"' + buildDate + '"'
    }

// -------------------------------------------------------------------------------------------------
// Adjust: Read token from local file if it exists (Only release builds)
// -------------------------------------------------------------------------------------------------

    print("Adjust token: ")

    if (!isDebug) {
        try {
            def token = new File("${rootDir}/.adjust_token").text.trim()
            buildConfigField 'String', 'ADJUST_TOKEN', '"' + token + '"'
            println "(Added from .adjust_token file)"
        } catch (FileNotFoundException ignored) {
            buildConfigField 'String', 'ADJUST_TOKEN', 'null'
            println("X_X")
        }
    } else {
        buildConfigField 'String', 'ADJUST_TOKEN', 'null'
        println("--")
    }

// -------------------------------------------------------------------------------------------------
// MLS: Read token from local file if it exists
// -------------------------------------------------------------------------------------------------

    print("MLS token: ")

    try {
        def token = new File("${rootDir}/.mls_token").text.trim()
        buildConfigField 'String', 'MLS_TOKEN', '"' + token + '"'
        println "(Added from .mls_token file)"
    } catch (FileNotFoundException ignored) {
        buildConfigField 'String', 'MLS_TOKEN', '""'
        println("X_X")
    }

// -------------------------------------------------------------------------------------------------
// Nimbus: Read endpoint from local.properties of a local file if it exists
// -------------------------------------------------------------------------------------------------

    print("Nimbus endpoint: ")

    if (!isDebug) {
        try {
            def url = new File("${rootDir}/.nimbus").text.trim()
            buildConfigField 'String', 'NIMBUS_ENDPOINT', '"' + url + '"'
            println "(Added from .nimbus file)"
        } catch (FileNotFoundException ignored) {
            buildConfigField 'String', 'NIMBUS_ENDPOINT', 'null'
            println("X_X")
        }
    } else if (gradle.hasProperty("localProperties.nimbus.remote-settings.url")) {
        def url=gradle.getProperty("localProperties.nimbus.remote-settings.url")
        buildConfigField 'String', 'NIMBUS_ENDPOINT', '"' + url + '"'
        println "(Added from local.properties file)"
    } else {
        buildConfigField 'String', 'NIMBUS_ENDPOINT', 'null'
        println("--")
    }

// -------------------------------------------------------------------------------------------------
// BuildConfig: Set flag for official builds; similar to MOZILLA_OFFICIAL in mozilla-central.
// -------------------------------------------------------------------------------------------------

    if (project.hasProperty("official") || gradle.hasProperty("localProperties.official")) {
        buildConfigField 'Boolean', 'MOZILLA_OFFICIAL', 'true'
    } else {
        buildConfigField 'Boolean', 'MOZILLA_OFFICIAL', 'false'
    }
}

androidExtensions {
    experimental = true
}

// Generate Kotlin code for the Fenix Glean metrics.
apply plugin: "org.mozilla.telemetry.glean-gradle-plugin"

configurations {
    // There's an interaction between Gradle's resolution of dependencies with different types
    // (@jar, @aar) for `implementation` and `testImplementation` and with Android Studio's built-in
    // JUnit test runner.  The runtime classpath in the built-in JUnit test runner gets the
    // dependency from the `implementation`, which is type @aar, and therefore the JNA dependency
    // doesn't provide the JNI dispatch libraries in the correct Java resource directories.  I think
    // what's happening is that @aar type in `implementation` resolves to the @jar type in
    // `testImplementation`, and that it wins the dependency resolution battle.
    //
    // A workaround is to add a new configuration which depends on the @jar type and to reference
    // the underlying JAR file directly in `testImplementation`.  This JAR file doesn't resolve to
    // the @aar type in `implementation`.  This works when invoked via `gradle`, but also sets the
    // correct runtime classpath when invoked with Android Studio's built-in JUnit test runner.
    // Success!
    jnaForTest
    // Robolectric, through `com.google.android.apps.common.testing.accessibility.framework`
    // depends on an old version of protobuf that conflict with the Application Services one.
    // See: https://github.com/mozilla/application-services/issues/2952
    all*.exclude group: 'com.google.protobuf', module: 'protobuf-java'
}

dependencies {
    jnaForTest Deps.jna
    testImplementation files(configurations.jnaForTest.copyRecursive().files)

<<<<<<< HEAD
    debugImplementation Deps.mozilla_browser_engine_gecko_nightly
    forkDebugImplementation Deps.mozilla_browser_engine_gecko_nightly

    nightlyImplementation Deps.mozilla_browser_engine_gecko_nightly
    betaImplementation Deps.mozilla_browser_engine_gecko_beta
    releaseImplementation Deps.mozilla_browser_engine_gecko_release
    forkReleaseImplementation Deps.mozilla_browser_engine_gecko_release
=======
    implementation  Deps.mozilla_browser_engine_gecko
>>>>>>> 3dc8ef80

    implementation Deps.kotlin_stdlib
    implementation Deps.kotlin_coroutines
    implementation Deps.kotlin_coroutines_android
    testImplementation Deps.kotlin_coroutines_test
    implementation Deps.androidx_appcompat
    implementation Deps.androidx_constraintlayout
    implementation Deps.androidx_coordinatorlayout

    implementation Deps.sentry

    implementation Deps.mozilla_concept_base
    implementation Deps.mozilla_concept_engine
    implementation Deps.mozilla_concept_menu
    implementation Deps.mozilla_concept_push
    implementation Deps.mozilla_concept_storage
    implementation Deps.mozilla_concept_sync
    implementation Deps.mozilla_concept_toolbar
    implementation Deps.mozilla_concept_tabstray

    implementation Deps.mozilla_browser_awesomebar
    implementation Deps.mozilla_feature_downloads
    implementation Deps.mozilla_browser_domains
    implementation Deps.mozilla_browser_icons
    implementation Deps.mozilla_browser_menu
    implementation Deps.mozilla_browser_menu2
    implementation Deps.mozilla_browser_session
    implementation Deps.mozilla_browser_session_storage
    implementation Deps.mozilla_browser_state
    implementation Deps.mozilla_browser_storage_sync
    implementation Deps.mozilla_browser_tabstray
    implementation Deps.mozilla_browser_thumbnails
    implementation Deps.mozilla_browser_toolbar

    implementation Deps.mozilla_support_extensions
    implementation Deps.mozilla_feature_addons

    implementation Deps.mozilla_feature_accounts
    implementation Deps.mozilla_feature_app_links
    implementation Deps.mozilla_feature_autofill
    implementation Deps.mozilla_feature_awesomebar
    implementation Deps.mozilla_feature_contextmenu
    implementation Deps.mozilla_feature_customtabs
    implementation Deps.mozilla_feature_downloads
    implementation Deps.mozilla_feature_intent
    implementation Deps.mozilla_feature_media
    implementation Deps.mozilla_feature_prompts
    implementation Deps.mozilla_feature_push
    implementation Deps.mozilla_feature_privatemode
    implementation Deps.mozilla_feature_pwa
    implementation Deps.mozilla_feature_qr
    implementation Deps.mozilla_feature_search
    implementation Deps.mozilla_feature_session
    implementation Deps.mozilla_feature_syncedtabs
    implementation Deps.mozilla_feature_toolbar
    implementation Deps.mozilla_feature_tabs
    implementation Deps.mozilla_feature_findinpage
    implementation Deps.mozilla_feature_logins
    implementation Deps.mozilla_feature_site_permissions
    implementation Deps.mozilla_feature_readerview
    implementation Deps.mozilla_feature_tab_collections
    implementation Deps.mozilla_feature_recentlyclosed
    implementation Deps.mozilla_feature_top_sites
    implementation Deps.mozilla_feature_share
    implementation Deps.mozilla_feature_accounts_push
    implementation Deps.mozilla_feature_webauthn
    implementation Deps.mozilla_feature_webcompat
    implementation Deps.mozilla_feature_webnotifications
    implementation Deps.mozilla_feature_webcompat_reporter

    implementation Deps.mozilla_service_digitalassetlinks
    implementation Deps.mozilla_service_sync_autofill
    implementation Deps.mozilla_service_sync_logins
    implementation Deps.mozilla_service_firefox_accounts
    implementation Deps.mozilla_service_glean
    implementation Deps.mozilla_service_location
    implementation Deps.mozilla_service_nimbus

    implementation Deps.mozilla_support_base
    implementation Deps.mozilla_support_images
    implementation Deps.mozilla_support_ktx
    implementation Deps.mozilla_support_rustlog
    implementation Deps.mozilla_support_utils
    implementation Deps.mozilla_support_locale

    implementation Deps.mozilla_support_migration

    implementation Deps.mozilla_ui_colors
    implementation Deps.mozilla_ui_icons
    implementation Deps.mozilla_lib_publicsuffixlist
    implementation Deps.mozilla_ui_widgets
    implementation Deps.mozilla_ui_tabcounter

    implementation Deps.mozilla_lib_crash
<<<<<<< HEAD
=======
    implementation Deps.mozilla_lib_push_firebase
    implementation Deps.mozilla_lib_state
>>>>>>> 3dc8ef80
    implementation Deps.mozilla_lib_dataprotect
    debugImplementation Deps.leakcanary
    forkDebugImplementation Deps.leakcanary

    implementation Deps.androidx_legacy
    implementation Deps.androidx_biometric
    implementation Deps.androidx_paging
    implementation Deps.androidx_preference
    implementation Deps.androidx_fragment
    implementation Deps.androidx_navigation_fragment
    implementation Deps.androidx_navigation_ui
    implementation Deps.androidx_recyclerview
    implementation Deps.androidx_lifecycle_livedata
    implementation Deps.androidx_lifecycle_runtime
    implementation Deps.androidx_lifecycle_viewmodel
    implementation Deps.androidx_core
    implementation Deps.androidx_core_ktx
    implementation Deps.androidx_transition
    implementation Deps.androidx_work_ktx
    implementation Deps.google_material

    androidTestImplementation Deps.uiautomator
// Removed pending AndroidX fixes
    androidTestImplementation "tools.fastlane:screengrab:2.0.0"
    // This Falcon version is added to maven central now required for Screengrab
    implementation 'com.jraska:falcon:2.2.0'
//    androidTestImplementation "br.com.concretesolutions:kappuccino:1.2.1"

    androidTestImplementation Deps.espresso_core, {
        exclude group: 'com.android.support', module: 'support-annotations'
    }

    androidTestImplementation(Deps.espresso_contrib) {
        exclude module: 'appcompat-v7'
        exclude module: 'support-v4'
        exclude module: 'support-annotations'
        exclude module: 'recyclerview-v7'
        exclude module: 'design'
        exclude module: 'espresso-core'
    }

    androidTestImplementation Deps.androidx_test_core
    androidTestImplementation Deps.espresso_idling_resources
    androidTestImplementation Deps.espresso_intents

    androidTestImplementation Deps.tools_test_runner
    androidTestImplementation Deps.tools_test_rules
    androidTestUtil Deps.orchestrator
    androidTestImplementation Deps.espresso_core, {
        exclude group: 'com.android.support', module: 'support-annotations'
    }

    androidTestImplementation Deps.androidx_junit
    androidTestImplementation Deps.androidx_work_testing
    androidTestImplementation Deps.mockwebserver
    testImplementation Deps.mozilla_support_test
    testImplementation Deps.mozilla_support_test_libstate
    testImplementation Deps.androidx_junit
    testImplementation Deps.androidx_work_testing
    testImplementation (Deps.robolectric) {
        exclude group: 'org.apache.maven'
    }

    testImplementation 'org.apache.maven:maven-ant-tasks:2.1.3'
    implementation Deps.mozilla_support_rusthttp

    testImplementation Deps.mockk

    // For the initial release of Glean 19, we require consumer applications to
    // depend on a separate library for unit tests. This will be removed in future releases.
    testImplementation "org.mozilla.telemetry:glean-forUnitTests:${project.ext.glean_version}"

    lintChecks project(":mozilla-lint-rules")
}

if (project.hasProperty("coverage")) {
    tasks.withType(Test).configureEach {
        jacoco.includeNoLocationClasses = true
    }

    android.applicationVariants.all { variant ->
        tasks.register("jacoco${variant.name.capitalize()}TestReport", JacocoReport) {
            dependsOn "test${variant.name.capitalize()}UnitTest"

            reports {
                xml.enabled = true
                html.enabled = true
            }

            def fileFilter = ['**/R.class', '**/R$*.class', '**/BuildConfig.*', '**/Manifest*.*',
                              '**/*Test*.*', 'android/**/*.*', '**/*$[0-9].*']
            def kotlinDebugTree = fileTree(dir: "$project.buildDir/tmp/kotlin-classes/${variant.name}", excludes: fileFilter)
            def javaDebugTree = fileTree(dir: "$project.buildDir/intermediates/classes/${variant.flavorName}/${variant.buildType.name}",
                    excludes: fileFilter)
            def mainSrc = "$project.projectDir/src/main/java"

            sourceDirectories.setFrom(files([mainSrc]))
            classDirectories.setFrom(files([kotlinDebugTree, javaDebugTree]))
            executionData.setFrom(fileTree(dir: project.buildDir, includes: [
                "jacoco/test${variant.name.capitalize()}UnitTest.exec",
                'outputs/code-coverage/connected/*coverage.ec'
            ]))
        }
    }

    android {
        buildTypes {
            debug {
                testCoverageEnabled true
            }
            forkDebug {
                testCoverageEnabled true
            }
        }
    }
}

// -------------------------------------------------------------------------------------------------
// Task for printing APK information for the requested variant
// Usage: "./gradlew printVariants
// -------------------------------------------------------------------------------------------------
tasks.register('printVariants') {
    doLast {
        def variants = android.applicationVariants.collect { variant -> [
            apks: variant.outputs.collect { output -> [
                abi: output.getFilter(com.android.build.VariantOutput.FilterType.ABI),
                fileName: output.outputFile.name
            ]},
            build_type: variant.buildType.name,
            name: variant.name,
        ]}
        // AndroidTest is a special case not included above
        variants.add([
            apks: [[
                abi: 'noarch',
                fileName: 'app-debug-androidTest.apk',
            ]],
            build_type: 'androidTest',
            name: 'androidTest',
        ])
        println 'variants: ' + JsonOutput.toJson(variants)
    }
}

task buildTranslationArray {
    // This isn't running as a task, instead the array is build when the gradle file is parsed.
    // https://github.com/mozilla-mobile/fenix/issues/14175
    def foundLocales = new StringBuilder()
    foundLocales.append("new String[]{")

    fileTree("src/main/res").visit { FileVisitDetails details ->
        if(details.file.path.endsWith("${File.separator}strings.xml")){
            def languageCode = details.file.parent.tokenize(File.separator).last().replaceAll('values-','').replaceAll('-r','-')
            languageCode = (languageCode == "values") ? "en-US" : languageCode
            foundLocales.append("\"").append(languageCode).append("\"").append(",")
        }
    }

    foundLocales.append("}")
    def foundLocalesString = foundLocales.toString().replaceAll(',}','}')
    android.defaultConfig.buildConfigField "String[]", "SUPPORTED_LOCALE_ARRAY", foundLocalesString
}

afterEvaluate {

    // Format test output. Ported from AC #2401
    tasks.withType(Test).configureEach {
        systemProperty "robolectric.logging", "stdout"
        systemProperty "logging.test-mode", "true"

        testLogging.events = []

        def out = services.get(StyledTextOutputFactory).create("tests")

        beforeSuite { descriptor ->
            if (descriptor.getClassName() != null) {
                out.style(Style.Header).println("\nSUITE: " + descriptor.getClassName())
            }
        }

        beforeTest { descriptor ->
            out.style(Style.Description).println("  TEST: " + descriptor.getName())
        }

        onOutput { descriptor, event ->
            logger.lifecycle("    " + event.message.trim())
        }

        afterTest { descriptor, result ->
            switch (result.getResultType()) {
                case ResultType.SUCCESS:
                    out.style(Style.Success).println("  SUCCESS")
                    break

                case ResultType.FAILURE:
                    out.style(Style.Failure).println("  FAILURE")
                    logger.lifecycle("", result.getException())
                    break

                case ResultType.SKIPPED:
                    out.style(Style.Info).println("  SKIPPED")
                    break
            }
            logger.lifecycle("")
        }
    }
}

if (gradle.hasProperty('localProperties.dependencySubstitutions.geckoviewTopsrcdir')) {
    if (gradle.hasProperty('localProperties.dependencySubstitutions.geckoviewTopobjdir')) {
        ext.topobjdir = gradle."localProperties.dependencySubstitutions.geckoviewTopobjdir"
    }
    ext.topsrcdir = gradle."localProperties.dependencySubstitutions.geckoviewTopsrcdir"
    apply from: "${topsrcdir}/substitute-local-geckoview.gradle"
}

if (gradle.hasProperty('localProperties.autoPublish.android-components.dir')) {
    ext.acSrcDir = gradle."localProperties.autoPublish.android-components.dir"
    apply from: "../${acSrcDir}/substitute-local-ac.gradle"
}

if (gradle.hasProperty('localProperties.autoPublish.application-services.dir')) {
    ext.appServicesSrcDir = gradle."localProperties.autoPublish.application-services.dir"
    apply from: "../${appServicesSrcDir}/build-scripts/substitute-local-appservices.gradle"
}

// Define a reusable task for updating the versions of our built-in web extensions. We automate this
// to make sure we never forget to update the version, either in local development or for releases.
// In both cases, we want to make sure the latest version of all extensions (including their latest
// changes) are installed on first start-up.
// We're using the A-C version here as we want to uplift all built-in extensions to A-C (Once that's
// done we can also remove the task below):
// https://github.com/mozilla-mobile/android-components/issues/7249
ext.updateExtensionVersion = { task, extDir ->
    configure(task) {
        from extDir
        include 'manifest.template.json'
        rename { 'manifest.json' }
        into extDir

        def values = ['version': AndroidComponents.VERSION + "." + new Date().format('MMddHHmmss')]
        inputs.properties(values)
        expand(values)
    }
}

tasks.register("updateAdsExtensionVersion", Copy) { task ->
    updateExtensionVersion(task, 'src/main/assets/extensions/ads')
}

tasks.register("updateCookiesExtensionVersion", Copy) { task ->
    updateExtensionVersion(task, 'src/main/assets/extensions/cookies')
}

preBuild.dependsOn "updateAdsExtensionVersion"
preBuild.dependsOn "updateCookiesExtensionVersion"<|MERGE_RESOLUTION|>--- conflicted
+++ resolved
@@ -275,11 +275,7 @@
 
     def isDebug = variant.buildType.resValues['IS_DEBUG']?.value ?: false
     def useReleaseVersioning = variant.buildType.buildConfigFields['USE_RELEASE_VERSIONING']?.value ?: false
-<<<<<<< HEAD
-    def versionName = Config.releaseVersionName(project) == "" ? Config.generateDebugVersionName() : Config.releaseVersionName(project)
-=======
     def versionName = variant.buildType.name == 'nightly' ? Config.nightlyVersionName() : Config.releaseVersionName(project)
->>>>>>> 3dc8ef80
 
     println("----------------------------------------------")
     println("Variant name:      " + variant.name)
@@ -293,15 +289,9 @@
         // The Google Play Store does not allow multiple APKs for the same app that all have the
         // same version code. Therefore we need to have different version codes for our ARM and x86
         // builds.
-<<<<<<< HEAD
-        
-        println("Version Name:      " + versionName)
-        
-=======
 
         println("versionName override: $versionName")
 
->>>>>>> 3dc8ef80
         variant.outputs.each { output ->
             def abi = output.getFilter(OutputFile.ABI)
             // We use the same version code generator, that we inherited from Fennec, across all channels - even on
@@ -448,17 +438,7 @@
     jnaForTest Deps.jna
     testImplementation files(configurations.jnaForTest.copyRecursive().files)
 
-<<<<<<< HEAD
-    debugImplementation Deps.mozilla_browser_engine_gecko_nightly
-    forkDebugImplementation Deps.mozilla_browser_engine_gecko_nightly
-
-    nightlyImplementation Deps.mozilla_browser_engine_gecko_nightly
-    betaImplementation Deps.mozilla_browser_engine_gecko_beta
-    releaseImplementation Deps.mozilla_browser_engine_gecko_release
-    forkReleaseImplementation Deps.mozilla_browser_engine_gecko_release
-=======
     implementation  Deps.mozilla_browser_engine_gecko
->>>>>>> 3dc8ef80
 
     implementation Deps.kotlin_stdlib
     implementation Deps.kotlin_coroutines
@@ -553,11 +533,7 @@
     implementation Deps.mozilla_ui_tabcounter
 
     implementation Deps.mozilla_lib_crash
-<<<<<<< HEAD
-=======
-    implementation Deps.mozilla_lib_push_firebase
     implementation Deps.mozilla_lib_state
->>>>>>> 3dc8ef80
     implementation Deps.mozilla_lib_dataprotect
     debugImplementation Deps.leakcanary
     forkDebugImplementation Deps.leakcanary
