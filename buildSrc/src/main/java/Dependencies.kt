/* This Source Code Form is subject to the terms of the Mozilla Public
 * License, v. 2.0. If a copy of the MPL was not distributed with this
 * file, You can obtain one at http://mozilla.org/MPL/2.0/. */

object Versions {
    const val kotlin = "1.4.10"
    const val coroutines = "1.3.9"

    // These versions are linked: lint should be X+23.Y.Z of gradle_plugin version, according to:
    // https://github.com/alexjlockwood/android-lint-checks-demo/blob/0245fc027463137b1b4afb97c5295d60dce998b6/dependencies.gradle#L3
    const val android_gradle_plugin = "4.0.1"
    const val android_lint_api = "27.0.1"

    const val sentry = "1.7.10"
    const val leakcanary = "2.4"

    const val osslicenses_plugin = "0.9.5"
    const val detekt = "1.9.1"
    const val jna = "5.6.0"

    const val androidx_appcompat = "1.2.0"
    const val androidx_biometric = "1.1.0-rc01"
    const val androidx_coordinator_layout = "1.1.0"
    const val androidx_constraint_layout = "2.0.4"
    const val androidx_preference = "1.1.1"
    const val androidx_legacy = "1.0.0"
    const val androidx_annotation = "1.1.0"
    const val androidx_lifecycle = "2.2.0"
    const val androidx_fragment = "1.2.5"
    const val androidx_navigation = "2.3.1"
    const val androidx_recyclerview = "1.2.0-alpha06"
    const val androidx_core = "1.3.2"
    const val androidx_paging = "2.1.0"
    const val androidx_transition = "1.3.0"
    const val androidx_work = "2.2.0"
    const val google_material = "1.2.1"

    const val mozilla_android_components = AndroidComponents.VERSION


    const val junit = "5.5.2"
    const val mockk = "1.10.0"

    const val mockwebserver = "4.9.0"
    const val uiautomator = "2.2.0"
<<<<<<< HEAD
=======
    const val robolectric = "4.3.1"

    const val google_ads_id_version = "16.0.0"

    const val google_play_store_version = "1.8.0"
>>>>>>> dc3f8958
}

@Suppress("unused")
object Deps {
    const val tools_androidgradle = "com.android.tools.build:gradle:${Versions.android_gradle_plugin}"
    const val tools_kotlingradle = "org.jetbrains.kotlin:kotlin-gradle-plugin:${Versions.kotlin}"
    const val kotlin_stdlib = "org.jetbrains.kotlin:kotlin-stdlib-jdk7:${Versions.kotlin}"
    const val kotlin_stdlib_jdk8 = "org.jetbrains.kotlin:kotlin-stdlib-jdk8:${Versions.kotlin}"
    const val kotlin_reflect = "org.jetbrains.kotlin:kotlin-reflect:${Versions.kotlin}"
    const val kotlin_coroutines = "org.jetbrains.kotlinx:kotlinx-coroutines-core:${Versions.coroutines}"
    const val kotlin_coroutines_test = "org.jetbrains.kotlinx:kotlinx-coroutines-test:${Versions.coroutines}"
    const val kotlin_coroutines_android = "org.jetbrains.kotlinx:kotlinx-coroutines-android:${Versions.coroutines}"

    const val allopen = "org.jetbrains.kotlin:kotlin-allopen:${Versions.kotlin}"
    const val osslicenses_plugin = "com.google.android.gms:oss-licenses-plugin:${Versions.osslicenses_plugin}"

    const val mozilla_concept_base = "org.mozilla.components:concept-base:${Versions.mozilla_android_components}"
    const val mozilla_concept_engine = "org.mozilla.components:concept-engine:${Versions.mozilla_android_components}"
    const val mozilla_concept_menu = "org.mozilla.components:concept-menu:${Versions.mozilla_android_components}"
    const val mozilla_concept_push = "org.mozilla.components:concept-push:${Versions.mozilla_android_components}"
    const val mozilla_concept_tabstray = "org.mozilla.components:concept-tabstray:${Versions.mozilla_android_components}"
    const val mozilla_concept_toolbar = "org.mozilla.components:concept-toolbar:${Versions.mozilla_android_components}"
    const val mozilla_concept_storage = "org.mozilla.components:concept-storage:${Versions.mozilla_android_components}"
    const val mozilla_concept_sync = "org.mozilla.components:concept-sync:${Versions.mozilla_android_components}"

    const val mozilla_browser_awesomebar = "org.mozilla.components:browser-awesomebar:${Versions.mozilla_android_components}"
    const val mozilla_browser_engine_gecko_nightly = "org.mozilla.components:browser-engine-gecko-nightly:${Versions.mozilla_android_components}"
    const val mozilla_browser_engine_gecko_beta = "org.mozilla.components:browser-engine-gecko-beta:${Versions.mozilla_android_components}"
    const val mozilla_browser_engine_gecko_release = "org.mozilla.components:browser-engine-gecko:${Versions.mozilla_android_components}"
    const val mozilla_browser_domains = "org.mozilla.components:browser-domains:${Versions.mozilla_android_components}"
    const val mozilla_browser_icons = "org.mozilla.components:browser-icons:${Versions.mozilla_android_components}"
    const val mozilla_browser_search = "org.mozilla.components:browser-search:${Versions.mozilla_android_components}"
    const val mozilla_browser_session = "org.mozilla.components:browser-session:${Versions.mozilla_android_components}"
    const val mozilla_browser_state = "org.mozilla.components:browser-state:${Versions.mozilla_android_components}"
    const val mozilla_browser_tabstray = "org.mozilla.components:browser-tabstray:${Versions.mozilla_android_components}"
    const val mozilla_browser_thumbnails = "org.mozilla.components:browser-thumbnails:${Versions.mozilla_android_components}"
    const val mozilla_browser_toolbar = "org.mozilla.components:browser-toolbar:${Versions.mozilla_android_components}"
    const val mozilla_browser_menu = "org.mozilla.components:browser-menu:${Versions.mozilla_android_components}"
    const val mozilla_browser_menu2 = "org.mozilla.components:browser-menu2:${Versions.mozilla_android_components}"
    const val mozilla_browser_errorpages = "org.mozilla.components:browser-errorpages:${Versions.mozilla_android_components}"
    const val mozilla_browser_storage_sync = "org.mozilla.components:browser-storage-sync:${Versions.mozilla_android_components}"

    const val mozilla_feature_addons = "org.mozilla.components:feature-addons:${Versions.mozilla_android_components}"
    const val mozilla_support_extensions = "org.mozilla.components:support-webextensions:${Versions.mozilla_android_components}"

    const val mozilla_feature_accounts = "org.mozilla.components:feature-accounts:${Versions.mozilla_android_components}"
    const val mozilla_feature_app_links = "org.mozilla.components:feature-app-links:${Versions.mozilla_android_components}"
    const val mozilla_feature_awesomebar = "org.mozilla.components:feature-awesomebar:${Versions.mozilla_android_components}"
    const val mozilla_feature_contextmenu = "org.mozilla.components:feature-contextmenu:${Versions.mozilla_android_components}"
    const val mozilla_feature_customtabs = "org.mozilla.components:feature-customtabs:${Versions.mozilla_android_components}"
    const val mozilla_feature_intent = "org.mozilla.components:feature-intent:${Versions.mozilla_android_components}"
    const val mozilla_feature_media = "org.mozilla.components:feature-media:${Versions.mozilla_android_components}"
    const val mozilla_feature_qr = "org.mozilla.components:feature-qr:${Versions.mozilla_android_components}"
    const val mozilla_feature_search = "org.mozilla.components:feature-search:${Versions.mozilla_android_components}"
    const val mozilla_feature_session = "org.mozilla.components:feature-session:${Versions.mozilla_android_components}"
    const val mozilla_feature_syncedtabs = "org.mozilla.components:feature-syncedtabs:${Versions.mozilla_android_components}"
    const val mozilla_feature_tabs = "org.mozilla.components:feature-tabs:${Versions.mozilla_android_components}"
    const val mozilla_feature_downloads = "org.mozilla.components:feature-downloads:${Versions.mozilla_android_components}"
    const val mozilla_feature_storage = "org.mozilla.components:feature-storage:${Versions.mozilla_android_components}"
    const val mozilla_feature_prompts = "org.mozilla.components:feature-prompts:${Versions.mozilla_android_components}"
    const val mozilla_feature_push = "org.mozilla.components:feature-push:${Versions.mozilla_android_components}"
    const val mozilla_feature_privatemode = "org.mozilla.components:feature-privatemode:${Versions.mozilla_android_components}"
    const val mozilla_feature_pwa = "org.mozilla.components:feature-pwa:${Versions.mozilla_android_components}"
    const val mozilla_feature_toolbar = "org.mozilla.components:feature-toolbar:${Versions.mozilla_android_components}"
    const val mozilla_feature_findinpage = "org.mozilla.components:feature-findinpage:${Versions.mozilla_android_components}"
    const val mozilla_feature_logins = "org.mozilla.components:feature-logins:${Versions.mozilla_android_components}"
    const val mozilla_feature_site_permissions = "org.mozilla.components:feature-sitepermissions:${Versions.mozilla_android_components}"
    const val mozilla_feature_readerview = "org.mozilla.components:feature-readerview:${Versions.mozilla_android_components}"
    const val mozilla_feature_tab_collections = "org.mozilla.components:feature-tab-collections:${Versions.mozilla_android_components}"
    const val mozilla_feature_recentlyclosed = "org.mozilla.components:feature-recentlyclosed:${Versions.mozilla_android_components}"
    const val mozilla_feature_accounts_push = "org.mozilla.components:feature-accounts-push:${Versions.mozilla_android_components}"
    const val mozilla_feature_top_sites = "org.mozilla.components:feature-top-sites:${Versions.mozilla_android_components}"
    const val mozilla_feature_share = "org.mozilla.components:feature-share:${Versions.mozilla_android_components}"
    const val mozilla_feature_webcompat = "org.mozilla.components:feature-webcompat:${Versions.mozilla_android_components}"
    const val mozilla_feature_webnotifications = "org.mozilla.components:feature-webnotifications:${Versions.mozilla_android_components}"
    const val mozilla_feature_webcompat_reporter = "org.mozilla.components:feature-webcompat-reporter:${Versions.mozilla_android_components}"

    const val mozilla_service_digitalassetlinks =
        "org.mozilla.components:service-digitalassetlinks:${Versions.mozilla_android_components}"
    const val mozilla_service_experiments =
        "org.mozilla.components:service-experiments:${Versions.mozilla_android_components}"
    const val mozilla_service_sync_logins =
        "org.mozilla.components:service-sync-logins:${Versions.mozilla_android_components}"
    const val mozilla_service_firefox_accounts = "org.mozilla.components:service-firefox-accounts:${Versions.mozilla_android_components}"
    const val mozilla_service_glean = "org.mozilla.components:service-glean:${Versions.mozilla_android_components}"
    const val mozilla_service_location = "org.mozilla.components:service-location:${Versions.mozilla_android_components}"

    const val mozilla_ui_colors = "org.mozilla.components:ui-colors:${Versions.mozilla_android_components}"
    const val mozilla_ui_icons = "org.mozilla.components:ui-icons:${Versions.mozilla_android_components}"
    const val mozilla_ui_widgets = "org.mozilla.components:ui-widgets:${Versions.mozilla_android_components}"

    const val mozilla_lib_crash = "org.mozilla.components:lib-crash:${Versions.mozilla_android_components}"
    const val mozilla_lib_dataprotect = "org.mozilla.components:lib-dataprotect:${Versions.mozilla_android_components}"

    const val mozilla_lib_publicsuffixlist = "org.mozilla.components:lib-publicsuffixlist:${Versions.mozilla_android_components}"

    const val mozilla_support_base = "org.mozilla.components:support-base:${Versions.mozilla_android_components}"
    const val mozilla_support_images = "org.mozilla.components:support-images:${Versions.mozilla_android_components}"
    const val mozilla_support_ktx = "org.mozilla.components:support-ktx:${Versions.mozilla_android_components}"
    const val mozilla_support_rusthttp = "org.mozilla.components:support-rusthttp:${Versions.mozilla_android_components}"
    const val mozilla_support_rustlog = "org.mozilla.components:support-rustlog:${Versions.mozilla_android_components}"
    const val mozilla_support_utils = "org.mozilla.components:support-utils:${Versions.mozilla_android_components}"
    const val mozilla_support_test = "org.mozilla.components:support-test:${Versions.mozilla_android_components}"
    const val mozilla_support_migration = "org.mozilla.components:support-migration:${Versions.mozilla_android_components}"
    const val mozilla_support_locale = "org.mozilla.components:support-locale:${Versions.mozilla_android_components}"

    const val sentry = "io.sentry:sentry-android:${Versions.sentry}"
    const val leakcanary = "com.squareup.leakcanary:leakcanary-android:${Versions.leakcanary}"

    const val androidx_annotation = "androidx.annotation:annotation:${Versions.androidx_annotation}"
    const val androidx_biometric = "androidx.biometric:biometric:${Versions.androidx_biometric}"
    const val androidx_fragment = "androidx.fragment:fragment-ktx:${Versions.androidx_fragment}"
    const val androidx_appcompat = "androidx.appcompat:appcompat:${Versions.androidx_appcompat}"
    const val androidx_coordinatorlayout = "androidx.coordinatorlayout:coordinatorlayout:${Versions.androidx_coordinator_layout}"
    const val androidx_constraintlayout = "androidx.constraintlayout:constraintlayout:${Versions.androidx_constraint_layout}"
    const val androidx_legacy = "androidx.legacy:legacy-support-v4:${Versions.androidx_legacy}"
    const val androidx_lifecycle_livedata = "androidx.lifecycle:lifecycle-livedata-ktx:${Versions.androidx_lifecycle}"
    const val androidx_lifecycle_viewmodel = "androidx.lifecycle:lifecycle-viewmodel-ktx:${Versions.androidx_lifecycle}"
    const val androidx_lifecycle_runtime = "androidx.lifecycle:lifecycle-runtime-ktx:${Versions.androidx_lifecycle}"
    const val androidx_paging = "androidx.paging:paging-runtime-ktx:${Versions.androidx_paging}"
    const val androidx_preference = "androidx.preference:preference-ktx:${Versions.androidx_preference}"
    const val androidx_safeargs = "androidx.navigation:navigation-safe-args-gradle-plugin:${Versions.androidx_navigation}"
    const val androidx_navigation_fragment = "androidx.navigation:navigation-fragment-ktx:${Versions.androidx_navigation}"
    const val androidx_navigation_ui = "androidx.navigation:navigation-ui:${Versions.androidx_navigation}"
    const val androidx_recyclerview = "androidx.recyclerview:recyclerview:${Versions.androidx_recyclerview}"
    const val androidx_core = "androidx.core:core:${Versions.androidx_core}"
    const val androidx_core_ktx = "androidx.core:core-ktx:${Versions.androidx_core}"
    const val androidx_transition = "androidx.transition:transition:${Versions.androidx_transition}"
    const val androidx_work_ktx = "androidx.work:work-runtime-ktx:${Versions.androidx_work}"
    const val androidx_work_testing = "androidx.work:work-testing:${Versions.androidx_work}"
    const val google_material = "com.google.android.material:material:${Versions.google_material}"

    const val jna = "net.java.dev.jna:jna:${Versions.jna}@jar"

    const val junit = "junit:junit:${Versions.junit}"
    const val mockk = "io.mockk:mockk:${Versions.mockk}"

    // --- START AndroidX test dependencies --- //
    // N.B.: the versions of these dependencies appear to be pinned together. To avoid bugs, they
    // should always be updated together based on the latest version from the Android test releases page:
    //   https://developer.android.com/jetpack/androidx/releases/test
    // For the full IDs of these test dependencies, see:
    //   https://developer.android.com/training/testing/set-up-project#android-test-dependencies
    private const val androidx_test_shared_version = "1.3.0-alpha05" // this appears to be shared with many deps.
    const val androidx_test_core = "androidx.test:core:$androidx_test_shared_version"
    private const val androidx_espresso_version = "3.3.0-alpha05"
    const val espresso_core = "androidx.test.espresso:espresso-core:$androidx_espresso_version"
    const val espresso_contrib = "androidx.test.espresso:espresso-contrib:$androidx_espresso_version"
    const val espresso_idling_resources = "androidx.test.espresso:espresso-idling-resource:$androidx_espresso_version"
    const val espresso_intents = "androidx.test.espresso:espresso-intents:$androidx_espresso_version"
    const val androidx_junit = "androidx.test.ext:junit:1.1.2-alpha05"
    // Monitor is unused
    const val orchestrator = "androidx.test:orchestrator:$androidx_test_shared_version"
    const val tools_test_runner = "androidx.test:runner:$androidx_test_shared_version"
    const val tools_test_rules = "androidx.test:rules:$androidx_test_shared_version"
    // Truth is unused
    // Test services is unused
    // --- END AndroidX test dependencies --- //

    const val mockwebserver = "com.squareup.okhttp3:mockwebserver:${Versions.mockwebserver}"
    const val uiautomator = "androidx.test.uiautomator:uiautomator:${Versions.uiautomator}"
    const val robolectric = "org.robolectric:robolectric:${Versions.robolectric}"


    const val detektApi = "io.gitlab.arturbosch.detekt:detekt-api:${Versions.detekt}"
    const val detektTest = "io.gitlab.arturbosch.detekt:detekt-test:${Versions.detekt}"
    const val junitApi = "org.junit.jupiter:junit-jupiter-api:${Versions.junit}"
    const val junitParams = "org.junit.jupiter:junit-jupiter-params:${Versions.junit}"
    const val junitEngine = "org.junit.jupiter:junit-jupiter-engine:${Versions.junit}"
}

/**
 * Functionality to limit specific dependencies to specific repositories. These are typically expected to be used by
 * dependency group name (i.e. with `include/excludeGroup`). For additional info, see:
 * https://docs.gradle.org/current/userguide/declaring_repositories.html#sec::matching_repositories_to_dependencies
 *
 * Note: I wanted to nest this in Deps but for some reason gradle can't find it so it's top-level now. :|
 */
object RepoMatching {
    const val mozilla = "org\\.mozilla\\..*"
    const val androidx = "androidx\\..*"
    const val comAndroid = "com\\.android.*"
    const val comGoogleFirebase = "com\\.google\\.firebase"

    /**
     * A matcher for com.google.android.* with one exception: the espresso-contrib dependency includes the
     * accessibility-test-framework dependency, which is not available in the google repo. As such, we must
     * explicitly exclude it from this regex so it can be found on jcenter. Note that the transitive dependency
     * com.google.guava is also not available on google's repo.
     */
    const val comGoogleAndroid = "com\\.google\\.android\\.(?!apps\\.common\\.testing\\.accessibility\\.framework).*"
}<|MERGE_RESOLUTION|>--- conflicted
+++ resolved
@@ -43,14 +43,8 @@
 
     const val mockwebserver = "4.9.0"
     const val uiautomator = "2.2.0"
-<<<<<<< HEAD
-=======
     const val robolectric = "4.3.1"
 
-    const val google_ads_id_version = "16.0.0"
-
-    const val google_play_store_version = "1.8.0"
->>>>>>> dc3f8958
 }
 
 @Suppress("unused")
