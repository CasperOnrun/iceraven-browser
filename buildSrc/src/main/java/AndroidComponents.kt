/* This Source Code Form is subject to the terms of the Mozilla Public
 * License, v. 2.0. If a copy of the MPL was not distributed with this
 * file, You can obtain one at http://mozilla.org/MPL/2.0/. */

object AndroidComponents {
<<<<<<< HEAD
    const val VERSION = "106.0.5"
=======
    const val VERSION = "108.1.1"
>>>>>>> 68970841
}<|MERGE_RESOLUTION|>--- conflicted
+++ resolved
@@ -3,9 +3,5 @@
  * file, You can obtain one at http://mozilla.org/MPL/2.0/. */
 
 object AndroidComponents {
-<<<<<<< HEAD
-    const val VERSION = "106.0.5"
-=======
     const val VERSION = "108.1.1"
->>>>>>> 68970841
 }