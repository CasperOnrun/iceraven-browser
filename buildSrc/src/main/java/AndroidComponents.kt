--- conflicted
+++ resolved
@@ -3,9 +3,5 @@
  * file, You can obtain one at http://mozilla.org/MPL/2.0/. */
 
 object AndroidComponents {
-<<<<<<< HEAD
-    const val VERSION = "72.0.16"
-=======
     const val VERSION = "73.0.11"
->>>>>>> 9d91b8ee
 }