--- conflicted
+++ resolved
@@ -3,9 +3,5 @@
  * file, You can obtain one at http://mozilla.org/MPL/2.0/. */
 
 object AndroidComponents {
-<<<<<<< HEAD
-    const val VERSION = "108.2.0"
-=======
     const val VERSION = "109.1.1"
->>>>>>> 8f4899e3
 }