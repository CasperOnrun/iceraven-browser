/* This Source Code Form is subject to the terms of the Mozilla Public
 * License, v. 2.0. If a copy of the MPL was not distributed with this
 * file, You can obtain one at http://mozilla.org/MPL/2.0/. */

object AndroidComponents {
<<<<<<< HEAD
    const val VERSION = "63.0.9"
=======
    const val VERSION = "67.0.11"
>>>>>>> dc3f8958
}<|MERGE_RESOLUTION|>--- conflicted
+++ resolved
@@ -3,9 +3,5 @@
  * file, You can obtain one at http://mozilla.org/MPL/2.0/. */
 
 object AndroidComponents {
-<<<<<<< HEAD
-    const val VERSION = "63.0.9"
-=======
     const val VERSION = "67.0.11"
->>>>>>> dc3f8958
 }