--- conflicted
+++ resolved
@@ -1,13 +1,7 @@
 queue_rules:
   - name: default
     conditions:
-<<<<<<< HEAD
-      - status-success=pr-complete
-=======
-      - or:
-        - status-success=complete-pr
-        - status-success=complete-push
->>>>>>> 68970841
+      - status-success=complete-pr
 pull_request_rules:
   - name: Resolve conflict
     conditions:
@@ -116,7 +110,7 @@
   - name: Needs landing - Squash
     conditions:
       - check-success=pr-complete
-      - label=pr:needs-landing-squashed 
+      - label=pr:needs-landing-squashed
       - "#approved-reviews-by>=1"
       - -draft
       - label!=pr:work-in-progress
