# Iceweasel Mobile!
Definitely not brought to you by Mozilla!

Iceweasel Mobile is a web browser for Android, based on [Mozilla's Fenix version of Firefox](https://github.com/mozilla-mobile/fenix/), [GeckoView](https://mozilla.github.io/geckoview/) and [Mozilla Android Components](https://mozac.org/).

Our goal is to be a close fork of the new Firefox for Android that seeks to provide users with more options, more opportunities to customize (including a broad extension library), and more information about the pages they visit and how their browsers are interacting with those pages.

<<<<<<< HEAD
Notable features include:
  * `about:config` support
  * The ability to *attempt* to install a much longer list of add-ons than Mozilla's Fenix version of Firefox accepts. Currently the browser queries [this AMO collection](https://addons.mozilla.org/en-US/firefox/collections/16201230/What-I-want-on-Fenix/) **Most of them will not work**, because they depend on code that Mozilla is still working on writing in `android-components`, but you may attempt to install them. If you don't see an add-on you want, you can [request it](https://github.com/interfect/fenix/issues/new).
  * **No warranties or guarantee of security or updates**. Binaries are currently are manually built and are not meaningfully signed. Why should you trust random people on the Internet to provide your web browser, one of the most important pieces of software you use? Iceweasel Mobile could not exist without the hardworking folks at the Mozilla Corporation who work on the Mozilla Android Components and Firefox projects, but it is not a Mozilla product, and is not provided, endorsed, vetted, approved, or secured by Mozilla.
=======
<a href="https://play.google.com/store/apps/details?id=org.mozilla.firefox" target="_blank"><img src="https://play.google.com/intl/en_us/badges/images/generic/en-play-badge.png" alt="Get it on Google Play" height="90"/></a>

** Note: The team is currently experiencing heavy triage and review load, so when triaging issues, we will mainly be looking to identify [S1 (high severity)](https://github.com/mozilla-mobile/fenix/labels/S1) issues. See our triage process [here](https://github.com/mozilla-mobile/fenix/wiki/Triage-Process). Please be patient if you don't hear back from us immediately on your issue! **
>>>>>>> c7a25cd8

In addition, we intend to try to cut down on telemetry and proprietary code to as great of an extent as possible as long as doing so does not compromise the user experience or make the fork too hard to maintain. Right now, webelieve that no telemetry should be being sent to Mozilla anymore, but we cannot guarantee this; data may still be sent. **If you catch the app sending data to Mozilla, Adjust, Leanplum, Firebase, or any other such service, please open an issue!** Presumably data that reaches Mozilla is governed by Mozilla's privacy policy, but as Iceweasel Mobile is, again **not a Mozilla product**, we can make no promises.

Iceweasel Mobile combines the power of Fenix (of which we are a fork) and the spirit of Fennec, with a respectful nod toward the grand tradition of Netscape Navigator, from which all Gecko-based projects came, including the earliest of our predecessors, the old Mozilla Phoenix and Mozilla Firefox desktop browsers.

Iceweasel Mobile also honors the spirit of the Debian Iceweasel desktop Firefox forks of 2005, for which we are named. We have **no affiliation** with ([Parabola GNU/Linux-libre](https://www.parabola.nu/)), current maintainers of the "Iceweasel" desktop browser.

That said, Iceweasel Mobile is an independent all-volunteer project, and has no affiliation with Netscape, Netscape Navigator, Mozilla, Mozilla Firefox, Mozila Phoenix, Debian, Debian Iceweasel, Parabola GNU/Linux-libre Iceweasel, America Online, or Verizon, among others. :)  Basically, if you don't like the browser, it's not their fault. :)

## Installation

[**Download APKs from the Releases Page**](https://github.com/interfect/fenix/releases)

## Building

1. Set up the environment. We need the Android SDK at `$ANDROID_SDK_ROOT` and a Java JDK at `$JAVA_HOME` that isn't the Ubuntu Java 8 one. We want environment variables that look something like:

```sh
# Where does our system install the JDK? This is the right path for the Ubuntu Java 11 JDK, if it is installed.
export JAVA_HOME=/usr/lib/jvm/java-11-openjdk-amd64
# Where did we install the Android SDK?
export ANDROID_SDK_ROOT=$HOME/android-sdk/android-sdk-linux/
```

If we don't have the Android SDK, we can install it thusly on Linux:

```sh
mkdir -p $HOME/android-sdk/android-sdk-linux
cd $HOME/android-sdk/android-sdk-linux
mkdir -p licenses
echo "8933bad161af4178b1185d1a37fbf41ea5269c55" >> licenses/android-sdk-license
echo "d56f5187479451eabf01fb78af6dfcb131a6481e" >> licenses/android-sdk-license
echo "24333f8a63b6825ea9c5514f83c2829b004d1fee" >> licenses/android-sdk-license
mkdir cmdline-tools
cd cmdline-tools
wget "$(curl -s https://developer.android.com/studio | grep -oP "https://dl.google.com/android/repository/commandlinetools-linux-[0-9]+_latest.zip")"
unzip commandlinetools-linux-*_latest.zip
cd ..
```

2. Clone the project.

```sh
git clone https://github.com/interfect/fenix
```

4. Go inside `fenix`. That's where the build is coordinated from.

```sh
cd fenix
```

5. Configure the project. We need to set the release builds to be signed with the debug key, because proper code signing isn't set up yet and the completely unsigned APKs that are produced by default cannot be installed.

```sh
echo "autosignReleaseWithDebugKey=" >>local.properties
```

6. Build the project. To build the Iceweasel-branded release APKs, you can do:

```sh
./gradlew assembleForkRelease -PversionName="$(git describe --tags HEAD)"
```

The APKs will show up in `app/build/outputs/apk/forkRelease/`.

## Getting Involved

This is an all-volunteer project. No one is getting paid (at least not by the project itself.).

Therefore, everyone should feel free to open issues and pull requests.  Join the club!

Developers are especially welcome, wanted, and needed.

We are also [looking for maintainers](https://github.com/interfect/fenix/issues/23).


## I want to open a Pull Request!

We encourage you to participate in this open source project. We love Pull Requests, Bug Reports, ideas, (security) code reviews or any other kind of positive contribution.

## I want to file an issue!

Great! We encourage you to participate in this open source project. We love Pull Requests, Bug Reports, ideas, (security) code reviews or any other kind of positive contribution.

To make it easier to triage, we have these issue requirements:

* Please do your best to search for duplicate issues before filing a new issue so we can keep our issue board clean.
* Every issue should have **exactly** one bug/feature request described in it. Please do not file meta feedback list tickets as it is difficult to parse them and address their individual points.
* Feature Requests are better when they’re open-ended instead of demanding a specific solution -ie  “I want an easier way to do X” instead of “add Y”
* Issues are not the place to go off topic or debate.
* While we do not yet have Community Participation Guidelines of our own, we ask that you show respect to everyone and treat others as you would like to be treated. Behavior that would violate [Mozilla's Community Participation Guidelines](https://www.mozilla.org/en-US/about/governance/policies/participation/) is almost certainly unwelcome. However, as a small project without community managers, we cannot promise prompt and consistent enforcement.

Please keep in mind that even though a feature you have in mind may seem like a small ask, as a small team, we have to prioritize our planned work and every new feature adds complexity and maintenance and may take up design, research, product, and engineering time. We appreciate everyone’s passion but we will not be able to incorporate every feature request or even fix every bug. That being said, just because we haven't replied, doesn't mean we don't care about the issue, please be patient with our response times as we're very busy.


    This Source Code Form is subject to the terms of the Mozilla Public
    License, v. 2.0. If a copy of the MPL was not distributed with this
    file, You can obtain one at http://mozilla.org/MPL/2.0/<|MERGE_RESOLUTION|>--- conflicted
+++ resolved
@@ -5,16 +5,10 @@
 
 Our goal is to be a close fork of the new Firefox for Android that seeks to provide users with more options, more opportunities to customize (including a broad extension library), and more information about the pages they visit and how their browsers are interacting with those pages.
 
-<<<<<<< HEAD
 Notable features include:
   * `about:config` support
   * The ability to *attempt* to install a much longer list of add-ons than Mozilla's Fenix version of Firefox accepts. Currently the browser queries [this AMO collection](https://addons.mozilla.org/en-US/firefox/collections/16201230/What-I-want-on-Fenix/) **Most of them will not work**, because they depend on code that Mozilla is still working on writing in `android-components`, but you may attempt to install them. If you don't see an add-on you want, you can [request it](https://github.com/interfect/fenix/issues/new).
   * **No warranties or guarantee of security or updates**. Binaries are currently are manually built and are not meaningfully signed. Why should you trust random people on the Internet to provide your web browser, one of the most important pieces of software you use? Iceweasel Mobile could not exist without the hardworking folks at the Mozilla Corporation who work on the Mozilla Android Components and Firefox projects, but it is not a Mozilla product, and is not provided, endorsed, vetted, approved, or secured by Mozilla.
-=======
-<a href="https://play.google.com/store/apps/details?id=org.mozilla.firefox" target="_blank"><img src="https://play.google.com/intl/en_us/badges/images/generic/en-play-badge.png" alt="Get it on Google Play" height="90"/></a>
-
-** Note: The team is currently experiencing heavy triage and review load, so when triaging issues, we will mainly be looking to identify [S1 (high severity)](https://github.com/mozilla-mobile/fenix/labels/S1) issues. See our triage process [here](https://github.com/mozilla-mobile/fenix/wiki/Triage-Process). Please be patient if you don't hear back from us immediately on your issue! **
->>>>>>> c7a25cd8
 
 In addition, we intend to try to cut down on telemetry and proprietary code to as great of an extent as possible as long as doing so does not compromise the user experience or make the fork too hard to maintain. Right now, webelieve that no telemetry should be being sent to Mozilla anymore, but we cannot guarantee this; data may still be sent. **If you catch the app sending data to Mozilla, Adjust, Leanplum, Firebase, or any other such service, please open an issue!** Presumably data that reaches Mozilla is governed by Mozilla's privacy policy, but as Iceweasel Mobile is, again **not a Mozilla product**, we can make no promises.
 
@@ -89,9 +83,6 @@
 
 Developers are especially welcome, wanted, and needed.
 
-We are also [looking for maintainers](https://github.com/interfect/fenix/issues/23).
-
-
 ## I want to open a Pull Request!
 
 We encourage you to participate in this open source project. We love Pull Requests, Bug Reports, ideas, (security) code reviews or any other kind of positive contribution.
